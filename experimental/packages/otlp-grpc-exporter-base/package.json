--- conflicted
+++ resolved
@@ -68,14 +68,9 @@
   },
   "dependencies": {
     "@grpc/grpc-js": "^1.7.1",
-<<<<<<< HEAD
-    "@opentelemetry/core": "1.23.0",
-    "@opentelemetry/otlp-exporter-base": "0.50.0"
-=======
     "@opentelemetry/core": "1.24.0",
     "@opentelemetry/otlp-exporter-base": "0.51.0",
     "protobufjs": "^7.2.3"
->>>>>>> 141b457b
   },
   "homepage": "https://github.com/open-telemetry/opentelemetry-js/tree/main/experimental/packages/otlp-grpc-exporter-base",
   "sideEffects": false
