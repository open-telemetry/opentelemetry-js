{
  "name": "@opentelemetry/instrumentation-http",
  "version": "0.40.0",
  "description": "OpenTelemetry http/https automatic instrumentation package.",
  "main": "build/src/index.js",
  "types": "build/src/index.d.ts",
  "repository": "open-telemetry/opentelemetry-js",
  "scripts": {
    "prepublishOnly": "npm run compile",
    "compile": "tsc --build",
    "clean": "tsc --build --clean",
    "test": "nyc ts-mocha -p tsconfig.json test/**/*.test.ts",
    "tdd": "npm run test -- --watch-extensions ts --watch",
    "lint": "eslint . --ext .ts",
    "lint:fix": "eslint . --ext .ts --fix",
    "codecov": "nyc report --reporter=json && codecov -f coverage/*.json -p ../../../",
    "version": "node ../../../scripts/version-update.js",
    "watch": "tsc --build --watch",
    "precompile": "cross-var lerna run version --scope $npm_package_name --include-dependencies",
    "prewatch": "node ../../../scripts/version-update.js",
    "peer-api-check": "node ../../../scripts/peer-api-check.js"
  },
  "keywords": [
    "opentelemetry",
    "http",
    "nodejs",
    "tracing",
    "profiling",
    "instrumentation"
  ],
  "author": "OpenTelemetry Authors",
  "license": "Apache-2.0",
  "engines": {
    "node": ">=14"
  },
  "files": [
    "build/src/**/*.js",
    "build/src/**/*.js.map",
    "build/src/**/*.d.ts",
    "doc",
    "LICENSE",
    "README.md"
  ],
  "publishConfig": {
    "access": "public"
  },
  "devDependencies": {
    "@opentelemetry/api": "1.4.1",
    "@opentelemetry/context-async-hooks": "1.14.0",
    "@opentelemetry/sdk-metrics": "1.14.0",
    "@opentelemetry/sdk-trace-base": "1.14.0",
    "@opentelemetry/sdk-trace-node": "1.14.0",
    "@types/mocha": "10.0.0",
    "@types/node": "18.6.5",
    "@types/request-promise-native": "1.0.18",
    "@types/semver": "7.3.9",
    "@types/sinon": "10.0.13",
    "@types/superagent": "4.1.13",
    "axios": "1.4.0",
    "codecov": "3.8.3",
<<<<<<< HEAD
    "cross-var": "1.1.0",
    "mocha": "10.0.0",
=======
    "mocha": "10.2.0",
>>>>>>> a2ff4b67
    "nock": "13.0.11",
    "nyc": "15.1.0",
    "request": "2.88.2",
    "request-promise-native": "1.0.9",
    "sinon": "15.0.0",
    "superagent": "8.0.0",
    "ts-mocha": "10.0.0",
    "typescript": "4.4.4"
  },
  "peerDependencies": {
    "@opentelemetry/api": "^1.3.0"
  },
  "dependencies": {
    "@opentelemetry/core": "1.14.0",
    "@opentelemetry/instrumentation": "0.40.0",
    "@opentelemetry/semantic-conventions": "1.14.0",
    "semver": "^7.3.5"
  },
  "homepage": "https://github.com/open-telemetry/opentelemetry-js/tree/main/experimental/packages/opentelemetry-instrumentation-http",
  "sideEffects": false
}<|MERGE_RESOLUTION|>--- conflicted
+++ resolved
@@ -58,12 +58,8 @@
     "@types/superagent": "4.1.13",
     "axios": "1.4.0",
     "codecov": "3.8.3",
-<<<<<<< HEAD
     "cross-var": "1.1.0",
-    "mocha": "10.0.0",
-=======
     "mocha": "10.2.0",
->>>>>>> a2ff4b67
     "nock": "13.0.11",
     "nyc": "15.1.0",
     "request": "2.88.2",
