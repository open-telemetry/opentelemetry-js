--- conflicted
+++ resolved
@@ -93,13 +93,8 @@
    */
   constructor(private readonly _boundaries: number[], private readonly _recordMinMax: boolean) {}
 
-<<<<<<< HEAD
   createAccumulation(startTime: HrTime) {
-    return new HistogramAccumulation(startTime, this._boundaries);
-=======
-  createAccumulation() {
-    return new HistogramAccumulation(this._boundaries, this._recordMinMax);
->>>>>>> 43783038
+    return new HistogramAccumulation(startTime, this._boundaries, this._recordMinMax);
   }
 
   /**
@@ -119,9 +114,6 @@
       mergedCounts[idx] = previousCounts[idx] + deltaCounts[idx];
     }
 
-<<<<<<< HEAD
-    return new HistogramAccumulation(previous.startTime, previousValue.buckets.boundaries, {
-=======
     let min = Infinity;
     let max = -1;
 
@@ -138,8 +130,7 @@
       }
     }
 
-    return new HistogramAccumulation(previousValue.buckets.boundaries, this._recordMinMax, {
->>>>>>> 43783038
+    return new HistogramAccumulation(previous.startTime, previousValue.buckets.boundaries, this._recordMinMax, {
       buckets: {
         boundaries: previousValue.buckets.boundaries,
         counts: mergedCounts,
@@ -167,11 +158,7 @@
       diffedCounts[idx] = currentCounts[idx] - previousCounts[idx];
     }
 
-<<<<<<< HEAD
-    return new HistogramAccumulation(current.startTime, previousValue.buckets.boundaries, {
-=======
-    return new HistogramAccumulation(previousValue.buckets.boundaries, this._recordMinMax, {
->>>>>>> 43783038
+    return new HistogramAccumulation(current.startTime, previousValue.buckets.boundaries, this._recordMinMax, {
       buckets: {
         boundaries: previousValue.buckets.boundaries,
         counts: diffedCounts,
