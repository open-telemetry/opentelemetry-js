--- conflicted
+++ resolved
@@ -180,8 +180,6 @@
 
 ```
 
-<<<<<<< HEAD
-=======
 ## Metrics in Node
 
 The CollectorTraceExporter in Node expects the URL to only be the hostname. It will not work with `/v1/metrics`. All options that work with trace also work with metrics.
@@ -207,7 +205,6 @@
 
 ```
 
->>>>>>> bdc4c944
 ## Running opentelemetry-collector locally to see the traces
 
 1. Go to examples/collector-exporter-node
