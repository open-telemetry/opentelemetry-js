{
  "name": "@opentelemetry/otlp-exporter-base",
  "version": "0.51.0",
  "description": "OpenTelemetry OTLP Exporter base (for internal use only)",
  "main": "build/src/index.js",
  "module": "build/esm/index.js",
  "esnext": "build/esnext/index.js",
  "types": "build/src/index.d.ts",
  "repository": "open-telemetry/opentelemetry-js",
  "browser": {
    "./src/platform/index.ts": "./src/platform/browser/index.ts",
    "./build/esm/platform/index.js": "./build/esm/platform/browser/index.js",
    "./build/esnext/platform/index.js": "./build/esnext/platform/browser/index.js",
    "./build/src/platform/index.js": "./build/src/platform/browser/index.js"
  },
  "scripts": {
    "prepublishOnly": "npm run compile",
    "compile": "tsc --build tsconfig.json tsconfig.esm.json tsconfig.esnext.json",
    "clean": "tsc --build --clean tsconfig.json tsconfig.esm.json tsconfig.esnext.json",
    "codecov": "nyc report --reporter=json && codecov -f coverage/*.json -p ../../../",
    "codecov:browser": "nyc report --reporter=json && codecov -f coverage/*.json -p ../../../",
    "lint": "eslint . --ext .ts",
    "lint:fix": "eslint . --ext .ts --fix",
    "tdd": "npm run test -- --watch-extensions ts --watch",
    "tdd:browser": "karma start",
    "test": "nyc ts-mocha -p tsconfig.json 'test/**/*.test.ts' --exclude 'test/browser/**/*.ts'",
    "test:browser": "karma start --single-run",
    "version": "node ../../../scripts/version-update.js",
    "watch": "tsc --build --watch tsconfig.json tsconfig.esm.json tsconfig.esnext.json",
    "precompile": "cross-var lerna run version --scope $npm_package_name --include-dependencies",
    "prewatch": "npm run precompile"
  },
  "keywords": [
    "opentelemetry",
    "nodejs",
    "tracing",
    "profiling",
    "metrics",
    "stats",
    "monitoring"
  ],
  "author": "OpenTelemetry Authors",
  "license": "Apache-2.0",
  "engines": {
    "node": ">=14"
  },
  "files": [
    "build/esm/**/*.js",
    "build/esm/**/*.js.map",
    "build/esm/**/*.d.ts",
    "build/esnext/**/*.js",
    "build/esnext/**/*.js.map",
    "build/esnext/**/*.d.ts",
    "build/src/**/*.js",
    "build/src/**/*.js.map",
    "build/src/**/*.d.ts",
    "LICENSE",
    "README.md"
  ],
  "publishConfig": {
    "access": "public"
  },
  "dependencies": {
<<<<<<< HEAD
    "@opentelemetry/core": "1.23.0",
    "@opentelemetry/otlp-transformer": "0.50.0"
=======
    "@opentelemetry/core": "1.24.0"
>>>>>>> 141b457b
  },
  "devDependencies": {
    "@babel/core": "7.23.6",
    "@babel/preset-env": "7.22.20",
    "@opentelemetry/api": "1.8.0",
    "@types/mocha": "10.0.6",
    "@types/node": "18.6.5",
    "@types/sinon": "10.0.20",
    "babel-plugin-istanbul": "6.1.1",
    "codecov": "3.8.3",
    "cross-var": "1.1.0",
    "karma": "6.4.2",
    "karma-chrome-launcher": "3.1.0",
    "karma-coverage": "2.2.1",
    "karma-mocha": "2.0.1",
    "karma-spec-reporter": "0.0.36",
    "karma-webpack": "4.0.2",
    "lerna": "6.6.2",
    "mocha": "10.2.0",
    "nyc": "15.1.0",
    "sinon": "15.1.2",
    "ts-loader": "8.4.0",
    "ts-mocha": "10.0.0",
    "typescript": "4.4.4",
    "webpack": "5.89.0",
    "webpack-cli": "5.1.4",
    "webpack-merge": "5.10.0"
  },
  "peerDependencies": {
    "@opentelemetry/api": "^1.0.0"
  },
  "homepage": "https://github.com/open-telemetry/opentelemetry-js/tree/main/experimental/packages/otlp-exporter-base",
  "sideEffects": false
}<|MERGE_RESOLUTION|>--- conflicted
+++ resolved
@@ -61,12 +61,8 @@
     "access": "public"
   },
   "dependencies": {
-<<<<<<< HEAD
-    "@opentelemetry/core": "1.23.0",
-    "@opentelemetry/otlp-transformer": "0.50.0"
-=======
-    "@opentelemetry/core": "1.24.0"
->>>>>>> 141b457b
+    "@opentelemetry/core": "1.24.0",
+    "@opentelemetry/otlp-transformer": "0.51.0"
   },
   "devDependencies": {
     "@babel/core": "7.23.6",
