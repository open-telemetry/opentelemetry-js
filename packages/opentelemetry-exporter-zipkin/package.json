{
  "name": "@opentelemetry/exporter-zipkin",
  "version": "0.18.0",
  "description": "OpenTelemetry Zipkin Exporter allows the user to send collected traces to Zipkin.",
  "main": "build/src/index.js",
  "types": "build/src/index.d.ts",
  "repository": "open-telemetry/opentelemetry-js",
  "browser": {
    "./src/platform/index.ts": "./src/platform/browser/index.ts",
    "./build/src/platform/index.js": "./build/src/platform/browser/index.js"
  },
  "scripts": {
    "compile": "tsc --build",
    "clean": "tsc --build --clean",
    "codecov": "nyc report --reporter=json && codecov -f coverage/*.json -p ../../",
    "codecov:browser": "nyc report --reporter=json && codecov -f coverage/*.json -p ../../",
    "lint": "eslint . --ext .ts",
    "lint:fix": "eslint . --ext .ts --fix",
    "tdd": "npm run test -- --watch-extensions ts --watch",
    "test": "nyc ts-mocha -p tsconfig.json 'test/**/*.test.ts' --exclude 'test/browser/**/*.ts'",
    "test:browser": "nyc karma start --single-run",
    "version": "node ../../scripts/version-update.js",
    "watch": "tsc --build --watch"
  },
  "keywords": [
    "opentelemetry",
    "nodejs",
    "browser",
    "tracing",
    "profiling"
  ],
  "author": "OpenTelemetry Authors",
  "license": "Apache-2.0",
  "engines": {
    "node": ">=8.0.0"
  },
  "files": [
    "build/src/**/*.js",
    "build/src/**/*.js.map",
    "build/src/**/*.d.ts",
    "doc",
    "LICENSE",
    "README.md"
  ],
  "publishConfig": {
    "access": "public"
  },
  "devDependencies": {
    "@babel/core": "7.13.10",
    "@types/mocha": "8.2.2",
    "@types/node": "14.14.35",
    "@types/sinon": "9.0.11",
    "@types/webpack-env": "1.16.0",
    "babel-loader": "8.2.2",
    "codecov": "3.8.1",
    "gts": "3.1.0",
    "istanbul-instrumenter-loader": "3.0.1",
    "karma": "5.2.3",
    "karma-chrome-launcher": "3.1.0",
    "karma-coverage-istanbul-reporter": "3.0.3",
    "karma-mocha": "2.0.1",
    "karma-spec-reporter": "0.0.32",
    "karma-webpack": "4.0.2",
    "mocha": "7.2.0",
    "nock": "12.0.3",
    "nyc": "15.1.0",
    "rimraf": "3.0.2",
    "sinon": "9.2.4",
    "ts-loader": "8.0.18",
    "ts-mocha": "8.0.0",
    "ts-node": "9.1.1",
    "typescript": "4.2.3",
    "webpack": "4.46.0",
    "webpack-cli": "4.5.0",
    "webpack-merge": "5.7.3"
  },
  "dependencies": {
<<<<<<< HEAD
    "@opentelemetry/api": "^1.0.0-rc.0",
=======
    "@opentelemetry/api": "^0.18.1",
>>>>>>> 24bcfe82
    "@opentelemetry/core": "^0.18.0",
    "@opentelemetry/resources": "^0.18.0",
    "@opentelemetry/tracing": "^0.18.0"
  }
}<|MERGE_RESOLUTION|>--- conflicted
+++ resolved
@@ -75,11 +75,7 @@
     "webpack-merge": "5.7.3"
   },
   "dependencies": {
-<<<<<<< HEAD
     "@opentelemetry/api": "^1.0.0-rc.0",
-=======
-    "@opentelemetry/api": "^0.18.1",
->>>>>>> 24bcfe82
     "@opentelemetry/core": "^0.18.0",
     "@opentelemetry/resources": "^0.18.0",
     "@opentelemetry/tracing": "^0.18.0"
