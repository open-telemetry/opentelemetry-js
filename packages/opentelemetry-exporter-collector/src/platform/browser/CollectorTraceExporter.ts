--- conflicted
+++ resolved
@@ -19,11 +19,8 @@
 import { toCollectorExportTraceServiceRequest } from '../../transform';
 import { CollectorExporterConfigBrowser } from './types';
 import * as collectorTypes from '../../types';
-<<<<<<< HEAD
 import { sendWithBeacon, sendWithXhr } from './util';
-=======
 import { parseHeaders } from '../../util';
->>>>>>> 85c430a3
 
 const DEFAULT_COLLECTOR_URL = 'http://localhost:55680/v1/trace';
 
