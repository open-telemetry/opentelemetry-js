--- conflicted
+++ resolved
@@ -242,12 +242,10 @@
         return Math.random();
       }
 
-<<<<<<< HEAD
       meter.createValueObserver(
         'metric_observer',
         {
           description: 'a test description',
-          labelKeys: ['pid'],
         },
         (observerResult: ObserverResult) => {
           observerResult.observe(getCpuUsage(), {
@@ -256,19 +254,9 @@
           });
         }
       );
-=======
-      const observer = meter.createObserver('metric_observer', {
-        description: 'a test description',
-      }) as ObserverMetric;
-
-      observer.setCallback((observerResult: ObserverResult) => {
-        observerResult.observe(getCpuUsage, { pid: String(123), core: '1' });
-      });
->>>>>>> 21f08621
 
       meter.collect().then(() => {
         exporter.export(meter.getBatcher().checkPointSet(), () => {
-<<<<<<< HEAD
           exporter.export(meter.getBatcher().checkPointSet(), () => {
             http
               .get('http://localhost:9464/metrics', res => {
@@ -283,7 +271,10 @@
                   assert.strictEqual(lines[1], '# TYPE metric_observer gauge');
 
                   const line3 = lines[2].split(' ');
-                  assert.strictEqual(line3[0], 'metric_observer{pid="123"}');
+                  assert.strictEqual(
+                    line3[0],
+                    'metric_observer{pid="123",core="1"}'
+                  );
                   assert.ok(
                     parseFloat(line3[1]) >= 0 && parseFloat(line3[1]) <= 1
                   );
@@ -294,35 +285,6 @@
               })
               .on('error', errorHandler(done));
           });
-=======
-          http
-            .get('http://localhost:9464/metrics', res => {
-              res.on('data', chunk => {
-                const body = chunk.toString();
-                const lines = body.split('\n');
-
-                assert.strictEqual(
-                  lines[0],
-                  '# HELP metric_observer a test description'
-                );
-
-                assert.strictEqual(lines[1], '# TYPE metric_observer gauge');
-
-                const line3 = lines[2].split(' ');
-                assert.strictEqual(
-                  line3[0],
-                  'metric_observer{pid="123",core="1"}'
-                );
-                assert.ok(
-                  parseFloat(line3[1]) >= 0 && parseFloat(line3[1]) <= 1
-                );
-                assert.ok(parseInt(line3[2], 10) <= new Date().getTime());
-
-                done();
-              });
-            })
-            .on('error', errorHandler(done));
->>>>>>> 21f08621
         });
       });
     });
@@ -388,21 +350,12 @@
                 const body = chunk.toString();
                 const lines = body.split('\n');
 
-<<<<<<< HEAD
                 assert.deepStrictEqual(lines, [
                   '# HELP counter description missing',
                   '# TYPE counter counter',
-                  `counter 10 ${mockedTimeMS}`,
-                  '',
-                ]);
-=======
-              assert.deepStrictEqual(lines, [
-                '# HELP counter description missing',
-                '# TYPE counter counter',
-                `counter{key1="labelValue1"} 10 ${mockedTimeMS}`,
-                '',
-              ]);
->>>>>>> 21f08621
+                  `counter{key1="labelValue1"} 10 ${mockedTimeMS}`,
+                  '',
+                ]);
 
                 done();
               });
@@ -424,21 +377,12 @@
                 const body = chunk.toString();
                 const lines = body.split('\n');
 
-<<<<<<< HEAD
                 assert.deepStrictEqual(lines, [
                   '# HELP counter_bad_name description missing',
                   '# TYPE counter_bad_name counter',
-                  `counter_bad_name 10 ${mockedTimeMS}`,
-                  '',
-                ]);
-=======
-              assert.deepStrictEqual(lines, [
-                '# HELP counter_bad_name description missing',
-                '# TYPE counter_bad_name counter',
-                `counter_bad_name{key1="labelValue1"} 10 ${mockedTimeMS}`,
-                '',
-              ]);
->>>>>>> 21f08621
+                  `counter_bad_name{key1="labelValue1"} 10 ${mockedTimeMS}`,
+                  '',
+                ]);
 
                 done();
               });
