# CHANGELOG

All notable changes to experimental packages in this project will be documented in this file.

## Unreleased

### :boom: Breaking Change

* fix(exporter-*-otlp-grpc)!: lazy load gRPC to improve compatibility with `@opentelemetry/instrumenation-grpc` [#4432](https://github.com/open-telemetry/opentelemetry-js/pull/4432) @pichlermarc
  * Fixes a bug where requiring up the gRPC exporter before enabling the instrumentation from `@opentelemetry/instrumentation-grpc` would lead to missing telemetry
  * Breaking changes, removes several functions and properties that were used internally and were not intended for end-users
    * `getServiceClientType()`
      * this returned a static enum value that would denote the export type (`SPAN`, `METRICS`, `LOGS`)
    * `getServiceProtoPath()`
      * this returned a static enum value that would correspond to the gRPC service path
    * `metadata`
      * was used internally to access metadata, but as a side effect allowed end-users to modify metadata on runtime.
    * `serviceClient`
      * was used internally to keep track of the service client used by the exporter, as a side effect it allowed end-users to modify the gRPC service client that was used
    * `compression`
      * was used internally to keep track of the compression to use but was unintentionally exposed to the users. It allowed to read and write the value, writing, however, would have no effect.
<<<<<<< HEAD
* fix(events-api)!: renamed EventEmitter to EventLogger in the Events API [#4569](https://github.com/open-telemetry/opentelemetry-js/pull/4568)
=======
* feat(api-events)!: removed domain from the Events API [#4569](https://github.com/open-telemetry/opentelemetry-js/pull/4569)
>>>>>>> 97af8e6d

### :rocket: (Enhancement)

* refactor(instr-http): use exported strings for semconv. [#4573](https://github.com/open-telemetry/opentelemetry-js/pull/4573/) @JamieDanielson
* feat(sdk-node): add `HostDetector` as default resource detector

### :bug: (Bug Fix)

* fix(exporter-*-otlp-*): use parseHeaders() to ensure header-values are not 'undefined' #4540
  * Fixes a bug where passing `undefined` as a header value would crash the end-user app after the export timeout elapsed.
* fix(sdk-logs): ensure default resource attributes are used as fallbacks when a resource is passed to LoggerProvider.

### :books: (Refine Doc)

### :house: (Internal)

## 0.49.1

### :bug: (Bug Fix)

* fix(instrumentation): don't add `@opentelemetry/api-logs` as a `peerDependency`

## 0.49.0

### :boom: Breaking Change

* fix(otlp-exporter-base)!: remove unload event from OTLPExporterBrowserBase [#4438](https://github.com/open-telemetry/opentelemetry-js/pull/4438) @eldavojohn
  * Reason: The 'unload' event prevents sites from taking advantage of Google's [backward/forward cache](https://web.dev/articles/bfcache#never_use_the_unload_event) and will be [deprecated](https://developer.chrome.com/articles/deprecating-unload/).  It is now up to the consuming site to implement these shutdown events.
  * This breaking change affects users under this scenario:
    1. A user extends the exporter and overrides the shutdown function, and does something which is usually called by the unload listener
    2. We remove the unload event listener
    3. That user's overridden shutdown function no longer gets called

### :rocket: (Enhancement)

* feat(instrumentation): allow LoggerProvider to be specified in Instrumentations [#4314](https://github.com/open-telemetry/opentelemetry-js/pull/4314) @hectorhdzg
* feat(instrumentation): add getModuleDefinitions() to InstrumentationBase [#4475](https://github.com/open-telemetry/opentelemetry-js/pull/4475) @pichlermarc
* feat(exporter-metrics-otlp-http): add option to set the exporter aggregation preference  [#4409](https://github.com/open-telemetry/opentelemetry-js/pull/4409) @AkselAllas
* feat(node-sdk): add spanProcessors option [#4454](https://github.com/open-telemetry/opentelemetry-js/pull/4454) @naseemkullah

### :bug: (Bug Fix)

* fix(sdk-node): allow using samplers when the exporter is defined in the environment [#4394](https://github.com/open-telemetry/opentelemetry-js/pull/4394) @JacksonWeber
* fix(instrumentation): normalize paths for internal files in scoped packages [#4467](https://github.com/open-telemetry/opentelemetry-js/pull/4467) @pichlermarc
  * Fixes a bug where, on Windows, internal files on scoped packages would not be instrumented.
* fix(otlp-transformer): only use BigInt inside hrTimeToNanos() [#4484](https://github.com/open-telemetry/opentelemetry-js/pull/4484) @pichlermarc
* fix(instrumentation-fetch): do not enable in Node.js; clarify in docs this instr is for web fetch only [#4498](https://github.com/open-telemetry/opentelemetry-js/pull/4498) @trentm

### :house: (Internal)

* refactor(instrumentation-grpc): clean up remnants of 'grpc' package instrumentation [#4420](https://github.com/open-telemetry/opentelemetry-js/pull/4420) @pichlermarc

## 0.48.0

### :boom: Breaking Change

* fix(instrumentation)!: pin import-in-the-middle@1.7.1 [#4441](https://github.com/open-telemetry/opentelemetry-js/pull/4441)
  * Fixes a bug where, in some circumstances, ESM instrumentation packages would try to instrument CJS exports on ESM, causing the end-user application to crash.
  * This breaking change only affects users that are using the *experimental* `@opentelemetry/instrumentation/hook.mjs` loader hook AND Node.js 18.19 or later:
    * This reverts back to an older version of `import-in-the-middle` due to <https://github.com/DataDog/import-in-the-middle/issues/57>
    * This version does not support Node.js 18.19 or later

### :bug: (Bug Fix)

* fix(exporter-prometheus): avoid invoking callback synchronously [#4431](https://github.com/open-telemetry/opentelemetry-js/pull/4431) @legendecas
* fix(exporter-logs-otlp-grpc): set User-Agent header [#4398](https://github.com/open-telemetry/opentelemetry-js/pull/4398) @Vunovati
* fix(exporter-logs-otlp-http): set User-Agent header [#4398](https://github.com/open-telemetry/opentelemetry-js/pull/4398) @Vunovati
* fix(exporter-logs-otlp-proto): set User-Agent header [#4398](https://github.com/open-telemetry/opentelemetry-js/pull/4398) @Vunovati
* fix(instrumentation-fetch): compatibility with Map types for fetch headers

### :house: (Internal)

* refactor(exporter-prometheus): promisify prometheus tests [#4431](https://github.com/open-telemetry/opentelemetry-js/pull/4431) @legendecas

## 0.47.0

### :boom: Breaking Change

* fix(exporter-logs-otlp-http)!: programmatic headers take precedence over environment variables [#2370](https://github.com/open-telemetry/opentelemetry-js/pull/4351) @Vunovati
* fix(exporter-logs-otlp-proto)!: programmatic headers take precedence over environment variables [#2370](https://github.com/open-telemetry/opentelemetry-js/pull/4351) @Vunovati
* fix(exporter-trace-otlp-http)!: programmatic headers take precedence over environment variables [#2370](https://github.com/open-telemetry/opentelemetry-js/pull/4351) @Vunovati
* fix(exporter-trace-otlp-proto)!: programmatic headers take precedence over environment variables [#2370](https://github.com/open-telemetry/opentelemetry-js/pull/4351) @Vunovati

### :bug: (Bug Fix)

* fix(instrumentation): use caret range on import-in-the-middle [#4380](https://github.com/open-telemetry/opentelemetry-js/pull/4380) @pichlermarc
* fix(instrumentation): do not import 'path' in browser runtimes [#4386](https://github.com/open-telemetry/opentelemetry-js/pull/4386) @pichlermarc
  * Fixes a bug where bundling for web would fail due to `InstrumentationNodeModuleDefinition` importing `path`

## 0.46.0

### :boom: Breaking Change

* fix(exporter-metrics-otlp-grpc): programmatic headers take precedence over environment variables [#2370](https://github.com/open-telemetry/opentelemetry-js/pull/4334) @Vunovati
* fix(exporter-metrics-otlp-http): programmatic headers take precedence over environment variables [#2370](https://github.com/open-telemetry/opentelemetry-js/pull/4334) @Vunovati
* fix(exporter-metrics-otlp-proto): programmatic headers take precedence over environment variables [#2370](https://github.com/open-telemetry/opentelemetry-js/pull/4334) @Vunovati
* fix(otlp-exporter-base)!: decrease default concurrency limit to 30 [#4211](https://github.com/open-telemetry/opentelemetry-js/pull/4211) @pichlermarc
  * fixes a memory leak on prolonged collector unavailability
  * this change is marked as breaking as it changes defaults

### :rocket: (Enhancement)

* feat(sdk-logs): add droppedAttributesCount field to ReadableLogRecord

### :bug: (Bug Fix)

* fix(sdk-logs): await async resources in log processors
* fix(sdk-logs): avoid map attribute set when count limit exceeded
* fix(instrumentation-fetch): only access navigator if it is defined [#4063](https://github.com/open-telemetry/opentelemetry-js/pull/4063)
  * allows for experimental usage of this instrumentation with non-browser runtimes
* fix(instrumentation-http): memory leak when responses are not resumed
* fix(instrumentation-http): Do not mutate given headers object for outgoing http requests. Fixes aws-sdk signing error on retries. [#4346](https://github.com/open-telemetry/opentelemetry-js/pull/4346)
* fix(instrumentation): support Node.js v18.19.0 by using import-in-the-middle@1.6.0

## 0.45.1

### :bug: (Bug Fix)

* Bumps all dependencies to explicitly include Stable v1.18.1 packages

## 0.45.0

### :boom: Breaking Change

* fix(sdk-node)!: remove the explicit dependency on @opentelemetry/exporter-jaeger that was kept on the previous release
  * '@opentelemetry/exporter-jaeger' is no longer be a dependency of this package. To continue using '@opentelemetry/exporter-jaeger', please install it manually.
    * NOTE: `@opentelemetry/exporter-jaeger` is deprecated, consider switching to one of the alternatives described [here](https://www.npmjs.com/package/@opentelemetry/exporter-jaeger)
* fix(otlp-transformer)!: OTLP json encoding [#4220](https://github.com/open-telemetry/opentelemetry-js/pull/4220) @seemk
  * Fixes a bug in the OTLP (http/json) exporters where timestamps were not encoded as strings, causing the export to
    be rejected by OTLP endpoints

## 0.44.0

### :boom: Breaking Change

* fix(exporter-logs-otlp-proto): change OTLPLogExporter to OTLPLogExporter [#4140](https://github.com/open-telemetry/opentelemetry-js/pull/4140) @Vunovati
* fix(sdk-node): remove explicit dependency on @opentelemetry/exporter-jaeger
  * '@opentelemetry/exporter-jaeger' is no longer be a dependency of this package. To continue using '@opentelemetry/exporter-jaeger', please install it manually.
    * NOTE: `@opentelemetry/exporter-jaeger` is deprecated, consider switching to one of the alternatives described [here](https://www.npmjs.com/package/@opentelemetry/exporter-jaeger)
* fix(sdk-logs): hide internal methods with internal shared state [#3865](https://github.com/open-telemetry/opentelemetry-js/pull/3865) @legendecas

### :rocket: (Enhancement)

* feat(exporter-metrics-otlp-proto): add esm build [#4099](https://github.com/open-telemetry/opentelemetry-js/pull/4099) @pichlermarc
* feat(opencensus-shim): implement OpenCensus metric producer [#4066](https://github.com/open-telemetry/opentelemetry-js/pull/4066) @aabmass

### :bug: (Bug Fix)

* fix(otlp-exporter-base): replaced usage of window with _globalThis [#4157](https://github.com/open-telemetry/opentelemetry-js/pull/4157) @cristianmadularu
* fix(otlp-transformer): Avoid precision loss when converting from HrTime to unix nanoseconds. [#4062](https://github.com/open-telemetry/opentelemetry-js/pull/4062)

## 0.43.0

### :bug: (Bug Fix)

* Revert "feat(api): add attributes argument to recordException API [#4071](https://github.com/open-telemetry/opentelemetry-js/pull/4071)"
  * This feature was an unintentional breaking change introduced with API 1.5.0
  * This PR updates all experimental packages to allow API 1.6.0, where this change has been reverted.

## 0.42.0

### :boom: Breaking Change

* chore(sdk-node): deprecate methods in favor of constructor options [#3996](https://github.com/open-telemetry/opentelemetry-js/pull/3996) @pichlermarc
  * The following methods are now deprecated and will be removed in `0.43.0`
    * `NodeSDK.configureTracerProvider()`, please use constructor options instead
    * `NodeSDK.configureMeterProvider()`, please use constructor options instead
    * `NodeSDK.configureLoggerProvider()`, please use constructor options instead
    * `NodeSDK.addResource()`, please use constructor options instead
    * `NodeSDK.detectResources()`, this is not necessary anymore, resources are now auto-detected on startup.
* chore(sdk-node): add notice that '@opentelemetry/exporter-jaeger' has to be installed manually in the next version [#4068](https://github.com/open-telemetry/opentelemetry-js/pull/4068) @pichlermarc
  * Starting with 0.43.0 '@opentelemetry/exporter-jaeger' will no longer be a dependency of this package. To continue using '@opentelemetry/exporter-jaeger', please install it manually.
    * NOTE: `@opentelemetry/exporter-jaeger` is deprecated, consider switching to one of the alternatives described [here](https://www.npmjs.com/package/@opentelemetry/exporter-jaeger)

### :rocket: (Enhancement)

* feat: update PeriodicExportingMetricReader and PrometheusExporter to accept optional metric producers [#4077](https://github.com/open-telemetry/opentelemetry-js/pull/4077) @aabmass

### :bug: (Bug Fix)

* fix(exporter-logs-otlp-http): add @opentelemetry/api-logs as dependency

## 0.41.2

### :bug: (Bug Fix)

* fix(opentelemetry-exporter-logs-otlp-http): Add otel-api as dev dep for tests as they are directly importing the api and which is breaking the web-sandbox tests which is using rollup
* fix(instrumentation-grpc): instrument @grpc/grpc-js Client methods [#3804](https://github.com/open-telemetry/opentelemetry-js/pull/3804) @pichlermarc

## 0.41.1

### :books: (Refine Doc)

* docs(sdk-metrics): add example of exponential histogram metric [#3855](https://github.com/open-telemetry/opentelemetry-js/pull/3855) @JamieDanielson

### :rocket: (Enhancement)

* feat(sdk-node): logs support added [#3969](https://github.com/open-telemetry/opentelemetry-js/pull/3969) @psk001

### :bug: (Bug Fix)

* Revert "feat(minification): Add noEmitHelpers, importHelpers and tslib as a dependency (#3914)"
  [#4011](https://github.com/open-telemetry/opentelemetry-js/pull/4011) @dyladan

## 0.41.0

### :boom: Breaking Change

* chore(instrumentation-grpc): Drop support for package `grpc`. [#3807](https://github.com/open-telemetry/opentelemetry-js/pull/3807) @llc1123

### :rocket: (Enhancement)

* feat(otlp-grpc-exporters): add support for UDS endpoints. [#3853](https://github.com/open-telemetry/opentelemetry-js/pull/3853) @llc1123
* feat(otlp-exporters): bump otlp proto to 0.20.0 [#3932](https://github.com/open-telemetry/opentelemetry-js/pull/3932) @pichlermarc
* feat(exporter-metrics-otlp-*): add LowMemory metrics temporality preference [#3915](https://github.com/open-telemetry/opentelemetry-js/pull/3915) @martinkuba
  * Adds support for [LowMemory temporality preference](https://github.com/open-telemetry/opentelemetry-specification/blob/f09624bb97e9be3be259733b93be507df18927bd/specification/metrics/sdk_exporters/otlp.md#additional-configuration)
  * Adds support for `lowmemory` in `OTEL_EXPORTER_OTLP_METRICS_TEMPORALITY_PREFERENCE`

### :bug: (Bug Fix)

* fix(exporter-logs-otlp-http): set useHex to true [#3875](https://github.com/open-telemetry/opentelemetry-js/pull/3875) @Nico385412
* fix(otlp-proto-exporter-base): add missing type import [#3937](https://github.com/open-telemetry/opentelemetry-js/pull/3937) @pichlermarc
* fix(example-opencensus-shim): avoid OpenCensus auto instrumentations [#3951](https://github.com/open-telemetry/opentelemetry-js/pull/3951) @llc1123
* fix(http-intrumentation): prevent request socket null from throwing uncaught error [#3858](https://github.com/open-telemetry/opentelemetry-js/pull/3858) @aodysseos

### :house: (Internal)

* chore(instrumentation-grpc): Cleanup remnants of grpc-native support. [#3886](https://github.com/open-telemetry/opentelemetry-js/pull/3886) @llc1123

## 0.40.0

### :boom: Breaking Change

* fix(exporter-logs-otlp-grpc): change OTLPLogsExporter to OTLPLogExporter [#3819](https://github.com/open-telemetry/opentelemetry-js/pull/3819) @fuaiyi
* chore(instrumentation-grpc): add 'grpc' deprecation notice postinstall script [#3833](https://github.com/open-telemetry/opentelemetry-js/pull/3833) @pichlermarc
  * Support for telemetry generation for the [`grpc`](https://www.npmjs.com/package/grpc) module will be dropped in the next release as the package has been
    deprecated for over 1 year, please migrate to [`@grpc/grpc-js`](https://www.npmjs.com/package/@grpc/grpc-js) to continue receiving telemetry.

### :rocket: (Enhancement)

* feat(api-logs): support map in log attributes. [#3821](https://github.com/open-telemetry/opentelemetry-js/pull/3821) @Abinet18
* feat(instrumentation): add ESM support for instrumentation. [#3698](https://github.com/open-telemetry/opentelemetry-js/pull/3698) @JamieDanielson, @pkanal, @vmarchaud, @lizthegrey, @bengl
* feat(exporter-logs-otlp-http): otlp-http exporter for logs. [#3764](https://github.com/open-telemetry/opentelemetry-js/pull/3764/) @fuaiyi
* feat(otlp-trace-exporters): Add User-Agent header to OTLP trace exporters. [#3790](https://github.com/open-telemetry/opentelemetry-js/pull/3790) @JamieDanielson
* feat(otlp-metric-exporters): Add User-Agent header to OTLP metric exporters. [#3806](https://github.com/open-telemetry/opentelemetry-js/pull/3806) @JamieDanielson
* feat(opencensus-shim): add OpenCensus trace shim [#3809](https://github.com/open-telemetry/opentelemetry-js/pull/3809) @aabmass
* feat(exporter-logs-otlp-proto): protobuf exporter for logs. [#3779](https://github.com/open-telemetry/opentelemetry-js/pull/3779) @Abinet18

### :bug: (Bug Fix)

* fix(sdk-node): use resource interface instead of concrete class [#3803](https://github.com/open-telemetry/opentelemetry-js/pull/3803) @blumamir
* fix(sdk-logs): remove includeTraceContext configuration and use LogRecord context when available  [#3817](https://github.com/open-telemetry/opentelemetry-js/pull/3817) @hectorhdzg

## 0.39.1

### :bug: (Bug Fix)

* fix(otlp-transformer): move api-logs to dependencies [#3798](https://github.com/open-telemetry/opentelemetry-js/pull/3798) @pichlermarc

## 0.39.0

### :rocket: (Enhancement)

* feat(otlp-transformer): support log records. [#3712](https://github.com/open-telemetry/opentelemetry-js/pull/3712/) @llc1123
* feat(otlp-grpc-exporter-base): support log records. [#3712](https://github.com/open-telemetry/opentelemetry-js/pull/3712/) @llc1123
* feat(exporter-logs-otlp-grpc): otlp-grpc exporter for logs. [#3712](https://github.com/open-telemetry/opentelemetry-js/pull/3712/) @llc1123
* feat(otlp-grpc-exporter-base): use statically generated protobuf code [#3705](https://github.com/open-telemetry/opentelemetry-js/pull/3705) @pichlermarc
* refactor(otlp-transformer): refine metric transformers. [#3770](https://github.com/open-telemetry/opentelemetry-js/pull/3770/) @llc1123
* feat(api-logs): add `ObservedTimestamp` to `LogRecord`. [#3787](https://github.com/open-telemetry/opentelemetry-js/pull/3787/) @llc1123

### :bug: (Bug Fix)

* fix(instrumentation): update `require-in-the-middle` to v7.1.0 [#3727](https://github.com/open-telemetry/opentelemetry-js/pull/3727) @trentm
* fix(instrumentation): update `require-in-the-middle` to v7.0.1 [#3743](https://github.com/open-telemetry/opentelemetry-js/pull/3743) @trentm

### :books: (Refine Doc)

* doc(instrumentation): add limitiations section to readme [#3786](https://github.com/open-telemetry/opentelemetry-js/pull/3786) @flarna

## 0.38.0

### :boom: Breaking Change

* fix: remove HTTP/HTTPS prefix from span name in instrumentation-xml-http-request [#3672](https://github.com/open-telemetry/opentelemetry-js/pull/3672) @jufab
* fix(sdk-node)!: remove unused defaultAttributes option [#3724](https://github.com/open-telemetry/opentelemetry-js/pull/3724) @pichlermarc
  * Please use `NodeSDKConfiguration.resource` instead

### :rocket: (Enhancement)

* feat(sdk-logs): use logs API 0.38

### :bug: (Bug Fix)

* fix(sdk-node): only set DiagConsoleLogger when OTEL_LOG_LEVEL is set [#3693](https://github.com/open-telemetry/opentelemetry-js/pull/3693) @pichlermarc

## 0.37.0

### :boom: Breaking Change

* fix: remove HTTP/HTTPS prefix from span name in instrumentation-xml-http-request [#3672](https://github.com/open-telemetry/opentelemetry-js/pull/3672) @jufab

### :rocket: (Enhancement)

* feat(api-logs): 1.`LogRecord` fields update: `traceFlags`/`traceId`/`spanId` -> `context`; 2.`Logger` supports configuring `includeTraceContext`; 3.The `onEmit` method of `LogRecordProcessor` supports the `context` field.  [#3549](https://github.com/open-telemetry/opentelemetry-js/pull/3549/) @fuaiyi
* feat(sdk-logs): logs sdk implementation. [#3549](https://github.com/open-telemetry/opentelemetry-js/pull/3549/) @fuaiyi

## 0.36.0

### :boom: Breaking Change

* feat: remove HTTP/HTTPS prefix from span name [#3603](https://github.com/open-telemetry/opentelemetry-js/pull/3603) @Flarna

### :rocket: (Enhancement)

* feat: use HTTP_ROUTE in span name [#3603](https://github.com/open-telemetry/opentelemetry-js/pull/3603) @Flarna
* feat: add HTTP_ROUTE attribute to http incoming metrics if present [#3581](https://github.com/open-telemetry/opentelemetry-js/pull/3581) @hermogenes
* feat(opentelemetry-instrumentation-grpc): allow to add attributes from grpc metadata in the patched server [#3589](https://github.com/open-telemetry/opentelemetry-js/pull/3589) @zombispormedio
* feat(sdk-node): install diag logger with OTEL_LOG_LEVEL [#3627](https://github.com/open-telemetry/opentelemetry-js/pull/3627) @legendecas
* feat(otlp-exporter-base): add retries [#3207](https://github.com/open-telemetry/opentelemetry-js/pull/3207) @svetlanabrennan
* feat(sdk-node): override IdGenerator when using NodeSDK [#3645](https://github.com/open-telemetry/opentelemetry-js/pull/3645) @haddasbronfman
* feat(otlp-transformer): expose dropped attributes, events and links counts on the transformed otlp span [#3576](https://github.com/open-telemetry/opentelemetry-js/pull/3576) @mohitk05

### :bug: (Bug Fix)

* fix(prometheus-exporter): add possibility to respond to errors returned by `server.listen()` [#3552](https://github.com/open-telemetry/opentelemetry-js/pull/3402) @pichlermarc
* fix(sdk-node): update instrumentations once MeterProvider is initialized [#3624](https://github.com/open-telemetry/opentelemetry-js/pull/3624) @pichlermarc

## 0.35.1

### :bug: (Bug Fix)

* fix: remove JSON syntax error and regenerate tsconfig files [#3566](https://github.com/open-telemetry/opentelemetry-js/pull/3566) @Flarna
  * Fixes an error where the generated JS files were not included in the esnext package due to a failure of the tsconfig generation
* fix(sdk-node): register instrumentations early [#3502](https://github.com/open-telemetry/opentelemetry-js/pull/3502) @flarna
* fix: include tracestate in export [#3569](https://github.com/open-telemetry/opentelemetry-js/pull/3569) @flarna
* fix(http) Remove outgoing headers normalization [#3557](https://github.com/open-telemetry/opentelemetry-js/pull/3557) @marcinjahn

## 0.35.0

### :rocket: (Enhancement)

* feat(instrumentation-http): monitor error events with events.errorMonitor [#3402](https://github.com/open-telemetry/opentelemetry-js/pull/3402) @legendecas
* feat(instrumentation-grpc): added grpc metadata client side attributes in instrumentation [#3386](https://github.com/open-telemetry/opentelemetry-js/pull/3386)
* feat(instrumentation): add new `_setMeterInstruments` protected method that update the meter instruments every meter provider update.
* feat(api-logs): add the `SeverityNumber` enumeration. [#3443](https://github.com/open-telemetry/opentelemetry-js/pull/3443/) @fuaiyi
* feat(sdk-node): configure no-op sdk with `OTEL_SDK_DISABLED` environment variable [#3485](https://github.com/open-telemetry/opentelemetry-js/pull/3485/files/2211c78aec39aeb6b4b3dae71844edf8ce234d20)  @RazGvili

### :bug: (Bug Fix)

* fix(instrumentation-xhr): http.url attribute should be absolute [#3200](https://github.com/open-telemetry/opentelemetry-js/pull/3200) @t2t2
* fix(instrumentation-grpc): always set grpc semcov status code attribute with numeric value [#3076](https://github.com/open-telemetry/opentelemetry-js/pull/3076) @blumamir
* fix(instrumentation): only call `onRequire` for full matches on core modules with sub-paths [#3451](https://github.com/open-telemetry/opentelemetry-js/pull/3451) @mhassan1
* fix(instrumentation): add back support for absolute paths via `require-in-the-middle` [#3457](https://github.com/open-telemetry/opentelemetry-js/pull/3457) @mhassan1
* fix(prometheus-sanitization): replace repeated `_` with a single `_` [3470](https://github.com/open-telemetry/opentelemetry-js/pull/3470) @samimusallam
* fix(prometheus-serializer): correct string used for NaN [#3477](https://github.com/open-telemetry/opentelemetry-js/pull/3477) @JacksonWeber
* fix(instrumentation-http): close server span when response finishes [#3407](https://github.com/open-telemetry/opentelemetry-js/pull/3407) @legendecas
* fix(instrumentation-fetch): make spans resilient to clock drift by using Date.now [#3434](https://github.com/open-telemetry/opentelemetry-js/pull/3434) @dyladan
* fix(instrumentation-xml-http-request): make spans resilient to clock drift by using Date.now [#3434](https://github.com/open-telemetry/opentelemetry-js/pull/3434) @dyladan
* fix(sdk-node): fix exporter to be read only OTEL_TRACES_EXPORTER is set to a valid exporter [3492] @svetlanabrennan

### :house: (Internal)

* chore(otlp-proto-exporter-base): upgrade protobufjs to 7.1.2 and relax versioning [#3433](https://github.com/open-telemetry/opentelemetry-js/pull/3433) @seemk

## 0.34.0

* `@opentelemetry/sdk-metrics` moved to [packages/sdk-metrics](../packages/sdk-metrics)
* `@opentelemetry/api-metrics` deprecated and merged into [api](../api)

### :rocket: (Enhancement)

* feat(metrics-sdk): Add tracing suppresing for Metrics Export [#3332](https://github.com/open-telemetry/opentelemetry-js/pull/3332) @hectorhdzg
* feat(instrumentation): implement `require-in-the-middle` singleton [#3161](https://github.com/open-telemetry/opentelemetry-js/pull/3161) @mhassan1
* feat(sdk-node): configure trace exporter with environment variables [#3143](https://github.com/open-telemetry/opentelemetry-js/pull/3143) @svetlanabrennan
* feat: enable tree shaking [#3329](https://github.com/open-telemetry/opentelemetry-js/pull/3329) @pkanal
* feat(prometheus): serialize resource as target_info gauge [#3300](https://github.com/open-telemetry/opentelemetry-js/pull/3300) @pichlermarc
* feat(detectors): add browser detector module [#3292](https://github.com/open-telemetry/opentelemetry-js/pull/3292) @abinet18
* deps: remove unused proto-loader dependencies and update grpc-js and proto-loader versions [#3337](https://github.com/open-telemetry/opentelemetry-js/pull/3337) @seemk
* feat(metrics-exporters): configure temporality via environment variable [#3305](https://github.com/open-telemetry/opentelemetry-js/pull/3305) @pichlermarc
* feat(console-metric-exporter): add temporality configuration [#3387](https://github.com/open-telemetry/opentelemetry-js/pull/3387) @pichlermarc

### :bug: (Bug Fix)

* fix(node-sdk): move `@opentelemetry/semantic-conventions` to `dependencies` [#3283](https://github.com/open-telemetry/opentelemetry-js/pull/3283) @mhassan1
* fix(exporters): do not append trailing '/' when URL contains path [#3274](https://github.com/open-telemetry/opentelemetry-js/pull/3274) @pichlermarc
* fix(instrumentation): debug log on no modules defined for instrumentation [#3308](https://github.com/open-telemetry/opentelemetry-js/pull/3308) @legendecas

### :books: (Refine Doc)

* docs(metrics-exporters): fix wrong exporter const name in example [#3270](https://github.com/open-telemetry/opentelemetry-js/issues/3270) @pichlermarc

### :house: (Internal)

* ci(instrumentation-http): remove got devDependency
  [#3347](https://github.com/open-telemetry/opentelemetry-js/issues/3347) @dyladan
* deps(instrumentation-http): move sdk-metrics to dev dependencies [#3380](https://github.com/open-telemetry/opentelemetry-js/issues/3380) @pichlermarc

## 0.33.0

### :boom: Breaking Change

* Add `resourceDetectors` option to `NodeSDK` [#3210](https://github.com/open-telemetry/opentelemetry-js/issues/3210)
  * `NodeSDK.detectResources()` function is no longer able to receive config as a parameter.
    Instead, the detectors are passed to the constructor.

* chore(metrics-sdk): clean up exports [#3197](https://github.com/open-telemetry/opentelemetry-js/pull/3197) @pichlermarc
  * removes export for:
    * `AccumulationRecord`
    * `Aggregator`
    * `AggregatorKind`
    * `Accumulation`
    * `createInstrumentDescriptor`
    * `createInstrumentDescriptorWithView`
    * `isDescriptorCompatibleWith`
* chore(api-metrics): clean up exports [#3198](https://github.com/open-telemetry/opentelemetry-js/pull/3198) @pichlermarc
  * removes export for:
    * `NOOP_COUNTER_METRIC`
    * `NOOP_HISTOGRAM_METRIC`
    * `NOOP_METER_PROVIDER`
    * `NOOP_OBSERVABLE_COUNTER_METRIC`
    * `NOOP_OBSERVABLE_GAUGE_METRIC`
    * `NOOP_OBSERVABLE_UP_DOWN_COUNTER_METRIC`
    * `NOOP_UP_DOWN_COUNTER_METRIC`
    * `NoopCounterMetric`
    * `NoopHistogramMetric`
    * `NoopMeter`
    * `NoopMeterProvider`
    * `NoopMetric`
    * `NoopObservableCounterMetric`
    * `NoopObservableGaugeMetric`
    * `NoopObservableMetric`
    * `NoopObservableUpDownCounterMetric`
    * `NoopUpDownCounterMetric`
* feat(sdk-metrics): align MetricReader with specification and other language implementations [#3225](https://github.com/open-telemetry/opentelemetry-js/pull/3225) @pichlermarc
* chore(sdk-metrics): remove accidental export of the SDK `Meter` class [#3243](https://github.com/open-telemetry/opentelemetry-js/pull/3243) @pichlermarc

### :rocket: (Enhancement)

* Add `resourceDetectors` option to `NodeSDK` [#3210](https://github.com/open-telemetry/opentelemetry-js/issues/3210)
* feat: add Logs API @mkuba [#3117](https://github.com/open-telemetry/opentelemetry-js/pull/3117)

### :books: (Refine Doc)

* docs(sdk-metrics): fix typos and add missing parameter docs. [#3244](https://github.com/open-telemetry/opentelemetry-js/pull/3244) @pichlermarc

### :house: (Internal)

* ci(instrumentation-http): improve metrics test stability [#3242](https://github.com/open-telemetry/opentelemetry-js/pull/3242) @pichlermarc
* deps: remove unused protobufjs and update used ones to 7.1.1 #3251 [#3251](https://github.com/open-telemetry/opentelemetry-js/pull/3251) @pichlermarc

## 0.32.0

### :boom: Breaking Change

* Rename @opentelemetry/sdk-metrics-base package to @opentelemetry/sdk-metrics  [#3162](https://github.com/open-telemetry/opentelemetry-js/pull/3162) @hectorhdzg

### :rocket: (Enhancement)

* feature(instrumentation-http): Add HTTP Server and Client duration Metrics in HTTP Node.js Instrumentation [#3149](https://github.com/open-telemetry/opentelemetry-js/pull/3149) @hectorhdzg
* fix(add-views-to-node-sdk): added the ability to define meter views in `NodeSDK` [#3066](https://github.com/open-telemetry/opentelemetry-js/pull/3124) @weyert
* feature(add-console-metrics-exporter): add ConsoleMetricExporter [#3120](https://github.com/open-telemetry/opentelemetry-js/pull/3120) @weyert
* feature(prometheus-serialiser): export the unit block when unit is set in metric descriptor [#3066](https://github.com/open-telemetry/opentelemetry-js/pull/3041) @weyert
* feat: support latest `@opentelemetry/api` [#3177](https://github.com/open-telemetry/opentelemetry-js/pull/3177) @dyladan
* feat(sdk-metrics-base): add per metric-reader aggregation support [#3153](https://github.com/open-telemetry/opentelemetry-js/pull/3153) @legendecas
* chore(deps): update prometheus example dependencies to 0.32 [#3126](https://github.com/open-telemetry/opentelemetry-js/pull/3216) @avzis
* feature(opentelemetry-api-metrics): Adding generics to `create{metricType}` [#3151](https://github.com/open-telemetry/opentelemetry-js/issues/3151) @tomerghelber-tm

### :bug: (Bug Fix)

* fix(instrumentation-http): add `http.host` attribute before sending the request #3054 @cuichenli

## 0.31.0

### :boom: Breaking Change

* feature(views): move views registration to MeterProvider constructor [#3066](https://github.com/open-telemetry/opentelemetry-js/pull/3066) @pichlermarc
* feat(sdk-metrics-base): split up Singular into Sum and Gauge in MetricData [#3079](https://github.com/open-telemetry/opentelemetry-js/pull/3079) @pichlermarc
  * removes `DataPointType.SINGULAR`, and replaces it with `DataPointType.SUM` and `DataPointType.GAUGE`
  * removes `SingularMetricData` and replaces it with `SumMetricData` (including an additional `isMonotonic` flag) and `GaugeMetricData`
* feat(histogram): align collection of optional Histogram properties with spec [#3102](https://github.com/open-telemetry/opentelemetry-js/pull/3079) @pichlermarc
  * changes type of `sum` property on `Histogram` to `number | undefined`
  * changes type of `min` and `max` properties on `Histogram` to `number | undefined`
  * removes `hasMinMax` flag on the exported `Histogram` - this is now indicated by `min` and `max` being `undefined`

### :rocket: (Enhancement)

* feat(metrics-api): use common attributes definitions #3038 @legendecas
* feat(otlp-proto): pre-compile proto files [#3098](https://github.com/open-telemetry/opentelemetry-js/pull/3098) @legendecas
* feat(opentelemetry-sdk-metrics-base): added InMemoryMetricExporter [#3039](https://github.com/open-telemetry/opentelemetry-js/pull/3039) @weyert

### :bug: (Bug Fix)

* fix(histogram): fix maximum when only values < -1 are provided [#3086](https://github.com/open-telemetry/opentelemetry-js/pull/3086) @pichlermarc
* fix(instrumentation-grpc): always set grpc semcov status code attribute with numeric value [#3076](https://github.com/open-telemetry/opentelemetry-js/pull/3076) @blumamir

## 0.30.0

### :boom: Breaking Change

* fix: remove aws and gcp detector from SDK [#3024](https://github.com/open-telemetry/opentelemetry-js/pull/3024) @flarna
* feat(sdk-metrics-base): implement min/max recording for Histograms [#3032](https://github.com/open-telemetry/opentelemetry-js/pull/3032) @pichlermarc
  * adds `min`/`max` recording to Histograms
  * updates [opentelemetry-proto](https://github.com/open-telemetry/opentelemetry-proto) to `0.18` so that `min` and
    `max` can be exported. This change breaks the OTLP/JSON Metric Exporter for all collector versions `<0.52` due to
    [open-telemetry/opentelemetry-collector#5312](https://github.com/open-telemetry/opentelemetry-collector/issues/5312).

### :rocket: (Enhancement)

* feat(opentelemetry-instrumentation-fetch): optionally ignore network events [#3028](https://github.com/open-telemetry/opentelemetry-js/pull/3028) @gregolsen
* feat(http-instrumentation): record exceptions in http instrumentation [#3008](https://github.com/open-telemetry/opentelemetry-js/pull/3008) @luismiramirez
* feat(node-sdk): add serviceName config option [#2867](https://github.com/open-telemetry/opentelemetry-js/pull/2867) @naseemkullah
* feat(opentelemetry-exporter-prometheus): export PrometheusSerializer [#3034](https://github.com/open-telemetry/opentelemetry-js/pull/3034) @matschaffer
* feat(sdk-metrics-base): detect resets on async metrics [#2990](https://github.com/open-telemetry/opentelemetry-js/pull/2990) @legendecas
  * Added monotonicity support in SumAggregator.
  * Added reset and gaps detection for async metric instruments.
  * Fixed the start time and end time of an exported metric with regarding to resets and gaps.

### :bug: (Bug Fix)

* fix(otlp-transformer): remove type dependency on Long [#3022](https://github.com/open-telemetry/opentelemetry-js/pull/3022) @legendecas
* fix(grpc-exporter): use non-normalized URL to determine channel security [#3019](https://github.com/open-telemetry/opentelemetry-js/pull/3019) @pichlermarc
* fix(otlp-exporter-base): fix gzip output stream in http otlp export [#3046](https://github.com/open-telemetry/opentelemetry-js/pull/3046) @mattolson
* docs(grpc-exporters): remove 'web' as supported from README.md [#3070](https://github.com/open-telemetry/opentelemetry-js/pull/3070) @pichlermarc

### :house: (Internal)

* test: add node 18 and remove EoL node versions [#3048](https://github.com/open-telemetry/opentelemetry-js/pull/3048) @dyladan

## 0.29.2

* Support for 1.3.1 of stable packages

## 0.29.1

### :bug: (Bug Fix)

* fix(sdk-metrics-base): only record non-negative histogram values [#3002](https://github.com/open-telemetry/opentelemetry-js/pull/3002) @pichlermarc
* fix(otlp-transformer): include missing prepublishOnly script which ensures esm and esnext build files are created and packaged @dyladan

## 0.29.0

### :boom: Breaking Change

* feat(metrics): metric readers and exporters now select aggregation temporality based on instrument type [#2902](https://github.com/open-telemetry/opentelemetry-js/pull/2902) @seemk
* refactor(metrics-sdk): rename InstrumentationLibrary -> InstrumentationScope [#2959](https://github.com/open-telemetry/opentelemetry-js/pull/2959) @pichlermarc
* feat(metrics): multi-instrument async callback support [#2966](https://github.com/open-telemetry/opentelemetry-js/pull/2966) @legendecas
  * changes on `meter.createObservableCounter`, `meter.createObservableGauge`, `meter.createObservableUpDownCounter`
    * removed the second parameter `callback`
    * returns an `Observable` object on which callbacks can be registered or unregistered.
  * added `meter.addBatchObservableCallback` and `meter.removeBatchObservableCallback`.
* fix: remove attributes from OTLPExporterConfigBase [#2991](https://github.com/open-telemetry/opentelemetry-js/pull/2991) @flarna

### :rocket: (Enhancement)

* feat(exporters): update proto version and use otlp-transformer [#2929](https://github.com/open-telemetry/opentelemetry-js/pull/2929) @pichlermarc
* fix(sdk-metrics-base): misbehaving aggregation temporality selector tolerance [#2958](https://github.com/open-telemetry/opentelemetry-js/pull/2958) @legendecas
* feat(trace-otlp-grpc): configure security with env vars [#2827](https://github.com/open-telemetry/opentelemetry-js/pull/2827) @svetlanabrennan
* feat(sdk-metrics-base): async instruments callback timeout [#2742](https://github.com/open-telemetry/opentelemetry-js/pull/2742) @legendecas

### :bug: (Bug Fix)

* fix(opentelemetry-instrumentation-http): use correct origin when port is `null` [#2948](https://github.com/open-telemetry/opentelemetry-js/pull/2948) @danielgblanco
* fix(otlp-exporter-base): include esm and esnext in package files [#2952](https://github.com/open-telemetry/opentelemetry-js/pull/2952) @dyladan
* fix(otlp-http-exporter): update endpoint to match spec [#2895](https://github.com/open-telemetry/opentelemetry-js/pull/2895) @svetlanabrennan
* fix(instrumentation): only patch core modules if enabled [#2993](https://github.com/open-telemetry/opentelemetry-js/pull/2993) @santigimeno
* fix(otlp-transformer): include esm and esnext in package files and update README [#2992](https://github.com/open-telemetry/opentelemetry-js/pull/2992) @pichlermarc
* fix(metrics): specification compliant default metric unit [#2983](https://github.com/open-telemetry/opentelemetry-js/pull/2983) @andyfleming
* fix(opentelemetry-instrumentation): use all provided patches for the same file [#2963](https://github.com/open-telemetry/opentelemetry-js/pull/2963) @Ugzuzg

## 0.28.0

### :boom: Breaking Change

* feat(sdk-metrics-base): update metric exporter interfaces [#2707](https://github.com/open-telemetry/opentelemetry-js/pull/2707) @srikanthccv
* feat(api-metrics): remove observable types [#2687](https://github.com/open-telemetry/opentelemetry-js/pull/2687) @legendecas
* fix(otlp-http-exporter): remove content length header [#2879](https://github.com/open-telemetry/opentelemetry-js/pull/2879) @svetlanabrennan
* feat(experimental-packages): Update packages to latest SDK Version. [#2871](https://github.com/open-telemetry/opentelemetry-js/pull/2871) @pichlermarc
  * removed the -wip suffix from api-metrics and metrics-sdk-base.
  * updated dependencies to stable packages to `1.1.1` for all "experimental" packages.
  * updated Metrics Exporters to the latest Metrics SDK (`exporter-metrics-otlp-grpc`, `exporter-metrics-otlp-http`, `exporter-metrics-otlp-proto`)
  * updated `opentelemetry-sdk-node` to the latest Metrics SDK.
  * updated `otlp-transformer` to the latest Metrics SDK.
  * updated all `instrumentation-*` packages to use local implementations of `parseUrl()` due to #2884
* refactor(otlp-exporters) move base classes and associated types into their own packages [#2893](https://github.com/open-telemetry/opentelemetry-js/pull/2893) @pichlermarc
  * `otlp-exporter-base` => `OTLPExporterBase`, `OTLPExporterBrowserBase`, `OTLPExporterNodeBase`
  * `otlp-grpc-exporter-base` => `OTLPGRPCExporterNodeBase`
  * `otlp-proto-exporter-base` => `OTLPProtoExporterNodeBase`

### :rocket: (Enhancement)

* feat: spec compliant metric creation and sync instruments [#2588](https://github.com/open-telemetry/opentelemetry-js/pull/2588) @dyladan
* feat(api-metrics): async instruments spec compliance [#2569](https://github.com/open-telemetry/opentelemetry-js/pull/2569) @legendecas
* feat(sdk-metrics-base): add ValueType support for sync instruments [#2776](https://github.com/open-telemetry/opentelemetry-js/pull/2776) @legendecas
* feat(sdk-metrics-base): implement async instruments support [#2686](https://github.com/open-telemetry/opentelemetry-js/pull/2686) @legendecas
* feat(sdk-metrics-base): meter registration [#2666](https://github.com/open-telemetry/opentelemetry-js/pull/2666) @legendecas
* feat(sdk-metrics-base): bootstrap metrics exemplars [#2641](https://github.com/open-telemetry/opentelemetry-js/pull/2641) @srikanthccv
* feat(metrics-sdk): bootstrap aggregation support [#2634](https://github.com/open-telemetry/opentelemetry-js/pull/2634) @legendecas
* feat(metrics-sdk): bootstrap views api [#2625](https://github.com/open-telemetry/opentelemetry-js/pull/2625) @legendecas
* feat(sdk-metrics): bootstrap metric streams [#2636](https://github.com/open-telemetry/opentelemetry-js/pull/2636) @legendecas
* feat(views): add FilteringAttributesProcessor [#2733](https://github.com/open-telemetry/opentelemetry-js/pull/2733) @pichlermarc
* feat(metric-reader): add metric-reader [#2681](https://github.com/open-telemetry/opentelemetry-js/pull/2681) @pichlermarc
* feat(sdk-metrics-base): document and export basic APIs [#2725](https://github.com/open-telemetry/opentelemetry-js/pull/2725) @legendecas
* feat(views): Update addView() to disallow named views that select more than one instrument. [#2820](https://github.com/open-telemetry/opentelemetry-js/pull/2820) @pichlermarc
* feat(sdk-metrics-base): update exporting names [#2829](https://github.com/open-telemetry/opentelemetry-js/pull/2829) @legendecas
* Add grpc compression to trace-otlp-grpc exporter [#2813](https://github.com/open-telemetry/opentelemetry-js/pull/2813) @svetlanabrennan
* refactor: unifying shutdown once with BindOnceFuture [#2695](https://github.com/open-telemetry/opentelemetry-js/pull/2695) @legendecas
* feat(prometheus): update prometheus exporter with wip metrics sdk [#2824](https://github.com/open-telemetry/opentelemetry-js/pull/2824) @legendecas
* feat(instrumentation-xhr): add applyCustomAttributesOnSpan hook [#2134](https://github.com/open-telemetry/opentelemetry-js/pull/2134) @mhennoch
* feat(proto): add @opentelemetry/otlp-transformer package with hand-rolled transformation [#2746](https://github.com/open-telemetry/opentelemetry-js/pull/2746) @dyladan
* feat(sdk-metrics-base): shutdown and forceflush on MeterProvider [#2890](https://github.com/open-telemetry/opentelemetry-js/pull/2890) @legendecas
* feat(sdk-metrics-base): return the same meter for identical input to getMeter [#2901](https://github.com/open-telemetry/opentelemetry-js/pull/2901) @legendecas
* feat(otlp-exporter): add [OTEL_EXPORTER_OTLP_TIMEOUT](https://github.com/open-telemetry/opentelemetry-specification/blob/main/specification/protocol/exporter.md#configuration-options) env var to otlp exporters [#2738](https://github.com/open-telemetry/opentelemetry-js/pull/2738) @svetlanabrennan
* feat(sdk-metrics-base): hoist async instrument callback invocations [#2822](https://github.com/open-telemetry/opentelemetry-js/pull/2822) @legendecas

### :bug: (Bug Fix)

* fix(sdk-metrics-base): remove aggregator.toMetricData dependency on AggregationTemporality [#2676](https://github.com/open-telemetry/opentelemetry-js/pull/2676) @legendecas
* fix(sdk-metrics-base): coerce histogram boundaries to be implicit Infinity [#2859](https://github.com/open-telemetry/opentelemetry-js/pull/2859) @legendecas
* fix(instrumentation-http): HTTP 400 status code should not set span status to error on servers [#2789](https://github.com/open-telemetry/opentelemetry-js/pull/2789) @nordfjord

### :books: (Refine Doc)

* Update metrics example [#2658](https://github.com/open-telemetry/opentelemetry-js/pull/2658) @svetlanabrennan
* docs(api-metrics): add notes on ObservableResult.observe [#2712](https://github.com/open-telemetry/opentelemetry-js/pull/2712) @legendecas

### :house: (Internal)

* chore: move trace exporters back to experimental [#2835](https://github.com/open-telemetry/opentelemetry-js/pull/2835) @dyladan
* refactor(sdk-metrics-base): meter shared states [#2821](https://github.com/open-telemetry/opentelemetry-js/pull/2821) @legendecas

## v0.27.0

### :boom: Breaking Change

* [#2566](https://github.com/open-telemetry/opentelemetry-js/pull/2566) feat!(metrics): remove batch observer ([@dyladan](https://github.com/dyladan))
* [#2485](https://github.com/open-telemetry/opentelemetry-js/pull/2485) feat!: Split metric and trace exporters into new experimental packages ([@willarmiros](https://github.com/willarmiros))
* [#2540](https://github.com/open-telemetry/opentelemetry-js/pull/2540) fix(sdk-metrics-base): remove metric kind BATCH_OBSERVER ([@legendecas](https://github.com/legendecas))
* [#2496](https://github.com/open-telemetry/opentelemetry-js/pull/2496) feat(api-metrics): rename metric instruments to match feature-freeze API specification ([@legendecas](https://github.com/legendecas))

### :rocket: (Enhancement)

* [#2523](https://github.com/open-telemetry/opentelemetry-js/pull/2523) feat: Rename Labels to Attributes ([@pirgeo](https://github.com/pirgeo))
* [#2559](https://github.com/open-telemetry/opentelemetry-js/pull/2559) feat(api-metrics): remove bind/unbind and bound instruments ([@legendecas](https://github.com/legendecas))
* [#2563](https://github.com/open-telemetry/opentelemetry-js/pull/2563) feat(sdk-metrics-base): remove per-meter config on MeterProvider.getMeter ([@legendecas](https://github.com/legendecas))

### :bug: (Bug Fix)

* [#2610](https://github.com/open-telemetry/opentelemetry-js/pull/2610) fix: preventing double enable for instrumentation that has been already enabled ([@obecny](https://github.com/obecny))
* [#2581](https://github.com/open-telemetry/opentelemetry-js/pull/2581) feat: lazy initialization of the gzip stream ([@fungiboletus](https://github.com/fungiboletus))
* [#2584](https://github.com/open-telemetry/opentelemetry-js/pull/2584) fix: fixing compatibility versions for detectors ([@obecny](https://github.com/obecny))
* [#2558](https://github.com/open-telemetry/opentelemetry-js/pull/2558) fix(@opentelemetry/exporter-prometheus): unref prometheus server to prevent process running indefinitely ([@mothershipper](https://github.com/mothershipper))
* [#2495](https://github.com/open-telemetry/opentelemetry-js/pull/2495) fix(sdk-metrics-base): metrics name should be in the max length of 63 ([@legendecas](https://github.com/legendecas))
* [#2497](https://github.com/open-telemetry/opentelemetry-js/pull/2497) feat(@opentelemetry-instrumentation-fetch): support reading response body from the hook applyCustomAttributesOnSpan ([@echoontheway](https://github.com/echoontheway))

### :books: (Refine Doc)

* [#2561](https://github.com/open-telemetry/opentelemetry-js/pull/2561) Use new canonical path to Getting Started ([@chalin](https://github.com/chalin))
* [#2576](https://github.com/open-telemetry/opentelemetry-js/pull/2576) docs(instrumentation): update links in the Readme ([@OlivierAlbertini](https://github.com/OlivierAlbertini))
* [#2600](https://github.com/open-telemetry/opentelemetry-js/pull/2600) docs: fix URLs in README post-experimental move ([@arbourd](https://github.com/arbourd))
* [#2579](https://github.com/open-telemetry/opentelemetry-js/pull/2579) doc: Move upgrade propagator notes to correct section ([@NathanielRN](https://github.com/NathanielRN))
* [#2568](https://github.com/open-telemetry/opentelemetry-js/pull/2568) chore(doc): update matrix with contrib version for 1.0 core ([@vmarchaud](https://github.com/vmarchaud))
* [#2555](https://github.com/open-telemetry/opentelemetry-js/pull/2555) docs: expose existing comments ([@moander](https://github.com/moander))
* [#2493](https://github.com/open-telemetry/opentelemetry-js/pull/2493) chore: remove getting started and link to documentation. ([@svrnm](https://github.com/svrnm))

### :house: (Internal)

* [#2404](https://github.com/open-telemetry/opentelemetry-js/pull/2404) chore: Fix lint warnings in instrumentation package ([@alisabzevari](https://github.com/alisabzevari))
* [#2533](https://github.com/open-telemetry/opentelemetry-js/pull/2533) chore: regularly close stale issues ([@Rauno56](https://github.com/Rauno56))
* [#2570](https://github.com/open-telemetry/opentelemetry-js/pull/2570) chore: adding selenium tests with browserstack ([@obecny](https://github.com/obecny))
* [#2522](https://github.com/open-telemetry/opentelemetry-js/pull/2522) chore: cleanup setting config in instrumentations ([@Flarna](https://github.com/Flarna))
* [#2541](https://github.com/open-telemetry/opentelemetry-js/pull/2541) chore: slim font size for section title in PR template ([@legendecas](https://github.com/legendecas))
* [#2509](https://github.com/open-telemetry/opentelemetry-js/pull/2509) chore: expand pull request template with action items ([@pragmaticivan](https://github.com/pragmaticivan))
* [#2488](https://github.com/open-telemetry/opentelemetry-js/pull/2488) chore: inline sources in source maps ([@dyladan](https://github.com/dyladan))
* [#2514](https://github.com/open-telemetry/opentelemetry-js/pull/2514) chore: update stable dependencies to 1.0 ([@dyladan](https://github.com/dyladan))

## Previous releases

For changelog entries for previous releases see the [CHANGELOG.md](../CHANGELOG.md).<|MERGE_RESOLUTION|>--- conflicted
+++ resolved
@@ -19,11 +19,8 @@
       * was used internally to keep track of the service client used by the exporter, as a side effect it allowed end-users to modify the gRPC service client that was used
     * `compression`
       * was used internally to keep track of the compression to use but was unintentionally exposed to the users. It allowed to read and write the value, writing, however, would have no effect.
-<<<<<<< HEAD
+* feat(api-events)!: removed domain from the Events API [#4569](https://github.com/open-telemetry/opentelemetry-js/pull/4569)
 * fix(events-api)!: renamed EventEmitter to EventLogger in the Events API [#4569](https://github.com/open-telemetry/opentelemetry-js/pull/4568)
-=======
-* feat(api-events)!: removed domain from the Events API [#4569](https://github.com/open-telemetry/opentelemetry-js/pull/4569)
->>>>>>> 97af8e6d
 
 ### :rocket: (Enhancement)
 
