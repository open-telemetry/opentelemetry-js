/*
 * Copyright The OpenTelemetry Authors
 *
 * Licensed under the Apache License, Version 2.0 (the "License");
 * you may not use this file except in compliance with the License.
 * You may obtain a copy of the License at
 *
 *      https://www.apache.org/licenses/LICENSE-2.0
 *
 * Unless required by applicable law or agreed to in writing, software
 * distributed under the License is distributed on an "AS IS" BASIS,
 * WITHOUT WARRANTIES OR CONDITIONS OF ANY KIND, either express or implied.
 * See the License for the specific language governing permissions and
 * limitations under the License.
 */

import * as api from '@opentelemetry/api';
import { ReadableSpan, TimedEvent } from '@opentelemetry/sdk-trace-base';
import { hrTimeToMicroseconds } from '@opentelemetry/core';
import * as zipkinTypes from './types';
<<<<<<< HEAD
=======
import { IResource } from '@opentelemetry/resources';
>>>>>>> 99524a10

const ZIPKIN_SPAN_KIND_MAPPING = {
  [api.SpanKind.CLIENT]: zipkinTypes.SpanKind.CLIENT,
  [api.SpanKind.SERVER]: zipkinTypes.SpanKind.SERVER,
  [api.SpanKind.CONSUMER]: zipkinTypes.SpanKind.CONSUMER,
  [api.SpanKind.PRODUCER]: zipkinTypes.SpanKind.PRODUCER,
  // When absent, the span is local.
  [api.SpanKind.INTERNAL]: undefined,
};

export const defaultStatusCodeTagName = 'otel.status_code';
export const defaultStatusErrorTagName = 'error';

/**
 * Translate OpenTelemetry ReadableSpan to ZipkinSpan format
 * @param span Span to be translated
 */
export function toZipkinSpan(
  span: ReadableSpan,
  serviceName: string,
  statusCodeTagName: string,
  statusErrorTagName: string
): zipkinTypes.Span {
  const zipkinSpan: zipkinTypes.Span = {
    traceId: span.spanContext().traceId,
    parentId: span.parentSpanId,
    name: span.name,
    id: span.spanContext().spanId,
    kind: ZIPKIN_SPAN_KIND_MAPPING[span.kind],
    timestamp: hrTimeToMicroseconds(span.startTime),
    duration: hrTimeToMicroseconds(span.duration),
    localEndpoint: { serviceName },
    tags: _toZipkinTags(span, statusCodeTagName, statusErrorTagName),
    annotations: span.events.length
      ? _toZipkinAnnotations(span.events)
      : undefined,
  };

  return zipkinSpan;
}

/** Converts OpenTelemetry Span properties to Zipkin Tags format. */
export function _toZipkinTags(
  {
    attributes,
    resource,
    status,
    droppedAttributesCount,
    droppedEventsCount,
    droppedLinksCount,
  }: ReadableSpan,
  statusCodeTagName: string,
<<<<<<< HEAD
  statusErrorTagName: string
=======
  statusErrorTagName: string,
  resource: IResource
>>>>>>> 99524a10
): zipkinTypes.Tags {
  const tags: { [key: string]: string } = {};
  for (const key of Object.keys(attributes)) {
    tags[key] = String(attributes[key]);
  }
  if (status.code !== api.SpanStatusCode.UNSET) {
    tags[statusCodeTagName] = String(api.SpanStatusCode[status.code]);
  }
  if (status.code === api.SpanStatusCode.ERROR && status.message) {
    tags[statusErrorTagName] = status.message;
  }
  /* Add droppedAttributesCount as a tag */
  if (droppedAttributesCount) {
    tags['otel.dropped_attributes_count'] = String(droppedAttributesCount);
  }

  /* Add droppedEventsCount as a tag */
  if (droppedEventsCount) {
    tags['otel.dropped_events_count'] = String(droppedEventsCount);
  }

  /* Add droppedLinksCount as a tag */
  if (droppedLinksCount) {
    tags['otel.dropped_links_count'] = String(droppedLinksCount);
  }

  Object.keys(resource.attributes).forEach(
    name => (tags[name] = String(resource.attributes[name]))
  );

  return tags;
}

/**
 * Converts OpenTelemetry Events to Zipkin Annotations format.
 */
export function _toZipkinAnnotations(
  events: TimedEvent[]
): zipkinTypes.Annotation[] {
  return events.map(event => ({
    timestamp: hrTimeToMicroseconds(event.time),
    value: event.name,
  }));
}<|MERGE_RESOLUTION|>--- conflicted
+++ resolved
@@ -18,10 +18,7 @@
 import { ReadableSpan, TimedEvent } from '@opentelemetry/sdk-trace-base';
 import { hrTimeToMicroseconds } from '@opentelemetry/core';
 import * as zipkinTypes from './types';
-<<<<<<< HEAD
-=======
 import { IResource } from '@opentelemetry/resources';
->>>>>>> 99524a10
 
 const ZIPKIN_SPAN_KIND_MAPPING = {
   [api.SpanKind.CLIENT]: zipkinTypes.SpanKind.CLIENT,
@@ -74,12 +71,8 @@
     droppedLinksCount,
   }: ReadableSpan,
   statusCodeTagName: string,
-<<<<<<< HEAD
-  statusErrorTagName: string
-=======
   statusErrorTagName: string,
   resource: IResource
->>>>>>> 99524a10
 ): zipkinTypes.Tags {
   const tags: { [key: string]: string } = {};
   for (const key of Object.keys(attributes)) {
