{
  "name": "@opentelemetry/plugin-grpc",
  "version": "0.0.1",
  "description": "OpenTelemetry grpc automatic instrumentation package.",
  "main": "build/src/index.js",
  "types": "build/src/index.d.ts",
  "repository": "open-telemetry/opentelemetry-js",
  "scripts": {
    "test": "nyc ts-mocha -p tsconfig.json test/**/*.test.ts",
    "tdd": "yarn test -- --watch-extensions ts --watch",
    "clean": "rimraf build/*",
    "check": "gts check",
    "codecov": "nyc report --reporter=json && codecov -f coverage/*.json -p ../../",
    "compile": "tsc -p .",
    "fix": "gts fix"
  },
  "keywords": [
    "opentelemetry",
    "grpc",
    "nodejs",
    "tracing",
    "profiling",
    "plugin"
  ],
  "author": "OpenTelemetry Authors",
  "license": "Apache-2.0",
  "engines": {
    "node": ">=8.0.0"
  },
  "files": [
    "build/src/**/*.js",
    "build/src/**/*.d.ts",
    "doc",
    "LICENSE",
    "README.md"
  ],
  "publishConfig": {
    "access": "public"
  },
  "devDependencies": {
    "@types/mocha": "^5.2.7",
    "@types/node": "^12.6.9",
<<<<<<< HEAD
    "@types/protobufjs": "^6.0.0",
    "@types/sinon": "^7.0.13",
=======
>>>>>>> 0024d0a5
    "@types/shimmer": "^1.0.1",
    "codecov": "^3.5.0",
    "grpc": "^1.23.3",
    "gts": "^1.1.0",
    "mocha": "^6.2.0",
    "nyc": "^14.1.1",
<<<<<<< HEAD
    "sinon": "^7.5.0",
=======
    "node-pre-gyp": "^0.12.0",
    "rimraf": "^3.0.0",
>>>>>>> 0024d0a5
    "tslint-microsoft-contrib": "^6.2.0",
    "tslint-consistent-codestyle":"^1.15.1",
    "ts-mocha": "^6.0.0",
    "ts-node": "^8.3.0",
    "typescript": "^3.5.3"
  },
  "dependencies": {
    "@opentelemetry/basic-tracer": "^0.0.1",
    "@opentelemetry/core": "^0.0.1",
    "@opentelemetry/node-sdk": "^0.0.1",
    "@opentelemetry/types": "^0.0.1",
    "shimmer": "^1.2.1"
  }
}<|MERGE_RESOLUTION|>--- conflicted
+++ resolved
@@ -40,23 +40,17 @@
   "devDependencies": {
     "@types/mocha": "^5.2.7",
     "@types/node": "^12.6.9",
-<<<<<<< HEAD
     "@types/protobufjs": "^6.0.0",
+    "@types/shimmer": "^1.0.1",
     "@types/sinon": "^7.0.13",
-=======
->>>>>>> 0024d0a5
-    "@types/shimmer": "^1.0.1",
     "codecov": "^3.5.0",
     "grpc": "^1.23.3",
     "gts": "^1.1.0",
     "mocha": "^6.2.0",
     "nyc": "^14.1.1",
-<<<<<<< HEAD
-    "sinon": "^7.5.0",
-=======
     "node-pre-gyp": "^0.12.0",
     "rimraf": "^3.0.0",
->>>>>>> 0024d0a5
+    "sinon": "^7.5.0",
     "tslint-microsoft-contrib": "^6.2.0",
     "tslint-consistent-codestyle":"^1.15.1",
     "ts-mocha": "^6.0.0",
