# CHANGELOG

All notable changes to this project will be documented in this file.

For API changes, see the [API CHANGELOG](api/CHANGELOG.md).
For experimental package changes, see the [experimental CHANGELOG](experimental/CHANGELOG.md).

## Unreleased

### :boom: Breaking Change

### :rocket: (Enhancement)

### :bug: (Bug Fix)

<<<<<<< HEAD
=======
* fix(instrumentation-http): fixed description for http.server.duration metric [#3710](https://github.com/open-telemetry/opentelemetry-js/pull/3710)
* fix(opentelemetry-sdk-trace-web): don't crash in runtimes where location isn't defined [#3715](https://github.com/open-telemetry/opentelemetry-js/pull/3715)

>>>>>>> 26dfc708
### :books: (Refine Doc)

### :house: (Internal)

## 1.12.0

### :rocket: (Enhancement)

* feat(tracing): log span name and IDs when span end is called multiple times [#3716](https://github.com/open-telemetry/opentelemetry-js/pull/3716)

### :bug: (Bug Fix)

* fix(instrumentation-http): fixed description for http.server.duration metric [#3710](https://github.com/open-telemetry/opentelemetry-js/pull/3710)

## 1.11.0

### :rocket: (Enhancement)

* feat(sdk-metrics): add exponential histogram support [#3505](https://github.com/open-telemetry/opentelemetry-js/pull/3505), [#3506](https://github.com/open-telemetry/opentelemetry-js/pull/3506) @mwear
* feat(resources): collect additional process attributes [#3605](https://github.com/open-telemetry/opentelemetry-js/pull/3605) @mwear

### :bug: (Bug Fix)

* fix(sdk-metrics): merge uncollected delta accumulations [#3667](https://github.com/open-telemetry/opentelemetry-js/pull/3667) @legendecas
* fix(sdk-trace-web): make `parseUrl()` respect document.baseURI [#3670](https://github.com/open-telemetry/opentelemetry-js/pull/3670) @domasx2

### :books: (Refine Doc)

* doc(sdk): update NodeSDK example [#3684](https://github.com/open-telemetry/opentelemetry-js/pull/3684) @martinkuba
* docs: change vmarchaud status from maintainer to emeritus [#3710](https://github.com/open-telemetry/opentelemetry-js/pull/3710) @vmarchaud
* docs: change rauno56 status from maintainer to emeritus [#3706](https://github.com/open-telemetry/opentelemetry-js/pull/3706) @rauno56

## 1.10.1

### :bug: (Bug Fix)

* fix(resource): make properties for async resource resolution optional [#3677](https://github.com/open-telemetry/opentelemetry-js/pull/3677) @pichlermarc
* fix(resource): change fs/promises import to be node 12 compatible [#3681](https://github.com/open-telemetry/opentelemetry-js/pull/3681) @pichlermarc

## 1.10.0

### :rocket: (Enhancement)

* feat(resource): create sync resource with some attributes that resolve asynchronously [#3460](https://github.com/open-telemetry/opentelemetry-js/pull/3460) @samimusallam
* feat: collect host id for non-cloud environments [#3575](https://github.com/open-telemetry/opentelemetry-js/pull/3575) @mwear
* feat (api-logs): separate Events API into its own package [3550](https://github.com/open-telemetry/opentelemetry-js/pull/3550) @martinkuba
* feat(sdk-metrics): apply binary search in histogram recording [#3539](https://github.com/open-telemetry/opentelemetry-js/pull/3539) @legendecas
* perf(propagator-jaeger): improve deserializeSpanContext performance [#3541](https://github.com/open-telemetry/opentelemetry-js/pull/3541) @doochik
* feat: support TraceState in SamplingResult [#3530](https://github.com/open-telemetry/opentelemetry-js/pull/3530) @raphael-theriault-swi
* feat(sdk-trace-base): add diagnostic logging when spans are dropped [#3610](https://github.com/open-telemetry/opentelemetry-js/pull/3610) @neoeinstein
* feat: add unit to view instrument selection criteria [#3647](https://github.com/open-telemetry/opentelemetry-js/pull/3647) @jlabatut
* feat(tracing): expose dropped counts for attributes, events and links on span [#3576](https://github.com/open-telemetry/opentelemetry-js/pull/3576) @mohitk05

### :bug: (Bug Fix)

* fix(core): added falsy check to make otel core work with browser where webpack config had process as false or null [#3613](https://github.com/open-telemetry/opentelemetry-js/issues/3613) @ravindra-dyte
* fix(instrumentation-http): include query params in http.target [#3646](https://github.com/open-telemetry/opentelemetry-js/pull/3646) @kobi-co

### :books: (Refine Doc)

* chore: update http example [#3651](https://github.com/open-telemetry/opentelemetry-js/pull/3651) @JamieDanielson

### :house: (Internal)

* chore(exporter-jaeger): deprecate jaeger exporter [#3585](https://github.com/open-telemetry/opentelemetry-js/pull/3585) @pichlermarc
* fix(sdk-metrics): fix flaky LastValueAggregator test by using fake timer [#3587](https://github.com/open-telemetry/opentelemetry-js/pull/3587) @pichlermarc
* fix(test): fix failing tests by preventing source-map generation [#3642](https://github.com/open-telemetry/opentelemetry-js/pull/3642) @pichlermarc

## 1.9.1

### :bug: (Bug Fix)

* fix: avoid grpc types dependency [#3551](https://github.com/open-telemetry/opentelemetry-js/pull/3551) @flarna
* fix(otlp-proto-exporter-base): Match Accept header with Content-Type in the proto exporter
 [#3562](https://github.com/open-telemetry/opentelemetry-js/pull/3562) @scheler
* fix: include tracestate in export [#3569](https://github.com/open-telemetry/opentelemetry-js/pull/3569) @flarna

### :house: (Internal)

* chore: fix cross project links and missing implicitly exported types [#3533](https://github.com/open-telemetry/opentelemetry-js/pull/3533) @legendecas
* feat(sdk-metrics): add exponential histogram mapping functions [#3504](https://github.com/open-telemetry/opentelemetry-js/pull/3504) @mwear

## 1.9.0

### :rocket: (Enhancement)

* feat(instrumentation-grpc): set net.peer.name and net.peer.port on client spans [#3430](https://github.com/open-telemetry/opentelemetry-js/pull/3430)
* feat(exporter-trace-otlp-proto): Add protobuf otlp trace exporter support for browser [#3208](https://github.com/open-telemetry/opentelemetry-js/pull/3208) @pkanal

### :bug: (Bug Fix)

* fix(sdk-metrics): use default Resource to comply with semantic conventions [#3411](https://github.com/open-telemetry/opentelemetry-js/pull/3411) @pichlermarc
  * Metrics exported by the SDK now contain the following resource attributes by default:
    * `service.name`
    * `telemetry.sdk.name`
    * `telemetry.sdk.language`
    * `telemetry.sdk.version`
* fix(sdk-metrics): use Date.now() for instrument recording timestamps [#3514](https://github.com/open-telemetry/opentelemetry-js/pull/3514) @MisterSquishy
* fix(sdk-trace): make spans resilient to clock drift [#3434](https://github.com/open-telemetry/opentelemetry-js/pull/3434) @dyladan
* fix(selenium-tests): updated webpack version for selenium test issue [#3456](https://github.com/open-telemetry/opentelemetry-js/issues/3456) @SaumyaBhushan
* fix(sdk-metrics): collect metrics when periodic exporting metric reader flushes [#3517](https://github.com/open-telemetry/opentelemetry-js/pull/3517) @legendecas
* fix(sdk-metrics): fix duplicated registration of metrics for collectors [#3488](https://github.com/open-telemetry/opentelemetry-js/pull/3488) @legendecas
* fix(core): fix precision loss in numberToHrtime [#3480](https://github.com/open-telemetry/opentelemetry-js/pull/3480) @legendecas

### :house: (Internal)

* chore: automatically generate tsconfigs [#3432](https://github.com/open-telemetry/opentelemetry-js/pull/3432) @legendecas
* chore: enforce format with prettier [#3444](https://github.com/open-telemetry/opentelemetry-js/pull/3444) @legendecas

## 1.8.0

* `@opentelemetry/sdk-metrics` has been promoted to stable
* `@opentelemetry/api-metrics` has been merged into `@opentelemetry/api` and deprecated

### :boom: Breaking Change

* feat(api): merge api-metrics into api [#3374](https://github.com/open-telemetry/opentelemetry-js/pull/3374) @legendecas

### :rocket: (Enhancement)

* feat(sdk-trace): re-export sdk-trace-base in sdk-trace-node and web [#3319](https://github.com/open-telemetry/opentelemetry-js/pull/3319) @legendecas
* feat: enable tree shaking [#3329](https://github.com/open-telemetry/opentelemetry-js/pull/3329) @pkanal

### :bug: (Bug Fix)

* fix(sdk-trace): enforce consistent span durations
  [#3327](https://github.com/open-telemetry/opentelemetry-js/pull/3327) @dyladan
* fix(resources): fix EnvDetector throwing errors when attribute values contain spaces
  [#3295](https://github.com/open-telemetry/opentelemetry-js/issues/3295)
* fix(trace): fix an issue which caused negative span durations in web based spans
  [#3359](https://github.com/open-telemetry/opentelemetry-js/pull/3359) @dyladan
* fix(resources): strict OTEL_RESOURCE_ATTRIBUTES baggage octet decoding
  [#3341](https://github.com/open-telemetry/opentelemetry-js/pull/3341) @legendecas

### :books: (Refine Doc)

* doc: Added Metrics documentation [#3360](https://github.com/open-telemetry/opentelemetry-js/pull/3360) @weyert
* docs(api): fix counter negative value wording [#3396](https://github.com/open-telemetry/opentelemetry-js/pull/3396) @legendecas

### :house: (Internal)

* ci: run browser tests without circle [#3328](https://github.com/open-telemetry/opentelemetry-js/pull/3328) @dyladan

## Metrics API 1.0.0

Metrics API is now stable and generally available.
There are no changes between 1.0.0 and the previous 0.33.0 version.

### :boom: Breaking Change

* Add semver check to metrics API [#3357](https://github.com/open-telemetry/opentelemetry-js/pull/3357) @dyladan
  * Previously API versions were only considered compatible if the API was exactly the same

## 1.7.0

### :bug: (Bug Fix)

* fix(sdk-trace-base): make span start times resistant to hrtime clock drift
  [#3129](https://github.com/open-telemetry/opentelemetry-js/issues/3129)

* fix(sdk-trace-base): validate maxExportBatchSize in BatchSpanProcessorBase
  [#3232](https://github.com/open-telemetry/opentelemetry-js/issues/3232)

### :books: (Refine Doc)

* docs(metrics): add missing metrics packages to SDK reference documentation [#3239](https://github.com/open-telemetry/opentelemetry-js/pull/3239) @dyladan

### :house: (Internal)

* deps: update markdownlint-cli to 0.32.2 [#3253](https://github.com/open-telemetry/opentelemetry-js/pull/3253) @pichlermarc

## 1.6.0

### :rocket: (Enhancement)

* perf(opentelemetry-core): improve hexToBase64 performance [#3178](https://github.com/open-telemetry/opentelemetry-js/pull/3178) @seemk
* feat(sdk-trace-base): move Sampler declaration into sdk-trace-base [#3088](https://github.com/open-telemetry/opentelemetry-js/pull/3088) @legendecas
* fix(grpc-instrumentation): added grpc attributes in instrumentation [#3127](https://github.com/open-telemetry/opentelemetry-js/pull/3127) @andrewzenkov
* feat: support latest `@opentelemetry/api` [#3177](https://github.com/open-telemetry/opentelemetry-js/pull/3177) @dyladan

### :bug: (Bug Fix)

* fix(context-async-hooks): Ensure listeners added using `once` can be removed using `removeListener`
  [#3133](https://github.com/open-telemetry/opentelemetry-js/pull/3133)

### :books: (Refine Doc)

* chore: update trace-web example and rename it to opentelemetry-web [#3145](https://github.com/open-telemetry/opentelemetry-js/pull/3145) @pichlermarc
* chore: update https example [#3152](https://github.com/open-telemetry/opentelemetry-js/pull/3152) @pichlermarc

## 1.5.0

### :rocket: (Enhancement)

* feat(sdk-trace-base): Improve extensibility of BasicTracerProvider [#3023](https://github.com/open-telemetry/opentelemetry-js/pull/3023) @Rauno56

## 1.4.0

### :rocket: (Enhancement)

* fix(resources): fix browser compatibility for host and os detectors [#3004](https://github.com/open-telemetry/opentelemetry-js/pull/3004) @legendecas
* fix(sdk-trace-base): fix crash on environments without global document [#3000](https://github.com/open-telemetry/opentelemetry-js/pull/3000) @legendecas
* fix(sdk-trace-base): fix spanLimits attribute length/count to consider env values [#3068](https://github.com/open-telemetry/opentelemetry-js/pull/3068) @svetlanabrennan

### :house: (Internal)

* test: add node 18 and remove EoL node versions [#3048](https://github.com/open-telemetry/opentelemetry-js/pull/3048) @dyladan

## 1.3.1

### :bug: (Bug Fix)

* fix(resources): fix browser compatibility for host and os detectors [#3004](https://github.com/open-telemetry/opentelemetry-js/pull/3004) @legendecas

## 1.3.0

### :boom: Breaking Change

* chore: remove unused InstrumentationConfig#path [#2944](https://github.com/open-telemetry/opentelemetry-js/pull/2944) @flarna

### :rocket: (Enhancement)

* feat(ConsoleSpanExporter): export span links [#2917](https://github.com/open-telemetry/opentelemetry-js/pull/2917) @trentm
* feat: warn when hooked module is already loaded [#2926](https://github.com/open-telemetry/opentelemetry-js/pull/2926) @nozik
* feat: implement OSDetector [#2927](https://github.com/open-telemetry/opentelemetry-js/pull/2927) @rauno56
* feat: implement HostDetector [#2921](https://github.com/open-telemetry/opentelemetry-js/pull/2921) @rauno56
* feat(opentelemetry-core): add InstrumentationScope [#2959](https://github.com/open-telemetry/opentelemetry-js/pull/2959) @pichlermarc

### :bug: (Bug Fix)

* fix(sdk-web): parse url with relative url string [#2972](https://github.com/open-telemetry/opentelemetry-js/pull/2972) @legendecas

### :books: (Refine Doc)

### :house: (Internal)

## 1.2.0

### :boom: Breaking Change

### :rocket: (Enhancement)

### :bug: (Bug Fix)

* fix: sanitize attributes inputs [#2881](https://github.com/open-telemetry/opentelemetry-js/pull/2881) @legendecas
* fix: support earlier API versions [#2892](https://github.com/open-telemetry/opentelemetry-js/pull/2892) @dyladan
* fix: support extract one digit '0' in jaeger traceFlag [#2905](https://github.com/open-telemetry/opentelemetry-js/issues/2905) @shmilyoo
* fix(resources): extend ResourceAttributes interface to comply with spec [#2924](https://github.com/open-telemetry/opentelemetry-js/pull/2924) @blumamir

### :books: (Refine Doc)

* docs(sdk): update earliest support node version [#2860](https://github.com/open-telemetry/opentelemetry-js/pull/2860) @svetlanabrennan

### :house: (Internal)

* chore: require changelog entry to merge PR [#2847](https://github.com/open-telemetry/opentelemetry-js/pull/2847) @dyladan
* chore: remove peer API check [#2892](https://github.com/open-telemetry/opentelemetry-js/pull/2892) @dyladan
* chore: merge lerna subdirectories into a single monorepo [#2892](https://github.com/open-telemetry/opentelemetry-js/pull/2892) @dyladan
* chore: indent the code with eslint [#2923](https://github.com/open-telemetry/opentelemetry-js/pull/2923) @blumamir
* `opentelemetry-propagator-jaeger`
  * [#2906](https://github.com/open-telemetry/opentelemetry-js/pull/2906) fix: support extract one digit '0' in jaeger traceFlag ([@shmilyoo](https://github.com/shmilyoo))

## 1.1.1

* [#2849](https://github.com/open-telemetry/opentelemetry-js/pull/2849) fix: correct changelog and compat matrix for 1.1 release ([@Flarna](https://github.com/Flarna))
* [#2823](https://github.com/open-telemetry/opentelemetry-js/pull/2823) fix: enable downlevelIteration for es5 targets ([@legendecas](https://github.com/legendecas))
* [#2844](https://github.com/open-telemetry/opentelemetry-js/pull/2844) chore: add prepublishOnly to ensure a full build ([@legendecas](https://github.com/legendecas))

## 1.1.0

### :rocket: (Enhancement)

* `opentelemetry-resources`
  * [#2727](https://github.com/open-telemetry/opentelemetry-js/pull/2727) feat(opentelemetry-resources): add runtime version information ([@cuichenli](https://github.com/cuichenli))
* `exporter-trace-otlp-http`, `opentelemetry-core`
  * [#2796](https://github.com/open-telemetry/opentelemetry-js/pull/2796) feat(trace-otlp-http-exporter): add compression env vars ([@svetlanabrennan](https://github.com/svetlanabrennan))
* `instrumentation-http`
  * [#2704](https://github.com/open-telemetry/opentelemetry-js/pull/2704) feat(instrumentation-http): add options to ignore requests ([@legendecas](https://github.com/legendecas))
* `opentelemetry-core`, `opentelemetry-exporter-jaeger`
  * [#2754](https://github.com/open-telemetry/opentelemetry-js/pull/2754) fix(exporter-jaeger): add env variable for agent port ([@blumamir](https://github.com/blumamir))
* `exporter-trace-otlp-grpc`, `exporter-trace-otlp-http`, `exporter-trace-otlp-proto`, `opentelemetry-context-async-hooks`, `opentelemetry-context-zone-peer-dep`, `opentelemetry-core`, `opentelemetry-exporter-jaeger`, `opentelemetry-exporter-zipkin`, `opentelemetry-propagator-b3`, `opentelemetry-propagator-jaeger`, `opentelemetry-resources`, `opentelemetry-sdk-trace-base`, `opentelemetry-sdk-trace-node`, `opentelemetry-sdk-trace-web`, `opentelemetry-shim-opentracing`
  * [#2737](https://github.com/open-telemetry/opentelemetry-js/pull/2737) feat: add support for API 1.1.x ([@dyladan](https://github.com/dyladan))
* `opentelemetry-sdk-trace-web`
  * [#2719](https://github.com/open-telemetry/opentelemetry-js/pull/2719) feat(sdk-trace-web): web worker support ([@legendecas](https://github.com/legendecas))
* `exporter-trace-otlp-http`, `exporter-trace-otlp-proto`
  * [#2557](https://github.com/open-telemetry/opentelemetry-js/pull/2557) feat(otlp-exporter-http): change otlp-http port to canonical 4318 ([@secustor](https://github.com/secustor))
* `exporter-trace-otlp-grpc`, `exporter-trace-otlp-http`, `exporter-trace-otlp-proto`, `opentelemetry-core`, `opentelemetry-exporter-jaeger`, `opentelemetry-sdk-trace-base`
  * [#2695](https://github.com/open-telemetry/opentelemetry-js/pull/2695) refactor: unifying shutdown once with BindOnceFuture ([@legendecas](https://github.com/legendecas))
* `opentelemetry-propagator-jaeger`
  * [#2673](https://github.com/open-telemetry/opentelemetry-js/pull/2673) feat(@opentelemetry/propagator-jaeger): support custom baggage prefix ([@sschegolev](https://github.com/sschegolev))
* `exporter-trace-otlp-grpc`, `exporter-trace-otlp-http`, `exporter-trace-otlp-proto`
  * [#2626](https://github.com/open-telemetry/opentelemetry-js/pull/2626) chore: bump otlp trace exporters to v1 ([@Rauno56](https://github.com/Rauno56))
* `opentelemetry-context-zone-peer-dep`, `opentelemetry-context-zone`, `opentelemetry-core`, `opentelemetry-exporter-zipkin`, `opentelemetry-propagator-b3`, `opentelemetry-resources`, `opentelemetry-sdk-trace-base`, `opentelemetry-sdk-trace-web`, `opentelemetry-semantic-conventions`
  * [#2556](https://github.com/open-telemetry/opentelemetry-js/pull/2556) chore: add esm2015 entry for web apps aiming at modern browsers ([@echoontheway](https://github.com/echoontheway))

### :bug: (Bug Fix)

* `exporter-trace-otlp-grpc`, `exporter-trace-otlp-http`, `exporter-trace-otlp-proto`
  * [#2788](https://github.com/open-telemetry/opentelemetry-js/pull/2788) fix(deps): use 1.x trace otlp http exporter ([@dyladan](https://github.com/dyladan))
* `opentelemetry-sdk-trace-base`
  * [#2790](https://github.com/open-telemetry/opentelemetry-js/pull/2790) fix: pass same context to Sampler and SpanProcessor in root span case ([@Flarna](https://github.com/Flarna))
  * [#2757](https://github.com/open-telemetry/opentelemetry-js/pull/2757) fix: add parentContext to onStart ([@Flarna](https://github.com/Flarna))
  * [#2678](https://github.com/open-telemetry/opentelemetry-js/pull/2678) fix: span attribute count and value limits (#2671) ([@Bataran](https://github.com/Bataran))
  * [#2679](https://github.com/open-telemetry/opentelemetry-js/pull/2679) fix: span events count limit when set to 0 ([@Bataran](https://github.com/Bataran))
* `opentelemetry-core`
  * [#2766](https://github.com/open-telemetry/opentelemetry-js/pull/2766) fix(baggage): include baggage metadata when propagating baggage entries ([@chrskrchr](https://github.com/chrskrchr))
* `opentelemetry-exporter-jaeger`
  * [#2731](https://github.com/open-telemetry/opentelemetry-js/pull/2731) fix(exporter-jaeger): transform all links to jaeger reference ([@blumamir](https://github.com/blumamir))
* `opentelemetry-resources`
  * [#2739](https://github.com/open-telemetry/opentelemetry-js/pull/2739) fix(resources): align exported names in different environments ([@legendecas](https://github.com/legendecas))
* Other
  * [#2680](https://github.com/open-telemetry/opentelemetry-js/pull/2680) fix: tracer typo in fetchxhr examples ([@MSNev](https://github.com/MSNev))
  * [#2650](https://github.com/open-telemetry/opentelemetry-js/pull/2650) fix: clientMethodTrace missing original properties ([@bgpo](https://github.com/bgpo))
* `opentelemetry-propagator-jaeger`
  * [#2694](https://github.com/open-telemetry/opentelemetry-js/pull/2694) fix(propagator-jaeger): 0-pad span-id to match 16-symbol validation ([@nikolaylagutko](https://github.com/nikolaylagutko))
* `opentelemetry-exporter-zipkin`, `opentelemetry-sdk-trace-web`
  * [#2689](https://github.com/open-telemetry/opentelemetry-js/pull/2689) fix: remove window and document dependencies in web packages ([@legendecas](https://github.com/legendecas))

### :books: (Refine Doc)

* Other
  * [#2830](https://github.com/open-telemetry/opentelemetry-js/pull/2830) Cleanup removed documentation for missing benchmarks ([@dmathieu](https://github.com/dmathieu))
  * [#2807](https://github.com/open-telemetry/opentelemetry-js/pull/2807) docs: document removal of shutdown flag in OTLPExporterBase ([@legendecas](https://github.com/legendecas))
  * [#2814](https://github.com/open-telemetry/opentelemetry-js/pull/2814) docs: simplify contrib part in readme ([@Flarna](https://github.com/Flarna))
  * [#2802](https://github.com/open-telemetry/opentelemetry-js/pull/2802) docs(prom-example): remove deprecated startServer option ([@naseemkullah](https://github.com/naseemkullah))
  * [#2728](https://github.com/open-telemetry/opentelemetry-js/pull/2728) docs: specify minimun version of npm to run command in subproject ([@cuichenli](https://github.com/cuichenli))
  * [#2720](https://github.com/open-telemetry/opentelemetry-js/pull/2720) docs: document node v10 EOL ([@YanivD](https://github.com/YanivD))
  * [#2688](https://github.com/open-telemetry/opentelemetry-js/pull/2688) docs: update typedoc config ([@dyladan](https://github.com/dyladan))
  * [#2685](https://github.com/open-telemetry/opentelemetry-js/pull/2685) docs: remove circle-ci from development guide, update link, and fix typo. ([@pichlermarc](https://github.com/pichlermarc))
  * [#2661](https://github.com/open-telemetry/opentelemetry-js/pull/2661) chore: update and fix tracer-web examples ([@MSNev](https://github.com/MSNev))
  * [#2647](https://github.com/open-telemetry/opentelemetry-js/pull/2647) chore: update opentelemetry dependencies to latest versions ([@svetlanabrennan](https://github.com/svetlanabrennan))
* `exporter-trace-otlp-grpc`
  * [#2726](https://github.com/open-telemetry/opentelemetry-js/pull/2726) docs(otlp-grpc-exporter): update default url ([@svetlanabrennan](https://github.com/svetlanabrennan))
* `opentelemetry-context-async-hooks`
  * [#2619](https://github.com/open-telemetry/opentelemetry-js/pull/2619) docs(context): Fix links, edit prose ([@spencerwilson](https://github.com/spencerwilson))
* `opentelemetry-context-async-hooks`, `opentelemetry-sdk-trace-node`
  * [#2651](https://github.com/open-telemetry/opentelemetry-js/pull/2651) docs: fix links to the context document ([@legendecas](https://github.com/legendecas))

### :house: (Internal)

* `opentelemetry-sdk-trace-base`
  * [#2768](https://github.com/open-telemetry/opentelemetry-js/pull/2768) test(sdk-trace-base): pin core.hrtime dependencies on timeOrigin ([@legendecas](https://github.com/legendecas))
* `exporter-trace-otlp-http`, `opentelemetry-context-zone-peer-dep`, `opentelemetry-context-zone`, `opentelemetry-core`, `opentelemetry-exporter-zipkin`, `opentelemetry-propagator-b3`, `opentelemetry-resources`, `opentelemetry-sdk-trace-base`, `opentelemetry-sdk-trace-web`, `opentelemetry-semantic-conventions`
  * [#2765](https://github.com/open-telemetry/opentelemetry-js/pull/2765) chore: target to es2017 in the no-polyfill target ([@legendecas](https://github.com/legendecas))
* Other
  * [#2743](https://github.com/open-telemetry/opentelemetry-js/pull/2743) test(sdk-metrics-base): test metric instrument interfaces ([@legendecas](https://github.com/legendecas))
  * [#2752](https://github.com/open-telemetry/opentelemetry-js/pull/2752) test(integration-w3c): fix inconsistent api versions loaded ([@legendecas](https://github.com/legendecas))
  * [#2715](https://github.com/open-telemetry/opentelemetry-js/pull/2715) chore: update actions/checkout to v2 ([@legendecas](https://github.com/legendecas))
  * [#2702](https://github.com/open-telemetry/opentelemetry-js/pull/2702) chore: add Chengzhong Wu as maintainer ([@dyladan](https://github.com/dyladan))
  * [#2703](https://github.com/open-telemetry/opentelemetry-js/pull/2703) chore: add Amir Blum as maintainer ([@dyladan](https://github.com/dyladan))
  * [#2701](https://github.com/open-telemetry/opentelemetry-js/pull/2701) chore: add Rauno Viskus as maintainer ([@dyladan](https://github.com/dyladan))
  * [#2693](https://github.com/open-telemetry/opentelemetry-js/pull/2693) chore: retry link checks on code 429 with 'retry-after' header ([@legendecas](https://github.com/legendecas))
  * [#2669](https://github.com/open-telemetry/opentelemetry-js/pull/2669) chore: checks links in typedoc html ([@legendecas](https://github.com/legendecas))
  * [#2683](https://github.com/open-telemetry/opentelemetry-js/pull/2683) chore: start a style guide ([@dyladan](https://github.com/dyladan))
  * [#2684](https://github.com/open-telemetry/opentelemetry-js/pull/2684) chore: remove @obecny as maintainer ([@dyladan](https://github.com/dyladan))
  * [#2663](https://github.com/open-telemetry/opentelemetry-js/pull/2663) chore: fix nojekyll in docs command ([@dyladan](https://github.com/dyladan))
  * [#2648](https://github.com/open-telemetry/opentelemetry-js/pull/2648) refactor(opentelemetry-sdk-node): remove redundant judgments for metric ([@rickyes](https://github.com/rickyes))
  * [#2638](https://github.com/open-telemetry/opentelemetry-js/pull/2638) chore: Update wip metrics references ([@dyladan](https://github.com/dyladan))
  * [#2629](https://github.com/open-telemetry/opentelemetry-js/pull/2629) chore: rename metrics packages to prevent lerna linking ([@dyladan](https://github.com/dyladan))
  * [#2623](https://github.com/open-telemetry/opentelemetry-js/pull/2623) chore: fix the compilation for typescript 4.4 ([@dyladan](https://github.com/dyladan))
  * [#2598](https://github.com/open-telemetry/opentelemetry-js/pull/2598) chore: Remove old metrics SDK ([@dyladan](https://github.com/dyladan))
* `opentelemetry-core`
  * [#2709](https://github.com/open-telemetry/opentelemetry-js/pull/2709) test(sdk-metrics): browser compatibility tests ([@legendecas](https://github.com/legendecas))
* `exporter-trace-otlp-grpc`, `exporter-trace-otlp-http`, `exporter-trace-otlp-proto`, `opentelemetry-exporter-jaeger`, `opentelemetry-exporter-zipkin`, `opentelemetry-propagator-b3`, `opentelemetry-resources`, `opentelemetry-sdk-trace-base`, `opentelemetry-sdk-trace-web`, `opentelemetry-semantic-conventions`
  * [#2710](https://github.com/open-telemetry/opentelemetry-js/pull/2710) chore: apply eslint rule semi ([@legendecas](https://github.com/legendecas))
* `exporter-trace-otlp-grpc`, `exporter-trace-otlp-http`, `exporter-trace-otlp-proto`, `opentelemetry-context-async-hooks`, `opentelemetry-context-zone-peer-dep`, `opentelemetry-context-zone`, `opentelemetry-core`, `opentelemetry-exporter-jaeger`, `opentelemetry-exporter-zipkin`, `opentelemetry-propagator-b3`, `opentelemetry-propagator-jaeger`, `opentelemetry-resources`, `opentelemetry-sdk-trace-base`, `opentelemetry-sdk-trace-node`, `opentelemetry-sdk-trace-web`, `opentelemetry-semantic-conventions`, `opentelemetry-shim-opentracing`, `template`
  * [#2699](https://github.com/open-telemetry/opentelemetry-js/pull/2699) chore: rename `--include-filtered-dependencies` ([@Rauno56](https://github.com/Rauno56))
* `opentelemetry-context-async-hooks`, `opentelemetry-context-zone-peer-dep`, `opentelemetry-context-zone`, `opentelemetry-core`, `opentelemetry-exporter-jaeger`, `opentelemetry-exporter-zipkin`, `opentelemetry-propagator-b3`, `opentelemetry-propagator-jaeger`, `opentelemetry-resources`, `opentelemetry-sdk-trace-base`, `opentelemetry-sdk-trace-node`, `opentelemetry-sdk-trace-web`, `opentelemetry-semantic-conventions`, `opentelemetry-shim-opentracing`
  * [#2657](https://github.com/open-telemetry/opentelemetry-js/pull/2657) chore: add markdown link checks ([@legendecas](https://github.com/legendecas))
* `opentelemetry-exporter-jaeger`, `opentelemetry-exporter-zipkin`, `opentelemetry-resources`, `opentelemetry-semantic-conventions`
  * [#2652](https://github.com/open-telemetry/opentelemetry-js/pull/2652) Update nock ([@dyladan](https://github.com/dyladan))
* `opentelemetry-sdk-trace-web`
  * [#2451](https://github.com/open-telemetry/opentelemetry-js/pull/2451) chore(sdk-trace-web): fix lint warnings ([@alisabzevari](https://github.com/alisabzevari))

### Committers: 24

* Ali Sabzevari ([@alisabzevari](https://github.com/alisabzevari))
* Amir Blum ([@blumamir](https://github.com/blumamir))
* Chris Karcher ([@chrskrchr](https://github.com/chrskrchr))
* Damien Mathieu ([@dmathieu](https://github.com/dmathieu))
* Daniel Dyla ([@dyladan](https://github.com/dyladan))
* Gerhard Stöbich ([@Flarna](https://github.com/Flarna))
* Marc Pichler ([@pichlermarc](https://github.com/pichlermarc))
* Mitar Milanovic ([@Bataran](https://github.com/Bataran))
* Nev ([@MSNev](https://github.com/MSNev))
* Nikolay Lagutko ([@nikolaylagutko](https://github.com/nikolaylagutko))
* Rauno Viskus ([@Rauno56](https://github.com/Rauno56))
* Ricky Zhou ([@rickyes](https://github.com/rickyes))
* Sebastian Poxhofer ([@secustor](https://github.com/secustor))
* Siim Kallas ([@seemk](https://github.com/seemk))
* Spencer Wilson ([@spencerwilson](https://github.com/spencerwilson))
* Srikanth Chekuri ([@srikanthccv](https://github.com/srikanthccv))
* Svetlana Brennan ([@svetlanabrennan](https://github.com/svetlanabrennan))
* Will Li ([@cuichenli](https://github.com/cuichenli))
* Yaniv Davidi ([@YanivD](https://github.com/YanivD))
* [@bgpo](https://github.com/bgpo)
* [@echoontheway](https://github.com/echoontheway)
* [@naseemkullah](https://github.com/naseemkullah)
* [@sschegolev](https://github.com/sschegolev)
* legendecas ([@legendecas](https://github.com/legendecas))

## 1.0.1 / Experimental 0.27.0

### :boom: Breaking Change

* Other
  * [#2566](https://github.com/open-telemetry/opentelemetry-js/pull/2566) feat!(metrics): remove batch observer ([@dyladan](https://github.com/dyladan))
  * [#2485](https://github.com/open-telemetry/opentelemetry-js/pull/2485) feat!: Split metric and trace exporters into new experimental packages ([@willarmiros](https://github.com/willarmiros))
  * [#2540](https://github.com/open-telemetry/opentelemetry-js/pull/2540) fix(sdk-metrics-base): remove metric kind BATCH_OBSERVER ([@legendecas](https://github.com/legendecas))
  * [#2496](https://github.com/open-telemetry/opentelemetry-js/pull/2496) feat(api-metrics): rename metric instruments to match feature-freeze API specification ([@legendecas](https://github.com/legendecas))
* `opentelemetry-core`
  * [#2529](https://github.com/open-telemetry/opentelemetry-js/pull/2529) feat(api-metrics): add schemaUrl to meter creations ([@legendecas](https://github.com/legendecas))

### :rocket: (Enhancement)

* Other
  * [#2523](https://github.com/open-telemetry/opentelemetry-js/pull/2523) feat: Rename Labels to Attributes ([@pirgeo](https://github.com/pirgeo))
  * [#2559](https://github.com/open-telemetry/opentelemetry-js/pull/2559) feat(api-metrics): remove bind/unbind and bound instruments ([@legendecas](https://github.com/legendecas))
  * [#2563](https://github.com/open-telemetry/opentelemetry-js/pull/2563) feat(sdk-metrics-base): remove per-meter config on MeterProvider.getMeter ([@legendecas](https://github.com/legendecas))
* `opentelemetry-core`
  * [#2465](https://github.com/open-telemetry/opentelemetry-js/pull/2465) fix: prefer globalThis instead of window to support webworkers ([@legendecas](https://github.com/legendecas))
* `opentelemetry-semantic-conventions`
  * [#2532](https://github.com/open-telemetry/opentelemetry-js/pull/2532) feat(@opentelemetry/semantic-conventions): change enum to object literals ([@echoontheway](https://github.com/echoontheway))
  * [#2528](https://github.com/open-telemetry/opentelemetry-js/pull/2528) feat: upgrade semantic-conventions to latest v1.7.0 spec ([@weyert](https://github.com/weyert))
* `opentelemetry-core`, `opentelemetry-sdk-trace-base`
  * [#2484](https://github.com/open-telemetry/opentelemetry-js/pull/2484) feat: new merge function ([@obecny](https://github.com/obecny))

### :bug: (Bug Fix)

* Other
  * [#2610](https://github.com/open-telemetry/opentelemetry-js/pull/2610) fix: preventing double enable for instrumentation that has been already enabled ([@obecny](https://github.com/obecny))
  * [#2581](https://github.com/open-telemetry/opentelemetry-js/pull/2581) feat: lazy initialization of the gzip stream ([@fungiboletus](https://github.com/fungiboletus))
  * [#2584](https://github.com/open-telemetry/opentelemetry-js/pull/2584) fix: fixing compatibility versions for detectors ([@obecny](https://github.com/obecny))
  * [#2558](https://github.com/open-telemetry/opentelemetry-js/pull/2558) fix(@opentelemetry/exporter-prometheus): unref prometheus server to prevent process running indefinitely ([@mothershipper](https://github.com/mothershipper))
  * [#2495](https://github.com/open-telemetry/opentelemetry-js/pull/2495) fix(sdk-metrics-base): metrics name should be in the max length of 63 ([@legendecas](https://github.com/legendecas))
  * [#2497](https://github.com/open-telemetry/opentelemetry-js/pull/2497) feat(@opentelemetry-instrumentation-fetch): support reading response body from the hook applyCustomAttributesOnSpan ([@echoontheway](https://github.com/echoontheway))
* `opentelemetry-core`
  * [#2560](https://github.com/open-telemetry/opentelemetry-js/pull/2560) fix(core): support regex global flag in urlMatches ([@moander](https://github.com/moander))
* `opentelemetry-exporter-zipkin`
  * [#2519](https://github.com/open-telemetry/opentelemetry-js/pull/2519) fix(exporter-zipkin): correct status tags names ([@t2t2](https://github.com/t2t2))

### :books: (Refine Doc)

* Other
  * [#2561](https://github.com/open-telemetry/opentelemetry-js/pull/2561) Use new canonical path to Getting Started ([@chalin](https://github.com/chalin))
  * [#2576](https://github.com/open-telemetry/opentelemetry-js/pull/2576) docs(instrumentation): update links in the Readme ([@OlivierAlbertini](https://github.com/OlivierAlbertini))
  * [#2600](https://github.com/open-telemetry/opentelemetry-js/pull/2600) docs: fix URLs in README post-experimental move ([@arbourd](https://github.com/arbourd))
  * [#2579](https://github.com/open-telemetry/opentelemetry-js/pull/2579) doc: Move upgrade propagator notes to correct section ([@NathanielRN](https://github.com/NathanielRN))
  * [#2568](https://github.com/open-telemetry/opentelemetry-js/pull/2568) chore(doc): update matrix with contrib version for 1.0 core ([@vmarchaud](https://github.com/vmarchaud))
  * [#2555](https://github.com/open-telemetry/opentelemetry-js/pull/2555) docs: expose existing comments ([@moander](https://github.com/moander))
  * [#2493](https://github.com/open-telemetry/opentelemetry-js/pull/2493) chore: remove getting started and link to documentation. ([@svrnm](https://github.com/svrnm))
* `opentelemetry-core`
  * [#2604](https://github.com/open-telemetry/opentelemetry-js/pull/2604) Docs: Document the HrTime format ([@JamesJHPark](https://github.com/JamesJHPark))

### :house: (Internal)

* Other
  * [#2404](https://github.com/open-telemetry/opentelemetry-js/pull/2404) chore: Fix lint warnings in instrumentation package ([@alisabzevari](https://github.com/alisabzevari))
  * [#2533](https://github.com/open-telemetry/opentelemetry-js/pull/2533) chore: regularly close stale issues ([@Rauno56](https://github.com/Rauno56))
  * [#2570](https://github.com/open-telemetry/opentelemetry-js/pull/2570) chore: adding selenium tests with browserstack ([@obecny](https://github.com/obecny))
  * [#2522](https://github.com/open-telemetry/opentelemetry-js/pull/2522) chore: cleanup setting config in instrumentations ([@Flarna](https://github.com/Flarna))
  * [#2541](https://github.com/open-telemetry/opentelemetry-js/pull/2541) chore: slim font size for section title in PR template ([@legendecas](https://github.com/legendecas))
  * [#2509](https://github.com/open-telemetry/opentelemetry-js/pull/2509) chore: expand pull request template with action items ([@pragmaticivan](https://github.com/pragmaticivan))
  * [#2488](https://github.com/open-telemetry/opentelemetry-js/pull/2488) chore: inline sources in source maps ([@dyladan](https://github.com/dyladan))
  * [#2514](https://github.com/open-telemetry/opentelemetry-js/pull/2514) chore: update stable dependencies to 1.0 ([@dyladan](https://github.com/dyladan))
* `opentelemetry-sdk-trace-base`, `opentelemetry-sdk-trace-node`, `opentelemetry-sdk-trace-web`
  * [#2607](https://github.com/open-telemetry/opentelemetry-js/pull/2607) chore: update npm badge image links ([@legendecas](https://github.com/legendecas))
* `opentelemetry-context-async-hooks`, `opentelemetry-context-zone-peer-dep`, `opentelemetry-core`, `opentelemetry-exporter-jaeger`, `opentelemetry-exporter-zipkin`, `opentelemetry-propagator-b3`, `opentelemetry-propagator-jaeger`, `opentelemetry-resources`, `opentelemetry-sdk-trace-base`, `opentelemetry-sdk-trace-node`, `opentelemetry-sdk-trace-web`, `opentelemetry-shim-opentracing`
  * [#2531](https://github.com/open-telemetry/opentelemetry-js/pull/2531) chore(deps): pin minor API version ([@Flarna](https://github.com/Flarna))
* `opentelemetry-core`
  * [#2520](https://github.com/open-telemetry/opentelemetry-js/pull/2520) chore(deps): remove unused semver  ([@mhennoch](https://github.com/mhennoch))

### Committers: 23

* (Eliseo) Nathaniel Ruiz Nowell ([@NathanielRN](https://github.com/NathanielRN))
* Ali Sabzevari ([@alisabzevari](https://github.com/alisabzevari))
* Antoine Pultier ([@fungiboletus](https://github.com/fungiboletus))
* Bartlomiej Obecny ([@obecny](https://github.com/obecny))
* Daniel Dyla ([@dyladan](https://github.com/dyladan))
* Dylan Arbour ([@arbourd](https://github.com/arbourd))
* Georg Pirklbauer ([@pirgeo](https://github.com/pirgeo))
* Gerhard Stöbich ([@Flarna](https://github.com/Flarna))
* Ivan Santos ([@pragmaticivan](https://github.com/pragmaticivan))
* Jack ([@mothershipper](https://github.com/mothershipper))
* James ([@JamesJHPark](https://github.com/JamesJHPark))
* MartenH ([@mhennoch](https://github.com/mhennoch))
* Olivier Albertini ([@OlivierAlbertini](https://github.com/OlivierAlbertini))
* Patrice Chalin ([@chalin](https://github.com/chalin))
* Rauno Viskus ([@Rauno56](https://github.com/Rauno56))
* Severin Neumann ([@svrnm](https://github.com/svrnm))
* Valentin Marchaud ([@vmarchaud](https://github.com/vmarchaud))
* Weyert de Boer ([@weyert](https://github.com/weyert))
* William Armiros ([@willarmiros](https://github.com/willarmiros))
* [@echoontheway](https://github.com/echoontheway)
* legendecas ([@legendecas](https://github.com/legendecas))
* moander ([@moander](https://github.com/moander))
* t2t2 ([@t2t2](https://github.com/t2t2))

## 1.0.0

No changes

## 0.26.0

### :boom: Breaking Change

* `opentelemetry-exporter-collector-grpc`, `opentelemetry-exporter-otlp-grpc`, `opentelemetry-exporter-otlp-http`, `opentelemetry-exporter-otlp-proto`
  * [#2476](https://github.com/open-telemetry/opentelemetry-js/pull/2476) chore!: rename collector exporters ([@dyladan](https://github.com/dyladan))
* `opentelemetry-core`, `opentelemetry-instrumentation-grpc`, `opentelemetry-sdk-trace-base`, `opentelemetry-shim-opentracing`
  * [#2429](https://github.com/open-telemetry/opentelemetry-js/pull/2429) fix!: remove 'Http' from W3C propagator names ([@aabmass](https://github.com/aabmass))

### :rocket: (Enhancement)

* `opentelemetry-core`, `opentelemetry-sdk-trace-base`
  * [#2430](https://github.com/open-telemetry/opentelemetry-js/pull/2430) feat(opentelemetry-sdk-trace-base): implemented general limits of attributes ([@banothurameshnaik](https://github.com/banothurameshnaik))
  * [#2418](https://github.com/open-telemetry/opentelemetry-js/pull/2418) feat(opentelemetry-sdk-trace-base): implemented option to limit length of values of attributes ([@banothurameshnaik](https://github.com/banothurameshnaik))
* `opentelemetry-instrumentation`
  * [#2450](https://github.com/open-telemetry/opentelemetry-js/pull/2450) fix: handle missing package.json file when checking for version ([@nozik](https://github.com/nozik))
* `opentelemetry-semantic-conventions`
  * [#2456](https://github.com/open-telemetry/opentelemetry-js/pull/2456) feat: upgrade semantic conventions to the latest 1.6.1 version ([@weyert](https://github.com/weyert))
* `opentelemetry-exporter-collector-proto`, `opentelemetry-exporter-collector`
  * [#2438](https://github.com/open-telemetry/opentelemetry-js/pull/2438) feat: OTEL_EXPORTER_OTLP_ENDPOINT append version and signal ([@longility](https://github.com/longility))

### :bug: (Bug Fix)

* Other
  * [#2494](https://github.com/open-telemetry/opentelemetry-js/pull/2494) fix: remove setting http.route in http span attributes ([@mustafain117](https://github.com/mustafain117))
* `opentelemetry-instrumentation-fetch`
  * [#2426](https://github.com/open-telemetry/opentelemetry-js/pull/2426) fix(opentelemetry-instrumentation-fetch): fixed override of headers ([@philipszalla](https://github.com/philipszalla))
* `opentelemetry-sdk-trace-base`
  * [#2434](https://github.com/open-telemetry/opentelemetry-js/pull/2434) fix: ReferenceError when OTEL_TRACES_SAMPLER used without OTEL_TRACES_SAMPLER_ARG ([@hermanbanken](https://github.com/hermanbanken))

### :books: (Refine Doc)

* [#2478](https://github.com/open-telemetry/opentelemetry-js/pull/2478) Update links to packages moved to experimental ([@jessitron](https://github.com/jessitron))
* [#2463](https://github.com/open-telemetry/opentelemetry-js/pull/2463) docs(README): Fix links in README.md ([@JamesJHPark](https://github.com/JamesJHPark))
* [#2437](https://github.com/open-telemetry/opentelemetry-js/pull/2437) docs(examples): updated examples readme links ([@banothurameshnaik](https://github.com/banothurameshnaik))
* [#2421](https://github.com/open-telemetry/opentelemetry-js/pull/2421) docs(website): support GH page links to canonical src ([@chalin](https://github.com/chalin))
* [#2408](https://github.com/open-telemetry/opentelemetry-js/pull/2408) docs: make link to exporters filter only exporters ([@Rauno56](https://github.com/Rauno56))
* [#2297](https://github.com/open-telemetry/opentelemetry-js/pull/2297) eslint configuration for getting-started examples ([@alisabzevari](https://github.com/alisabzevari))

### :house: (Internal)

* `opentelemetry-exporter-otlp-http`
  * [#2490](https://github.com/open-telemetry/opentelemetry-js/pull/2490) chore: mark otlp exporters experimental ([@dyladan](https://github.com/dyladan))
  * [#2491](https://github.com/open-telemetry/opentelemetry-js/pull/2491) fix: remove usage of serviceName property in tests for otel collector ([@mustafain117](https://github.com/mustafain117))
* `opentelemetry-sdk-node`
  * [#2473](https://github.com/open-telemetry/opentelemetry-js/pull/2473) chore: move sdk-node to experimental ([@dyladan](https://github.com/dyladan))
  * [#2453](https://github.com/open-telemetry/opentelemetry-js/pull/2453) chore(sdk-node): fix lint warnings ([@alisabzevari](https://github.com/alisabzevari))
* Other
  * [#2469](https://github.com/open-telemetry/opentelemetry-js/pull/2469) Drop website_docs folder ([@chalin](https://github.com/chalin))
  * [#2474](https://github.com/open-telemetry/opentelemetry-js/pull/2474) chore: move missed test file to its package ([@dyladan](https://github.com/dyladan))
  * [#2435](https://github.com/open-telemetry/opentelemetry-js/pull/2435) chore: simplify unit test cache ([@dyladan](https://github.com/dyladan))
* `opentelemetry-context-zone`, `opentelemetry-core`, `opentelemetry-exporter-collector-grpc`, `opentelemetry-exporter-collector-proto`, `opentelemetry-exporter-collector`, `opentelemetry-exporter-prometheus`, `opentelemetry-exporter-zipkin`, `opentelemetry-instrumentation-fetch`, `opentelemetry-instrumentation-grpc`, `opentelemetry-instrumentation-http`, `opentelemetry-instrumentation-xml-http-request`, `opentelemetry-propagator-b3`, `opentelemetry-propagator-jaeger`, `opentelemetry-resources`, `opentelemetry-sdk-metrics-base`, `opentelemetry-sdk-node`, `opentelemetry-sdk-trace-base`, `opentelemetry-sdk-trace-web`
  * [#2462](https://github.com/open-telemetry/opentelemetry-js/pull/2462) chore: split stable and experimental packages into groups using directories ([@dyladan](https://github.com/dyladan))
* `opentelemetry-instrumentation-http`
  * [#2126](https://github.com/open-telemetry/opentelemetry-js/pull/2126) feat(instrumentation-http): add diag debug on http request events ([@Asafb26](https://github.com/Asafb26))
  * [#2455](https://github.com/open-telemetry/opentelemetry-js/pull/2455) chore(instrumentation-http): fix lint warnings ([@alisabzevari](https://github.com/alisabzevari))
* `opentelemetry-instrumentation-fetch`
  * [#2454](https://github.com/open-telemetry/opentelemetry-js/pull/2454) chore(instrumentation-fetch): fix lint warnings ([@alisabzevari](https://github.com/alisabzevari))
* `opentelemetry-exporter-collector`
  * [#2452](https://github.com/open-telemetry/opentelemetry-js/pull/2452) chore(exporter-collector): fix lint warnings ([@alisabzevari](https://github.com/alisabzevari))
* `opentelemetry-sdk-trace-base`, `opentelemetry-sdk-trace-node`
  * [#2446](https://github.com/open-telemetry/opentelemetry-js/pull/2446) chore(sdk-trace): fix lint warnings ([@alisabzevari](https://github.com/alisabzevari))
* `opentelemetry-exporter-prometheus`, `opentelemetry-exporter-zipkin`, `opentelemetry-shim-opentracing`
  * [#2447](https://github.com/open-telemetry/opentelemetry-js/pull/2447) chore(exporter): fix lint warnings ([@alisabzevari](https://github.com/alisabzevari))

### Committers: 18

* Aaron Abbott ([@aabmass](https://github.com/aabmass))
* Ali Sabzevari ([@alisabzevari](https://github.com/alisabzevari))
* Asaf Ben Aharon ([@Asafb26](https://github.com/Asafb26))
* Banothu Ramesh Naik ([@banothurameshnaik](https://github.com/banothurameshnaik))
* Daniel Dyla ([@dyladan](https://github.com/dyladan))
* Gerhard Stöbich ([@Flarna](https://github.com/Flarna))
* Herman ([@hermanbanken](https://github.com/hermanbanken))
* James ([@JamesJHPark](https://github.com/JamesJHPark))
* Jessica Kerr ([@jessitron](https://github.com/jessitron))
* Long Mai ([@longility](https://github.com/longility))
* Mustafain Ali Khan ([@mustafain117](https://github.com/mustafain117))
* Patrice Chalin ([@chalin](https://github.com/chalin))
* Philip Szalla ([@philipszalla](https://github.com/philipszalla))
* Ran Nozik ([@nozik](https://github.com/nozik))
* Rauno Viskus ([@Rauno56](https://github.com/Rauno56))
* Siim Kallas ([@seemk](https://github.com/seemk))
* Weyert de Boer ([@weyert](https://github.com/weyert))
* legendecas ([@legendecas](https://github.com/legendecas))

## 0.25.0

### :boom: Breaking Change

* `opentelemetry-api-metrics`, `opentelemetry-context-zone-peer-dep`, `opentelemetry-context-zone`, `opentelemetry-core`, `opentelemetry-exporter-collector-grpc`, `opentelemetry-exporter-collector-proto`, `opentelemetry-exporter-collector`, `opentelemetry-exporter-jaeger`, `opentelemetry-exporter-prometheus`, `opentelemetry-exporter-zipkin`, `opentelemetry-instrumentation-fetch`, `opentelemetry-instrumentation-grpc`, `opentelemetry-instrumentation-http`, `opentelemetry-instrumentation-xml-http-request`, `opentelemetry-instrumentation`, `opentelemetry-propagator-jaeger`, `opentelemetry-sdk-metrics-base`, `opentelemetry-sdk-node`, `opentelemetry-sdk-trace-base`, `opentelemetry-sdk-trace-node`, `opentelemetry-sdk-trace-web`, `opentelemetry-shim-opentracing`
  * [#2340](https://github.com/open-telemetry/opentelemetry-js/pull/2340) chore: rename sdks to better represent what they are [#2146] ([@vmarchaud](https://github.com/vmarchaud))

### :rocket: (Enhancement)

* `opentelemetry-exporter-collector-grpc`, `opentelemetry-exporter-collector-proto`, `opentelemetry-exporter-collector`, `opentelemetry-exporter-zipkin`
  * [#1775](https://github.com/open-telemetry/opentelemetry-js/pull/1775) fix(@opentelemetry/exporter-collector): remove fulfilled promises cor… ([@aabmass](https://github.com/aabmass))
* `opentelemetry-exporter-collector`
  * [#2336](https://github.com/open-telemetry/opentelemetry-js/pull/2336) feat: use Blob in sendBeacon to add application/json type ([@jufab](https://github.com/jufab))

### :bug: (Bug Fix)

* `opentelemetry-instrumentation-grpc`, `opentelemetry-instrumentation-http`, `opentelemetry-instrumentation-jaeger`, `opentelemetry-exporter-zipkin`, `opentelemetry-sdk-trace-base`
  * [#2499](https://github.com/open-telemetry/opentelemetry-js/pull/2499) fix: 2389- replaced logger unformatted strings with template literals ([@PaurushGarg](https://github.com/PaurushGarg))
* `opentelemetry-instrumentation-fetch`
  * [#2411](https://github.com/open-telemetry/opentelemetry-js/pull/2411) fix(instrumentation-fetch): `fetch(string, Request)` silently drops request body ([@t2t2](https://github.com/t2t2))
* `opentelemetry-sdk-trace-base`
  * [#2396](https://github.com/open-telemetry/opentelemetry-js/pull/2396) fix: respect sampled flag in Span Processors, fix associated tests ([@quickgiant](https://github.com/quickgiant))

### :books: (Refine Doc)

* Other
  * [#2412](https://github.com/open-telemetry/opentelemetry-js/pull/2412) docs: fix examples in website_docs/instrumentation.md ([@svrnm](https://github.com/svrnm))
  * [#2400](https://github.com/open-telemetry/opentelemetry-js/pull/2400) Website docs update 0821 ([@svrnm](https://github.com/svrnm))
* `opentelemetry-resources`, `opentelemetry-semantic-conventions`
  * [#2399](https://github.com/open-telemetry/opentelemetry-js/pull/2399) chore: update doc identifier names in readme ([@lonewolf3739](https://github.com/lonewolf3739))

### :house: (Internal)

* `opentelemetry-core`, `opentelemetry-exporter-collector-grpc`, `opentelemetry-exporter-collector-proto`, `opentelemetry-instrumentation-http`, `opentelemetry-sdk-trace-node`
  * [#2416](https://github.com/open-telemetry/opentelemetry-js/pull/2416) chore: hoist dependencies to speed up ci ([@dyladan](https://github.com/dyladan))
* `opentelemetry-propagator-b3`, `opentelemetry-propagator-jaeger`, `opentelemetry-resources`, `opentelemetry-sdk-metrics-base`
  * [#2406](https://github.com/open-telemetry/opentelemetry-js/pull/2406) chore: Fix lint warnings in propagator-jaeger, propagator-b3, resources, and sdk-metrics-base packages ([@alisabzevari](https://github.com/alisabzevari))
* `opentelemetry-core`
  * [#2405](https://github.com/open-telemetry/opentelemetry-js/pull/2405) chore: Fix lint warnings in core package ([@alisabzevari](https://github.com/alisabzevari))
* `opentelemetry-resource-detector-aws`, `opentelemetry-resource-detector-gcp`, `opentelemetry-sdk-node`
  * [#2392](https://github.com/open-telemetry/opentelemetry-js/pull/2392) refactor: move detectors to opentelemetry-js-contrib repo ([@legendecas](https://github.com/legendecas))
* `opentelemetry-exporter-collector-grpc`, `opentelemetry-exporter-collector-proto`, `opentelemetry-exporter-collector`, `opentelemetry-exporter-jaeger`, `opentelemetry-exporter-zipkin`, `opentelemetry-instrumentation-fetch`, `opentelemetry-instrumentation-grpc`, `opentelemetry-instrumentation-http`, `opentelemetry-instrumentation-xml-http-request`, `opentelemetry-sdk-node`, `opentelemetry-sdk-trace-node`, `opentelemetry-sdk-trace-web`, `opentelemetry-shim-opentracing`
  * [#2402](https://github.com/open-telemetry/opentelemetry-js/pull/2402) chore: sort entries in tsconfig ([@Flarna](https://github.com/Flarna))
* `opentelemetry-api-metrics`, `opentelemetry-context-zone-peer-dep`
  * [#2390](https://github.com/open-telemetry/opentelemetry-js/pull/2390) chore: fix Lint warnings in api-metrics and context-zone-peer-dep ([@alisabzevari](https://github.com/alisabzevari))
* Other
  * [#2397](https://github.com/open-telemetry/opentelemetry-js/pull/2397) chore: change codeowners to point to team ([@dyladan](https://github.com/dyladan))
  * [#2385](https://github.com/open-telemetry/opentelemetry-js/pull/2385) chore: move api into dependencies in integration tests ([@Flarna](https://github.com/Flarna))

### Committers: 11

* Aaron Abbott ([@aabmass](https://github.com/aabmass))
* Ali Sabzevari ([@alisabzevari](https://github.com/alisabzevari))
* Clark Jacobsohn ([@quickgiant](https://github.com/quickgiant))
* Daniel Dyla ([@dyladan](https://github.com/dyladan))
* Gerhard Stöbich ([@Flarna](https://github.com/Flarna))
* Julien Fabre ([@jufab](https://github.com/jufab))
* Severin Neumann ([@svrnm](https://github.com/svrnm))
* Srikanth Chekuri ([@lonewolf3739](https://github.com/lonewolf3739))
* Valentin Marchaud ([@vmarchaud](https://github.com/vmarchaud))
* legendecas ([@legendecas](https://github.com/legendecas))
* t2t2 ([@t2t2](https://github.com/t2t2))

## 0.24.0

### :boom: Breaking Change

* `opentelemetry-core`, `opentelemetry-exporter-jaeger`, `opentelemetry-exporter-zipkin`, `opentelemetry-node`, `opentelemetry-resource-detector-aws`, `opentelemetry-resource-detector-gcp`, `opentelemetry-resources`, `opentelemetry-semantic-conventions`, `opentelemetry-web`
  * [#2345](https://github.com/open-telemetry/opentelemetry-js/pull/2345) feat: updated spec to v1.5.0 and renamed resource class ([@weyert](https://github.com/weyert))

### :rocket: (Enhancement)

* `opentelemetry-exporter-collector-proto`, `opentelemetry-exporter-collector`
  * [#2337](https://github.com/open-telemetry/opentelemetry-js/pull/2337) Support gzip compression for node exporter collector ([@alisabzevari](https://github.com/alisabzevari))
* `opentelemetry-instrumentation-http`
  * [#2332](https://github.com/open-telemetry/opentelemetry-js/pull/2332) feat(@opentelemetry-instrumentation-http): support adding custom attributes before a span is started ([@echoontheway](https://github.com/echoontheway))
  * [#2349](https://github.com/open-telemetry/opentelemetry-js/pull/2349) fix(instrumentation-http): set outgoing request attributes on start span ([@blumamir](https://github.com/blumamir))
* `opentelemetry-web`
  * [#2343](https://github.com/open-telemetry/opentelemetry-js/pull/2343) feat(opentelemetry-web): capture decodedBodySize / http.response_content_length_uncompressed ([@t2t2](https://github.com/t2t2))
* `opentelemetry-instrumentation`
  * [#2309](https://github.com/open-telemetry/opentelemetry-js/pull/2309) chore: add includePrerelease option to instrumentation config ([@dyladan](https://github.com/dyladan))

### :bug: (Bug Fix)

* `opentelemetry-exporter-collector`
  * [#2357](https://github.com/open-telemetry/opentelemetry-js/pull/2357) fix: headers are appended to existing one (open-telemetry#2335) ([@niko-achilles](https://github.com/niko-achilles))
* `opentelemetry-exporter-collector-grpc`
  * [#2322](https://github.com/open-telemetry/opentelemetry-js/pull/2322) fix(@opentelemetry/exporter-collector-grpc) regression from #2130 when host specified without protocol ([@lizthegrey](https://github.com/lizthegrey))
* `opentelemetry-exporter-collector-proto`
  * [#2331](https://github.com/open-telemetry/opentelemetry-js/pull/2331) Change default HTTP exporter port to 55681 ([@NathanielRN](https://github.com/NathanielRN))

### :books: (Refine Doc)

* Other
  * [#2344](https://github.com/open-telemetry/opentelemetry-js/pull/2344) Additional website docs updates ([@svrnm](https://github.com/svrnm))
  * [#2365](https://github.com/open-telemetry/opentelemetry-js/pull/2365) docs: add quickstart code example ([@vreynolds](https://github.com/vreynolds))
  * [#2358](https://github.com/open-telemetry/opentelemetry-js/pull/2358) examples opentelemetry-api version fix ([@CptSchnitz](https://github.com/CptSchnitz))
  * [#2308](https://github.com/open-telemetry/opentelemetry-js/pull/2308) chore: use typedoc to build sdk reference ([@dyladan](https://github.com/dyladan))
  * [#2324](https://github.com/open-telemetry/opentelemetry-js/pull/2324) fix: update and make website docs work ([@svrnm](https://github.com/svrnm))
  * [#2328](https://github.com/open-telemetry/opentelemetry-js/pull/2328) chore: updating compatibility matrix ([@obecny](https://github.com/obecny))
  * [#2326](https://github.com/open-telemetry/opentelemetry-js/pull/2326) chore: fix tracer-web example webpack config ([@jonchurch](https://github.com/jonchurch))
* `opentelemetry-resource-detector-aws`
  * [#2379](https://github.com/open-telemetry/opentelemetry-js/pull/2379) fix: fixup aws detector readme ([@legendecas](https://github.com/legendecas))
* `opentelemetry-propagator-b3`
  * [#2342](https://github.com/open-telemetry/opentelemetry-js/pull/2342) docs: updates README.md for @opentelemetry/propagator-b3 ([@OmkarKirpan](https://github.com/OmkarKirpan))
* `opentelemetry-exporter-collector-grpc`
  * [#2266](https://github.com/open-telemetry/opentelemetry-js/pull/2266) fix(exporter-collector-grpc): incorrect URL format on docs after 0.20.0 update ([@brunoluiz](https://github.com/brunoluiz))

### :house: (Internal)

* Other
  * [#2366](https://github.com/open-telemetry/opentelemetry-js/pull/2366) chore: adding Rauno56 to js approvers ([@obecny](https://github.com/obecny))
  * [#2350](https://github.com/open-telemetry/opentelemetry-js/pull/2350) chore: ignore backcompat in renovate ([@dyladan](https://github.com/dyladan))
  * [#2352](https://github.com/open-telemetry/opentelemetry-js/pull/2352) replaced word plugin with instrumentation ([@niko-achilles](https://github.com/niko-achilles))
  * [#2311](https://github.com/open-telemetry/opentelemetry-js/pull/2311) chore: ignore @types/node in backcompat ([@dyladan](https://github.com/dyladan))
* `opentelemetry-exporter-collector-grpc`, `opentelemetry-exporter-jaeger`, `opentelemetry-instrumentation`, `opentelemetry-node`, `opentelemetry-sdk-node`, `opentelemetry-shim-opentracing`, `opentelemetry-tracing`, `opentelemetry-web`
  * [#2351](https://github.com/open-telemetry/opentelemetry-js/pull/2351) style: use single quotes everywhere and add a rule to eslint ([@blumamir](https://github.com/blumamir))
* `template`
  * [#2319](https://github.com/open-telemetry/opentelemetry-js/pull/2319) chore: update package template engines version ([@jonchurch](https://github.com/jonchurch))

### Committers: 18

* (Eliseo) Nathaniel Ruiz Nowell ([@NathanielRN](https://github.com/NathanielRN))
* Ali Sabzevari ([@alisabzevari](https://github.com/alisabzevari))
* Amir Blum ([@blumamir](https://github.com/blumamir))
* Bartlomiej Obecny ([@obecny](https://github.com/obecny))
* Bruno Luiz Silva ([@brunoluiz](https://github.com/brunoluiz))
* Daniel Dyla ([@dyladan](https://github.com/dyladan))
* Gerhard Stöbich ([@Flarna](https://github.com/Flarna))
* Jonathan Church ([@jonchurch](https://github.com/jonchurch))
* Liz Fong-Jones ([@lizthegrey](https://github.com/lizthegrey))
* Niko Achilles Kokkinos ([@niko-achilles](https://github.com/niko-achilles))
* Ofer Adelstein ([@CptSchnitz](https://github.com/CptSchnitz))
* Omkar Kirpan ([@OmkarKirpan](https://github.com/OmkarKirpan))
* Severin Neumann ([@svrnm](https://github.com/svrnm))
* Vera Reynolds ([@vreynolds](https://github.com/vreynolds))
* Weyert de Boer ([@weyert](https://github.com/weyert))
* [@echoontheway](https://github.com/echoontheway)
* legendecas ([@legendecas](https://github.com/legendecas))
* t2t2 ([@t2t2](https://github.com/t2t2))

## 0.23.0

### :rocket: (Enhancement)

* `opentelemetry-shim-opentracing`
  * [#2282](https://github.com/open-telemetry/opentelemetry-js/pull/2282) feat(shim-opentracing): update logging based on new spec ([@vreynolds](https://github.com/vreynolds))
* `opentelemetry-exporter-collector-grpc`
  * [#2304](https://github.com/open-telemetry/opentelemetry-js/pull/2304) feat: otlp-grpc exporter uses headers environment variables ([@vreynolds](https://github.com/vreynolds))
* `opentelemetry-propagator-b3`
  * [#2285](https://github.com/open-telemetry/opentelemetry-js/pull/2285) fix(propagator-b3): update extract to check for array ([@jordanworner](https://github.com/jordanworner))
* `opentelemetry-core`, `opentelemetry-instrumentation-fetch`, `opentelemetry-instrumentation-xml-http-request`, `opentelemetry-web`
  * [#2226](https://github.com/open-telemetry/opentelemetry-js/pull/2226) fix(xhr): make performance observer work with relative urls ([@mhennoch](https://github.com/mhennoch))

### :books: (Refine Doc)

* Other
  * [#2306](https://github.com/open-telemetry/opentelemetry-js/pull/2306) chore: update the website getting started docs ([@dyladan](https://github.com/dyladan))
  * [#2283](https://github.com/open-telemetry/opentelemetry-js/pull/2283) Module opentelemetry/instrumentation-grpc required ([@pramodsreek](https://github.com/pramodsreek))
* `opentelemetry-sdk-node`
  * [#2300](https://github.com/open-telemetry/opentelemetry-js/pull/2300) chore(README): update link to BatchSpanProcessor in sdk node ([@pragmaticivan](https://github.com/pragmaticivan))
* `opentelemetry-exporter-jaeger`, `opentelemetry-exporter-zipkin`, `opentelemetry-sdk-node`
  * [#2290](https://github.com/open-telemetry/opentelemetry-js/pull/2290) fix: service.name resource attribute ([@OmkarKirpan](https://github.com/OmkarKirpan))
* `opentelemetry-resources`
  * [#2289](https://github.com/open-telemetry/opentelemetry-js/pull/2289) docs(opentelemetry-resources): fix wrong sample code in readme ([@alisabzevari](https://github.com/alisabzevari))

### :house: (Internal)

* `opentelemetry-context-async-hooks`, `opentelemetry-context-zone-peer-dep`, `opentelemetry-web`
  * [#2247](https://github.com/open-telemetry/opentelemetry-js/pull/2247) feat: unify the signatures of bind and with ([@Rauno56](https://github.com/Rauno56))
* Other
  * [#2296](https://github.com/open-telemetry/opentelemetry-js/pull/2296) chore: do not upgrade backwards compatibility ([@dyladan](https://github.com/dyladan))
  * [#2302](https://github.com/open-telemetry/opentelemetry-js/pull/2302) chore: use setup-node ([@dyladan](https://github.com/dyladan))

### Committers: 9

* Ali Sabzevari ([@alisabzevari](https://github.com/alisabzevari))
* Daniel Dyla ([@dyladan](https://github.com/dyladan))
* Ivan Santos ([@pragmaticivan](https://github.com/pragmaticivan))
* Jordan Worner ([@jordanworner](https://github.com/jordanworner))
* MartenH ([@mhennoch](https://github.com/mhennoch))
* Omkar Kirpan ([@OmkarKirpan](https://github.com/OmkarKirpan))
* Pramod ([@pramodsreek](https://github.com/pramodsreek))
* Rauno Viskus ([@Rauno56](https://github.com/Rauno56))
* Vera Reynolds ([@vreynolds](https://github.com/vreynolds))

## 0.22.0

### :rocket: (Enhancement)

* `opentelemetry-tracing`
  * [#2243](https://github.com/open-telemetry/opentelemetry-js/pull/2243) feat(tracing): auto flush BatchSpanProcessor on browser ([@kkruk-sumo](https://github.com/kkruk-sumo))
* `opentelemetry-resource-detector-aws`, `opentelemetry-semantic-conventions`
  * [#2268](https://github.com/open-telemetry/opentelemetry-js/pull/2268) feat(semantic-conventions): upgrade semantic conventions to version 1… ([@weyert](https://github.com/weyert))
* `opentelemetry-api-metrics`, `opentelemetry-context-async-hooks`, `opentelemetry-context-zone-peer-dep`, `opentelemetry-core`, `opentelemetry-exporter-collector-grpc`, `opentelemetry-exporter-collector-proto`, `opentelemetry-exporter-collector`, `opentelemetry-exporter-jaeger`, `opentelemetry-exporter-prometheus`, `opentelemetry-exporter-zipkin`, `opentelemetry-instrumentation-fetch`, `opentelemetry-instrumentation-grpc`, `opentelemetry-instrumentation-http`, `opentelemetry-instrumentation-xml-http-request`, `opentelemetry-instrumentation`, `opentelemetry-metrics`, `opentelemetry-node`, `opentelemetry-propagator-b3`, `opentelemetry-propagator-jaeger`, `opentelemetry-resource-detector-aws`, `opentelemetry-resource-detector-gcp`, `opentelemetry-resources`, `opentelemetry-sdk-node`, `opentelemetry-shim-opentracing`, `opentelemetry-tracing`, `opentelemetry-web`
  * [#2276](https://github.com/open-telemetry/opentelemetry-js/pull/2276) chore(deps): update dependency @opentelemetry/api to v1 ([@renovate-bot](https://github.com/renovate-bot))

### :books: (Refine Doc)

* [#2287](https://github.com/open-telemetry/opentelemetry-js/pull/2287) chore(doc): update compatibility matrix ([@vmarchaud](https://github.com/vmarchaud))

### Committers: 3

* Krystian Kruk ([@kkruk-sumo](https://github.com/kkruk-sumo))
* Valentin Marchaud ([@vmarchaud](https://github.com/vmarchaud))
* Weyert de Boer ([@weyert](https://github.com/weyert))

## 0.21.0

### :rocket: (Enhancement)

* `opentelemetry-instrumentation-fetch`, `opentelemetry-instrumentation-grpc`, `opentelemetry-instrumentation-http`, `opentelemetry-instrumentation-xml-http-request`, `opentelemetry-instrumentation`
  * [#2261](https://github.com/open-telemetry/opentelemetry-js/pull/2261) Adding ComponentLogger into instrumentations ([@obecny](https://github.com/obecny))
* `opentelemetry-api-metrics`, `opentelemetry-context-async-hooks`, `opentelemetry-context-zone-peer-dep`, `opentelemetry-core`, `opentelemetry-exporter-collector-grpc`, `opentelemetry-exporter-collector-proto`, `opentelemetry-exporter-collector`, `opentelemetry-exporter-jaeger`, `opentelemetry-exporter-prometheus`, `opentelemetry-exporter-zipkin`, `opentelemetry-instrumentation-fetch`, `opentelemetry-instrumentation-grpc`, `opentelemetry-instrumentation-http`, `opentelemetry-instrumentation-xml-http-request`, `opentelemetry-instrumentation`, `opentelemetry-metrics`, `opentelemetry-node`, `opentelemetry-propagator-b3`, `opentelemetry-propagator-jaeger`, `opentelemetry-resource-detector-aws`, `opentelemetry-resource-detector-gcp`, `opentelemetry-resources`, `opentelemetry-sdk-node`, `opentelemetry-shim-opentracing`, `opentelemetry-tracing`, `opentelemetry-web`
  * [#2255](https://github.com/open-telemetry/opentelemetry-js/pull/2255) chore: update API to 0.21.0 ([@dyladan](https://github.com/dyladan))

### :books: (Refine Doc)

* [#2263](https://github.com/open-telemetry/opentelemetry-js/pull/2263) docs(README): update link to @opentelemetry/api package ([@nvenegas](https://github.com/nvenegas))
* [#2254](https://github.com/open-telemetry/opentelemetry-js/pull/2254) chore: update compatibility matrix ([@dyladan](https://github.com/dyladan))
* [#2253](https://github.com/open-telemetry/opentelemetry-js/pull/2253) chore: add missing changelog entry ([@dyladan](https://github.com/dyladan))

### :house: (Internal)

* `opentelemetry-api-metrics`, `opentelemetry-context-async-hooks`, `opentelemetry-context-zone-peer-dep`, `opentelemetry-context-zone`, `opentelemetry-core`, `opentelemetry-exporter-collector-grpc`, `opentelemetry-exporter-collector-proto`, `opentelemetry-exporter-collector`, `opentelemetry-exporter-jaeger`, `opentelemetry-exporter-prometheus`, `opentelemetry-exporter-zipkin`, `opentelemetry-instrumentation-fetch`, `opentelemetry-instrumentation-grpc`, `opentelemetry-instrumentation-http`, `opentelemetry-instrumentation-xml-http-request`, `opentelemetry-instrumentation`, `opentelemetry-metrics`, `opentelemetry-node`, `opentelemetry-propagator-b3`, `opentelemetry-propagator-jaeger`, `opentelemetry-resource-detector-aws`, `opentelemetry-resource-detector-gcp`, `opentelemetry-resources`, `opentelemetry-sdk-node`, `opentelemetry-semantic-conventions`, `opentelemetry-shim-opentracing`, `opentelemetry-tracing`, `opentelemetry-web`, `template`
  * [#2244](https://github.com/open-telemetry/opentelemetry-js/pull/2244) chore: add node:16 to the test matrix ([@Rauno56](https://github.com/Rauno56))

### Committers: 4

* Bartlomiej Obecny ([@obecny](https://github.com/obecny))
* Daniel Dyla ([@dyladan](https://github.com/dyladan))
* Nicolas Venegas ([@nvenegas](https://github.com/nvenegas))
* Rauno Viskus ([@Rauno56](https://github.com/Rauno56))

## 0.20.0

### :boom: Breaking Change

* `opentelemetry-sdk-node`, `opentelemetry-tracing`
  * [#2190](https://github.com/open-telemetry/opentelemetry-js/pull/2190) feat: apply spec changes for `TraceParams` ([@weyert](https://github.com/weyert))
* `opentelemetry-node`, `opentelemetry-propagator-jaeger`, `opentelemetry-shim-opentracing`
  * [#2148](https://github.com/open-telemetry/opentelemetry-js/pull/2148) chore: renaming jaeger http trace propagator to jaeger propagator ([@obecny](https://github.com/obecny))
* `opentelemetry-core`, `opentelemetry-instrumentation-grpc`, `opentelemetry-shim-opentracing`, `opentelemetry-tracing`
  * [#2149](https://github.com/open-telemetry/opentelemetry-js/pull/2149) chore: adding sufix propagator to http baggage and http trace context ([@obecny](https://github.com/obecny))

### :rocket: (Enhancement)

* `opentelemetry-shim-opentracing`
  * [#2194](https://github.com/open-telemetry/opentelemetry-js/pull/2194) feat(shim-opentracing): update setTag based on new spec ([@vreynolds](https://github.com/vreynolds))
* `opentelemetry-tracing`
  * [#2221](https://github.com/open-telemetry/opentelemetry-js/pull/2221) feat: add startActiveSpan method to Tracer ([@naseemkullah](https://github.com/naseemkullah))
* `opentelemetry-core`, `opentelemetry-exporter-collector-grpc`, `opentelemetry-exporter-collector-proto`, `opentelemetry-exporter-collector`, `opentelemetry-exporter-jaeger`, `opentelemetry-exporter-zipkin`, `opentelemetry-metrics`, `opentelemetry-resources`, `opentelemetry-sdk-node`, `opentelemetry-tracing`
  * [#2227](https://github.com/open-telemetry/opentelemetry-js/pull/2227) chore: set default service name ([@dyladan](https://github.com/dyladan))
* `opentelemetry-api-metrics`, `opentelemetry-context-async-hooks`, `opentelemetry-context-zone-peer-dep`, `opentelemetry-context-zone`, `opentelemetry-core`, `opentelemetry-exporter-collector-grpc`, `opentelemetry-exporter-collector-proto`, `opentelemetry-exporter-collector`, `opentelemetry-exporter-jaeger`, `opentelemetry-exporter-prometheus`, `opentelemetry-exporter-zipkin`, `opentelemetry-instrumentation-fetch`, `opentelemetry-instrumentation-grpc`, `opentelemetry-instrumentation-http`, `opentelemetry-instrumentation-xml-http-request`, `opentelemetry-instrumentation`, `opentelemetry-metrics`, `opentelemetry-node`, `opentelemetry-propagator-b3`, `opentelemetry-propagator-jaeger`, `opentelemetry-resource-detector-aws`, `opentelemetry-resource-detector-gcp`, `opentelemetry-resources`, `opentelemetry-sdk-node`, `opentelemetry-shim-opentracing`, `opentelemetry-tracing`, `opentelemetry-web`
  * [#2225](https://github.com/open-telemetry/opentelemetry-js/pull/2225) chore: upgrading to api ver. 0.20.0 ([@obecny](https://github.com/obecny))
* `opentelemetry-instrumentation`
  * [#2224](https://github.com/open-telemetry/opentelemetry-js/pull/2224) feat(opentelemetry-instrumentation): getConfig and setConfig ([@mottibec](https://github.com/mottibec))
* `opentelemetry-core`, `opentelemetry-instrumentation-http`, `opentelemetry-propagator-b3`, `opentelemetry-propagator-jaeger`, `opentelemetry-tracing`
  * [#2202](https://github.com/open-telemetry/opentelemetry-js/pull/2202) Move suppress tracing context key to SDK ([@dyladan](https://github.com/dyladan))
* `opentelemetry-core`, `opentelemetry-tracing`
  * [#2100](https://github.com/open-telemetry/opentelemetry-js/pull/2100) feat(tracing): allow to configure exporter by environment #1676 ([@vmarchaud](https://github.com/vmarchaud))
* `opentelemetry-core`, `opentelemetry-exporter-collector-grpc`, `opentelemetry-exporter-collector-proto`, `opentelemetry-exporter-collector`
  * [#2117](https://github.com/open-telemetry/opentelemetry-js/pull/2117) feat(exporter-collector): support config from env #2099 ([@vmarchaud](https://github.com/vmarchaud))
* `opentelemetry-exporter-collector`, `opentelemetry-exporter-zipkin`, `opentelemetry-tracing`
  * [#2183](https://github.com/open-telemetry/opentelemetry-js/pull/2183) chore: removing usage of timed event from api ([@obecny](https://github.com/obecny))
* Other
  * [#2195](https://github.com/open-telemetry/opentelemetry-js/pull/2195) fix: remove redundant try-catch from http/https server examples ([@legendecas](https://github.com/legendecas))
* `opentelemetry-exporter-collector-grpc`
  * [#2130](https://github.com/open-telemetry/opentelemetry-js/pull/2130) chore: url validation & README to prevent gRPC footguns. ([@lizthegrey](https://github.com/lizthegrey))
* `opentelemetry-semantic-conventions`
  * [#2167](https://github.com/open-telemetry/opentelemetry-js/pull/2167) semantic-conventions: include built esm files in package ([@t2t2](https://github.com/t2t2))
* `opentelemetry-instrumentation-xml-http-request`
  * [#2134](https://github.com/open-telemetry/opentelemetry-js/pull/2134) feat(instrumentation-xhr): add applyCustomAttributesOnSpan hook ([@mhennoch](https://github.com/mhennoch))
* `opentelemetry-exporter-prometheus`
  * [#2122](https://github.com/open-telemetry/opentelemetry-js/pull/2122) feat: add diag warning when metric name is invalid ([@weyert](https://github.com/weyert))
* `opentelemetry-api-metrics`, `opentelemetry-exporter-collector-grpc`, `opentelemetry-exporter-collector-proto`, `opentelemetry-exporter-collector`, `opentelemetry-metrics`
  * [#2118](https://github.com/open-telemetry/opentelemetry-js/pull/2118) chore(deps): support cumulative, delta, and pass-through exporters ([@sergeylanzman](https://github.com/sergeylanzman))

### :bug: (Bug Fix)

* `opentelemetry-exporter-collector-grpc`
  * [#2214](https://github.com/open-telemetry/opentelemetry-js/pull/2214) chore: fixes after last changes to url ([@obecny](https://github.com/obecny))
* `opentelemetry-tracing`
  * [#2185](https://github.com/open-telemetry/opentelemetry-js/pull/2185) fix: use invalid parent for sampler when options.root ([@dyladan](https://github.com/dyladan))
  * [#2171](https://github.com/open-telemetry/opentelemetry-js/pull/2171) fix: move initialization of const above first use #2170 ([@dyladan](https://github.com/dyladan))
* `opentelemetry-instrumentation-grpc`
  * [#2179](https://github.com/open-telemetry/opentelemetry-js/pull/2179) chore(grpc-instrumentation): fix grpc example #2160 ([@vmarchaud](https://github.com/vmarchaud))
* `opentelemetry-core`
  * [#2165](https://github.com/open-telemetry/opentelemetry-js/pull/2165) [sampler] treat invalid SpanContext as no SpanContext ([@thisthat](https://github.com/thisthat))

### :books: (Refine Doc)

* `opentelemetry-node`
  * [#2180](https://github.com/open-telemetry/opentelemetry-js/pull/2180) fix docs typo ([@sbrichardson](https://github.com/sbrichardson))
* Other
  * [#2168](https://github.com/open-telemetry/opentelemetry-js/pull/2168) chore: update feature status in readme ([@dyladan](https://github.com/dyladan))
* `opentelemetry-instrumentation-fetch`, `opentelemetry-instrumentation-grpc`, `opentelemetry-instrumentation-http`, `opentelemetry-instrumentation-xml-http-request`, `opentelemetry-instrumentation`, `opentelemetry-node`, `opentelemetry-sdk-node`, `opentelemetry-web`
  * [#2127](https://github.com/open-telemetry/opentelemetry-js/pull/2127) chore: prefer use of global TracerProvider/MeterProvider ([@Flarna](https://github.com/Flarna))

### :house: (Internal)

* `opentelemetry-api-metrics`, `opentelemetry-context-async-hooks`, `opentelemetry-context-zone-peer-dep`, `opentelemetry-context-zone`, `opentelemetry-core`, `opentelemetry-exporter-collector-grpc`, `opentelemetry-exporter-collector-proto`, `opentelemetry-exporter-collector`, `opentelemetry-exporter-jaeger`, `opentelemetry-exporter-prometheus`, `opentelemetry-exporter-zipkin`, `opentelemetry-instrumentation-fetch`, `opentelemetry-instrumentation-grpc`, `opentelemetry-instrumentation-http`, `opentelemetry-instrumentation-xml-http-request`, `opentelemetry-instrumentation`, `opentelemetry-metrics`, `opentelemetry-node`, `opentelemetry-propagator-b3`, `opentelemetry-propagator-jaeger`, `opentelemetry-resource-detector-aws`, `opentelemetry-resource-detector-gcp`, `opentelemetry-resources`, `opentelemetry-sdk-node`, `opentelemetry-semantic-conventions`, `opentelemetry-shim-opentracing`, `opentelemetry-tracing`, `opentelemetry-web`, `template`
  * [#2241](https://github.com/open-telemetry/opentelemetry-js/pull/2241) chore: update typescript to 4.3 and enable noImplicitOverride ([@Flarna](https://github.com/Flarna))
  * [#2204](https://github.com/open-telemetry/opentelemetry-js/pull/2204) Remove GTS and prettier ([@dyladan](https://github.com/dyladan))
* `opentelemetry-instrumentation-http`, `opentelemetry-instrumentation`, `opentelemetry-tracing`
  * [#2229](https://github.com/open-telemetry/opentelemetry-js/pull/2229) chore: remove references to NOOP singletons ([@dyladan](https://github.com/dyladan))
* `opentelemetry-node`, `opentelemetry-sdk-node`, `opentelemetry-web`
  * [#2230](https://github.com/open-telemetry/opentelemetry-js/pull/2230) chore: remove references to Noop classes from API ([@dyladan](https://github.com/dyladan))
* `opentelemetry-api-metrics`, `opentelemetry-context-zone-peer-dep`, `opentelemetry-context-zone`, `opentelemetry-core`, `opentelemetry-exporter-collector`, `opentelemetry-exporter-zipkin`, `opentelemetry-instrumentation-fetch`, `opentelemetry-instrumentation-xml-http-request`, `opentelemetry-instrumentation`, `opentelemetry-propagator-jaeger`, `opentelemetry-tracing`, `opentelemetry-web`
  * [#2234](https://github.com/open-telemetry/opentelemetry-js/pull/2234) chore: downgrade karma-webpack ([@dyladan](https://github.com/dyladan))
* `opentelemetry-sdk-node`
  * [#2219](https://github.com/open-telemetry/opentelemetry-js/pull/2219) fix(opentelemetry-sdk-node): move nock to dev dependencies ([@nflaig](https://github.com/nflaig))
* `opentelemetry-core`
  * [#2155](https://github.com/open-telemetry/opentelemetry-js/pull/2155) chore: move tracecontext propagator into trace ([@dyladan](https://github.com/dyladan))
* `opentelemetry-api-metrics`, `opentelemetry-context-zone-peer-dep`, `opentelemetry-context-zone`, `opentelemetry-core`, `opentelemetry-exporter-collector`, `opentelemetry-exporter-zipkin`, `opentelemetry-instrumentation-fetch`, `opentelemetry-instrumentation-xml-http-request`, `opentelemetry-instrumentation`, `opentelemetry-metrics`, `opentelemetry-propagator-b3`, `opentelemetry-propagator-jaeger`, `opentelemetry-resources`, `opentelemetry-semantic-conventions`, `opentelemetry-tracing`, `opentelemetry-web`, `template`
  * [#2112](https://github.com/open-telemetry/opentelemetry-js/pull/2112) feat: add ESM builds for packages used in browser ([@t2t2](https://github.com/t2t2))

### Committers: 18

* Bartlomiej Obecny ([@obecny](https://github.com/obecny))
* Daniel Dyla ([@dyladan](https://github.com/dyladan))
* Gerhard Stöbich ([@Flarna](https://github.com/Flarna))
* Giovanni Liva ([@thisthat](https://github.com/thisthat))
* Liz Fong-Jones ([@lizthegrey](https://github.com/lizthegrey))
* MartenH ([@mhennoch](https://github.com/mhennoch))
* Motti Bechhofer ([@mottibec](https://github.com/mottibec))
* Naseem ([@naseemkullah](https://github.com/naseemkullah))
* Nico Flaig ([@nflaig](https://github.com/nflaig))
* Sergey Lanzman ([@sergeylanzman](https://github.com/sergeylanzman))
* Severin Neumann ([@svrnm](https://github.com/svrnm))
* Stephen Richardson  ([@sbrichardson](https://github.com/sbrichardson))
* Valentin Marchaud ([@vmarchaud](https://github.com/vmarchaud))
* Vera Reynolds ([@vreynolds](https://github.com/vreynolds))
* Weyert de Boer ([@weyert](https://github.com/weyert))
* andrew quartey ([@drexler](https://github.com/drexler))
* legendecas ([@legendecas](https://github.com/legendecas))
* t2t2 ([@t2t2](https://github.com/t2t2))

## 0.19.0

### :boom: Breaking Change

* `opentelemetry-core`, `opentelemetry-tracing`
  * [#2111](https://github.com/open-telemetry/opentelemetry-js/pull/2111) feat: handle OTEL_TRACES_SAMPLER env var ([@jtmalinowski](https://github.com/jtmalinowski))
  * [#2098](https://github.com/open-telemetry/opentelemetry-js/pull/2098) chore(env): update default value for span's attributes/links/events count #1675 ([@vmarchaud](https://github.com/vmarchaud))
* `opentelemetry-instrumentation-fetch`, `opentelemetry-instrumentation-grpc`, `opentelemetry-instrumentation-http`, `opentelemetry-instrumentation-xml-http-request`, `opentelemetry-semantic-conventions`, `opentelemetry-tracing`, `opentelemetry-web`
  * [#2083](https://github.com/open-telemetry/opentelemetry-js/pull/2083) feat: add semconv generator for `semantic-conventions`-package ([@weyert](https://github.com/weyert))
* `opentelemetry-core`, `opentelemetry-grpc-utils`, `opentelemetry-instrumentation-fetch`, `opentelemetry-instrumentation-grpc`, `opentelemetry-instrumentation-http`, `opentelemetry-instrumentation-xml-http-request`, `opentelemetry-instrumentation`, `opentelemetry-node`, `opentelemetry-plugin-grpc-js`, `opentelemetry-plugin-grpc`, `opentelemetry-plugin-http`, `opentelemetry-plugin-https`, `opentelemetry-sdk-node`, `opentelemetry-web`
  * [#2081](https://github.com/open-telemetry/opentelemetry-js/pull/2081) remove plugins ([@obecny](https://github.com/obecny))
* `opentelemetry-api-metrics`, `opentelemetry-context-async-hooks`, `opentelemetry-context-zone-peer-dep`, `opentelemetry-core`, `opentelemetry-exporter-collector-grpc`, `opentelemetry-exporter-collector-proto`, `opentelemetry-exporter-collector`, `opentelemetry-exporter-jaeger`, `opentelemetry-exporter-prometheus`, `opentelemetry-exporter-zipkin`, `opentelemetry-grpc-utils`, `opentelemetry-instrumentation-fetch`, `opentelemetry-instrumentation-grpc`, `opentelemetry-instrumentation-http`, `opentelemetry-instrumentation-xml-http-request`, `opentelemetry-instrumentation`, `opentelemetry-metrics`, `opentelemetry-node`, `opentelemetry-plugin-grpc-js`, `opentelemetry-plugin-grpc`, `opentelemetry-plugin-http`, `opentelemetry-plugin-https`, `opentelemetry-propagator-b3`, `opentelemetry-propagator-jaeger`, `opentelemetry-resource-detector-aws`, `opentelemetry-resource-detector-gcp`, `opentelemetry-resources`, `opentelemetry-sdk-node`, `opentelemetry-shim-opentracing`, `opentelemetry-tracing`, `opentelemetry-web`
  * [#2074](https://github.com/open-telemetry/opentelemetry-js/pull/2074) chore: peer depend on API ([@dyladan](https://github.com/dyladan))
  * [#2063](https://github.com/open-telemetry/opentelemetry-js/pull/2063) chore: update API dependency to 1.0.0-rc.0 ([@dyladan](https://github.com/dyladan))
* `opentelemetry-core`, `opentelemetry-propagator-b3`
  * [#2054](https://github.com/open-telemetry/opentelemetry-js/pull/2054) refactor: simplify b3 options ([@mwear](https://github.com/mwear))

### :rocket: (Enhancement)

* `opentelemetry-instrumentation`
  * [#2135](https://github.com/open-telemetry/opentelemetry-js/pull/2135) fix: add isEnabled to InstrumentationBase ([@seemk](https://github.com/seemk))
* `opentelemetry-semantic-conventions`
  * [#2115](https://github.com/open-telemetry/opentelemetry-js/pull/2115) feat: upgrade semantic conventions to v1.2.0 of spec ([@weyert](https://github.com/weyert))
* `opentelemetry-core`, `opentelemetry-exporter-zipkin`
  * [#2097](https://github.com/open-telemetry/opentelemetry-js/pull/2097) feat(zipkin): allow to configure url via environment #1675 ([@vmarchaud](https://github.com/vmarchaud))
* `opentelemetry-exporter-zipkin`
  * [#2050](https://github.com/open-telemetry/opentelemetry-js/pull/2050) chore: adding interceptor for getting headers before each request ([@obecny](https://github.com/obecny))
* `opentelemetry-exporter-collector-grpc`
  * [#2092](https://github.com/open-telemetry/opentelemetry-js/pull/2092) Migrate exporter-collector-grpc to grpc-js ([@obecny](https://github.com/obecny))
* `opentelemetry-instrumentation-http`
  * [#2043](https://github.com/open-telemetry/opentelemetry-js/pull/2043) chore: avoid unneeded context.with in http instrumentation ([@Flarna](https://github.com/Flarna))
* `opentelemetry-instrumentation-fetch`, `opentelemetry-instrumentation-xml-http-request`
  * [#2061](https://github.com/open-telemetry/opentelemetry-js/pull/2061) chore: adding info to debug whenever headers are being skipped due to cors policy ([@obecny](https://github.com/obecny))

### :bug: (Bug Fix)

* `opentelemetry-exporter-prometheus`
  * [#2121](https://github.com/open-telemetry/opentelemetry-js/pull/2121) fix: ensure the label names are sanitised ([@weyert](https://github.com/weyert))
* `opentelemetry-instrumentation`
  * [#2120](https://github.com/open-telemetry/opentelemetry-js/pull/2120) fix(instrumentation): support multiple module definitions with different versions ([@seemk](https://github.com/seemk))
* `opentelemetry-instrumentation-http`, `opentelemetry-tracing`
  * [#2105](https://github.com/open-telemetry/opentelemetry-js/pull/2105) fix: don't use spanId from invalid parent ([@Flarna](https://github.com/Flarna))
* `opentelemetry-context-async-hooks`
  * [#2088](https://github.com/open-telemetry/opentelemetry-js/pull/2088) fix: correct removeAllListeners in case no event is passed ([@Flarna](https://github.com/Flarna))
* `opentelemetry-resource-detector-aws`
  * [#2076](https://github.com/open-telemetry/opentelemetry-js/pull/2076) fix: await http response in AWS EKS detector ([@vreynolds](https://github.com/vreynolds))
* `opentelemetry-core`, `opentelemetry-propagator-b3`, `opentelemetry-propagator-jaeger`
  * [#2082](https://github.com/open-telemetry/opentelemetry-js/pull/2082) chore: do not inject span context when instrumentation is suppressed ([@dyladan](https://github.com/dyladan))
* `opentelemetry-core`
  * [#2080](https://github.com/open-telemetry/opentelemetry-js/pull/2080) fix: do not inject invalid span context ([@dyladan](https://github.com/dyladan))
* `opentelemetry-tracing`
  * [#2086](https://github.com/open-telemetry/opentelemetry-js/pull/2086) fix: exception.type should always be a string ([@YanivD](https://github.com/YanivD))
* `opentelemetry-propagator-jaeger`
  * [#1986](https://github.com/open-telemetry/opentelemetry-js/pull/1986) fix(propagator-jaeger): zero pad extracted trace id to 32 characters ([@sid-maddy](https://github.com/sid-maddy))

### :books: (Refine Doc)

* [#2094](https://github.com/open-telemetry/opentelemetry-js/pull/2094) chore: fixing readme info ([@obecny](https://github.com/obecny))
* [#2051](https://github.com/open-telemetry/opentelemetry-js/pull/2051) Add opentelemetry.io docs ([@austinlparker](https://github.com/austinlparker))

### :house: (Internal)

* `opentelemetry-exporter-collector-grpc`, `opentelemetry-metrics`, `opentelemetry-tracing`
  * [#1780](https://github.com/open-telemetry/opentelemetry-js/pull/1780) chore: no-floating-promises ([@naseemkullah](https://github.com/naseemkullah))
* `opentelemetry-context-zone`, `opentelemetry-core`, `opentelemetry-exporter-collector-grpc`, `opentelemetry-exporter-collector-proto`, `opentelemetry-exporter-collector`, `opentelemetry-exporter-jaeger`, `opentelemetry-exporter-prometheus`, `opentelemetry-exporter-zipkin`, `opentelemetry-instrumentation-fetch`, `opentelemetry-instrumentation-grpc`, `opentelemetry-instrumentation-http`, `opentelemetry-instrumentation-xml-http-request`, `opentelemetry-instrumentation`, `opentelemetry-metrics`, `opentelemetry-node`, `opentelemetry-propagator-jaeger`, `opentelemetry-resource-detector-aws`, `opentelemetry-resource-detector-gcp`, `opentelemetry-resources`, `opentelemetry-sdk-node`, `opentelemetry-shim-opentracing`, `opentelemetry-tracing`, `opentelemetry-web`
  * [#2073](https://github.com/open-telemetry/opentelemetry-js/pull/2073) chore: pin own deps ([@dyladan](https://github.com/dyladan))

### Committers: 15

* Anuraag Agrawal ([@anuraaga](https://github.com/anuraaga))
* Austin Parker ([@austinlparker](https://github.com/austinlparker))
* Bartlomiej Obecny ([@obecny](https://github.com/obecny))
* Daniel Dyla ([@dyladan](https://github.com/dyladan))
* Gerhard Stöbich ([@Flarna](https://github.com/Flarna))
* Jakub Malinowski ([@jtmalinowski](https://github.com/jtmalinowski))
* Matthew Wear ([@mwear](https://github.com/mwear))
* Naseem ([@naseemkullah](https://github.com/naseemkullah))
* Niek Kruse ([@niekert](https://github.com/niekert))
* Siddhesh Mhadnak ([@sid-maddy](https://github.com/sid-maddy))
* Siim Kallas ([@seemk](https://github.com/seemk))
* Valentin Marchaud ([@vmarchaud](https://github.com/vmarchaud))
* Vera Reynolds ([@vreynolds](https://github.com/vreynolds))
* Weyert de Boer ([@weyert](https://github.com/weyert))
* Yaniv Davidi ([@YanivD](https://github.com/YanivD))

## 0.18.2

### :bug: (Bug Fix)

* `opentelemetry-api-metrics`, `opentelemetry-context-async-hooks`, `opentelemetry-context-zone-peer-dep`, `opentelemetry-core`, `opentelemetry-exporter-collector-grpc`, `opentelemetry-exporter-collector-proto`, `opentelemetry-exporter-collector`, `opentelemetry-exporter-jaeger`, `opentelemetry-exporter-prometheus`, `opentelemetry-exporter-zipkin`, `opentelemetry-grpc-utils`, `opentelemetry-instrumentation-fetch`, `opentelemetry-instrumentation-grpc`, `opentelemetry-instrumentation-http`, `opentelemetry-instrumentation-xml-http-request`, `opentelemetry-instrumentation`, `opentelemetry-metrics`, `opentelemetry-node`, `opentelemetry-plugin-grpc-js`, `opentelemetry-plugin-grpc`, `opentelemetry-plugin-http`, `opentelemetry-plugin-https`, `opentelemetry-propagator-b3`, `opentelemetry-propagator-jaeger`, `opentelemetry-resource-detector-aws`, `opentelemetry-resource-detector-gcp`, `opentelemetry-resources`, `opentelemetry-sdk-node`, `opentelemetry-shim-opentracing`, `opentelemetry-tracing`, `opentelemetry-web`
  * [#2056](https://github.com/open-telemetry/opentelemetry-js/pull/2056) chore: downgrade API for patch release ([@dyladan](https://github.com/dyladan))

### Committers: 1

* Daniel Dyla ([@dyladan](https://github.com/dyladan))

## 0.18.1

### :rocket: (Enhancement)

* `opentelemetry-instrumentation-fetch`, `opentelemetry-web`
  * [#2010](https://github.com/open-telemetry/opentelemetry-js/pull/2010) Server side rendering support ([@ryhinchey](https://github.com/ryhinchey))
* `opentelemetry-semantic-conventions`
  * [#2026](https://github.com/open-telemetry/opentelemetry-js/pull/2026) feat: add NET_TRANSPORT IPC attributes ([@seemk](https://github.com/seemk))
* `opentelemetry-instrumentation`
  * [#1999](https://github.com/open-telemetry/opentelemetry-js/pull/1999) chore: fixing path of instrumentation file for different systems ([@obecny](https://github.com/obecny))
* `opentelemetry-instrumentation-grpc`
  * [#2005](https://github.com/open-telemetry/opentelemetry-js/pull/2005) chore: exporting grpc instrumentation config ([@obecny](https://github.com/obecny))

### :bug: (Bug Fix)

* `opentelemetry-sdk-node`
  * [#2006](https://github.com/open-telemetry/opentelemetry-js/pull/2006) chore: replacing console with diag ([@obecny](https://github.com/obecny))

### :books: (Refine Doc)

* `opentelemetry-resource-detector-gcp`
  * [#2002](https://github.com/open-telemetry/opentelemetry-js/pull/2002) doc: add usage to README.md of gcp detector ([@weyert](https://github.com/weyert))
* `opentelemetry-api-metrics`, `opentelemetry-context-async-hooks`, `opentelemetry-context-zone-peer-dep`, `opentelemetry-context-zone`, `opentelemetry-core`, `opentelemetry-exporter-collector-grpc`, `opentelemetry-exporter-collector-proto`, `opentelemetry-exporter-collector`, `opentelemetry-exporter-jaeger`, `opentelemetry-exporter-prometheus`, `opentelemetry-exporter-zipkin`, `opentelemetry-grpc-utils`, `opentelemetry-instrumentation-fetch`, `opentelemetry-instrumentation-grpc`, `opentelemetry-instrumentation-http`, `opentelemetry-instrumentation-xml-http-request`, `opentelemetry-instrumentation`, `opentelemetry-metrics`, `opentelemetry-node`, `opentelemetry-plugin-grpc-js`, `opentelemetry-plugin-grpc`, `opentelemetry-plugin-http`, `opentelemetry-plugin-https`, `opentelemetry-propagator-b3`, `opentelemetry-resource-detector-aws`, `opentelemetry-resource-detector-gcp`, `opentelemetry-resources`, `opentelemetry-sdk-node`, `opentelemetry-semantic-conventions`, `opentelemetry-shim-opentracing`, `opentelemetry-tracing`, `opentelemetry-web`
  * [#2040](https://github.com/open-telemetry/opentelemetry-js/pull/2040) chore: fixing broken links, updating to correct base url ([@obecny](https://github.com/obecny))
* `opentelemetry-resources`
  * [#2031](https://github.com/open-telemetry/opentelemetry-js/pull/2031) chore: add resource example ([@vknelluri](https://github.com/vknelluri))
* Other
  * [#2021](https://github.com/open-telemetry/opentelemetry-js/pull/2021) chore: updating compatibility matrix ([@obecny](https://github.com/obecny))
* `opentelemetry-core`
  * [#2011](https://github.com/open-telemetry/opentelemetry-js/pull/2011) docs: fix links & headings about built-in samplers ([@pokutuna](https://github.com/pokutuna))

### :house: (Internal)

* Other
  * [#2028](https://github.com/open-telemetry/opentelemetry-js/pull/2028) chore: removing examples of packages that are part of contrib repo ([@obecny](https://github.com/obecny))
  * [#2033](https://github.com/open-telemetry/opentelemetry-js/pull/2033) chore: add husky to renovate ignore ([@dyladan](https://github.com/dyladan))
  * [#1985](https://github.com/open-telemetry/opentelemetry-js/pull/1985) chore: fix renovate config ([@dyladan](https://github.com/dyladan))
  * [#1992](https://github.com/open-telemetry/opentelemetry-js/pull/1992) chore: update eslint ([@Flarna](https://github.com/Flarna))
  * [#1981](https://github.com/open-telemetry/opentelemetry-js/pull/1981) chore: do not pin the api package ([@dyladan](https://github.com/dyladan))
* `opentelemetry-api-metrics`, `opentelemetry-context-async-hooks`, `opentelemetry-context-zone-peer-dep`, `opentelemetry-core`, `opentelemetry-exporter-collector-grpc`, `opentelemetry-exporter-collector-proto`, `opentelemetry-exporter-collector`, `opentelemetry-exporter-jaeger`, `opentelemetry-exporter-prometheus`, `opentelemetry-exporter-zipkin`, `opentelemetry-grpc-utils`, `opentelemetry-instrumentation-fetch`, `opentelemetry-instrumentation-grpc`, `opentelemetry-instrumentation-http`, `opentelemetry-instrumentation-xml-http-request`, `opentelemetry-instrumentation`, `opentelemetry-metrics`, `opentelemetry-node`, `opentelemetry-plugin-grpc-js`, `opentelemetry-plugin-grpc`, `opentelemetry-plugin-http`, `opentelemetry-plugin-https`, `opentelemetry-propagator-b3`, `opentelemetry-resource-detector-aws`, `opentelemetry-resource-detector-gcp`, `opentelemetry-resources`, `opentelemetry-sdk-node`, `opentelemetry-shim-opentracing`, `opentelemetry-tracing`, `opentelemetry-web`
  * [#2038](https://github.com/open-telemetry/opentelemetry-js/pull/2038) chore: use api release candidate ([@dyladan](https://github.com/dyladan))
* `opentelemetry-exporter-zipkin`
  * [#2039](https://github.com/open-telemetry/opentelemetry-js/pull/2039) Check type of navigator.sendBeacon ([@dyladan](https://github.com/dyladan))
* `opentelemetry-core`, `opentelemetry-exporter-collector`, `opentelemetry-instrumentation-fetch`, `opentelemetry-metrics`, `opentelemetry-propagator-b3`
  * [#1978](https://github.com/open-telemetry/opentelemetry-js/pull/1978) chore: don't disable rule eqeqeq ([@Flarna](https://github.com/Flarna))
* `opentelemetry-propagator-jaeger`
  * [#1931](https://github.com/open-telemetry/opentelemetry-js/pull/1931) adopt opentelemetry-propagator-jaeger ([@jtmalinowski](https://github.com/jtmalinowski))

### Committers: 12

* Bartlomiej Obecny ([@obecny](https://github.com/obecny))
* Daniel Dyla ([@dyladan](https://github.com/dyladan))
* Gerhard Stöbich ([@Flarna](https://github.com/Flarna))
* Jakub Malinowski ([@jtmalinowski](https://github.com/jtmalinowski))
* Neil Fordyce ([@neilfordyce](https://github.com/neilfordyce))
* Nir Hadassi ([@nirsky](https://github.com/nirsky))
* Ryan Hinchey ([@ryhinchey](https://github.com/ryhinchey))
* SJ ([@skjindal93](https://github.com/skjindal93))
* Siim Kallas ([@seemk](https://github.com/seemk))
* Weyert de Boer ([@weyert](https://github.com/weyert))
* [@vknelluri](https://github.com/vknelluri)
* pokutuna ([@pokutuna](https://github.com/pokutuna))

## 0.18.0

### :boom: Breaking Change

* `opentelemetry-resources`
  * [#1975](https://github.com/open-telemetry/opentelemetry-js/pull/1975) fix: specification compliant resource collision precedence ([@lonewolf3739](https://github.com/lonewolf3739))

### :rocket: (Enhancement)

* `opentelemetry-semantic-conventions`
  * [#1976](https://github.com/open-telemetry/opentelemetry-js/pull/1976) feat(semantic-conventions): add missing RpcAttributes from spec ([@blumamir](https://github.com/blumamir))

### :bug: (Bug Fix)

* `opentelemetry-exporter-collector-grpc`, `opentelemetry-exporter-collector`
  * [#1938](https://github.com/open-telemetry/opentelemetry-js/pull/1938) fix(exporter-collector): wrong data type for numbers ([@kudlatyamroth](https://github.com/kudlatyamroth))
* `opentelemetry-instrumentation-http`, `opentelemetry-plugin-http`
  * [#1939](https://github.com/open-telemetry/opentelemetry-js/pull/1939) fix: use socket from the request ([@mzahor](https://github.com/mzahor))
* `opentelemetry-context-async-hooks`
  * [#1937](https://github.com/open-telemetry/opentelemetry-js/pull/1937) fix: isolate binding EventEmitter ([@Flarna](https://github.com/Flarna))

### :books: (Refine Doc)

* [#1973](https://github.com/open-telemetry/opentelemetry-js/pull/1973) docs(readme): fix @opentelemetry/instrumentation-http link ([@Hongbo-Miao](https://github.com/Hongbo-Miao))
* [#1941](https://github.com/open-telemetry/opentelemetry-js/pull/1941) fix: update readme upgrade guidelines version setting ([@MSNev](https://github.com/MSNev))

### :house: (Internal)

* `opentelemetry-api-metrics`, `opentelemetry-context-async-hooks`, `opentelemetry-context-zone-peer-dep`, `opentelemetry-core`, `opentelemetry-exporter-collector-grpc`, `opentelemetry-exporter-collector-proto`, `opentelemetry-exporter-collector`, `opentelemetry-exporter-jaeger`, `opentelemetry-exporter-prometheus`, `opentelemetry-exporter-zipkin`, `opentelemetry-grpc-utils`, `opentelemetry-instrumentation-fetch`, `opentelemetry-instrumentation-grpc`, `opentelemetry-instrumentation-http`, `opentelemetry-instrumentation-xml-http-request`, `opentelemetry-instrumentation`, `opentelemetry-metrics`, `opentelemetry-node`, `opentelemetry-plugin-grpc-js`, `opentelemetry-plugin-grpc`, `opentelemetry-plugin-http`, `opentelemetry-plugin-https`, `opentelemetry-propagator-b3`, `opentelemetry-resource-detector-aws`, `opentelemetry-resource-detector-gcp`, `opentelemetry-resources`, `opentelemetry-sdk-node`, `opentelemetry-shim-opentracing`, `opentelemetry-tracing`, `opentelemetry-web`
  * [#1977](https://github.com/open-telemetry/opentelemetry-js/pull/1977) chore: update API to 0.18.0 ([@Flarna](https://github.com/Flarna))
* Other
  * [#1960](https://github.com/open-telemetry/opentelemetry-js/pull/1960) chore: updating current state of compatibility matrix ([@obecny](https://github.com/obecny))
* `opentelemetry-api-metrics`, `opentelemetry-api`, `opentelemetry-context-async-hooks`, `opentelemetry-context-base`, `opentelemetry-context-zone-peer-dep`, `opentelemetry-core`, `opentelemetry-exporter-collector-grpc`, `opentelemetry-exporter-collector-proto`, `opentelemetry-exporter-collector`, `opentelemetry-exporter-jaeger`, `opentelemetry-exporter-prometheus`, `opentelemetry-exporter-zipkin`, `opentelemetry-grpc-utils`, `opentelemetry-instrumentation-fetch`, `opentelemetry-instrumentation-grpc`, `opentelemetry-instrumentation-http`, `opentelemetry-instrumentation-xml-http-request`, `opentelemetry-instrumentation`, `opentelemetry-metrics`, `opentelemetry-node`, `opentelemetry-plugin-grpc-js`, `opentelemetry-plugin-grpc`, `opentelemetry-plugin-http`, `opentelemetry-plugin-https`, `opentelemetry-propagator-b3`, `opentelemetry-resource-detector-aws`, `opentelemetry-resource-detector-gcp`, `opentelemetry-resources`, `opentelemetry-sdk-node`, `opentelemetry-shim-opentracing`, `opentelemetry-tracing`, `opentelemetry-web`
  * [#1942](https://github.com/open-telemetry/opentelemetry-js/pull/1942) chore: remove API and context-base ([@dyladan](https://github.com/dyladan))
* `opentelemetry-core`, `opentelemetry-exporter-collector`, `opentelemetry-instrumentation-http`, `opentelemetry-metrics`, `opentelemetry-plugin-http`
  * [#1922](https://github.com/open-telemetry/opentelemetry-js/pull/1922) chore: lint on shadowing in non-test sources, fix a few of them ([@johnbley](https://github.com/johnbley))

### Committers: 10

* Amir Blum ([@blumamir](https://github.com/blumamir))
* Bartlomiej Obecny ([@obecny](https://github.com/obecny))
* Daniel Dyla ([@dyladan](https://github.com/dyladan))
* Gerhard Stöbich ([@Flarna](https://github.com/Flarna))
* Hongbo Miao ([@Hongbo-Miao](https://github.com/Hongbo-Miao))
* John Bley ([@johnbley](https://github.com/johnbley))
* Karol Fuksiewicz ([@kudlatyamroth](https://github.com/kudlatyamroth))
* Marian Zagoruiko ([@mzahor](https://github.com/mzahor))
* Nev ([@MSNev](https://github.com/MSNev))
* Srikanth Chekuri ([@lonewolf3739](https://github.com/lonewolf3739))

## 0.17.0

### :boom: Breaking Change

* `opentelemetry-api-metrics`, `opentelemetry-api`, `opentelemetry-core`, `opentelemetry-exporter-collector-grpc`, `opentelemetry-exporter-collector-proto`, `opentelemetry-exporter-collector`, `opentelemetry-exporter-jaeger`, `opentelemetry-exporter-prometheus`, `opentelemetry-exporter-zipkin`, `opentelemetry-grpc-utils`, `opentelemetry-instrumentation-fetch`, `opentelemetry-instrumentation-grpc`, `opentelemetry-instrumentation-http`, `opentelemetry-instrumentation-xml-http-request`, `opentelemetry-instrumentation`, `opentelemetry-metrics`, `opentelemetry-node`, `opentelemetry-plugin-grpc-js`, `opentelemetry-plugin-grpc`, `opentelemetry-plugin-http`, `opentelemetry-plugin-https`, `opentelemetry-resource-detector-aws`, `opentelemetry-resource-detector-gcp`, `opentelemetry-resources`, `opentelemetry-sdk-node`, `opentelemetry-shim-opentracing`, `opentelemetry-tracing`, `opentelemetry-web`
  * [#1925](https://github.com/open-telemetry/opentelemetry-js/pull/1925) feat(diag-logger): replace logger with diag logger ([@MSNev](https://github.com/MSNev))
* `opentelemetry-api`, `opentelemetry-instrumentation-http`, `opentelemetry-node`, `opentelemetry-plugin-http`, `opentelemetry-tracing`
  * [#1899](https://github.com/open-telemetry/opentelemetry-js/pull/1899) chore: create NoopSpan instead reusing NOOP_SPAN ([@Flarna](https://github.com/Flarna))
* `opentelemetry-tracing`
  * [#1908](https://github.com/open-telemetry/opentelemetry-js/pull/1908) chore: remove config from BasicTracerProvider#getTracer ([@Flarna](https://github.com/Flarna))
* `opentelemetry-core`, `opentelemetry-instrumentation-http`, `opentelemetry-node`, `opentelemetry-plugin-http`, `opentelemetry-tracing`
  * [#1900](https://github.com/open-telemetry/opentelemetry-js/pull/1900) chore: remove NoRecordingSpan ([@Flarna](https://github.com/Flarna))
* `opentelemetry-instrumentation-fetch`, `opentelemetry-instrumentation-xml-http-request`, `opentelemetry-instrumentation`, `opentelemetry-node`, `opentelemetry-sdk-node`, `opentelemetry-web`
  * [#1855](https://github.com/open-telemetry/opentelemetry-js/pull/1855) Use instrumentation loader to load plugins and instrumentations ([@obecny](https://github.com/obecny))
* `opentelemetry-api`, `opentelemetry-core`, `opentelemetry-shim-opentracing`
  * [#1876](https://github.com/open-telemetry/opentelemetry-js/pull/1876) refactor!: specification compliant baggage ([@dyladan](https://github.com/dyladan))
* `opentelemetry-api-metrics`, `opentelemetry-api`, `opentelemetry-context-async-hooks`, `opentelemetry-context-base`, `opentelemetry-context-zone-peer-dep`, `opentelemetry-context-zone`, `opentelemetry-core`, `opentelemetry-exporter-collector-grpc`, `opentelemetry-exporter-collector-proto`, `opentelemetry-exporter-collector`, `opentelemetry-exporter-jaeger`, `opentelemetry-exporter-prometheus`, `opentelemetry-exporter-zipkin`, `opentelemetry-grpc-utils`, `opentelemetry-instrumentation-fetch`, `opentelemetry-instrumentation-grpc`, `opentelemetry-instrumentation-http`, `opentelemetry-instrumentation-xml-http-request`, `opentelemetry-instrumentation`, `opentelemetry-metrics`, `opentelemetry-node`, `opentelemetry-plugin-grpc-js`, `opentelemetry-plugin-grpc`, `opentelemetry-plugin-http`, `opentelemetry-plugin-https`, `opentelemetry-propagator-b3`, `opentelemetry-resource-detector-aws`, `opentelemetry-resource-detector-gcp`, `opentelemetry-resources`, `opentelemetry-sdk-node`, `opentelemetry-semantic-conventions`, `opentelemetry-shim-opentracing`, `opentelemetry-tracing`, `opentelemetry-web`
  * [#1874](https://github.com/open-telemetry/opentelemetry-js/pull/1874) More specific api type names ([@dyladan](https://github.com/dyladan))

### :rocket: (Enhancement)

* `opentelemetry-exporter-prometheus`
  * [#1857](https://github.com/open-telemetry/opentelemetry-js/pull/1857) feat: add prometheus exporter host and port env vars ([@naseemkullah](https://github.com/naseemkullah))
  * [#1879](https://github.com/open-telemetry/opentelemetry-js/pull/1879) feat(prometheus): add `getMetricsRequestHandler`-method to Prometheus ([@weyert](https://github.com/weyert))
* `opentelemetry-core`, `opentelemetry-tracing`
  * [#1918](https://github.com/open-telemetry/opentelemetry-js/pull/1918) chore: batch processor, aligning with latest spec changes for environments variables ([@obecny](https://github.com/obecny))
* `opentelemetry-instrumentation-grpc`
  * [#1806](https://github.com/open-telemetry/opentelemetry-js/pull/1806) feat: merge grpc-js into grpc instrumentation #1657 ([@vmarchaud](https://github.com/vmarchaud))
* `opentelemetry-api`, `opentelemetry-core`
  * [#1880](https://github.com/open-telemetry/opentelemetry-js/pull/1880) feat(diag-logger): introduce a new global level api.diag for internal diagnostic logging ([@MSNev](https://github.com/MSNev))
* Other
  * [#1920](https://github.com/open-telemetry/opentelemetry-js/pull/1920) chore: adding compatibility matrix for core and contrib versions ([@obecny](https://github.com/obecny))
* `opentelemetry-api`, `opentelemetry-context-async-hooks`, `opentelemetry-context-base`, `opentelemetry-context-zone-peer-dep`, `opentelemetry-tracing`, `opentelemetry-web`
  * [#1883](https://github.com/open-telemetry/opentelemetry-js/pull/1883) feat: add support to forward args in context.with ([@Flarna](https://github.com/Flarna))
* `opentelemetry-api`, `opentelemetry-core`, `opentelemetry-shim-opentracing`
  * [#1876](https://github.com/open-telemetry/opentelemetry-js/pull/1876) refactor!: specification compliant baggage ([@dyladan](https://github.com/dyladan))

### :books: (Refine Doc)

* Other
  * [#1904](https://github.com/open-telemetry/opentelemetry-js/pull/1904) chore: fix upgrade guideline ([@dyladan](https://github.com/dyladan))
* `opentelemetry-api`
  * [#1901](https://github.com/open-telemetry/opentelemetry-js/pull/1901) doc: correct tracer docs ([@Flarna](https://github.com/Flarna))

### Committers: 8

* Bartlomiej Obecny ([@obecny](https://github.com/obecny))
* Daniel Dyla ([@dyladan](https://github.com/dyladan))
* Gerhard Stöbich ([@Flarna](https://github.com/Flarna))
* Naseem ([@naseemkullah](https://github.com/naseemkullah))
* Nev ([@MSNev](https://github.com/MSNev))
* Srikanth Chekuri ([@lonewolf3739](https://github.com/lonewolf3739))
* Valentin Marchaud ([@vmarchaud](https://github.com/vmarchaud))
* Weyert de Boer ([@weyert](https://github.com/weyert))

## 0.16.0

### :boom: Breaking Change

* `opentelemetry-exporter-collector`
  * [#1863](https://github.com/open-telemetry/opentelemetry-js/pull/1863) fix(exporter-collector): all http export requests should share same a… ([@blumamir](https://github.com/blumamir))
* `opentelemetry-api`, `opentelemetry-exporter-collector`, `opentelemetry-exporter-jaeger`
  * [#1860](https://github.com/open-telemetry/opentelemetry-js/pull/1860) chore: fixing status code aligning it with proto ([@obecny](https://github.com/obecny))

### :rocket: (Enhancement)

* `opentelemetry-core`
  * [#1837](https://github.com/open-telemetry/opentelemetry-js/pull/1837) chore(http-propagation): reduce complexity of traceparent parsing ([@marcbachmann](https://github.com/marcbachmann))
* `opentelemetry-api`, `opentelemetry-exporter-collector`, `opentelemetry-exporter-jaeger`
  * [#1860](https://github.com/open-telemetry/opentelemetry-js/pull/1860) chore: fixing status code aligning it with proto ([@obecny](https://github.com/obecny))

### :bug: (Bug Fix)

* `opentelemetry-exporter-collector`
  * [#1863](https://github.com/open-telemetry/opentelemetry-js/pull/1863) fix(exporter-collector): all http export requests should share same a… ([@blumamir](https://github.com/blumamir))

### :books: (Refine Doc)

* `opentelemetry-api`
  * [#1864](https://github.com/open-telemetry/opentelemetry-js/pull/1864) chore: export API singleton types ([@dyladan](https://github.com/dyladan))
* `opentelemetry-api-metrics`, `opentelemetry-api`, `opentelemetry-context-async-hooks`, `opentelemetry-context-base`, `opentelemetry-context-zone-peer-dep`, `opentelemetry-context-zone`, `opentelemetry-core`, `opentelemetry-exporter-collector-grpc`, `opentelemetry-exporter-collector-proto`, `opentelemetry-exporter-collector`, `opentelemetry-exporter-jaeger`, `opentelemetry-exporter-prometheus`, `opentelemetry-exporter-zipkin`, `opentelemetry-grpc-utils`, `opentelemetry-instrumentation-fetch`, `opentelemetry-instrumentation-grpc`, `opentelemetry-instrumentation-http`, `opentelemetry-instrumentation-xml-http-request`, `opentelemetry-instrumentation`, `opentelemetry-metrics`, `opentelemetry-node`, `opentelemetry-plugin-grpc-js`, `opentelemetry-plugin-grpc`, `opentelemetry-plugin-http`, `opentelemetry-plugin-https`, `opentelemetry-propagator-b3`, `opentelemetry-resource-detector-aws`, `opentelemetry-resource-detector-gcp`, `opentelemetry-resources`, `opentelemetry-sdk-node`, `opentelemetry-semantic-conventions`, `opentelemetry-shim-opentracing`, `opentelemetry-tracing`, `opentelemetry-web`
  * [#1866](https://github.com/open-telemetry/opentelemetry-js/pull/1866) chore: remove all gitter links and replace with dicussions ([@dyladan](https://github.com/dyladan))
* `opentelemetry-exporter-jaeger`
  * [#1869](https://github.com/open-telemetry/opentelemetry-js/pull/1869) Add info that the project only works with Node.js ([@JapuDCret](https://github.com/JapuDCret))
* `opentelemetry-api-metrics`, `opentelemetry-api`, `opentelemetry-context-async-hooks`, `opentelemetry-context-base`, `opentelemetry-context-zone-peer-dep`, `opentelemetry-context-zone`, `opentelemetry-core`, `opentelemetry-exporter-collector-grpc`, `opentelemetry-exporter-collector-proto`, `opentelemetry-exporter-collector`, `opentelemetry-exporter-jaeger`, `opentelemetry-exporter-prometheus`, `opentelemetry-exporter-zipkin`, `opentelemetry-grpc-utils`, `opentelemetry-instrumentation-fetch`, `opentelemetry-instrumentation-grpc`, `opentelemetry-instrumentation-http`, `opentelemetry-instrumentation-xml-http-request`, `opentelemetry-instrumentation`, `opentelemetry-metrics`, `opentelemetry-node`, `opentelemetry-plugin-grpc-js`, `opentelemetry-plugin-grpc`, `opentelemetry-plugin-http`, `opentelemetry-plugin-https`, `opentelemetry-resource-detector-aws`, `opentelemetry-resource-detector-gcp`, `opentelemetry-resources`, `opentelemetry-sdk-node`, `opentelemetry-semantic-conventions`, `opentelemetry-shim-opentracing`, `opentelemetry-tracing`, `opentelemetry-web`
  * [#1865](https://github.com/open-telemetry/opentelemetry-js/pull/1865) Fix all links to point to main ([@dyladan](https://github.com/dyladan))
* Other
  * [#1858](https://github.com/open-telemetry/opentelemetry-js/pull/1858) docs: update contribution documentation ([@drexler](https://github.com/drexler))

### Committers: 6

* Amir Blum ([@blumamir](https://github.com/blumamir))
* Bartlomiej Obecny ([@obecny](https://github.com/obecny))
* Daniel Dyla ([@dyladan](https://github.com/dyladan))
* Marc Bachmann ([@marcbachmann](https://github.com/marcbachmann))
* [@JapuDCret](https://github.com/JapuDCret)
* andrew quartey ([@drexler](https://github.com/drexler))

## 0.15.0

### :boom: Breaking Change

* `opentelemetry-api-metrics`, `opentelemetry-api`, `opentelemetry-exporter-collector-grpc`, `opentelemetry-exporter-collector-proto`, `opentelemetry-exporter-collector`, `opentelemetry-exporter-prometheus`, `opentelemetry-instrumentation`, `opentelemetry-metrics`, `opentelemetry-sdk-node`
  * [#1797](https://github.com/open-telemetry/opentelemetry-js/pull/1797) chore!: split metrics into its own api package ([@dyladan](https://github.com/dyladan))
* `opentelemetry-api`, `opentelemetry-context-zone-peer-dep`, `opentelemetry-context-zone`, `opentelemetry-grpc-utils`, `opentelemetry-instrumentation-http`, `opentelemetry-instrumentation-xml-http-request`, `opentelemetry-node`, `opentelemetry-plugin-fetch`, `opentelemetry-plugin-grpc-js`, `opentelemetry-plugin-grpc`, `opentelemetry-plugin-http`, `opentelemetry-plugin-https`, `opentelemetry-tracing`, `opentelemetry-web`
  * [#1764](https://github.com/open-telemetry/opentelemetry-js/pull/1764) chore: remove tracer apis not part of spec ([@Flarna](https://github.com/Flarna))
* `opentelemetry-exporter-collector-grpc`, `opentelemetry-exporter-collector-proto`
  * [#1725](https://github.com/open-telemetry/opentelemetry-js/pull/1725) Use new gRPC default port ([@jufab](https://github.com/jufab))
* `opentelemetry-api`, `opentelemetry-core`, `opentelemetry-instrumentation-http`, `opentelemetry-node`, `opentelemetry-plugin-fetch`, `opentelemetry-plugin-http`, `opentelemetry-plugin-https`, `opentelemetry-propagator-b3`, `opentelemetry-shim-opentracing`, `opentelemetry-tracing`
  * [#1749](https://github.com/open-telemetry/opentelemetry-js/pull/1749) chore: improve naming of span related context APIs ([@Flarna](https://github.com/Flarna))

### :rocket: (Enhancement)

* `opentelemetry-instrumentation-http`, `opentelemetry-plugin-http`, `opentelemetry-plugin-https`
  * [#1838](https://github.com/open-telemetry/opentelemetry-js/pull/1838) improv(instrumentation-http): supressInstrumentation when we get a request on ignoredPath [#1831] ([@vmarchaud](https://github.com/vmarchaud))
* `opentelemetry-web`
  * [#1769](https://github.com/open-telemetry/opentelemetry-js/pull/1769) Allow zero/negative performance timings ([@johnbley](https://github.com/johnbley))
* `opentelemetry-instrumentation-fetch`
  * [#1662](https://github.com/open-telemetry/opentelemetry-js/pull/1662) fix(plugin-fetch): check if PerformanceObserver exists ([@mhennoch](https://github.com/mhennoch))
  * [#1796](https://github.com/open-telemetry/opentelemetry-js/pull/1796) Convert fetch plugin to instrumentation ([@obecny](https://github.com/obecny))
* `opentelemetry-exporter-zipkin`
  * [#1789](https://github.com/open-telemetry/opentelemetry-js/pull/1789) feat(exporter-zipkin): per-span service name ([@sfishel-splunk](https://github.com/sfishel-splunk))
* `opentelemetry-api-metrics`, `opentelemetry-api`, `opentelemetry-exporter-collector-grpc`, `opentelemetry-exporter-collector-proto`, `opentelemetry-exporter-collector`, `opentelemetry-exporter-prometheus`, `opentelemetry-instrumentation`, `opentelemetry-metrics`, `opentelemetry-sdk-node`
  * [#1797](https://github.com/open-telemetry/opentelemetry-js/pull/1797) chore!: split metrics into its own api package ([@dyladan](https://github.com/dyladan))
* `opentelemetry-exporter-collector`
  * [#1822](https://github.com/open-telemetry/opentelemetry-js/pull/1822) chore: remove unused dependency ([@dyladan](https://github.com/dyladan))
* `opentelemetry-api`
  * [#1815](https://github.com/open-telemetry/opentelemetry-js/pull/1815) chore: change SpanOptions startTime to TimeInput ([@dyladan](https://github.com/dyladan))
  * [#1813](https://github.com/open-telemetry/opentelemetry-js/pull/1813) fix(api): add public 'fields' function to api.propagator ([@blumamir](https://github.com/blumamir))
* `opentelemetry-instrumentation`
  * [#1803](https://github.com/open-telemetry/opentelemetry-js/pull/1803) chore: adding async function for safe execute in instrumentation ([@obecny](https://github.com/obecny))
  * [#1731](https://github.com/open-telemetry/opentelemetry-js/pull/1731) feat: creating one auto loader for instrumentation and old plugins ([@obecny](https://github.com/obecny))
* `opentelemetry-instrumentation`, `opentelemetry-node`
  * [#1807](https://github.com/open-telemetry/opentelemetry-js/pull/1807) perf(opentelemetry-node): plugin loader search required cache ([@blumamir](https://github.com/blumamir))
* Other
  * [#1785](https://github.com/open-telemetry/opentelemetry-js/pull/1785) Add CodeQL security scans ([@amanbrar1999](https://github.com/amanbrar1999))
* `opentelemetry-instrumentation-grpc`, `opentelemetry-instrumentation`
  * [#1744](https://github.com/open-telemetry/opentelemetry-js/pull/1744) feat(grpc-instrumentation): migrate grpc to instrumentation #1656 ([@vmarchaud](https://github.com/vmarchaud))
* `opentelemetry-core`, `opentelemetry-tracing`
  * [#1755](https://github.com/open-telemetry/opentelemetry-js/pull/1755) feat: batch span processor environment config ([@mwear](https://github.com/mwear))
* `opentelemetry-instrumentation-http`
  * [#1771](https://github.com/open-telemetry/opentelemetry-js/pull/1771) feat(http-instrumentation): add content size attributes to spans ([@vmarchaud](https://github.com/vmarchaud))
* `opentelemetry-core`, `opentelemetry-exporter-collector-proto`, `opentelemetry-exporter-collector`, `opentelemetry-exporter-jaeger`, `opentelemetry-exporter-prometheus`, `opentelemetry-exporter-zipkin`, `opentelemetry-grpc-utils`, `opentelemetry-instrumentation-http`, `opentelemetry-metrics`, `opentelemetry-node`, `opentelemetry-plugin-http`, `opentelemetry-plugin-https`, `opentelemetry-resource-detector-aws`, `opentelemetry-resource-detector-gcp`, `opentelemetry-resources`, `opentelemetry-shim-opentracing`, `opentelemetry-tracing`, `opentelemetry-web`
  * [#1746](https://github.com/open-telemetry/opentelemetry-js/pull/1746) chore: remove NoopLogger from sdk and use from api ([@lonewolf3739](https://github.com/lonewolf3739))

### :bug: (Bug Fix)

* `opentelemetry-core`
  * [#1784](https://github.com/open-telemetry/opentelemetry-js/pull/1784) fix(opentelemetry-core): fixed timeInputToHrTime when time is Date type ([@zoomchan-cxj](https://github.com/zoomchan-cxj))
* `opentelemetry-exporter-collector-grpc`, `opentelemetry-exporter-collector-proto`
  * [#1725](https://github.com/open-telemetry/opentelemetry-js/pull/1725) Use new gRPC default port ([@jufab](https://github.com/jufab))

### :books: (Refine Doc)

* `opentelemetry-exporter-collector`
  * [#1791](https://github.com/open-telemetry/opentelemetry-js/pull/1791) docs: fix readme MetricProvider -> MeterProvider ([@aabmass](https://github.com/aabmass))

### Committers: 17

* Aaron Abbott ([@aabmass](https://github.com/aabmass))
* Aman Brar ([@amanbrar1999](https://github.com/amanbrar1999))
* Amir Blum ([@blumamir](https://github.com/blumamir))
* Bartlomiej Obecny ([@obecny](https://github.com/obecny))
* Daniel Dyla ([@dyladan](https://github.com/dyladan))
* Gerhard Stöbich ([@Flarna](https://github.com/Flarna))
* Jakub Malinowski ([@jtmalinowski](https://github.com/jtmalinowski))
* John Bley ([@johnbley](https://github.com/johnbley))
* Julien Fabre ([@jufab](https://github.com/jufab))
* MartenH ([@mhennoch](https://github.com/mhennoch))
* Matthew Wear ([@mwear](https://github.com/mwear))
* Naseem ([@naseemkullah](https://github.com/naseemkullah))
* Paul Draper ([@pauldraper](https://github.com/pauldraper))
* Simon Fishel ([@sfishel-splunk](https://github.com/sfishel-splunk))
* Srikanth Chekuri ([@lonewolf3739](https://github.com/lonewolf3739))
* Valentin Marchaud ([@vmarchaud](https://github.com/vmarchaud))
* Zoom Chan ([@zoomchan-cxj](https://github.com/zoomchan-cxj))

## 0.14.0

### :boom: Breaking Change

* `opentelemetry-api`, `opentelemetry-metrics`
  * [#1709](https://github.com/open-telemetry/opentelemetry-js/pull/1709) refactor: batch observer to be independent from metric types ([@legendecas](https://github.com/legendecas))
* `opentelemetry-api`, `opentelemetry-instrumentation-http`, `opentelemetry-instrumentation-xml-http-request`, `opentelemetry-plugin-fetch`, `opentelemetry-plugin-grpc-js`, `opentelemetry-plugin-grpc`, `opentelemetry-plugin-http`, `opentelemetry-shim-opentracing`
  * [#1734](https://github.com/open-telemetry/opentelemetry-js/pull/1734) chore: requires user to pass context to propagation APIs ([@Flarna](https://github.com/Flarna))
* `opentelemetry-api`, `opentelemetry-core`, `opentelemetry-grpc-utils`, `opentelemetry-node`, `opentelemetry-plugin-fetch`, `opentelemetry-plugin-grpc-js`, `opentelemetry-plugin-grpc`, `opentelemetry-plugin-http`
  * [#1715](https://github.com/open-telemetry/opentelemetry-js/pull/1715) chore: moving plugin from api to core ([@obecny](https://github.com/obecny))

### :rocket: (Enhancement)

* `opentelemetry-semantic-conventions`
  * [#1684](https://github.com/open-telemetry/opentelemetry-js/pull/1684) feat(semantic-conventions): messaging specifications ([@nirsky](https://github.com/nirsky))
* `opentelemetry-tracing`
  * [#1685](https://github.com/open-telemetry/opentelemetry-js/pull/1685) chore: remove ordered attribute dropping ([@dyladan](https://github.com/dyladan))
* `opentelemetry-api`, `opentelemetry-core`, `opentelemetry-sdk-node`, `opentelemetry-shim-opentracing`, `opentelemetry-tracing`
  * [#1687](https://github.com/open-telemetry/opentelemetry-js/pull/1687) chore: rename CorrelationContext to Baggage ([@dyladan](https://github.com/dyladan))
* `opentelemetry-exporter-prometheus`
  * [#1697](https://github.com/open-telemetry/opentelemetry-js/pull/1697) fix(exporter-prometheus): add appendTimestamp option to ExporterConfig ([@antoniomrfranco](https://github.com/antoniomrfranco))
* `opentelemetry-exporter-collector-proto`, `opentelemetry-exporter-collector`
  * [#1661](https://github.com/open-telemetry/opentelemetry-js/pull/1661) Use http keep-alive in collector exporter ([@lonewolf3739](https://github.com/lonewolf3739))
* `opentelemetry-plugin-http`, `opentelemetry-semantic-conventions`
  * [#1625](https://github.com/open-telemetry/opentelemetry-js/pull/1625)  feat(opentelemetry-js): add content size attributes to HTTP spans  ([@nijotz](https://github.com/nijotz))
* `opentelemetry-exporter-collector`
  * [#1708](https://github.com/open-telemetry/opentelemetry-js/pull/1708) feat(exporter-collector): implement concurrencyLimit option ([@dobesv](https://github.com/dobesv))
* `opentelemetry-api`, `opentelemetry-core`, `opentelemetry-grpc-utils`, `opentelemetry-node`, `opentelemetry-plugin-fetch`, `opentelemetry-plugin-grpc-js`, `opentelemetry-plugin-grpc`, `opentelemetry-plugin-http`
  * [#1715](https://github.com/open-telemetry/opentelemetry-js/pull/1715) chore: moving plugin from api to core ([@obecny](https://github.com/obecny))

### :bug: (Bug Fix)

* `opentelemetry-exporter-jaeger`
  * [#1758](https://github.com/open-telemetry/opentelemetry-js/pull/1758) fix(@opentelemetry/exporter-jaeger): fixed issue #1757 ([@debagger](https://github.com/debagger))
* `opentelemetry-exporter-collector-grpc`, `opentelemetry-exporter-collector-proto`, `opentelemetry-exporter-collector`
  * [#1751](https://github.com/open-telemetry/opentelemetry-js/pull/1751) Fixing Span status when exporting span ([@obecny](https://github.com/obecny))
* `opentelemetry-instrumentation-http`, `opentelemetry-plugin-http`
  * [#1747](https://github.com/open-telemetry/opentelemetry-js/pull/1747) feat: fixing failing test ([@obecny](https://github.com/obecny))
* `opentelemetry-instrumentation-xml-http-request`
  * [#1720](https://github.com/open-telemetry/opentelemetry-js/pull/1720) fix(xhr): check for resource timing support ([@bradfrosty](https://github.com/bradfrosty))

### Committers: 13

* Antônio Franco ([@antoniomrfranco](https://github.com/antoniomrfranco))
* Bartlomiej Obecny ([@obecny](https://github.com/obecny))
* Brad Frost ([@bradfrosty](https://github.com/bradfrosty))
* Daniel Dyla ([@dyladan](https://github.com/dyladan))
* Dobes Vandermeer ([@dobesv](https://github.com/dobesv))
* Gerhard Stöbich ([@Flarna](https://github.com/Flarna))
* Mikhail Sokolov ([@debagger](https://github.com/debagger))
* Nik Zap ([@nijotz](https://github.com/nijotz))
* Nir Hadassi ([@nirsky](https://github.com/nirsky))
* Shovnik Bhattacharya ([@shovnik](https://github.com/shovnik))
* Srikanth Chekuri ([@lonewolf3739](https://github.com/lonewolf3739))
* Valentin Marchaud ([@vmarchaud](https://github.com/vmarchaud))
* legendecas ([@legendecas](https://github.com/legendecas))

## 0.13.0

### :boom: Breaking Change

* `opentelemetry-api`, `opentelemetry-exporter-collector-grpc`, `opentelemetry-exporter-collector-proto`, `opentelemetry-exporter-collector`, `opentelemetry-exporter-prometheus`, `opentelemetry-metrics`, `opentelemetry-sdk-node`
  * [#1700](https://github.com/open-telemetry/opentelemetry-js/pull/1700) Metrics updates ([@obecny](https://github.com/obecny))
* `opentelemetry-api`, `opentelemetry-exporter-collector-grpc`, `opentelemetry-exporter-collector-proto`, `opentelemetry-exporter-collector`, `opentelemetry-exporter-jaeger`, `opentelemetry-exporter-zipkin`, `opentelemetry-grpc-utils`, `opentelemetry-plugin-grpc-js`, `opentelemetry-plugin-grpc`, `opentelemetry-plugin-http`, `opentelemetry-plugin-https`, `opentelemetry-shim-opentracing`, `opentelemetry-tracing`
  * [#1644](https://github.com/open-telemetry/opentelemetry-js/pull/1644) fix!: change status codes from grpc status codes ([@lonewolf3739](https://github.com/lonewolf3739))
* `opentelemetry-core`, `opentelemetry-exporter-collector-proto`, `opentelemetry-exporter-collector`, `opentelemetry-exporter-jaeger`, `opentelemetry-exporter-prometheus`, `opentelemetry-exporter-zipkin`, `opentelemetry-metrics`, `opentelemetry-tracing`
  * [#1643](https://github.com/open-telemetry/opentelemetry-js/pull/1643) refactor: new interface for ExportResult #1569 ([@vmarchaud](https://github.com/vmarchaud))
* `opentelemetry-api`, `opentelemetry-core`, `opentelemetry-plugin-fetch`, `opentelemetry-plugin-xml-http-request`, `opentelemetry-propagator-b3`, `opentelemetry-web`
  * [#1595](https://github.com/open-telemetry/opentelemetry-js/pull/1595) chore!: move b3 into its own package ([@mwear](https://github.com/mwear))
* `opentelemetry-api`, `opentelemetry-core`, `opentelemetry-plugin-fetch`, `opentelemetry-plugin-grpc-js`, `opentelemetry-plugin-grpc`, `opentelemetry-shim-opentracing`
  * [#1576](https://github.com/open-telemetry/opentelemetry-js/pull/1576) feat: add keys operation to getter ([@dyladan](https://github.com/dyladan))

### :rocket: (Enhancement)

* `opentelemetry-resource-detector-aws`
  * [#1669](https://github.com/open-telemetry/opentelemetry-js/pull/1669) Feat: Added Amazon EKS Resource Detector ([@KKelvinLo](https://github.com/KKelvinLo))
* `opentelemetry-api`, `opentelemetry-exporter-collector-grpc`, `opentelemetry-exporter-collector-proto`, `opentelemetry-exporter-collector`, `opentelemetry-exporter-prometheus`, `opentelemetry-metrics`, `opentelemetry-sdk-node`
  * [#1700](https://github.com/open-telemetry/opentelemetry-js/pull/1700) Metrics updates ([@obecny](https://github.com/obecny))
* `opentelemetry-tracing`
  * [#1692](https://github.com/open-telemetry/opentelemetry-js/pull/1692) chore: remove unused tracer config gracefulShutdown ([@Flarna](https://github.com/Flarna))
  * [#1622](https://github.com/open-telemetry/opentelemetry-js/pull/1622) fix(tracing): use globalErrorHandler when flushing fails ([@johanneswuerbach](https://github.com/johanneswuerbach))
* `opentelemetry-semantic-conventions`
  * [#1670](https://github.com/open-telemetry/opentelemetry-js/pull/1670) feat(semantic-conventions): FaaS specifications ([@nirsky](https://github.com/nirsky))
* `opentelemetry-exporter-collector-grpc`, `opentelemetry-exporter-collector-proto`, `opentelemetry-exporter-collector`, `opentelemetry-exporter-prometheus`, `opentelemetry-metrics`
  * [#1628](https://github.com/open-telemetry/opentelemetry-js/pull/1628) fix: boundaries option propagation in ValueRecorder Metric ([@AndrewGrachov](https://github.com/AndrewGrachov))
* `opentelemetry-exporter-collector-proto`, `opentelemetry-exporter-collector`
  * [#1607](https://github.com/open-telemetry/opentelemetry-js/pull/1607) feat(exporter-collector): log upstream error #1459 ([@vmarchaud](https://github.com/vmarchaud))
* `opentelemetry-instrumentation-xml-http-request`
  * [#1651](https://github.com/open-telemetry/opentelemetry-js/pull/1651) chore: use performance directly in xhr plugin ([@dyladan](https://github.com/dyladan))
* `opentelemetry-instrumentation-xml-http-request`, `opentelemetry-instrumentation`, `opentelemetry-web`
  * [#1659](https://github.com/open-telemetry/opentelemetry-js/pull/1659) feat: replacing base plugin with instrumentation for xml-http-request ([@obecny](https://github.com/obecny))
* `opentelemetry-core`, `opentelemetry-tracing`
  * [#1653](https://github.com/open-telemetry/opentelemetry-js/pull/1653) chore: env vars for span limit as per specification ([@jtmalinowski](https://github.com/jtmalinowski))
* `opentelemetry-exporter-zipkin`
  * [#1474](https://github.com/open-telemetry/opentelemetry-js/pull/1474) chore(zipkin): export ExporterConfig ([@shivkanya9146](https://github.com/shivkanya9146))
* `opentelemetry-api`, `opentelemetry-node`, `opentelemetry-plugin-fetch`, `opentelemetry-tracing`
  * [#1612](https://github.com/open-telemetry/opentelemetry-js/pull/1612) chore: remove explicit parent option ([@dyladan](https://github.com/dyladan))
* `opentelemetry-exporter-zipkin`, `opentelemetry-plugin-http`, `opentelemetry-tracing`
  * [#1632](https://github.com/open-telemetry/opentelemetry-js/pull/1632) feat: span processor onstart recieves context ([@dyladan](https://github.com/dyladan))
* `opentelemetry-api`, `opentelemetry-core`, `opentelemetry-tracing`
  * [#1631](https://github.com/open-telemetry/opentelemetry-js/pull/1631) chore: sampler gets a full context ([@dyladan](https://github.com/dyladan))
* `opentelemetry-api`, `opentelemetry-core`, `opentelemetry-plugin-http`, `opentelemetry-plugin-https`, `opentelemetry-propagator-b3`
  * [#1615](https://github.com/open-telemetry/opentelemetry-js/pull/1615) chore: add fields operation to TextMapPropagator ([@dyladan](https://github.com/dyladan))
* `opentelemetry-plugin-xml-http-request`, `opentelemetry-tracing`
  * [#1621](https://github.com/open-telemetry/opentelemetry-js/pull/1621) chore: ensure onStart is called with a writeable span ([@dyladan](https://github.com/dyladan))
* `opentelemetry-api`, `opentelemetry-core`
  * [#1597](https://github.com/open-telemetry/opentelemetry-js/pull/1597) fix: make TraceState immutable ([@Flarna](https://github.com/Flarna))

### :bug: (Bug Fix)

* `opentelemetry-tracing`
  * [#1666](https://github.com/open-telemetry/opentelemetry-js/pull/1666) fix: clear BatchSpanProcessor internal spans buffer before exporting ([@TsvetanMilanov](https://github.com/TsvetanMilanov))
* `opentelemetry-exporter-collector-grpc`, `opentelemetry-exporter-collector-proto`, `opentelemetry-exporter-collector`
  * [#1641](https://github.com/open-telemetry/opentelemetry-js/pull/1641) fix: do not access promise before resolve ([@obecny](https://github.com/obecny))
  * [#1627](https://github.com/open-telemetry/opentelemetry-js/pull/1627) chore: fixing conversion of id to hex and base64 ([@obecny](https://github.com/obecny))

### :books: (Refine Doc)

* `opentelemetry-context-zone-peer-dep`, `opentelemetry-context-zone`, `opentelemetry-instrumentation-xml-http-request`
  * [#1696](https://github.com/open-telemetry/opentelemetry-js/pull/1696) chore: use WebTracerProvider instead of WebTracer in docs ([@bradfrosty](https://github.com/bradfrosty))
* `opentelemetry-api`
  * [#1650](https://github.com/open-telemetry/opentelemetry-js/pull/1650) docs: document null and undefined attribute values undefined behavior ([@dyladan](https://github.com/dyladan))
* `opentelemetry-context-zone-peer-dep`, `opentelemetry-web`
  * [#1616](https://github.com/open-telemetry/opentelemetry-js/pull/1616) docs: zone ctx manager can only be used with es2015 ([@dyladan](https://github.com/dyladan))

### Committers: 16

* Andrew ([@AndrewGrachov](https://github.com/AndrewGrachov))
* Bartlomiej Obecny ([@obecny](https://github.com/obecny))
* Brad Frost ([@bradfrosty](https://github.com/bradfrosty))
* Daniel Dyla ([@dyladan](https://github.com/dyladan))
* Gerhard Stöbich ([@Flarna](https://github.com/Flarna))
* Jakub Malinowski ([@jtmalinowski](https://github.com/jtmalinowski))
* Johannes Würbach ([@johanneswuerbach](https://github.com/johanneswuerbach))
* Kelvin Lo ([@KKelvinLo](https://github.com/KKelvinLo))
* Matthew Wear ([@mwear](https://github.com/mwear))
* Naga ([@tannaga](https://github.com/tannaga))
* Nir Hadassi ([@nirsky](https://github.com/nirsky))
* Shivkanya Andhare ([@shivkanya9146](https://github.com/shivkanya9146))
* Srikanth Chekuri ([@lonewolf3739](https://github.com/lonewolf3739))
* Tsvetan Milanov ([@TsvetanMilanov](https://github.com/TsvetanMilanov))
* Valentin Marchaud ([@vmarchaud](https://github.com/vmarchaud))
* [@snyder114](https://github.com/snyder114)

## 0.12.0

### :boom: Breaking Change

* `opentelemetry-api`, `opentelemetry-exporter-collector-grpc`, `opentelemetry-exporter-collector-proto`, `opentelemetry-exporter-collector`, `opentelemetry-exporter-prometheus`, `opentelemetry-metrics`
  * [#1588](https://github.com/open-telemetry/opentelemetry-js/pull/1588) Update to Proto v0.5.0 ([@obecny](https://github.com/obecny))
* `opentelemetry-api`, `opentelemetry-core`, `opentelemetry-plugin-http`, `opentelemetry-plugin-https`, `opentelemetry-shim-opentracing`
  * [#1589](https://github.com/open-telemetry/opentelemetry-js/pull/1589) feat: simplify active span logic ([@mwear](https://github.com/mwear))
* `opentelemetry-resource-detector-aws`, `opentelemetry-resources`
  * [#1581](https://github.com/open-telemetry/opentelemetry-js/pull/1581) chore: remove duplicate hostname resource attribute ([@mwear](https://github.com/mwear))
* `opentelemetry-api`, `opentelemetry-core`, `opentelemetry-plugin-fetch`, `opentelemetry-plugin-xml-http-request`
  * [#1560](https://github.com/open-telemetry/opentelemetry-js/pull/1560) feat: b3 single header support ([@mwear](https://github.com/mwear))
* `opentelemetry-core`, `opentelemetry-tracing`
  * [#1562](https://github.com/open-telemetry/opentelemetry-js/pull/1562) feat(core): rename ProbabilitySampler to TraceIdRatioBasedSampler ([@legendecas](https://github.com/legendecas))
* `opentelemetry-exporter-prometheus`
  * [#1375](https://github.com/open-telemetry/opentelemetry-js/pull/1375) feat: make prometheus config preventServerStart optional ([@legendecas](https://github.com/legendecas))
* `opentelemetry-core`, `opentelemetry-exporter-prometheus`, `opentelemetry-metrics`, `opentelemetry-sdk-node`, `opentelemetry-tracing`
  * [#1522](https://github.com/open-telemetry/opentelemetry-js/pull/1522) Remove process listener ([@dyladan](https://github.com/dyladan))

### :rocket: (Enhancement)

* `opentelemetry-api`, `opentelemetry-exporter-collector-grpc`, `opentelemetry-exporter-collector-proto`, `opentelemetry-exporter-collector`, `opentelemetry-exporter-prometheus`, `opentelemetry-metrics`
  * [#1588](https://github.com/open-telemetry/opentelemetry-js/pull/1588) Update to Proto v0.5.0 ([@obecny](https://github.com/obecny))
* `opentelemetry-core`, `opentelemetry-tracing`
  * [#1577](https://github.com/open-telemetry/opentelemetry-js/pull/1577) feat: implement parent based sampler ([@dyladan](https://github.com/dyladan))
* `opentelemetry-instrumentation`
  * [#1572](https://github.com/open-telemetry/opentelemetry-js/pull/1572) feat: adding function for checking wrapped into instrumentation ([@obecny](https://github.com/obecny))
* `opentelemetry-core`
  * [#1579](https://github.com/open-telemetry/opentelemetry-js/pull/1579) fix: correlation-context header ([@Asafb26](https://github.com/Asafb26))
  * [#1503](https://github.com/open-telemetry/opentelemetry-js/pull/1503) feat: add deep-merge util ([@naseemkullah](https://github.com/naseemkullah))
* `opentelemetry-exporter-prometheus`
  * [#1570](https://github.com/open-telemetry/opentelemetry-js/pull/1570) fix: make prometheus histogram export  cumulative ([@AndrewGrachov](https://github.com/AndrewGrachov))
* `opentelemetry-api`, `opentelemetry-core`, `opentelemetry-exporter-collector-proto`, `opentelemetry-exporter-collector`, `opentelemetry-exporter-jaeger`, `opentelemetry-exporter-prometheus`, `opentelemetry-exporter-zipkin`, `opentelemetry-metrics`, `opentelemetry-tracing`
  * [#1514](https://github.com/open-telemetry/opentelemetry-js/pull/1514) feat: add global error handler ([@mwear](https://github.com/mwear))
* `opentelemetry-api`, `opentelemetry-core`, `opentelemetry-node`, `opentelemetry-plugin-http`, `opentelemetry-plugin-https`, `opentelemetry-shim-opentracing`, `opentelemetry-tracing`
  * [#1527](https://github.com/open-telemetry/opentelemetry-js/pull/1527) feat(api): propagate spanContext only using API #1456 ([@vmarchaud](https://github.com/vmarchaud))
* `opentelemetry-node`, `opentelemetry-sdk-node`
  * [#1525](https://github.com/open-telemetry/opentelemetry-js/pull/1525) feat(node-tracer): use AsyncLocalStorageContextManager by default starting Node 14.8 #1511 ([@vmarchaud](https://github.com/vmarchaud))
* `opentelemetry-exporter-collector`, `opentelemetry-exporter-jaeger`, `opentelemetry-exporter-zipkin`, `opentelemetry-grpc-utils`, `opentelemetry-plugin-grpc-js`, `opentelemetry-plugin-grpc`, `opentelemetry-plugin-http`, `opentelemetry-plugin-https`
  * [#1548](https://github.com/open-telemetry/opentelemetry-js/pull/1548) chore(http): remove `x-opentelemetry-outgoing-request` header #1547 ([@vmarchaud](https://github.com/vmarchaud))
* Other
  * [#1553](https://github.com/open-telemetry/opentelemetry-js/pull/1553) docs: fix and update getting-started ([@svrnm](https://github.com/svrnm))
  * [#1550](https://github.com/open-telemetry/opentelemetry-js/pull/1550) EOL semantics by adding .gitattributes and changing tsconfig.json ([@MarkSeufert](https://github.com/MarkSeufert))
* `opentelemetry-api`, `opentelemetry-instrumentation`, `opentelemetry-node`
  * [#1540](https://github.com/open-telemetry/opentelemetry-js/pull/1540) Plugins refactoring - new instrumentation package for plugins ([@obecny](https://github.com/obecny))
* `opentelemetry-api`, `opentelemetry-tracing`
  * [#1555](https://github.com/open-telemetry/opentelemetry-js/pull/1555) chore: disallow null attribute values ([@dyladan](https://github.com/dyladan))
* `opentelemetry-resource-detector-aws`, `opentelemetry-resources`
  * [#1404](https://github.com/open-telemetry/opentelemetry-js/pull/1404) Feat: Added AWS ECS Plugins Resource Detector ([@EdZou](https://github.com/EdZou))
* `opentelemetry-node`
  * [#1543](https://github.com/open-telemetry/opentelemetry-js/pull/1543) feat: enable dns instrumentation by default ([@naseemkullah](https://github.com/naseemkullah))
  * [#1532](https://github.com/open-telemetry/opentelemetry-js/pull/1532) fix: decrease level of unsupported-version logs to warn ([@naseemkullah](https://github.com/naseemkullah))
* `opentelemetry-resources`, `opentelemetry-sdk-node`
  * [#1531](https://github.com/open-telemetry/opentelemetry-js/pull/1531) feat: process resource detector ([@mihirsoni](https://github.com/mihirsoni))
* `opentelemetry-api`, `opentelemetry-context-async-hooks`, `opentelemetry-context-base`, `opentelemetry-context-zone-peer-dep`, `opentelemetry-core`, `opentelemetry-shim-opentracing`, `opentelemetry-tracing`, `opentelemetry-web`
  * [#1515](https://github.com/open-telemetry/opentelemetry-js/pull/1515) chore: use interface for context types ([@dyladan](https://github.com/dyladan))
* `opentelemetry-exporter-zipkin`
  * [#1399](https://github.com/open-telemetry/opentelemetry-js/pull/1399) chore: refactoring zipkin to be able to use it in web ([@obecny](https://github.com/obecny))
* `opentelemetry-exporter-collector-grpc`, `opentelemetry-exporter-collector-proto`, `opentelemetry-exporter-collector`, `opentelemetry-exporter-jaeger`, `opentelemetry-exporter-prometheus`, `opentelemetry-exporter-zipkin`, `opentelemetry-metrics`, `opentelemetry-plugin-fetch`, `opentelemetry-plugin-xml-http-request`, `opentelemetry-tracing`
  * [#1439](https://github.com/open-telemetry/opentelemetry-js/pull/1439) unifying shutdown across code base ([@obecny](https://github.com/obecny))

### :bug: (Bug Fix)

* `opentelemetry-plugin-http`
  * [#1546](https://github.com/open-telemetry/opentelemetry-js/pull/1546) fix(http): do not set outgoing http span as active in the context #1479 ([@vmarchaud](https://github.com/vmarchaud))
* `opentelemetry-metrics`
  * [#1567](https://github.com/open-telemetry/opentelemetry-js/pull/1567) fix: histogram aggregator lastUpdateTime ([@AndrewGrachov](https://github.com/AndrewGrachov))
  * [#1470](https://github.com/open-telemetry/opentelemetry-js/pull/1470) IMPORTANT - Fixing collecting data from observers when using batch observer in first run ([@obecny](https://github.com/obecny))
* `opentelemetry-plugin-http`, `opentelemetry-plugin-https`
  * [#1551](https://github.com/open-telemetry/opentelemetry-js/pull/1551) fix: avoid circular require in plugins ([@dyladan](https://github.com/dyladan))
* `opentelemetry-context-async-hooks`
  * [#1530](https://github.com/open-telemetry/opentelemetry-js/pull/1530) fix: ignore TIMERWRAP in AsyncHooksContextManager ([@Flarna](https://github.com/Flarna))
* `opentelemetry-exporter-collector-grpc`, `opentelemetry-exporter-collector-proto`
  * [#1539](https://github.com/open-telemetry/opentelemetry-js/pull/1539) fix: include missing proto files in npm distribution ([@blumamir](https://github.com/blumamir))

### :books: (Refine Doc)

* Other
  * [#1536](https://github.com/open-telemetry/opentelemetry-js/pull/1536) chore: variable names cleanup ([@DarkPurple141](https://github.com/DarkPurple141))
* `opentelemetry-exporter-collector-proto`, `opentelemetry-exporter-collector`
  * [#1483](https://github.com/open-telemetry/opentelemetry-js/pull/1483) docs: change CollectorExporter to CollectorTraceExporter ([@Hongbo-Miao](https://github.com/Hongbo-Miao))

### :sparkles: (Feature)

* `opentelemetry-resource-detector-aws`, `opentelemetry-resources`
  * [#1404](https://github.com/open-telemetry/opentelemetry-js/pull/1404) Feat: Added AWS ECS Plugins Resource Detector ([@EdZou](https://github.com/EdZou))
* `opentelemetry-exporter-zipkin`
  * [#1399](https://github.com/open-telemetry/opentelemetry-js/pull/1399) chore: refactoring zipkin to be able to use it in web ([@obecny](https://github.com/obecny))

### Committers: 19

* Alex Hinds ([@DarkPurple141](https://github.com/DarkPurple141))
* Amir Blum ([@blumamir](https://github.com/blumamir))
* Andrew ([@AndrewGrachov](https://github.com/AndrewGrachov))
* Asaf Ben Aharon ([@Asafb26](https://github.com/Asafb26))
* Bartlomiej Obecny ([@obecny](https://github.com/obecny))
* Cong Zou ([@EdZou](https://github.com/EdZou))
* Daniel Dyla ([@dyladan](https://github.com/dyladan))
* Gerhard Stöbich ([@Flarna](https://github.com/Flarna))
* Hongbo Miao ([@Hongbo-Miao](https://github.com/Hongbo-Miao))
* Igor Morozov ([@morigs](https://github.com/morigs))
* Justin Walz ([@justinwalz](https://github.com/justinwalz))
* Mark ([@MarkSeufert](https://github.com/MarkSeufert))
* Matthew Wear ([@mwear](https://github.com/mwear))
* Mihir Soni ([@mihirsoni](https://github.com/mihirsoni))
* Naseem ([@naseemkullah](https://github.com/naseemkullah))
* Severin Neumann ([@svrnm](https://github.com/svrnm))
* Steve Flanders ([@flands](https://github.com/flands))
* Valentin Marchaud ([@vmarchaud](https://github.com/vmarchaud))
* legendecas ([@legendecas](https://github.com/legendecas))

## 0.11.0

### :boom: Breaking Change

* `opentelemetry-api`, `opentelemetry-core`, `opentelemetry-node`, `opentelemetry-plugin-http`, `opentelemetry-plugin-https`, `opentelemetry-sdk-node`, `opentelemetry-tracing`, `opentelemetry-web`
  * [#1458](https://github.com/open-telemetry/opentelemetry-js/pull/1458) refactor: rename HttpText to TextMap propagator ([@dengliming](https://github.com/dengliming))
* `opentelemetry-api`, `opentelemetry-core`, `opentelemetry-exporter-collector-grpc`, `opentelemetry-exporter-collector-proto`, `opentelemetry-exporter-collector`, `opentelemetry-metrics`
  * [#1446](https://github.com/open-telemetry/opentelemetry-js/pull/1446) Collector split ([@obecny](https://github.com/obecny))
* `opentelemetry-exporter-collector`, `opentelemetry-exporter-jaeger`, `opentelemetry-exporter-zipkin`, `opentelemetry-node`, `opentelemetry-resources`, `opentelemetry-web`
  * [#1419](https://github.com/open-telemetry/opentelemetry-js/pull/1419) chore!: refer to resource labels as attributes ([@mwear](https://github.com/mwear))

### :rocket: (Enhancement)

* `opentelemetry-api`, `opentelemetry-core`, `opentelemetry-shim-opentracing`, `opentelemetry-tracing`
  * [#1447](https://github.com/open-telemetry/opentelemetry-js/pull/1447) Move SpanContext isValid to the API ([@srjames90](https://github.com/srjames90))
* `opentelemetry-plugin-xml-http-request`
  * [#1476](https://github.com/open-telemetry/opentelemetry-js/pull/1476) Align xhr span name with spec ([@johnbley](https://github.com/johnbley))
* `opentelemetry-resource-detector-gcp`, `opentelemetry-sdk-node`
  * [#1469](https://github.com/open-telemetry/opentelemetry-js/pull/1469) chore: bump gcp-metadata ([@dyladan](https://github.com/dyladan))
* `opentelemetry-exporter-prometheus`
  * [#1310](https://github.com/open-telemetry/opentelemetry-js/pull/1310) feat: prometheus serializer ([@legendecas](https://github.com/legendecas))
  * [#1428](https://github.com/open-telemetry/opentelemetry-js/pull/1428) feat: Add missing prometheus exports for ValueRecorder, SumObserver & UpDownSumObserver ([@paulfairless](https://github.com/paulfairless))
* `opentelemetry-core`, `opentelemetry-tracing`
  * [#1344](https://github.com/open-telemetry/opentelemetry-js/pull/1344) feat: introduces ability to suppress tracing via context ([@michaelgoin](https://github.com/michaelgoin))
* `opentelemetry-api`, `opentelemetry-exporter-collector-proto`, `opentelemetry-plugin-http`, `opentelemetry-semantic-conventions`, `opentelemetry-tracing`
  * [#1372](https://github.com/open-telemetry/opentelemetry-js/pull/1372) feat: adding possibility of recording exception ([@obecny](https://github.com/obecny))
* `opentelemetry-api`, `opentelemetry-core`, `opentelemetry-exporter-collector-grpc`, `opentelemetry-exporter-collector-proto`, `opentelemetry-exporter-collector`, `opentelemetry-metrics`
  * [#1446](https://github.com/open-telemetry/opentelemetry-js/pull/1446) Collector split ([@obecny](https://github.com/obecny))
* `opentelemetry-metrics`
  * [#1366](https://github.com/open-telemetry/opentelemetry-js/pull/1366) fix: ignore non-number value on BaseBoundInstrument.update ([@legendecas](https://github.com/legendecas))
* `opentelemetry-node`
  * [#1440](https://github.com/open-telemetry/opentelemetry-js/pull/1440) fix: add Hapi and Koa to default supported plugins ([@carolinee21](https://github.com/carolinee21))
* `opentelemetry-resources`
  * [#1408](https://github.com/open-telemetry/opentelemetry-js/pull/1408) Feat: Migrate EC2 Plugin Resource Detector from IMDSv1 to IMDSv2 ([@EdZou](https://github.com/EdZou))
* `opentelemetry-core`
  * [#1349](https://github.com/open-telemetry/opentelemetry-js/pull/1349) feat: faster span and trace id generation ([@dyladan](https://github.com/dyladan))
* `opentelemetry-context-async-hooks`
  * [#1356](https://github.com/open-telemetry/opentelemetry-js/pull/1356) feat: use a symbol to store patched listeners ([@Flarna](https://github.com/Flarna))
* `opentelemetry-semantic-conventions`
  * [#1407](https://github.com/open-telemetry/opentelemetry-js/pull/1407) semantic conventions for operating system ([@obecny](https://github.com/obecny))
  * [#1409](https://github.com/open-telemetry/opentelemetry-js/pull/1409) removing semantic conventions from code coverage ([@obecny](https://github.com/obecny))
  * [#1388](https://github.com/open-telemetry/opentelemetry-js/pull/1388) chore: transpile semantic conventions to es5 ([@dyladan](https://github.com/dyladan))

### :bug: (Bug Fix)

* `opentelemetry-api`, `opentelemetry-metrics`
  * [#1373](https://github.com/open-telemetry/opentelemetry-js/pull/1373) fix: updates ValueRecorder to allow negative values ([@michaelgoin](https://github.com/michaelgoin))
* `opentelemetry-metrics`
  * [#1475](https://github.com/open-telemetry/opentelemetry-js/pull/1475) fix: proper histogram boundaries sort ([@AndrewGrachov](https://github.com/AndrewGrachov))
* `opentelemetry-core`
  * [#1336](https://github.com/open-telemetry/opentelemetry-js/pull/1336) fix: correlation context propagation extract for a single entry ([@rubenvp8510](https://github.com/rubenvp8510))
  * [#1406](https://github.com/open-telemetry/opentelemetry-js/pull/1406) Pass W3C Trace Context test suite at strictness 1 ([@michaelgoin](https://github.com/michaelgoin))
* `opentelemetry-context-base`
  * [#1387](https://github.com/open-telemetry/opentelemetry-js/pull/1387) fix: allow multiple instances of core to interact with context ([@dyladan](https://github.com/dyladan))

### :books: (Refine Doc)

* `opentelemetry-exporter-collector`
  * [#1432](https://github.com/open-telemetry/opentelemetry-js/pull/1432) docs(exporter-collector): CollectorTransportNode should be CollectorProtocolNode ([@Hongbo-Miao](https://github.com/Hongbo-Miao))
  * [#1361](https://github.com/open-telemetry/opentelemetry-js/pull/1361) chore: adding info about collector compatible version, removing duplicated doc after merge ([@obecny](https://github.com/obecny))
* `opentelemetry-metrics`
  * [#1427](https://github.com/open-telemetry/opentelemetry-js/pull/1427) chore: fix histogram type documentation ([@TigerHe7](https://github.com/TigerHe7))
* Other
  * [#1431](https://github.com/open-telemetry/opentelemetry-js/pull/1431) Fix typo in document. ([@dengliming](https://github.com/dengliming))

### Committers: 21

* Andrew ([@AndrewGrachov](https://github.com/AndrewGrachov))
* Bartlomiej Obecny ([@obecny](https://github.com/obecny))
* Cong Zou ([@EdZou](https://github.com/EdZou))
* Daniel Dyla ([@dyladan](https://github.com/dyladan))
* Gerhard Stöbich ([@Flarna](https://github.com/Flarna))
* Hongbo Miao ([@Hongbo-Miao](https://github.com/Hongbo-Miao))
* Igor Konforti ([@confiq](https://github.com/confiq))
* John Bley ([@johnbley](https://github.com/johnbley))
* Jonah Rosenblum ([@jonahrosenblum](https://github.com/jonahrosenblum))
* Mark Wolff ([@markwolff](https://github.com/markwolff))
* Matthew Wear ([@mwear](https://github.com/mwear))
* Michael Goin ([@michaelgoin](https://github.com/michaelgoin))
* Paul Fairless ([@paulfairless](https://github.com/paulfairless))
* Reginald McDonald ([@reggiemcdonald](https://github.com/reggiemcdonald))
* Ruben Vargas Palma ([@rubenvp8510](https://github.com/rubenvp8510))
* Sergio Regueira ([@sergioregueira](https://github.com/sergioregueira))
* Tiger He ([@TigerHe7](https://github.com/TigerHe7))
* [@carolinee21](https://github.com/carolinee21)
* [@dengliming](https://github.com/dengliming)
* [@srjames90](https://github.com/srjames90)
* legendecas ([@legendecas](https://github.com/legendecas))

## 0.10.2

### :rocket: (Enhancement)

* `opentelemetry-core`, `opentelemetry-tracing`
  * [#1331](https://github.com/open-telemetry/opentelemetry-js/pull/1331) Feat: Make ID generator configurable ([@EdZou](https://github.com/EdZou))
* `opentelemetry-api`, `opentelemetry-context-base`
  * [#1368](https://github.com/open-telemetry/opentelemetry-js/pull/1368) feat(api/context-base): change compile target to es5 ([@markwolff](https://github.com/markwolff))

### Committers: 3

* Cong Zou ([@EdZou](https://github.com/EdZou))
* Mark Wolff ([@markwolff](https://github.com/markwolff))
* Reginald McDonald ([@reggiemcdonald](https://github.com/reggiemcdonald))

## 0.10.1

### :bug: (Bug Fix)

* `opentelemetry-plugin-grpc-js`
  * [#1358](https://github.com/open-telemetry/opentelemetry-js/pull/1358) fix: add missing grpc-js index ([@dyladan](https://github.com/dyladan))

### Committers: 1

* Daniel Dyla ([@dyladan](https://github.com/dyladan))

## 0.10.0

### :boom: Breaking Change

* `opentelemetry-exporter-collector`, `opentelemetry-metrics`
  * [#1292](https://github.com/open-telemetry/opentelemetry-js/pull/1292) feat: remove HistogramAggregator.reset ([@legendecas](https://github.com/legendecas))
* `opentelemetry-api`, `opentelemetry-exporter-prometheus`, `opentelemetry-metrics`
  * [#1137](https://github.com/open-telemetry/opentelemetry-js/pull/1137) Batch observer ([@obecny](https://github.com/obecny))
* `opentelemetry-exporter-collector`
  * [#1256](https://github.com/open-telemetry/opentelemetry-js/pull/1256) feat: [Collector Metric Exporter][1/x] Rename CollectorExporter to CollectorTraceExporter  ([@davidwitten](https://github.com/davidwitten))

### :rocket: (Enhancement)

* `opentelemetry-exporter-collector`
  * [#1339](https://github.com/open-telemetry/opentelemetry-js/pull/1339) Proto update to latest to support arrays and maps ([@obecny](https://github.com/obecny))
  * [#1302](https://github.com/open-telemetry/opentelemetry-js/pull/1302) feat: adding proto over http for collector exporter ([@obecny](https://github.com/obecny))
  * [#1247](https://github.com/open-telemetry/opentelemetry-js/pull/1247) feat: adding json over http for collector exporter ([@obecny](https://github.com/obecny))
* `opentelemetry-core`, `opentelemetry-metrics`, `opentelemetry-tracing`
  * [#974](https://github.com/open-telemetry/opentelemetry-js/pull/974) feat: add OTEL_LOG_LEVEL env var ([@naseemkullah](https://github.com/naseemkullah))
* `opentelemetry-metrics`, `opentelemetry-node`, `opentelemetry-sdk-node`
  * [#1187](https://github.com/open-telemetry/opentelemetry-js/pull/1187) Add nodejs sdk package ([@dyladan](https://github.com/dyladan))
* `opentelemetry-shim-opentracing`
  * [#918](https://github.com/open-telemetry/opentelemetry-js/pull/918) feat: add baggage support to the opentracing shim ([@rubenvp8510](https://github.com/rubenvp8510))
* `opentelemetry-tracing`
  * [#1069](https://github.com/open-telemetry/opentelemetry-js/pull/1069) feat: add OTEL_SAMPLING_PROBABILITY env var ([@naseemkullah](https://github.com/naseemkullah))
  * [#1296](https://github.com/open-telemetry/opentelemetry-js/pull/1296) feat: force flush and shutdown callback for span exporters ([@dyladan](https://github.com/dyladan))
* `opentelemetry-node`
  * [#1343](https://github.com/open-telemetry/opentelemetry-js/pull/1343) feat(grpc-js): enable autoinstrumentation by default ([@markwolff](https://github.com/markwolff))
* `opentelemetry-exporter-collector`, `opentelemetry-exporter-prometheus`, `opentelemetry-metrics`
  * [#1276](https://github.com/open-telemetry/opentelemetry-js/pull/1276) chore: updating aggregator MinMaxLastSumCount and use it for value observer and value recorder ([@obecny](https://github.com/obecny))
* `opentelemetry-plugin-fetch`, `opentelemetry-plugin-xml-http-request`, `opentelemetry-semantic-conventions`, `opentelemetry-web`
  * [#1262](https://github.com/open-telemetry/opentelemetry-js/pull/1262) feat(opentelemetry-web): capture decodedBodySize / http.response_content_length ([@johnbley](https://github.com/johnbley))
* `opentelemetry-resources`
  * [#1211](https://github.com/open-telemetry/opentelemetry-js/pull/1211) Resource auto detection logging ([@adamegyed](https://github.com/adamegyed))
* `opentelemetry-api`, `opentelemetry-exporter-prometheus`, `opentelemetry-metrics`
  * [#1137](https://github.com/open-telemetry/opentelemetry-js/pull/1137) Batch observer ([@obecny](https://github.com/obecny))
* `opentelemetry-core`
  * [#1191](https://github.com/open-telemetry/opentelemetry-js/pull/1191) Add platform agnostic way to read environment variables ([@obecny](https://github.com/obecny))
* `opentelemetry-context-async-hooks`
  * [#1210](https://github.com/open-telemetry/opentelemetry-js/pull/1210) AsyncLocalStorage based ContextManager ([@johanneswuerbach](https://github.com/johanneswuerbach))
* `opentelemetry-api`, `opentelemetry-context-async-hooks`, `opentelemetry-context-base`, `opentelemetry-context-zone-peer-dep`, `opentelemetry-context-zone`, `opentelemetry-core`, `opentelemetry-exporter-collector`, `opentelemetry-exporter-jaeger`, `opentelemetry-exporter-prometheus`, `opentelemetry-exporter-zipkin`, `opentelemetry-metrics`, `opentelemetry-node`, `opentelemetry-plugin-fetch`, `opentelemetry-plugin-grpc-js`, `opentelemetry-plugin-grpc`, `opentelemetry-plugin-http`, `opentelemetry-plugin-https`, `opentelemetry-plugin-xml-http-request`, `opentelemetry-resources`, `opentelemetry-semantic-conventions`, `opentelemetry-shim-opentracing`, `opentelemetry-tracing`, `opentelemetry-web`
  * [#1237](https://github.com/open-telemetry/opentelemetry-js/pull/1237) fix(package.json): publish source maps ([@markwolff](https://github.com/markwolff))
* `opentelemetry-core`, `opentelemetry-exporter-collector`, `opentelemetry-exporter-jaeger`, `opentelemetry-exporter-zipkin`, `opentelemetry-metrics`, `opentelemetry-tracing`
  * [#1171](https://github.com/open-telemetry/opentelemetry-js/pull/1171) feat: add instrumentation library and update collector exporter ([@mwear](https://github.com/mwear))
* `opentelemetry-plugin-xml-http-request`
  * [#1216](https://github.com/open-telemetry/opentelemetry-js/pull/1216) Increase Test Coverage for XML Http Plugin ([@thgao](https://github.com/thgao))
* `opentelemetry-core`, `opentelemetry-node`, `opentelemetry-tracing`, `opentelemetry-web`
  * [#1218](https://github.com/open-telemetry/opentelemetry-js/pull/1218) fix: change default propagator to match spec ([@jonahrosenblum](https://github.com/jonahrosenblum))

### :bug: (Bug Fix)

* `opentelemetry-plugin-grpc`
  * [#1289](https://github.com/open-telemetry/opentelemetry-js/pull/1289) fix(grpc): camelCase methods can be double patched ([@markwolff](https://github.com/markwolff))
* `opentelemetry-plugin-fetch`
  * [#1274](https://github.com/open-telemetry/opentelemetry-js/pull/1274) fix: do not crash on fetch(new Request(url)) ([@dyladan](https://github.com/dyladan))
* `opentelemetry-core`
  * [#1269](https://github.com/open-telemetry/opentelemetry-js/pull/1269) fix(opentelemetry-core): modify regex to allow future versions ([@srjames90](https://github.com/srjames90))
* `opentelemetry-exporter-collector`
  * [#1254](https://github.com/open-telemetry/opentelemetry-js/pull/1254) fix: default url for otelcol ([@jufab](https://github.com/jufab))

### :books: (Refine Doc)

* `opentelemetry-metrics`
  * [#1239](https://github.com/open-telemetry/opentelemetry-js/pull/1239) chore: update metrics example with UpDownCounter ([@mayurkale22](https://github.com/mayurkale22))
* `opentelemetry-exporter-jaeger`
  * [#1234](https://github.com/open-telemetry/opentelemetry-js/pull/1234) docs: add note about endpoint config option ([@danielmbarlow](https://github.com/danielmbarlow))
* `opentelemetry-api`
  * [#1231](https://github.com/open-telemetry/opentelemetry-js/pull/1231) fix(jsdoc): change null to undefined ([@markwolff](https://github.com/markwolff))

### :sparkles: (Feature)

* `opentelemetry-api`, `opentelemetry-metrics`
  * [#1272](https://github.com/open-telemetry/opentelemetry-js/pull/1272) feat: adding new metric: up down sum observer ([@obecny](https://github.com/obecny))

### Committers: 21

* Adam Egyed ([@adamegyed](https://github.com/adamegyed))
* Aravin ([@aravinsiva](https://github.com/aravinsiva))
* Bartlomiej Obecny ([@obecny](https://github.com/obecny))
* Bryan Clement ([@lykkin](https://github.com/lykkin))
* Connor Lindsey ([@connorlindsey](https://github.com/connorlindsey))
* Daniel Dyla ([@dyladan](https://github.com/dyladan))
* Daniel M Barlow ([@danielmbarlow](https://github.com/danielmbarlow))
* David W. ([@davidwitten](https://github.com/davidwitten))
* Johannes Würbach ([@johanneswuerbach](https://github.com/johanneswuerbach))
* John Bley ([@johnbley](https://github.com/johnbley))
* Jonah Rosenblum ([@jonahrosenblum](https://github.com/jonahrosenblum))
* Julien FABRE ([@jufab](https://github.com/jufab))
* Mark Wolff ([@markwolff](https://github.com/markwolff))
* Matthew Wear ([@mwear](https://github.com/mwear))
* Mayur Kale ([@mayurkale22](https://github.com/mayurkale22))
* Naseem ([@naseemkullah](https://github.com/naseemkullah))
* Ruben Vargas Palma ([@rubenvp8510](https://github.com/rubenvp8510))
* Shivkanya Andhare ([@shivkanya9146](https://github.com/shivkanya9146))
* Tina Gao ([@thgao](https://github.com/thgao))
* [@srjames90](https://github.com/srjames90)
* legendecas ([@legendecas](https://github.com/legendecas))

## 0.9.0

### :boom: Breaking Change

* `opentelemetry-api`, `opentelemetry-exporter-prometheus`, `opentelemetry-metrics`
  * [#1120](https://github.com/open-telemetry/opentelemetry-js/pull/1120) feat: add the UpDownCounter instrument ([@mayurkale22](https://github.com/mayurkale22))
  * [#1126](https://github.com/open-telemetry/opentelemetry-js/pull/1126) feat!: remove label keys as they are no longer part of the spec ([@naseemkullah](https://github.com/naseemkullah))
* `opentelemetry-api`, `opentelemetry-metrics`
  * [#1117](https://github.com/open-telemetry/opentelemetry-js/pull/1117) chore: rename meaure to value recorder ([@dyladan](https://github.com/dyladan))
* `opentelemetry-api`, `opentelemetry-core`, `opentelemetry-tracing`
  * [#1058](https://github.com/open-telemetry/opentelemetry-js/pull/1058) feat: spec compliant sampling result support ([@legendecas](https://github.com/legendecas))

### :rocket: (Enhancement)

* Other
  * [#1181](https://github.com/open-telemetry/opentelemetry-js/pull/1181) feat: add node-plugins-all package ([@dyladan](https://github.com/dyladan))
* `opentelemetry-plugin-fetch`, `opentelemetry-plugin-xml-http-request`, `opentelemetry-web`
  * [#1121](https://github.com/open-telemetry/opentelemetry-js/pull/1121) chore: adding plugin-fetch and example ([@obecny](https://github.com/obecny))
* `opentelemetry-node`
  * [#1153](https://github.com/open-telemetry/opentelemetry-js/pull/1153) feat: add OPENTELEMETRY_NO_PATCH_MODULES ([@markwolff](https://github.com/markwolff))
  * [#1151](https://github.com/open-telemetry/opentelemetry-js/pull/1151) chore(todo): add missing span sampling test ([@markwolff](https://github.com/markwolff))
* `opentelemetry-exporter-jaeger`
  * [#965](https://github.com/open-telemetry/opentelemetry-js/pull/965) feat(opentelemetry-exporter-jaeger): http sender ([@leonardodalcin](https://github.com/leonardodalcin))
* `opentelemetry-exporter-zipkin`
  * [#1138](https://github.com/open-telemetry/opentelemetry-js/pull/1138) feat(opentelemetry-js): infer zipkin service name from resource ([@rezakrimi](https://github.com/rezakrimi))
* `opentelemetry-plugin-xml-http-request`
  * [#1133](https://github.com/open-telemetry/opentelemetry-js/pull/1133) fix(plugin-xml-http-request): support sync requests ([@johnbley](https://github.com/johnbley))
* `opentelemetry-metrics`
  * [#1145](https://github.com/open-telemetry/opentelemetry-js/pull/1145) chore: creating new metric kind ([@obecny](https://github.com/obecny))
* `opentelemetry-exporter-collector`
  * [#1204](https://github.com/open-telemetry/opentelemetry-js/pull/1204) feat: collector exporter custom headers and metadata ([@mwear](https://github.com/mwear))
* `opentelemetry-exporter-zipkin`
  * [#1202](https://github.com/open-telemetry/opentelemetry-js/pull/1202) Adds possibility to set headers to zipkin exporter ([@obecny](https://github.com/obecny))

### :bug: (Bug Fix)

* `opentelemetry-exporter-collector`
  * [#1197](https://github.com/open-telemetry/opentelemetry-js/pull/1197) fix(exporter-collector): default endpoint for node and browser ([@davidwitten](https://github.com/davidwitten))
* `opentelemetry-context-zone-peer-dep`
  * [#1209](https://github.com/open-telemetry/opentelemetry-js/pull/1209) chore: fixing zone from which to fork a new zone ([@obecny](https://github.com/obecny))

### :sparkles: (Feature)

* `opentelemetry-semantic-conventions`
  * [#1160](https://github.com/open-telemetry/opentelemetry-js/pull/1160) refactor(attributes): move enums to @opentelemetry/semantic-conventions ([@markwolff](https://github.com/markwolff))

### :books: (Refine Doc)

* Other
  * [#1192](https://github.com/open-telemetry/opentelemetry-js/pull/1192) Fix_typo ([@shivkanya9146](https://github.com/shivkanya9146))
  * [#1147](https://github.com/open-telemetry/opentelemetry-js/pull/1147) ci: lint markdown files ([@naseemkullah](https://github.com/naseemkullah))
  * [#1142](https://github.com/open-telemetry/opentelemetry-js/pull/1142) chore: template prometheus endpoint in examples rather than hardcode ([@naseemkullah](https://github.com/naseemkullah))
  * [#1217](https://github.com/open-telemetry/opentelemetry-js/pull/1217) chore: fix markdown linting and add npm script ([@dyladan](https://github.com/dyladan))

### Committers: 13

* David W. ([@davidwitten](https://github.com/davidwitten))
* Bartlomiej Obecny ([@obecny](https://github.com/obecny))
* Daniel Dyla ([@dyladan](https://github.com/dyladan))
* Mark Wolff ([@markwolff](https://github.com/markwolff))
* Mayur Kale ([@mayurkale22](https://github.com/mayurkale22))
* Naseem ([@naseemkullah](https://github.com/naseemkullah))
* Valentin Marchaud ([@vmarchaud](https://github.com/vmarchaud))
* legendecas ([@legendecas](https://github.com/legendecas))
* Shivkanya Andhare ([@shivkanya9146](https://github.com/shivkanya9146))
* Leonardo Dalcin ([@leonardodalcin](https://github.com/leonardodalcin))
* [@rezakrimi](https://github.com/rezakrimi)
* John Bley ([@johnbley](https://github.com/johnbley))
* Matthew Wear ([@mwear](https://github.com/mwear))

## 0.8.3

### :rocket: (Enhancement)

* `opentelemetry-node`
  * [#980](https://github.com/open-telemetry/opentelemetry-js/pull/980) feat: merge user supplied and default plugin configs ([@naseemkullah](https://github.com/naseemkullah))

### :bug: (Bug Fix)

* `opentelemetry-context-async-hooks`
  * [#1099](https://github.com/open-telemetry/opentelemetry-js/pull/1099) fix(asynchooks-scope): fix context loss using .with() #1101 ([@vmarchaud](https://github.com/vmarchaud))

### :books: (Refine Doc)

* Other
  * [#1100](https://github.com/open-telemetry/opentelemetry-js/pull/1100) docs(batcher): document how to configure custom aggregators #989 ([@vmarchaud](https://github.com/vmarchaud))
* `opentelemetry-api`
  * [#1106](https://github.com/open-telemetry/opentelemetry-js/pull/1106) chore: improve API documentation ([@mayurkale22](https://github.com/mayurkale22))

### Committers: 7

* Bartlomiej Obecny ([@obecny](https://github.com/obecny))
* Daniel Dyla ([@dyladan](https://github.com/dyladan))
* Kanika Shah ([@kanikashah90](https://github.com/kanikashah90))
* Mayur Kale ([@mayurkale22](https://github.com/mayurkale22))
* Naseem ([@naseemkullah](https://github.com/naseemkullah))
* Valentin Marchaud ([@vmarchaud](https://github.com/vmarchaud))
* [@shivkanya9146](https://github.com/shivkanya9146)

## 0.8.2

### :rocket: (Enhancement)

* `opentelemetry-exporter-collector`
  * [#1063](https://github.com/open-telemetry/opentelemetry-js/pull/1063) feat: exporter collector TLS option ([@mzahor](https://github.com/mzahor))
* `opentelemetry-core`
  * [#838](https://github.com/open-telemetry/opentelemetry-js/pull/838) feat: implement W3C Correlation Context propagator ([@rubenvp8510](https://github.com/rubenvp8510))

### :bug: (Bug Fix)

* `opentelemetry-api`
  * [#1067](https://github.com/open-telemetry/opentelemetry-js/pull/1067) fix: missing `global` in browser environments ([@legendecas](https://github.com/legendecas))

### :books: (Refine Doc)

* Other
  * [#1057](https://github.com/open-telemetry/opentelemetry-js/pull/1057) chore: add examples README.md ([@mayurkale22](https://github.com/mayurkale22))
* `opentelemetry-core`
  * [#1080](https://github.com/open-telemetry/opentelemetry-js/pull/1080) docs: document CorrelationContext propagator under Built-in Implement… ([@rubenvp8510](https://github.com/rubenvp8510))

### Committers: 5

* Marian Zagoruiko ([@mzahor](https://github.com/mzahor))
* Mayur Kale ([@mayurkale22](https://github.com/mayurkale22))
* Olivier Albertini ([@OlivierAlbertini](https://github.com/OlivierAlbertini))
* Ruben Vargas Palma ([@rubenvp8510](https://github.com/rubenvp8510))
* legendecas ([@legendecas](https://github.com/legendecas))

## 0.8.1

### :rocket: (Enhancement)

* Other
  * [#1050](https://github.com/open-telemetry/opentelemetry-js/pull/1050) feat: add plugin metapackages ([@dyladan](https://github.com/dyladan))
* `opentelemetry-resources`
  * [#1055](https://github.com/open-telemetry/opentelemetry-js/pull/1055) chore(opentelemetry-resources): add instance type and az to aws detector ([@justinwalz](https://github.com/justinwalz))
* `opentelemetry-plugin-http`
  * [#963](https://github.com/open-telemetry/opentelemetry-js/pull/963) feat(plugin-http): add plugin hooks before processing req and res ([@BlumAmir](https://github.com/BlumAmir))
* `opentelemetry-metrics`
  * [#1049](https://github.com/open-telemetry/opentelemetry-js/pull/1049) chore: pipe resource through to MetricRecord ([@mwear](https://github.com/mwear))
* `opentelemetry-api`, `opentelemetry-metrics`
  * [#1032](https://github.com/open-telemetry/opentelemetry-js/pull/1032) Make Labels Optional for CounterMetric::add ([@astorm](https://github.com/astorm))

### :bug: (Bug Fix)

* `opentelemetry-plugin-http`
  * [#1060](https://github.com/open-telemetry/opentelemetry-js/pull/1060) fix(http-plugin): don't modify user's headers object in plugin ([@BlumAmir](https://github.com/BlumAmir))
* `opentelemetry-exporter-collector`
  * [#1053](https://github.com/open-telemetry/opentelemetry-js/pull/1053) fix: include proto files in deployment package ([@dyladan](https://github.com/dyladan))

### :books: (Refine Doc)

* Other
  * [#1065](https://github.com/open-telemetry/opentelemetry-js/pull/1065) style: format README ([@naseemkullah](https://github.com/naseemkullah))
  * [#1064](https://github.com/open-telemetry/opentelemetry-js/pull/1064) chore: update README ([@mayurkale22](https://github.com/mayurkale22))
  * [#1051](https://github.com/open-telemetry/opentelemetry-js/pull/1051) chore: deploy docs using github action ([@dyladan](https://github.com/dyladan))
* `opentelemetry-exporter-prometheus`
  * [#1056](https://github.com/open-telemetry/opentelemetry-js/pull/1056) fix readme: setting labelKeys when creating the counter ([@luebken](https://github.com/luebken))

### Committers: 9

* Alan Storm ([@astorm](https://github.com/astorm))
* Amir Blum ([@BlumAmir](https://github.com/BlumAmir))
* Daniel Dyla ([@dyladan](https://github.com/dyladan))
* Justin Walz ([@justinwalz](https://github.com/justinwalz))
* Matthew Wear ([@mwear](https://github.com/mwear))
* Matthias Lübken ([@luebken](https://github.com/luebken))
* Mayur Kale ([@mayurkale22](https://github.com/mayurkale22))
* Naseem ([@naseemkullah](https://github.com/naseemkullah))
* [@shivkanya9146](https://github.com/shivkanya9146)

## 0.8.0

Released 2020-05-12

### :boom: Breaking Change

* `opentelemetry-api`, `opentelemetry-metrics`
  * [#1001](https://github.com/open-telemetry/opentelemetry-js/pull/1001) fix: observers should not expose bind/unbind method ([@legendecas](https://github.com/legendecas))

### :bug: (Bug Fix)

* `opentelemetry-plugin-http`
  * [#984](https://github.com/open-telemetry/opentelemetry-js/pull/984) fix(http-plugin): strip otel custom http header #983 ([@vmarchaud](https://github.com/vmarchaud))
* `opentelemetry-core`
  * [#1021](https://github.com/open-telemetry/opentelemetry-js/pull/1021) fix: left pad short b3 trace identifiers ([@dyladan](https://github.com/dyladan))
* `opentelemetry-plugin-xml-http-reques`
  * [#1002](https://github.com/open-telemetry/opentelemetry-js/pull/1002) fix(opentelemetry-plugin-xml-http-request): define span kind as CLIENT for xmlhttprequests ([@ivansenic](https://github.com/ivansenic))
* `opentelemetry-plugin-grpc`
  * [#1005](https://github.com/open-telemetry/opentelemetry-js/pull/1005) fix: add missing error status handler ([@markwolff](https://github.com/markwolff))
* `opentelemetry-exporter-collector`
  * [#1008](https://github.com/open-telemetry/opentelemetry-js/pull/1008) fix: permission denied error when cloning submodules ([@sleighzy](https://github.com/sleighzy))

### :rocket: (Enhancement)

* `opentelemetry-exporter-zipkin`, `opentelemetry-plugin-http`, `opentelemetry-tracing`
  * [#1037](https://github.com/open-telemetry/opentelemetry-js/pull/1037) fix(tracing): span processor should receive a readable span as parameters ([@legendecas](https://github.com/legendecas))
* `opentelemetry-tracing`
  * [#1024](https://github.com/open-telemetry/opentelemetry-js/pull/1024) fix: multi span processor should flush child span processors ([@legendecas](https://github.com/legendecas))
* `opentelemetry-metrics`, `opentelemetry-tracing`
  * [#1015](https://github.com/open-telemetry/opentelemetry-js/pull/1015) fix: prevent duplicated resource creation ([@legendecas](https://github.com/legendecas))
* `opentelemetry-metrics`
  * [#1014](https://github.com/open-telemetry/opentelemetry-js/pull/1014) feat(metrics): use MetricDescriptor to determine aggregator #989 ([@vmarchaud](https://github.com/vmarchaud))
* `opentelemetry-plugin-http`
  * [#948](https://github.com/open-telemetry/opentelemetry-js/pull/948) feat(http-plugin): add options to disable new spans if no parent ([@vmarchaud](https://github.com/vmarchaud))
* `opentelemetry-api`, `opentelemetry-node`, `opentelemetry-plugin-grpc`, `opentelemetry-plugin-http`, `opentelemetry-plugin-https`, `opentelemetry-plugin-xml-http-request`, `opentelemetry-tracing`, `opentelemetry-web`
  * [#943](https://github.com/open-telemetry/opentelemetry-js/pull/943) Use global API instances ([@dyladan](https://github.com/dyladan))
* `opentelemetry-api`
  * [#1016](https://github.com/open-telemetry/opentelemetry-js/pull/1016) refactor: normalize namespace import name for @opentelemetry/api ([@legendecas](https://github.com/legendecas))
* `opentelemetry-core`, `opentelemetry-base`
  * [#991](https://github.com/open-telemetry/opentelemetry-js/pull/991) refactor: merge opentelemetry-base to opentelemetry-core ([@legendecas](https://github.com/legendecas))
* `opentelemetry-core`
  * [#981](https://github.com/open-telemetry/opentelemetry-js/pull/981) chore: splitting BasePlugin into browser and node ([@obecny](https://github.com/obecny))

### :books: (Refine Doc)

* Other
  * [#1003](https://github.com/open-telemetry/opentelemetry-js/pull/1003) chore: test on node 14 ([@dyladan](https://github.com/dyladan))
  * [#990](https://github.com/open-telemetry/opentelemetry-js/pull/990) fix(opentracing-shim): update opentracing shim example ([@sleighzy](https://github.com/sleighzy))

### Committers: 7

* legendecas ([@legendecas](https://github.com/legendecas))
* Valentin Marchaud ([@vmarchaud](https://github.com/vmarchaud))
* Daniel Dyla ([@dyladan](https://github.com/dyladan))
* Ivan Senic ([@ivansenic](https://github.com/ivansenic))
* Mark Wolff ([@markwolff](https://github.com/markwolff))
* Simon Leigh ([@sleighzy](https://github.com/sleighzy))
* Bartlomiej Obecny ([@obecny](https://github.com/obecny))

## 0.7.0

Released 2020-04-23

### :boom: Breaking Change

* `opentelemetry-exporter-collector`
  * [#901](https://github.com/open-telemetry/opentelemetry-js/pull/901) grpc for node and support for new proto format for node and browser ([@obecny](https://github.com/obecny))
* `opentelemetry-api`, `opentelemetry-metrics`
  * [#964](https://github.com/open-telemetry/opentelemetry-js/pull/964) chore: adding metric observable to be able to support async update ([@obecny](https://github.com/obecny))

### :bug: (Bug Fix)

* `opentelemetry-plugin-http`
  * [#960](https://github.com/open-telemetry/opentelemetry-js/pull/960) [http] fix: use url.URL ([@naseemkullah](https://github.com/naseemkullah))
* `opentelemetry-core`
  * [#977](https://github.com/open-telemetry/opentelemetry-js/pull/977) fix(B3Propagator): B3 sampled causing gRPC error ([@mayurkale22](https://github.com/mayurkale22))

### :rocket: (Enhancement)

* `opentelemetry-resources`
  * [#899](https://github.com/open-telemetry/opentelemetry-js/pull/899) feat: resource auto-detection ([@mwear](https://github.com/mwear))
* `opentelemetry-metrics`
  * [#930](https://github.com/open-telemetry/opentelemetry-js/pull/930) feat(aggregators): implement histogram aggregator ([@vmarchaud](https://github.com/vmarchaud))

### Committers: 5

* Naseem ([@naseemkullah](https://github.com/naseemkullah))
* Matthew Wear ([@mwear](https://github.com/mwear))
* Bartlomiej Obecny ([@obecny](https://github.com/obecny))
* Mayur Kale ([@mayurkale22](https://github.com/mayurkale22))
* Valentin Marchaud ([@vmarchaud](https://github.com/vmarchaud))

## 0.6.1

Released 2020-04-08

### :rocket: (Enhancement)

* `opentelemetry-exporter-jaeger`
  * [#924](https://github.com/open-telemetry/opentelemetry-js/pull/924) [Jaeger-Exporter] host default env var ([@naseemkullah](https://github.com/naseemkullah))
* `opentelemetry-metrics`
  * [#933](https://github.com/open-telemetry/opentelemetry-js/pull/933) feat(meter): allow custom batcher #932 ([@vmarchaud](https://github.com/vmarchaud))

### :bug: (Bug Fix)

* `opentelemetry-plugin-http`
  * [#946](https://github.com/open-telemetry/opentelemetry-js/pull/946) Remove bad null check ([@dyladan](https://github.com/dyladan))
* `opentelemetry-exporter-prometheus`, `opentelemetry-metrics`
  * [#941](https://github.com/open-telemetry/opentelemetry-js/pull/941) fix: do not clear other labelsets when updating metrics ([@dyladan](https://github.com/dyladan))

### :books: (Refine Doc)

* `opentelemetry-propagator-jaeger`
  * [#937](https://github.com/open-telemetry/opentelemetry-js/pull/937) fix: Jaeger propagator example of usage" ([@shivkanya9146](https://github.com/shivkanya9146))

### Committers: 4

* Daniel Dyla ([@dyladan](https://github.com/dyladan))
* Naseem ([@naseemkullah](https://github.com/naseemkullah))
* Valentin Marchaud ([@vmarchaud](https://github.com/vmarchaud))
* [@shivkanya9146](https://github.com/shivkanya9146)

## 0.6.0

Released 2020-04-01

### :boom: Breaking Change

* `opentelemetry-api`, `opentelemetry-metrics`
  * [#915](https://github.com/open-telemetry/opentelemetry-js/pull/915) Remove label set from metrics API ([@mayurkale22](https://github.com/mayurkale22))

### :rocket: (Enhancement)

* `opentelemetry-tracing`
  * [#913](https://github.com/open-telemetry/opentelemetry-js/pull/913) chore: remove unused default argument in Tracer ([@Flarna](https://github.com/Flarna))
* `opentelemetry-exporter-jaeger`
  * [#916](https://github.com/open-telemetry/opentelemetry-js/pull/916) chore: removing force flush ([@obecny](https://github.com/obecny))

### :books: (Refine Doc)

* `opentelemetry-node`
  * [#921](https://github.com/open-telemetry/opentelemetry-js/pull/921) chore: fix Require Path in README [@shivkanya9146](https://github.com/shivkanya9146))

### Committers: 4

* Mayur Kale ([@mayurkale22](https://github.com/mayurkale22))
* Bartlomiej Obecny ([@obecny](https://github.com/obecny))
* Gerhard Stöbich ([@Flarna](https://github.com/Flarna))
* Shivkanya Andhare ([@shivkanya9146](https://github.com/shivkanya9146))

## 0.5.2

Released 2020-03-27

### :rocket: (Enhancement)

* `opentelemetry-exporter-prometheus`, `opentelemetry-metrics`
  * [#893](https://github.com/open-telemetry/opentelemetry-js/pull/893) Metrics: Add lastUpdateTimestamp associated with point ([@mayurkale22](https://github.com/mayurkale22))
* `opentelemetry-tracing`
  * [#896](https://github.com/open-telemetry/opentelemetry-js/pull/896) Do not export empty span lists ([@dyladan](https://github.com/dyladan))
* `opentelemetry-api`, `opentelemetry-tracing`
  * [#889](https://github.com/open-telemetry/opentelemetry-js/pull/889) feat: start a root span with spanOptions.parent = null ([@dyladan](https://github.com/dyladan))

### :bug: (Bug Fix)

* `opentelemetry-core`, `opentelemetry-propagator-jaeger`
  * [#904](https://github.com/open-telemetry/opentelemetry-js/pull/904) fix: add type checking in propagators ([@dyladan](https://github.com/dyladan))
* `opentelemetry-context-base`, `opentelemetry-core`, `opentelemetry-plugin-document-load`, `opentelemetry-plugin-user-interaction`, `opentelemetry-web`
  * [#906](https://github.com/open-telemetry/opentelemetry-js/pull/906) chore: fixing documentation for web tracer provider, fixing examples … ([@obecny](https://github.com/obecny))
* Other
  * [#884](https://github.com/open-telemetry/opentelemetry-js/pull/884) chore: fixing main package.json version ([@obecny](https://github.com/obecny))

### :books: (Refine Doc)

* `opentelemetry-context-base`, `opentelemetry-core`, `opentelemetry-plugin-document-load`, `opentelemetry-plugin-user-interaction`, `opentelemetry-web`
  * [#906](https://github.com/open-telemetry/opentelemetry-js/pull/906) chore: fixing documentation for web tracer provider, fixing examples … ([@obecny](https://github.com/obecny))

### Committers: 4

* Bartlomiej Obecny ([@obecny](https://github.com/obecny))
* Daniel Dyla ([@dyladan](https://github.com/dyladan))
* Mark Robert Henderson ([@aphelionz](https://github.com/aphelionz))
* Mayur Kale ([@mayurkale22](https://github.com/mayurkale22))

## 0.5.1

Released 2020-03-19

### :bug: (Bug Fix)

* `opentelemetry-web`
  * [#873](https://github.com/open-telemetry/opentelemetry-js/pull/873) Remove unnecessary `this` overwrite in stack context manager ([@dyladan](https://github.com/dyladan))
* `opentelemetry-plugin-mysql`
  * [#880](https://github.com/open-telemetry/opentelemetry-js/pull/880) Do not multiwrap pool queries ([@dyladan](https://github.com/dyladan))
* `opentelemetry-metrics`
  * [#881](https://github.com/open-telemetry/opentelemetry-js/pull/881)  fix: @opentelemetry/metrics fails to run due to bad import ([@mayurkale22](https://github.com/mayurkale22))

### Committers: 2

* Daniel Dyla ([@dyladan](https://github.com/dyladan))
* Mayur Kale ([@mayurkale22](https://github.com/mayurkale22))

## 0.5.0

Released 2020-03-16

### This is a first official beta release, which provides almost fully complete metrics, tracing, and context propagation functionality but makes no promises around breaking changes

### :boom: Breaking Change

* [#853](https://github.com/open-telemetry/opentelemetry-js/pull/853) Rename scope to context
* [#851](https://github.com/open-telemetry/opentelemetry-js/pull/851) Rename formatter to propagator

### :rocket: (Enhancement)

* [#828](https://github.com/open-telemetry/opentelemetry-js/pull/828) feat: metric observer
* [#858](https://github.com/open-telemetry/opentelemetry-js/pull/858) chore: update out-of-date dependencies
* [#856](https://github.com/open-telemetry/opentelemetry-js/pull/856) fix: change loglevel for beta
* [#843](https://github.com/open-telemetry/opentelemetry-js/pull/843) export resource to exporters
* [#846](https://github.com/open-telemetry/opentelemetry-js/pull/846) SDK Resource
* [#625](https://github.com/open-telemetry/opentelemetry-js/pull/625) feat: introduce ended property on Span
* [#837](https://github.com/open-telemetry/opentelemetry-js/pull/837) Simplify SDK registration
* [#818](https://github.com/open-telemetry/opentelemetry-js/pull/818) fix: change SpanContext.traceFlags to mandatory
* [#827](https://github.com/open-telemetry/opentelemetry-js/pull/827) Add getter and setter arguments to propagation API
* [#821](https://github.com/open-telemetry/opentelemetry-js/pull/821) feat: add composite propagator
* [#824](https://github.com/open-telemetry/opentelemetry-js/pull/824) Faster trace id generation
* [#708](https://github.com/open-telemetry/opentelemetry-js/pull/708) Simplify and speed up trace context parsing
* [#802](https://github.com/open-telemetry/opentelemetry-js/pull/802) chore: adding force flush to span processors
* [#816](https://github.com/open-telemetry/opentelemetry-js/pull/816) feat: use context-based tracing
* [#815](https://github.com/open-telemetry/opentelemetry-js/pull/815) Resources API: package, semantic conventions, and test utils
* [#797](https://github.com/open-telemetry/opentelemetry-js/pull/797) Add propagation API
* [#792](https://github.com/open-telemetry/opentelemetry-js/pull/792) Add context API
* [#685](https://github.com/open-telemetry/opentelemetry-js/pull/685) feat: add express plugin #666
* [#769](https://github.com/open-telemetry/opentelemetry-js/pull/769) Separate context propagation (OTEP 66)
* [#653](https://github.com/open-telemetry/opentelemetry-js/pull/653) Prevent loading plugins for incorrect module #626
* [#654](https://github.com/open-telemetry/opentelemetry-js/pull/654) feat: warn user when a instrumented package was already required #636
* [#772](https://github.com/open-telemetry/opentelemetry-js/pull/772) chore: add typing to propagator carrier
* [#735](https://github.com/open-telemetry/opentelemetry-js/pull/735) feat: decode jaeger header
* [#719](https://github.com/open-telemetry/opentelemetry-js/pull/719) feat(plugin-http): sync. specs for statuscode
* [#701](https://github.com/open-telemetry/opentelemetry-js/pull/701) feat: add jaeger http trace format (#696)

### :bug: (Bug Fix)

* [#798](https://github.com/open-telemetry/opentelemetry-js/pull/798) Respect sampled bit in probability sampler
* [#743](https://github.com/open-telemetry/opentelemetry-js/pull/743) fix: left pad jaeger trace ids
* [#715](https://github.com/open-telemetry/opentelemetry-js/pull/715) fix: unref jaeger socket to prevent process running indefinitely

## 0.4.0

Released 2020-02-05

### :rocket: (Enhancement)

* `opentelemetry-api`
  * [#727](https://github.com/open-telemetry/opentelemetry-js/pull/727) Api separation (deprecate `opentelemetry-types`)
  * [#749](https://github.com/open-telemetry/opentelemetry-js/pull/749) chore: rename registry to provider

### :sparkles: (Feature)

* `opentelemetry-plugin-http`
  * [#719](https://github.com/open-telemetry/opentelemetry-js/pull/719) feat(plugin-http): sync. specs for statuscode
* `opentelemetry-exporter-jaeger`
  * [#735](https://github.com/open-telemetry/opentelemetry-js/pull/735) feat: decode jaeger header
* `opentelemetry-plugin-user-interaction`
  * [#658](https://github.com/open-telemetry/opentelemetry-js/pull/658) feat: plugin user interaction for web

### :books: (Refine Doc)

* [#689](https://github.com/open-telemetry/opentelemetry-js/pull/689) Add benchmark README and latest numbers
* [#733](https://github.com/open-telemetry/opentelemetry-js/pull/733) chore: add instruction for pg-pool plugin
* [#665](https://github.com/open-telemetry/opentelemetry-js/pull/665) docs: add ioredis example
* [#731](https://github.com/open-telemetry/opentelemetry-js/pull/731) Update Stackdriver exporter example

### :bug: (Bug Fix)

* `opentelemetry-exporter-jaeger`
  * [#715](https://github.com/open-telemetry/opentelemetry-js/pull/715) fix: unref jaeger socket to prevent process running indefinitely
* `opentelemetry-plugin-ioredis`
  * [#671](https://github.com/open-telemetry/opentelemetry-js/pull/671) [ioredis plugin] fix: change supportedVersions to >1 <5

## 0.3.3

Released 2020-01-22

### :rocket: (Enhancement)

* `opentelemetry-core`, `opentelemetry-exporter-collector`, `opentelemetry-exporter-zipkin`, `opentelemetry-node`, `opentelemetry-plugin-dns`, `opentelemetry-plugin-document-load`, `opentelemetry-plugin-grpc`, `opentelemetry-plugin-http`, `opentelemetry-plugin-https`, `opentelemetry-plugin-ioredis`, `opentelemetry-plugin-mongodb`, `opentelemetry-plugin-mysql`, `opentelemetry-plugin-postgres`, `opentelemetry-plugin-redis`, `opentelemetry-plugin-xml-http-request`, `opentelemetry-shim-opentracing`, `opentelemetry-tracing`, `opentelemetry-types`, `opentelemetry-web`
  * [#582](https://github.com/open-telemetry/opentelemetry-js/pull/582) Named Tracers / Tracer Registry
* `opentelemetry-node`, `opentelemetry-plugin-postgres`
  * [#662](https://github.com/open-telemetry/opentelemetry-js/pull/662) feat: add pg-pool to default list of instrumented plugins
  * [#708](https://github.com/open-telemetry/opentelemetry-js/pull/708) Simplify and speed up trace context parsing
* `opentelemetry-metrics`
  * [#700](https://github.com/open-telemetry/opentelemetry-js/pull/700) implement named meter

### :sparkles: (Feature)

* `opentelemetry-propagator-jaeger`
  * [#701](https://github.com/open-telemetry/opentelemetry-js/pull/701) add jaeger http trace format
* `opentelemetry-exporter-stackdriver-trace`
  * [#648](https://github.com/open-telemetry/opentelemetry-js/pull/648) Stackdriver Trace exporter

### :books: (Refine Doc)

* [#673](https://github.com/open-telemetry/opentelemetry-js/pull/673) chore(getting-started): Added a TypeScript version for Getting Started Guide

### :bug: (Bug Fix)

* `opentelemetry-plugin-ioredis`
  * [#714](https://github.com/open-telemetry/opentelemetry-js/pull/714) fix: return module exports from ioredis

## 0.3.2

Released 2020-01-03

### :rocket: (Enhancement)

* `opentelemetry-plugin-http`, `opentelemetry-plugin-https`
  * [#643](https://github.com/open-telemetry/opentelemetry-js/pull/643) feat(plugin-http): add/modify attributes
  * [#651](https://github.com/open-telemetry/opentelemetry-js/pull/651) chore: add version script to all packages
* `opentelemetry-plugin-mongodb`
  * [#652](https://github.com/open-telemetry/opentelemetry-js/pull/652) feat: port mongodb-core plugin to mongodb
* `opentelemetry-metrics`
  * [#634](https://github.com/open-telemetry/opentelemetry-js/pull/634) Rename metric handle to bound instrument
* `opentelemetry-test-utils`
  * [#644](https://github.com/open-telemetry/opentelemetry-js/pull/644) feat: test-utils

### :sparkles: (Feature)

* `opentelemetry-plugin-ioredis`
  * [#558](https://github.com/open-telemetry/opentelemetry-js/pull/558) feat(plugin): add ioredis plugin

### :books: (Refine Doc)

* `opentelemetry-node`, `opentelemetry-plugin-xml-http-request`
  * [#646](https://github.com/open-telemetry/opentelemetry-js/pull/646) chore: update default plugins list and fix npm badge
* `opentelemetry-plugin-document-load`, `opentelemetry-plugin-mysql`, `opentelemetry-plugin-redis`, `opentelemetry-plugin-xml-http-request`, `opentelemetry-shim-opentracing`
  * [#647](https://github.com/open-telemetry/opentelemetry-js/pull/647) chore: update plugin readme with example links
* `opentelemetry-plugin-postgres`
  * [#539](https://github.com/open-telemetry/opentelemetry-js/pull/539) chore(docs:postgres): add usage instructions
* Other
  * [#645](https://github.com/open-telemetry/opentelemetry-js/pull/645) chore(plugin-pg): move dev dependencies out of `dependencies` in package.json

## 0.3.1

Released 2019-12-20

### :bug: (Bug Fix)

* `opentelemetry-plugin-grpc`
  * [#631](https://github.com/open-telemetry/opentelemetry-js/pull/631) fix(grpc): patch original client methods
  * [#593](https://github.com/open-telemetry/opentelemetry-js/pull/593) fix: transpile to es2017 as esnext may result in unsupported JS code

### :books: (Refine Doc)

* Other
  * [#629](https://github.com/open-telemetry/opentelemetry-js/pull/629) ci: deploy documentation on releases
  * [#581](https://github.com/open-telemetry/opentelemetry-js/pull/581) feat: add OpenTracing example

### :rocket: (Enhancement)

* [#633](https://github.com/open-telemetry/opentelemetry-js/pull/633) chore: enable incremental builds

### :sparkles: (Feature)

* `opentelemetry-plugin-xml-http-request`
  * [#595](https://github.com/open-telemetry/opentelemetry-js/pull/595) feat: implement XMLHttpRequest plugin

## 0.3.0

Released 2019-12-13

### :rocket: (Enhancement)

* `opentelemetry-core`, `opentelemetry-node`, `opentelemetry-plugin-dns`, `opentelemetry-plugin-document-load`, `opentelemetry-plugin-grpc`, `opentelemetry-plugin-postgres`, `opentelemetry-plugin-redis`, `opentelemetry-tracing`, `opentelemetry-types`
  * [#569](https://github.com/open-telemetry/opentelemetry-js/pull/569) chore: allow parent span to be null
* `opentelemetry-plugin-document-load`
  * [#546](https://github.com/open-telemetry/opentelemetry-js/pull/546) chore: fixing issue when metric time is 0 in document-load plugin
  * [#469](https://github.com/open-telemetry/opentelemetry-js/pull/469) chore: fixing problem with load event and performance for loadend
* `opentelemetry-plugin-http`, `opentelemetry-plugin-https`
  * [#548](https://github.com/open-telemetry/opentelemetry-js/pull/548) fix(plugin-http): adapt to current @types/node
* Other
  * [#510](https://github.com/open-telemetry/opentelemetry-js/pull/510) chore(circleci): remove duplicate compile step
  * [#514](https://github.com/open-telemetry/opentelemetry-js/pull/514) ci: enumerate caching paths manually
  * [#470](https://github.com/open-telemetry/opentelemetry-js/pull/470) chore: remove examples from lerna packages
* `opentelemetry-core`, `opentelemetry-metrics`, `opentelemetry-types`
  * [#507](https://github.com/open-telemetry/opentelemetry-js/pull/507) feat: direct calling of metric instruments
  * [#517](https://github.com/open-telemetry/opentelemetry-js/pull/517) chore: update dependencies gts and codecov
  * [#497](https://github.com/open-telemetry/opentelemetry-js/pull/497) chore: bump typescript version to ^3.7.2
* `opentelemetry-metrics`
  * [#475](https://github.com/open-telemetry/opentelemetry-js/pull/475) add shutdown method on MetricExporter interface
* `opentelemetry-core`, `opentelemetry-plugin-document-load`, `opentelemetry-tracing`, `opentelemetry-web`
  * [#466](https://github.com/open-telemetry/opentelemetry-js/pull/466) chore: fixing coverage for karma using istanbul

### :bug: (Bug Fix)

* `opentelemetry-exporter-jaeger`
  * [#609](https://github.com/open-telemetry/opentelemetry-js/pull/609) Jaeger no flush interval
* `opentelemetry-plugin-dns`
  * [#613](https://github.com/open-telemetry/opentelemetry-js/pull/613) fix(plugin-dns): remove from default plugin list
* `opentelemetry-plugin-http`
  * [#589](https://github.com/open-telemetry/opentelemetry-js/pull/589) fix(plugin-http): correct handling of WHATWG urls
  * [#580](https://github.com/open-telemetry/opentelemetry-js/pull/580) fix(plugin-http): http.url attribute
* `opentelemetry-shim-opentracing`
  * [#577](https://github.com/open-telemetry/opentelemetry-js/pull/577) fix: add missing `main` in package.json
* `opentelemetry-exporter-zipkin`
  * [#526](https://github.com/open-telemetry/opentelemetry-js/pull/526) fix: zipkin-exporter: don't export after shutdown
* `opentelemetry-plugin-grpc`
  * [#487](https://github.com/open-telemetry/opentelemetry-js/pull/487) fix(grpc): use correct supportedVersions
* `opentelemetry-core`
  * [#472](https://github.com/open-telemetry/opentelemetry-js/pull/472) fix(core): add missing semver dependency

### :books: (Refine Doc)

* Other
  * [#574](https://github.com/open-telemetry/opentelemetry-js/pull/574) chore: add CHANGELOG.md
  * [#575](https://github.com/open-telemetry/opentelemetry-js/pull/575) Add exporter guide
  * [#534](https://github.com/open-telemetry/opentelemetry-js/pull/534) feat: add redis plugin example
  * [#562](https://github.com/open-telemetry/opentelemetry-js/pull/562) chore(web-example): Added a README for the existing example
  * [#537](https://github.com/open-telemetry/opentelemetry-js/pull/537) examples(tracing): add multi exporter example
  * [#484](https://github.com/open-telemetry/opentelemetry-js/pull/484) chore: update README for new milestones
* `opentelemetry-plugin-mongodb-core`
  * [#564](https://github.com/open-telemetry/opentelemetry-js/pull/564) docs: add usage for mongodb-core plugin #543)
* `opentelemetry-metrics`
  * [#490](https://github.com/open-telemetry/opentelemetry-js/pull/490) chore: update metrics README
* `opentelemetry-plugin-redis`
  * [#551](https://github.com/open-telemetry/opentelemetry-js/pull/551) chore: fix minor typo
* `opentelemetry-exporter-prometheus`
  * [#521](https://github.com/open-telemetry/opentelemetry-js/pull/521) chore: update prometheus exporter readme with usage and links
* `opentelemetry-types`
  * [#512](https://github.com/open-telemetry/opentelemetry-js/pull/512) chore: minor name change
* `opentelemetry-plugin-postgres`
  * [#473](https://github.com/open-telemetry/opentelemetry-js/pull/473) chore(plugin): postgres-pool plugin skeleton

### :sparkles: (Feature)

* `opentelemetry-core`, `opentelemetry-exporter-collector`
  * [#552](https://github.com/open-telemetry/opentelemetry-js/pull/552) Collector exporter
* `opentelemetry-node`, `opentelemetry-plugin-mysql`
  * [#525](https://github.com/open-telemetry/opentelemetry-js/pull/525) feat: mysql support
* `opentelemetry-plugin-redis`
  * [#503](https://github.com/open-telemetry/opentelemetry-js/pull/503) feat(plugin): implement redis plugin
* `opentelemetry-plugin-mongodb-core`
  * [#205](https://github.com/open-telemetry/opentelemetry-js/pull/205) feat: add mongodb plugin
* `opentelemetry-exporter-prometheus`
  * [#483](https://github.com/open-telemetry/opentelemetry-js/pull/483) feat: Add prometheus exporter
* `opentelemetry-metrics`
  * [#500](https://github.com/open-telemetry/opentelemetry-js/pull/500) feat: add ConsoleMetricExporter
  * [#468](https://github.com/open-telemetry/opentelemetry-js/pull/468) feat: validate metric names
* `opentelemetry-scope-zone-peer-dep`, `opentelemetry-scope-zone`, `opentelemetry-web`
  * [#461](https://github.com/open-telemetry/opentelemetry-js/pull/461) feat(scope-zone): new scope manager to support async operations in web
* `opentelemetry-core`, `opentelemetry-plugin-document-load`
  * [#477](https://github.com/open-telemetry/opentelemetry-js/pull/477) feat(traceparent): setting parent span from server
* `opentelemetry-core`, `opentelemetry-metrics`, `opentelemetry-types`
  * [#463](https://github.com/open-telemetry/opentelemetry-js/pull/463) feat: implement labelset
* `opentelemetry-metrics`, `opentelemetry-types`
  * [#437](https://github.com/open-telemetry/opentelemetry-js/pull/437) feat(metrics): add registerMetric and getMetrics

## 0.2.0

Released 2019-11-04

### :rocket: (Enhancement)

* `opentelemetry-shim-opentracing`, `opentelemetry-tracing`, `opentelemetry-types`
  * [#449](https://github.com/open-telemetry/opentelemetry-js/pull/449) fix: allow recording links only at Span creation time
* `opentelemetry-core`, `opentelemetry-node`, `opentelemetry-tracing`, `opentelemetry-types`
  * [#454](https://github.com/open-telemetry/opentelemetry-js/pull/454) fix(span): rename span recording flag
* `opentelemetry-metrics`
  * [#475](https://github.com/open-telemetry/opentelemetry-js/pull/475) add shutdown method on MetricExporter interface
* `opentelemetry-plugin-document-load`
  * [#469](https://github.com/open-telemetry/opentelemetry-js/pull/469) chore: fixing problem with load event and performance for loadend
* `opentelemetry-core`, `opentelemetry-plugin-document-load`, `opentelemetry-tracing`, `opentelemetry-web`
  * [#466](https://github.com/open-telemetry/opentelemetry-js/pull/466) chore: fixing coverage for karma using istanbul

### :bug: (Bug Fix)

* `opentelemetry-tracing`
  * [#444](https://github.com/open-telemetry/opentelemetry-js/pull/444) fix: batchSpanProcessor test failing intermittently
* `opentelemetry-core`
  * [#472](https://github.com/open-telemetry/opentelemetry-js/pull/472) fix(core): add missing semver dependency

### :books: (Refine Doc)

* [#462](https://github.com/open-telemetry/opentelemetry-js/pull/462) chore: update README
* [#460](https://github.com/open-telemetry/opentelemetry-js/pull/460) chore: move members list out of community repo
* [#445](https://github.com/open-telemetry/opentelemetry-js/pull/445) chore: update CONTRIBUTING.md
* [#459](https://github.com/open-telemetry/opentelemetry-js/pull/459) chore: update API docs

### :sparkles: (Feature)

* `opentelemetry-metrics`, `opentelemetry-types`
  * [#437](https://github.com/open-telemetry/opentelemetry-js/pull/437) feat(metrics): add registerMetric and getMetrics
* `opentelemetry-metrics`
  * [#468](https://github.com/open-telemetry/opentelemetry-js/pull/468) feat: validate metric names
* `opentelemetry-plugin-postgres`
  * [#417](https://github.com/open-telemetry/opentelemetry-js/pull/417) feature(plugin): implement postgres plugin
* `opentelemetry-core`, `opentelemetry-types`
  * [#451](https://github.com/open-telemetry/opentelemetry-js/pull/451) feat: add IsRemote field to SpanContext, set by propagators
* `opentelemetry-core`, `opentelemetry-plugin-document-load`, `opentelemetry-tracing`, `opentelemetry-types`, `opentelemetry-web`
  * [#433](https://github.com/open-telemetry/opentelemetry-js/pull/433) feat(plugin-document-load): new plugin for document load for web tracer

## 0.1.1

* chore: add prepare script and bump the version (#431)
* docs: fix broken links (#428)
* docs(exporter-jaeger): fix jaeger version (#430)
* fix(plugin-http): ensure no leaks (#398)
* Update readme (#421)
* refactor: cal duration once instead of each get duration call (#412)
* chore: add npm version badge (#414)

## 0.1.0

* Initial release<|MERGE_RESOLUTION|>--- conflicted
+++ resolved
@@ -13,25 +13,20 @@
 
 ### :bug: (Bug Fix)
 
-<<<<<<< HEAD
-=======
+### :books: (Refine Doc)
+
+### :house: (Internal)
+
+## 1.12.0
+
+### :rocket: (Enhancement)
+
+* feat(tracing): log span name and IDs when span end is called multiple times [#3716](https://github.com/open-telemetry/opentelemetry-js/pull/3716)
+
+### :bug: (Bug Fix)
+
 * fix(instrumentation-http): fixed description for http.server.duration metric [#3710](https://github.com/open-telemetry/opentelemetry-js/pull/3710)
 * fix(opentelemetry-sdk-trace-web): don't crash in runtimes where location isn't defined [#3715](https://github.com/open-telemetry/opentelemetry-js/pull/3715)
-
->>>>>>> 26dfc708
-### :books: (Refine Doc)
-
-### :house: (Internal)
-
-## 1.12.0
-
-### :rocket: (Enhancement)
-
-* feat(tracing): log span name and IDs when span end is called multiple times [#3716](https://github.com/open-telemetry/opentelemetry-js/pull/3716)
-
-### :bug: (Bug Fix)
-
-* fix(instrumentation-http): fixed description for http.server.duration metric [#3710](https://github.com/open-telemetry/opentelemetry-js/pull/3710)
 
 ## 1.11.0
 
