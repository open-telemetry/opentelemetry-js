{
  "name": "@opentelemetry/exporter-logs-otlp-http",
  "version": "0.41.1",
  "publishConfig": {
    "access": "public"
  },
  "description": "OpenTelemetry Collector Logs Exporter allows user to send collected logs to the OpenTelemetry Collector",
  "author": "OpenTelemetry Authors",
  "homepage": "https://github.com/open-telemetry/opentelemetry-js/tree/main/experimental/packages/exporter-logs-otlp-http",
  "license": "Apache-2.0",
  "main": "build/src/index.js",
  "module": "build/esm/index.js",
  "esnext": "build/esnext/index.js",
  "types": "build/src/index.d.ts",
  "browser": {
    "./src/platform/index.ts": "./src/platform/browser/index.ts",
    "./build/esm/platform/index.js": "./build/esm/platform/browser/index.js",
    "./build/esnext/platform/index.js": "./build/esnext/platform/browser/index.js",
    "./build/src/platform/index.js": "./build/src/platform/browser/index.js"
  },
  "repository": {
    "type": "git",
    "url": "git+https://github.com/open-telemetry/opentelemetry-js.git"
  },
  "bugs": {
    "url": "https://github.com/open-telemetry/opentelemetry-js/issues"
  },
  "engines": {
    "node": ">=14"
  },
  "scripts": {
    "prepublishOnly": "npm run compile",
    "compile": "tsc --build tsconfig.json tsconfig.esm.json tsconfig.esnext.json",
    "clean": "tsc --build --clean tsconfig.json tsconfig.esm.json tsconfig.esnext.json",
    "codecov:browser": "nyc report --reporter=json && codecov -f coverage/*.json -p ../../../",
    "lint": "eslint . --ext .ts",
    "lint:fix": "eslint . --ext .ts --fix",
    "tdd": "npm run test -- --watch-extensions ts --watch",
    "tdd:browser": "karma start",
    "test": "nyc ts-mocha -p tsconfig.json 'test/**/*.test.ts' --exclude 'test/browser/**/*.ts'",
    "test:browser": "karma start --single-run",
    "version": "node ../../../scripts/version-update.js",
    "watch": "tsc --build --watch tsconfig.json tsconfig.esm.json tsconfig.esnext.json",
    "precompile": "cross-var lerna run version --scope $npm_package_name --include-dependencies",
    "prewatch": "npm run precompile",
    "peer-api-check": "node ../../../scripts/peer-api-check.js",
    "codecov": "nyc report --reporter=json && codecov -f coverage/*.json -p ../../../"
  },
  "keywords": [
    "opentelemetry",
    "nodejs",
    "browser",
    "tracing",
    "profiling",
    "logs",
    "stats"
  ],
  "files": [
    "build/esm/**/*.js",
    "build/esm/**/*.js.map",
    "build/esm/**/*.d.ts",
    "build/esnext/**/*.js",
    "build/esnext/**/*.js.map",
    "build/esnext/**/*.d.ts",
    "build/src/**/*.js",
    "build/src/**/*.js.map",
    "build/src/**/*.d.ts",
    "doc",
    "LICENSE",
    "README.md"
  ],
  "sideEffects": false,
  "devDependencies": {
<<<<<<< HEAD
    "@babel/core": "7.22.6",
    "@opentelemetry/api": "1.4.1",
    "@opentelemetry/resources": "1.15.0",
=======
    "@babel/core": "7.22.9",
    "@opentelemetry/api": "1.4.1",
    "@opentelemetry/api-logs": "0.41.1",
    "@opentelemetry/resources": "1.15.1",
>>>>>>> c021b10b
    "@types/mocha": "10.0.1",
    "@types/node": "18.6.5",
    "@types/sinon": "10.0.15",
    "@types/webpack-env": "1.16.3",
    "babel-loader": "8.3.0",
    "babel-plugin-istanbul": "6.1.1",
    "codecov": "3.8.3",
    "cpx": "1.5.0",
    "cross-var": "1.1.0",
    "karma": "6.4.2",
    "karma-chrome-launcher": "3.1.0",
    "karma-coverage": "2.2.1",
    "karma-mocha": "2.0.1",
    "karma-spec-reporter": "0.0.36",
    "karma-webpack": "4.0.2",
    "lerna": "7.1.3",
    "mocha": "10.2.0",
    "nyc": "15.1.0",
    "sinon": "15.1.2",
    "ts-loader": "8.4.0",
    "ts-mocha": "10.0.0",
    "typescript": "4.4.4",
    "webpack": "4.46.0",
    "webpack-cli": "4.10.0",
    "webpack-merge": "5.9.0"
  },
  "peerDependencies": {
    "@opentelemetry/api": "^1.0.0"
  },
  "dependencies": {
<<<<<<< HEAD
    "@opentelemetry/core": "1.15.0",
    "@opentelemetry/otlp-exporter-base": "0.41.0",
    "@opentelemetry/otlp-transformer": "0.41.0",
    "@opentelemetry/sdk-logs": "0.41.0",
    "@opentelemetry/api-logs": "0.41.0",
    "tslib": "^2.3.1"
=======
    "@opentelemetry/core": "1.15.1",
    "@opentelemetry/otlp-exporter-base": "0.41.1",
    "@opentelemetry/otlp-transformer": "0.41.1",
    "@opentelemetry/sdk-logs": "0.41.1"
>>>>>>> c021b10b
  }
}<|MERGE_RESOLUTION|>--- conflicted
+++ resolved
@@ -71,16 +71,9 @@
   ],
   "sideEffects": false,
   "devDependencies": {
-<<<<<<< HEAD
-    "@babel/core": "7.22.6",
-    "@opentelemetry/api": "1.4.1",
-    "@opentelemetry/resources": "1.15.0",
-=======
     "@babel/core": "7.22.9",
-    "@opentelemetry/api": "1.4.1",
     "@opentelemetry/api-logs": "0.41.1",
     "@opentelemetry/resources": "1.15.1",
->>>>>>> c021b10b
     "@types/mocha": "10.0.1",
     "@types/node": "18.6.5",
     "@types/sinon": "10.0.15",
@@ -111,18 +104,10 @@
     "@opentelemetry/api": "^1.0.0"
   },
   "dependencies": {
-<<<<<<< HEAD
-    "@opentelemetry/core": "1.15.0",
-    "@opentelemetry/otlp-exporter-base": "0.41.0",
-    "@opentelemetry/otlp-transformer": "0.41.0",
-    "@opentelemetry/sdk-logs": "0.41.0",
-    "@opentelemetry/api-logs": "0.41.0",
-    "tslib": "^2.3.1"
-=======
     "@opentelemetry/core": "1.15.1",
     "@opentelemetry/otlp-exporter-base": "0.41.1",
     "@opentelemetry/otlp-transformer": "0.41.1",
+    "@opentelemetry/api-logs": "0.41.1",
     "@opentelemetry/sdk-logs": "0.41.1"
->>>>>>> c021b10b
   }
 }