# CHANGELOG

All notable changes to experimental packages in this project will be documented in this file.

## Unreleased

### :books: (Refine Doc)

### :boom: Breaking Change

### :rocket: (Enhancement)

### :bug: (Bug Fix)

<<<<<<< HEAD
* fix(exporter-logs-otlp-http): add @opentelemetry/api-logs as dependency

=======
>>>>>>> 902229af
### :books: (Refine Doc)

### :house: (Internal)

## 0.42.2

### :bug: (Bug Fix)

* fix(opentelemetry-exporter-logs-otlp-http): Add otel-api as dev dep for tests as they are directly importing the api and which is breaking the web-sandbox tests which is using rollup
* fix(instrumentation-grpc): instrument @grpc/grpc-js Client methods [#3804](https://github.com/open-telemetry/opentelemetry-js/pull/3804) @pichlermarc

## 0.41.1

### :books: (Refine Doc)

* docs(sdk-metrics): add example of exponential histogram metric [#3855](https://github.com/open-telemetry/opentelemetry-js/pull/3855) @JamieDanielson

### :rocket: (Enhancement)

* feat(sdk-node): logs support added [#3969](https://github.com/open-telemetry/opentelemetry-js/pull/3969) @psk001

### :bug: (Bug Fix)

* Revert "feat(minification): Add noEmitHelpers, importHelpers and tslib as a dependency (#3914)"
  [#4011](https://github.com/open-telemetry/opentelemetry-js/pull/4011) @dyladan

## 0.41.0

### :boom: Breaking Change

* chore(instrumentation-grpc): Drop support for package `grpc`. [#3807](https://github.com/open-telemetry/opentelemetry-js/pull/3807) @llc1123

### :rocket: (Enhancement)

* feat(otlp-grpc-exporters): add support for UDS endpoints. [#3853](https://github.com/open-telemetry/opentelemetry-js/pull/3853) @llc1123
* feat(otlp-exporters): bump otlp proto to 0.20.0 [#3932](https://github.com/open-telemetry/opentelemetry-js/pull/3932) @pichlermarc
* feat(exporter-metrics-otlp-*): add LowMemory metrics temporality preference [#3915](https://github.com/open-telemetry/opentelemetry-js/pull/3915) @martinkuba
  * Adds support for [LowMemory temporality preference](https://github.com/open-telemetry/opentelemetry-specification/blob/f09624bb97e9be3be259733b93be507df18927bd/specification/metrics/sdk_exporters/otlp.md#additional-configuration)
  * Adds support for `lowmemory` in `OTEL_EXPORTER_OTLP_METRICS_TEMPORALITY_PREFERENCE`

### :bug: (Bug Fix)

* fix(exporter-logs-otlp-http): set useHex to true [#3875](https://github.com/open-telemetry/opentelemetry-js/pull/3875) @Nico385412
* fix(otlp-proto-exporter-base): add missing type import [#3937](https://github.com/open-telemetry/opentelemetry-js/pull/3937) @pichlermarc
* fix(example-opencensus-shim): avoid OpenCensus auto instrumentations [#3951](https://github.com/open-telemetry/opentelemetry-js/pull/3951) @llc1123
* fix(http-intrumentation): prevent request socket null from throwing uncaught error [#3858](https://github.com/open-telemetry/opentelemetry-js/pull/3858) @aodysseos

### :house: (Internal)

* chore(instrumentation-grpc): Cleanup remnants of grpc-native support. [#3886](https://github.com/open-telemetry/opentelemetry-js/pull/3886) @llc1123

## 0.40.0

### :boom: Breaking Change

* fix(exporter-logs-otlp-grpc): change OTLPLogsExporter to OTLPLogExporter [#3819](https://github.com/open-telemetry/opentelemetry-js/pull/3819) @fuaiyi
* chore(instrumentation-grpc): add 'grpc' deprecation notice postinstall script [#3833](https://github.com/open-telemetry/opentelemetry-js/pull/3833) @pichlermarc
  * Support for telemetry generation for the [`grpc`](https://www.npmjs.com/package/grpc) module will be dropped in the next release as the package has been
    deprecated for over 1 year, please migrate to [`@grpc/grpc-js`](https://www.npmjs.com/package/@grpc/grpc-js) to continue receiving telemetry.

### :rocket: (Enhancement)

* feat(api-logs): support map in log attributes. [#3821](https://github.com/open-telemetry/opentelemetry-js/pull/3821) @Abinet18
* feat(instrumentation): add ESM support for instrumentation. [#3698](https://github.com/open-telemetry/opentelemetry-js/pull/3698) @JamieDanielson, @pkanal, @vmarchaud, @lizthegrey, @bengl
* feat(exporter-logs-otlp-http): otlp-http exporter for logs. [#3764](https://github.com/open-telemetry/opentelemetry-js/pull/3764/) @fuaiyi
* feat(otlp-trace-exporters): Add User-Agent header to OTLP trace exporters. [#3790](https://github.com/open-telemetry/opentelemetry-js/pull/3790) @JamieDanielson
* feat(otlp-metric-exporters): Add User-Agent header to OTLP metric exporters. [#3806](https://github.com/open-telemetry/opentelemetry-js/pull/3806) @JamieDanielson
* feat(opencensus-shim): add OpenCensus trace shim [#3809](https://github.com/open-telemetry/opentelemetry-js/pull/3809) @aabmass
* feat(exporter-logs-otlp-proto): protobuf exporter for logs. [#3779](https://github.com/open-telemetry/opentelemetry-js/pull/3779) @Abinet18

### :bug: (Bug Fix)

* fix(sdk-node): use resource interface instead of concrete class [#3803](https://github.com/open-telemetry/opentelemetry-js/pull/3803) @blumamir
* fix(sdk-logs): remove includeTraceContext configuration and use LogRecord context when available  [#3817](https://github.com/open-telemetry/opentelemetry-js/pull/3817) @hectorhdzg

## 0.39.1

### :bug: (Bug Fix)

* fix(otlp-transformer): move api-logs to dependencies [#3798](https://github.com/open-telemetry/opentelemetry-js/pull/3798) @pichlermarc

## 0.39.0

### :rocket: (Enhancement)

* feat(otlp-transformer): support log records. [#3712](https://github.com/open-telemetry/opentelemetry-js/pull/3712/) @llc1123
* feat(otlp-grpc-exporter-base): support log records. [#3712](https://github.com/open-telemetry/opentelemetry-js/pull/3712/) @llc1123
* feat(exporter-logs-otlp-grpc): otlp-grpc exporter for logs. [#3712](https://github.com/open-telemetry/opentelemetry-js/pull/3712/) @llc1123
* feat(otlp-grpc-exporter-base): use statically generated protobuf code [#3705](https://github.com/open-telemetry/opentelemetry-js/pull/3705) @pichlermarc
* refactor(otlp-transformer): refine metric transformers. [#3770](https://github.com/open-telemetry/opentelemetry-js/pull/3770/) @llc1123
* feat(api-logs): add `ObservedTimestamp` to `LogRecord`. [#3787](https://github.com/open-telemetry/opentelemetry-js/pull/3787/) @llc1123

### :bug: (Bug Fix)

* fix(instrumentation): update `require-in-the-middle` to v7.1.0 [#3727](https://github.com/open-telemetry/opentelemetry-js/pull/3727) @trentm
* fix(instrumentation): update `require-in-the-middle` to v7.0.1 [#3743](https://github.com/open-telemetry/opentelemetry-js/pull/3743) @trentm

### :books: (Refine Doc)

* doc(instrumentation): add limitiations section to readme [#3786](https://github.com/open-telemetry/opentelemetry-js/pull/3786) @flarna

### :house: (Internal)

## 0.38.0

### :boom: Breaking Change

* fix: remove HTTP/HTTPS prefix from span name in instrumentation-xml-http-request [#3672](https://github.com/open-telemetry/opentelemetry-js/pull/3672) @jufab
* fix(sdk-node)!: remove unused defaultAttributes option [#3724](https://github.com/open-telemetry/opentelemetry-js/pull/3724) @pichlermarc
  * Please use `NodeSDKConfiguration.resource` instead

### :rocket: (Enhancement)

* feat(sdk-logs): use logs API 0.38

### :bug: (Bug Fix)

* fix(sdk-node): only set DiagConsoleLogger when OTEL_LOG_LEVEL is set [#3693](https://github.com/open-telemetry/opentelemetry-js/pull/3693) @pichlermarc

## 0.37.0

### :boom: Breaking Change

* fix: remove HTTP/HTTPS prefix from span name in instrumentation-xml-http-request [#3672](https://github.com/open-telemetry/opentelemetry-js/pull/3672) @jufab

### :rocket: (Enhancement)

* feat(api-logs): 1.`LogRecord` fields update: `traceFlags`/`traceId`/`spanId` -> `context`; 2.`Logger` supports configuring `includeTraceContext`; 3.The `onEmit` method of `LogRecordProcessor` supports the `context` field.  [#3549](https://github.com/open-telemetry/opentelemetry-js/pull/3549/) @fuaiyi
* feat(sdk-logs): logs sdk implementation. [#3549](https://github.com/open-telemetry/opentelemetry-js/pull/3549/) @fuaiyi

## 0.36.0

### :boom: Breaking Change

* feat: remove HTTP/HTTPS prefix from span name [#3603](https://github.com/open-telemetry/opentelemetry-js/pull/3603) @Flarna

### :rocket: (Enhancement)

* feat: use HTTP_ROUTE in span name [#3603](https://github.com/open-telemetry/opentelemetry-js/pull/3603) @Flarna
* feat: add HTTP_ROUTE attribute to http incoming metrics if present [#3581](https://github.com/open-telemetry/opentelemetry-js/pull/3581) @hermogenes
* feat(opentelemetry-instrumentation-grpc): allow to add attributes from grpc metadata in the patched server [#3589](https://github.com/open-telemetry/opentelemetry-js/pull/3589) @zombispormedio
* feat(sdk-node): install diag logger with OTEL_LOG_LEVEL [#3627](https://github.com/open-telemetry/opentelemetry-js/pull/3627) @legendecas
* feat(otlp-exporter-base): add retries [#3207](https://github.com/open-telemetry/opentelemetry-js/pull/3207) @svetlanabrennan
* feat(sdk-node): override IdGenerator when using NodeSDK [#3645](https://github.com/open-telemetry/opentelemetry-js/pull/3645) @haddasbronfman
* feat(otlp-transformer): expose dropped attributes, events and links counts on the transformed otlp span [#3576](https://github.com/open-telemetry/opentelemetry-js/pull/3576) @mohitk05

### :bug: (Bug Fix)

* fix(prometheus-exporter): add possibility to respond to errors returned by `server.listen()` [#3552](https://github.com/open-telemetry/opentelemetry-js/pull/3402) @pichlermarc
* fix(sdk-node): update instrumentations once MeterProvider is initialized [#3624](https://github.com/open-telemetry/opentelemetry-js/pull/3624) @pichlermarc

## 0.35.1

### :bug: (Bug Fix)

* fix: remove JSON syntax error and regenerate tsconfig files [#3566](https://github.com/open-telemetry/opentelemetry-js/pull/3566) @Flarna
  * Fixes an error where the generated JS files were not included in the esnext package due to a failure of the tsconfig generation
* fix(sdk-node): register instrumentations early [#3502](https://github.com/open-telemetry/opentelemetry-js/pull/3502) @flarna
* fix: include tracestate in export [#3569](https://github.com/open-telemetry/opentelemetry-js/pull/3569) @flarna
* fix(http) Remove outgoing headers normalization [#3557](https://github.com/open-telemetry/opentelemetry-js/pull/3557) @marcinjahn

## 0.35.0

### :rocket: (Enhancement)

* feat(instrumentation-http): monitor error events with events.errorMonitor [#3402](https://github.com/open-telemetry/opentelemetry-js/pull/3402) @legendecas
* feat(instrumentation-grpc): added grpc metadata client side attributes in instrumentation [#3386](https://github.com/open-telemetry/opentelemetry-js/pull/3386)
* feat(instrumentation): add new `_setMeterInstruments` protected method that update the meter instruments every meter provider update.
* feat(api-logs): add the `SeverityNumber` enumeration. [#3443](https://github.com/open-telemetry/opentelemetry-js/pull/3443/) @fuaiyi
* feat(sdk-node): configure no-op sdk with `OTEL_SDK_DISABLED` environment variable [#3485](https://github.com/open-telemetry/opentelemetry-js/pull/3485/files/2211c78aec39aeb6b4b3dae71844edf8ce234d20)  @RazGvili

### :bug: (Bug Fix)

* fix(instrumentation-xhr): http.url attribute should be absolute [#3200](https://github.com/open-telemetry/opentelemetry-js/pull/3200) @t2t2
* fix(instrumentation-grpc): always set grpc semcov status code attribute with numeric value [#3076](https://github.com/open-telemetry/opentelemetry-js/pull/3076) @blumamir
* fix(instrumentation): only call `onRequire` for full matches on core modules with sub-paths [#3451](https://github.com/open-telemetry/opentelemetry-js/pull/3451) @mhassan1
* fix(instrumentation): add back support for absolute paths via `require-in-the-middle` [#3457](https://github.com/open-telemetry/opentelemetry-js/pull/3457) @mhassan1
* fix(prometheus-sanitization): replace repeated `_` with a single `_` [3470](https://github.com/open-telemetry/opentelemetry-js/pull/3470) @samimusallam
* fix(prometheus-serializer): correct string used for NaN [#3477](https://github.com/open-telemetry/opentelemetry-js/pull/3477) @JacksonWeber
* fix(instrumentation-http): close server span when response finishes [#3407](https://github.com/open-telemetry/opentelemetry-js/pull/3407) @legendecas
* fix(instrumentation-fetch): make spans resilient to clock drift by using Date.now [#3434](https://github.com/open-telemetry/opentelemetry-js/pull/3434) @dyladan
* fix(instrumentation-xml-http-request): make spans resilient to clock drift by using Date.now [#3434](https://github.com/open-telemetry/opentelemetry-js/pull/3434) @dyladan
* fix(sdk-node): fix exporter to be read only OTEL_TRACES_EXPORTER is set to a valid exporter [3492] @svetlanabrennan

### :house: (Internal)

* chore(otlp-proto-exporter-base): upgrade protobufjs to 7.1.2 and relax versioning [#3433](https://github.com/open-telemetry/opentelemetry-js/pull/3433) @seemk

## 0.34.0

* `@opentelemetry/sdk-metrics` moved to [packages/sdk-metrics](../packages/sdk-metrics)
* `@opentelemetry/api-metrics` deprecated and merged into [api](../api)

### :rocket: (Enhancement)

* feat(metrics-sdk): Add tracing suppresing for Metrics Export [#3332](https://github.com/open-telemetry/opentelemetry-js/pull/3332) @hectorhdzg
* feat(instrumentation): implement `require-in-the-middle` singleton [#3161](https://github.com/open-telemetry/opentelemetry-js/pull/3161) @mhassan1
* feat(sdk-node): configure trace exporter with environment variables [#3143](https://github.com/open-telemetry/opentelemetry-js/pull/3143) @svetlanabrennan
* feat: enable tree shaking [#3329](https://github.com/open-telemetry/opentelemetry-js/pull/3329) @pkanal
* feat(prometheus): serialize resource as target_info gauge [#3300](https://github.com/open-telemetry/opentelemetry-js/pull/3300) @pichlermarc
* feat(detectors): add browser detector module [#3292](https://github.com/open-telemetry/opentelemetry-js/pull/3292) @abinet18
* deps: remove unused proto-loader dependencies and update grpc-js and proto-loader versions [#3337](https://github.com/open-telemetry/opentelemetry-js/pull/3337) @seemk
* feat(metrics-exporters): configure temporality via environment variable [#3305](https://github.com/open-telemetry/opentelemetry-js/pull/3305) @pichlermarc
* feat(console-metric-exporter): add temporality configuration [#3387](https://github.com/open-telemetry/opentelemetry-js/pull/3387) @pichlermarc

### :bug: (Bug Fix)

* fix(node-sdk): move `@opentelemetry/semantic-conventions` to `dependencies` [#3283](https://github.com/open-telemetry/opentelemetry-js/pull/3283) @mhassan1
* fix(exporters): do not append trailing '/' when URL contains path [#3274](https://github.com/open-telemetry/opentelemetry-js/pull/3274) @pichlermarc
* fix(instrumentation): debug log on no modules defined for instrumentation [#3308](https://github.com/open-telemetry/opentelemetry-js/pull/3308) @legendecas

### :books: (Refine Doc)

* docs(metrics-exporters): fix wrong exporter const name in example [#3270](https://github.com/open-telemetry/opentelemetry-js/issues/3270) @pichlermarc

### :house: (Internal)

* ci(instrumentation-http): remove got devDependency
  [#3347](https://github.com/open-telemetry/opentelemetry-js/issues/3347) @dyladan
* deps(instrumentation-http): move sdk-metrics to dev dependencies [#3380](https://github.com/open-telemetry/opentelemetry-js/issues/3380) @pichlermarc

## 0.33.0

### :boom: Breaking Change

* Add `resourceDetectors` option to `NodeSDK` [#3210](https://github.com/open-telemetry/opentelemetry-js/issues/3210)
  * `NodeSDK.detectResources()` function is no longer able to receive config as a parameter.
    Instead, the detectors are passed to the constructor.

* chore(metrics-sdk): clean up exports [#3197](https://github.com/open-telemetry/opentelemetry-js/pull/3197) @pichlermarc
  * removes export for:
    * `AccumulationRecord`
    * `Aggregator`
    * `AggregatorKind`
    * `Accumulation`
    * `createInstrumentDescriptor`
    * `createInstrumentDescriptorWithView`
    * `isDescriptorCompatibleWith`
* chore(api-metrics): clean up exports [#3198](https://github.com/open-telemetry/opentelemetry-js/pull/3198) @pichlermarc
  * removes export for:
    * `NOOP_COUNTER_METRIC`
    * `NOOP_HISTOGRAM_METRIC`
    * `NOOP_METER_PROVIDER`
    * `NOOP_OBSERVABLE_COUNTER_METRIC`
    * `NOOP_OBSERVABLE_GAUGE_METRIC`
    * `NOOP_OBSERVABLE_UP_DOWN_COUNTER_METRIC`
    * `NOOP_UP_DOWN_COUNTER_METRIC`
    * `NoopCounterMetric`
    * `NoopHistogramMetric`
    * `NoopMeter`
    * `NoopMeterProvider`
    * `NoopMetric`
    * `NoopObservableCounterMetric`
    * `NoopObservableGaugeMetric`
    * `NoopObservableMetric`
    * `NoopObservableUpDownCounterMetric`
    * `NoopUpDownCounterMetric`
* feat(sdk-metrics): align MetricReader with specification and other language implementations [#3225](https://github.com/open-telemetry/opentelemetry-js/pull/3225) @pichlermarc
* chore(sdk-metrics): remove accidental export of the SDK `Meter` class [#3243](https://github.com/open-telemetry/opentelemetry-js/pull/3243) @pichlermarc

### :rocket: (Enhancement)

* Add `resourceDetectors` option to `NodeSDK` [#3210](https://github.com/open-telemetry/opentelemetry-js/issues/3210)
* feat: add Logs API @mkuba [#3117](https://github.com/open-telemetry/opentelemetry-js/pull/3117)

### :books: (Refine Doc)

* docs(sdk-metrics): fix typos and add missing parameter docs. [#3244](https://github.com/open-telemetry/opentelemetry-js/pull/3244) @pichlermarc

### :house: (Internal)

* ci(instrumentation-http): improve metrics test stability [#3242](https://github.com/open-telemetry/opentelemetry-js/pull/3242) @pichlermarc
* deps: remove unused protobufjs and update used ones to 7.1.1 #3251 [#3251](https://github.com/open-telemetry/opentelemetry-js/pull/3251) @pichlermarc

## 0.32.0

### :boom: Breaking Change

* Rename @opentelemetry/sdk-metrics-base package to @opentelemetry/sdk-metrics  [#3162](https://github.com/open-telemetry/opentelemetry-js/pull/3162) @hectorhdzg

### :rocket: (Enhancement)

* feature(instrumentation-http): Add HTTP Server and Client duration Metrics in HTTP Node.js Instrumentation [#3149](https://github.com/open-telemetry/opentelemetry-js/pull/3149) @hectorhdzg
* fix(add-views-to-node-sdk): added the ability to define meter views in `NodeSDK` [#3066](https://github.com/open-telemetry/opentelemetry-js/pull/3124) @weyert
* feature(add-console-metrics-exporter): add ConsoleMetricExporter [#3120](https://github.com/open-telemetry/opentelemetry-js/pull/3120) @weyert
* feature(prometheus-serialiser): export the unit block when unit is set in metric descriptor [#3066](https://github.com/open-telemetry/opentelemetry-js/pull/3041) @weyert
* feat: support latest `@opentelemetry/api` [#3177](https://github.com/open-telemetry/opentelemetry-js/pull/3177) @dyladan
* feat(sdk-metrics-base): add per metric-reader aggregation support [#3153](https://github.com/open-telemetry/opentelemetry-js/pull/3153) @legendecas
* chore(deps): update prometheus example dependencies to 0.32 [#3126](https://github.com/open-telemetry/opentelemetry-js/pull/3216) @avzis
* feature(opentelemetry-api-metrics): Adding generics to `create{metricType}` [#3151](https://github.com/open-telemetry/opentelemetry-js/issues/3151) @tomerghelber-tm

### :bug: (Bug Fix)

* fix(instrumentation-http): add `http.host` attribute before sending the request #3054 @cuichenli

## 0.31.0

### :boom: Breaking Change

* feature(views): move views registration to MeterProvider constructor [#3066](https://github.com/open-telemetry/opentelemetry-js/pull/3066) @pichlermarc
* feat(sdk-metrics-base): split up Singular into Sum and Gauge in MetricData [#3079](https://github.com/open-telemetry/opentelemetry-js/pull/3079) @pichlermarc
  * removes `DataPointType.SINGULAR`, and replaces it with `DataPointType.SUM` and `DataPointType.GAUGE`
  * removes `SingularMetricData` and replaces it with `SumMetricData` (including an additional `isMonotonic` flag) and `GaugeMetricData`
* feat(histogram): align collection of optional Histogram properties with spec [#3102](https://github.com/open-telemetry/opentelemetry-js/pull/3079) @pichlermarc
  * changes type of `sum` property on `Histogram` to `number | undefined`
  * changes type of `min` and `max` properties on `Histogram` to `number | undefined`
  * removes `hasMinMax` flag on the exported `Histogram` - this is now indicated by `min` and `max` being `undefined`

### :rocket: (Enhancement)

* feat(metrics-api): use common attributes definitions #3038 @legendecas
* feat(otlp-proto): pre-compile proto files [#3098](https://github.com/open-telemetry/opentelemetry-js/pull/3098) @legendecas
* feat(opentelemetry-sdk-metrics-base): added InMemoryMetricExporter [#3039](https://github.com/open-telemetry/opentelemetry-js/pull/3039) @weyert

### :bug: (Bug Fix)

* fix(histogram): fix maximum when only values < -1 are provided [#3086](https://github.com/open-telemetry/opentelemetry-js/pull/3086) @pichlermarc
* fix(instrumentation-grpc): always set grpc semcov status code attribute with numeric value [#3076](https://github.com/open-telemetry/opentelemetry-js/pull/3076) @blumamir

### :books: (Refine Doc)

### :house: (Internal)

## 0.30.0

### :boom: Breaking Change

* fix: remove aws and gcp detector from SDK [#3024](https://github.com/open-telemetry/opentelemetry-js/pull/3024) @flarna
* feat(sdk-metrics-base): implement min/max recording for Histograms [#3032](https://github.com/open-telemetry/opentelemetry-js/pull/3032) @pichlermarc
  * adds `min`/`max` recording to Histograms
  * updates [opentelemetry-proto](https://github.com/open-telemetry/opentelemetry-proto) to `0.18` so that `min` and
    `max` can be exported. This change breaks the OTLP/JSON Metric Exporter for all collector versions `<0.52` due to
    [open-telemetry/opentelemetry-collector#5312](https://github.com/open-telemetry/opentelemetry-collector/issues/5312).

### :rocket: (Enhancement)

* feat(opentelemetry-instrumentation-fetch): optionally ignore network events [#3028](https://github.com/open-telemetry/opentelemetry-js/pull/3028) @gregolsen
* feat(http-instrumentation): record exceptions in http instrumentation [#3008](https://github.com/open-telemetry/opentelemetry-js/pull/3008) @luismiramirez
* feat(node-sdk): add serviceName config option [#2867](https://github.com/open-telemetry/opentelemetry-js/pull/2867) @naseemkullah
* feat(opentelemetry-exporter-prometheus): export PrometheusSerializer [#3034](https://github.com/open-telemetry/opentelemetry-js/pull/3034) @matschaffer
* feat(sdk-metrics-base): detect resets on async metrics [#2990](https://github.com/open-telemetry/opentelemetry-js/pull/2990) @legendecas
  * Added monotonicity support in SumAggregator.
  * Added reset and gaps detection for async metric instruments.
  * Fixed the start time and end time of an exported metric with regarding to resets and gaps.

### :bug: (Bug Fix)

* fix(otlp-transformer): remove type dependency on Long [#3022](https://github.com/open-telemetry/opentelemetry-js/pull/3022) @legendecas
* fix(grpc-exporter): use non-normalized URL to determine channel security [#3019](https://github.com/open-telemetry/opentelemetry-js/pull/3019) @pichlermarc
* fix(otlp-exporter-base): fix gzip output stream in http otlp export [#3046](https://github.com/open-telemetry/opentelemetry-js/pull/3046) @mattolson
* docs(grpc-exporters): remove 'web' as supported from README.md [#3070](https://github.com/open-telemetry/opentelemetry-js/pull/3070) @pichlermarc

### :house: (Internal)

* test: add node 18 and remove EoL node versions [#3048](https://github.com/open-telemetry/opentelemetry-js/pull/3048) @dyladan

## 0.29.2

* Support for 1.3.1 of stable packages

## 0.29.1

### :bug: (Bug Fix)

* fix(sdk-metrics-base): only record non-negative histogram values [#3002](https://github.com/open-telemetry/opentelemetry-js/pull/3002) @pichlermarc
* fix(otlp-transformer): include missing prepublishOnly script which ensures esm and esnext build files are created and packaged @dyladan

## 0.29.0

### :boom: Breaking Change

* feat(metrics): metric readers and exporters now select aggregation temporality based on instrument type [#2902](https://github.com/open-telemetry/opentelemetry-js/pull/2902) @seemk
* refactor(metrics-sdk): rename InstrumentationLibrary -> InstrumentationScope [#2959](https://github.com/open-telemetry/opentelemetry-js/pull/2959) @pichlermarc
* feat(metrics): multi-instrument async callback support [#2966](https://github.com/open-telemetry/opentelemetry-js/pull/2966) @legendecas
  * changes on `meter.createObservableCounter`, `meter.createObservableGauge`, `meter.createObservableUpDownCounter`
    * removed the second parameter `callback`
    * returns an `Observable` object on which callbacks can be registered or unregistered.
  * added `meter.addBatchObservableCallback` and `meter.removeBatchObservableCallback`.
* fix: remove attributes from OTLPExporterConfigBase [#2991](https://github.com/open-telemetry/opentelemetry-js/pull/2991) @flarna

### :rocket: (Enhancement)

* feat(exporters): update proto version and use otlp-transformer [#2929](https://github.com/open-telemetry/opentelemetry-js/pull/2929) @pichlermarc
* fix(sdk-metrics-base): misbehaving aggregation temporality selector tolerance [#2958](https://github.com/open-telemetry/opentelemetry-js/pull/2958) @legendecas
* feat(trace-otlp-grpc): configure security with env vars [#2827](https://github.com/open-telemetry/opentelemetry-js/pull/2827) @svetlanabrennan
* feat(sdk-metrics-base): async instruments callback timeout [#2742](https://github.com/open-telemetry/opentelemetry-js/pull/2742) @legendecas

### :bug: (Bug Fix)

* fix(opentelemetry-instrumentation-http): use correct origin when port is `null` [#2948](https://github.com/open-telemetry/opentelemetry-js/pull/2948) @danielgblanco
* fix(otlp-exporter-base): include esm and esnext in package files [#2952](https://github.com/open-telemetry/opentelemetry-js/pull/2952) @dyladan
* fix(otlp-http-exporter): update endpoint to match spec [#2895](https://github.com/open-telemetry/opentelemetry-js/pull/2895) @svetlanabrennan
* fix(instrumentation): only patch core modules if enabled [#2993](https://github.com/open-telemetry/opentelemetry-js/pull/2993) @santigimeno
* fix(otlp-transformer): include esm and esnext in package files and update README [#2992](https://github.com/open-telemetry/opentelemetry-js/pull/2992) @pichlermarc
* fix(metrics): specification compliant default metric unit [#2983](https://github.com/open-telemetry/opentelemetry-js/pull/2983) @andyfleming
* fix(opentelemetry-instrumentation): use all provided patches for the same file [#2963](https://github.com/open-telemetry/opentelemetry-js/pull/2963) @Ugzuzg

### :books: (Refine Doc)

### :house: (Internal)

## 0.28.0

### :boom: Breaking Change

* feat(sdk-metrics-base): update metric exporter interfaces [#2707](https://github.com/open-telemetry/opentelemetry-js/pull/2707) @srikanthccv
* feat(api-metrics): remove observable types [#2687](https://github.com/open-telemetry/opentelemetry-js/pull/2687) @legendecas
* fix(otlp-http-exporter): remove content length header [#2879](https://github.com/open-telemetry/opentelemetry-js/pull/2879) @svetlanabrennan
* feat(experimental-packages): Update packages to latest SDK Version. [#2871](https://github.com/open-telemetry/opentelemetry-js/pull/2871) @pichlermarc
  * removed the -wip suffix from api-metrics and metrics-sdk-base.
  * updated dependencies to stable packages to `1.1.1` for all "experimental" packages.
  * updated Metrics Exporters to the latest Metrics SDK (`exporter-metrics-otlp-grpc`, `exporter-metrics-otlp-http`, `exporter-metrics-otlp-proto`)
  * updated `opentelemetry-sdk-node` to the latest Metrics SDK.
  * updated `otlp-transformer` to the latest Metrics SDK.
  * updated all `instrumentation-*` packages to use local implementations of `parseUrl()` due to #2884
* refactor(otlp-exporters) move base classes and associated types into their own packages [#2893](https://github.com/open-telemetry/opentelemetry-js/pull/2893) @pichlermarc
  * `otlp-exporter-base` => `OTLPExporterBase`, `OTLPExporterBrowserBase`, `OTLPExporterNodeBase`
  * `otlp-grpc-exporter-base` => `OTLPGRPCExporterNodeBase`
  * `otlp-proto-exporter-base` => `OTLPProtoExporterNodeBase`

### :rocket: (Enhancement)

* feat: spec compliant metric creation and sync instruments [#2588](https://github.com/open-telemetry/opentelemetry-js/pull/2588) @dyladan
* feat(api-metrics): async instruments spec compliance [#2569](https://github.com/open-telemetry/opentelemetry-js/pull/2569) @legendecas
* feat(sdk-metrics-base): add ValueType support for sync instruments [#2776](https://github.com/open-telemetry/opentelemetry-js/pull/2776) @legendecas
* feat(sdk-metrics-base): implement async instruments support [#2686](https://github.com/open-telemetry/opentelemetry-js/pull/2686) @legendecas
* feat(sdk-metrics-base): meter registration [#2666](https://github.com/open-telemetry/opentelemetry-js/pull/2666) @legendecas
* feat(sdk-metrics-base): bootstrap metrics exemplars [#2641](https://github.com/open-telemetry/opentelemetry-js/pull/2641) @srikanthccv
* feat(metrics-sdk): bootstrap aggregation support [#2634](https://github.com/open-telemetry/opentelemetry-js/pull/2634) @legendecas
* feat(metrics-sdk): bootstrap views api [#2625](https://github.com/open-telemetry/opentelemetry-js/pull/2625) @legendecas
* feat(sdk-metrics): bootstrap metric streams [#2636](https://github.com/open-telemetry/opentelemetry-js/pull/2636) @legendecas
* feat(views): add FilteringAttributesProcessor [#2733](https://github.com/open-telemetry/opentelemetry-js/pull/2733) @pichlermarc
* feat(metric-reader): add metric-reader [#2681](https://github.com/open-telemetry/opentelemetry-js/pull/2681) @pichlermarc
* feat(sdk-metrics-base): document and export basic APIs [#2725](https://github.com/open-telemetry/opentelemetry-js/pull/2725) @legendecas
* feat(views): Update addView() to disallow named views that select more than one instrument. [#2820](https://github.com/open-telemetry/opentelemetry-js/pull/2820) @pichlermarc
* feat(sdk-metrics-base): update exporting names [#2829](https://github.com/open-telemetry/opentelemetry-js/pull/2829) @legendecas
* Add grpc compression to trace-otlp-grpc exporter [#2813](https://github.com/open-telemetry/opentelemetry-js/pull/2813) @svetlanabrennan
* refactor: unifying shutdown once with BindOnceFuture [#2695](https://github.com/open-telemetry/opentelemetry-js/pull/2695) @legendecas
* feat(prometheus): update prometheus exporter with wip metrics sdk [#2824](https://github.com/open-telemetry/opentelemetry-js/pull/2824) @legendecas
* feat(instrumentation-xhr): add applyCustomAttributesOnSpan hook [#2134](https://github.com/open-telemetry/opentelemetry-js/pull/2134) @mhennoch
* feat(proto): add @opentelemetry/otlp-transformer package with hand-rolled transformation [#2746](https://github.com/open-telemetry/opentelemetry-js/pull/2746) @dyladan
* feat(sdk-metrics-base): shutdown and forceflush on MeterProvider [#2890](https://github.com/open-telemetry/opentelemetry-js/pull/2890) @legendecas
* feat(sdk-metrics-base): return the same meter for identical input to getMeter [#2901](https://github.com/open-telemetry/opentelemetry-js/pull/2901) @legendecas
* feat(otlp-exporter): add [OTEL_EXPORTER_OTLP_TIMEOUT](https://github.com/open-telemetry/opentelemetry-specification/blob/main/specification/protocol/exporter.md#configuration-options) env var to otlp exporters [#2738](https://github.com/open-telemetry/opentelemetry-js/pull/2738) @svetlanabrennan
* feat(sdk-metrics-base): hoist async instrument callback invocations [#2822](https://github.com/open-telemetry/opentelemetry-js/pull/2822) @legendecas

### :bug: (Bug Fix)

* fix(sdk-metrics-base): remove aggregator.toMetricData dependency on AggregationTemporality [#2676](https://github.com/open-telemetry/opentelemetry-js/pull/2676) @legendecas
* fix(sdk-metrics-base): coerce histogram boundaries to be implicit Infinity [#2859](https://github.com/open-telemetry/opentelemetry-js/pull/2859) @legendecas
* fix(instrumentation-http): HTTP 400 status code should not set span status to error on servers [#2789](https://github.com/open-telemetry/opentelemetry-js/pull/2789) @nordfjord

### :books: (Refine Doc)

* Update metrics example [#2658](https://github.com/open-telemetry/opentelemetry-js/pull/2658) @svetlanabrennan
* docs(api-metrics): add notes on ObservableResult.observe [#2712](https://github.com/open-telemetry/opentelemetry-js/pull/2712) @legendecas

### :house: (Internal)

* chore: move trace exporters back to experimental [#2835](https://github.com/open-telemetry/opentelemetry-js/pull/2835) @dyladan
* refactor(sdk-metrics-base): meter shared states [#2821](https://github.com/open-telemetry/opentelemetry-js/pull/2821) @legendecas

## v0.27.0

### :boom: Breaking Change

* [#2566](https://github.com/open-telemetry/opentelemetry-js/pull/2566) feat!(metrics): remove batch observer ([@dyladan](https://github.com/dyladan))
* [#2485](https://github.com/open-telemetry/opentelemetry-js/pull/2485) feat!: Split metric and trace exporters into new experimental packages ([@willarmiros](https://github.com/willarmiros))
* [#2540](https://github.com/open-telemetry/opentelemetry-js/pull/2540) fix(sdk-metrics-base): remove metric kind BATCH_OBSERVER ([@legendecas](https://github.com/legendecas))
* [#2496](https://github.com/open-telemetry/opentelemetry-js/pull/2496) feat(api-metrics): rename metric instruments to match feature-freeze API specification ([@legendecas](https://github.com/legendecas))

### :rocket: (Enhancement)

* [#2523](https://github.com/open-telemetry/opentelemetry-js/pull/2523) feat: Rename Labels to Attributes ([@pirgeo](https://github.com/pirgeo))
* [#2559](https://github.com/open-telemetry/opentelemetry-js/pull/2559) feat(api-metrics): remove bind/unbind and bound instruments ([@legendecas](https://github.com/legendecas))
* [#2563](https://github.com/open-telemetry/opentelemetry-js/pull/2563) feat(sdk-metrics-base): remove per-meter config on MeterProvider.getMeter ([@legendecas](https://github.com/legendecas))

### :bug: (Bug Fix)

* [#2610](https://github.com/open-telemetry/opentelemetry-js/pull/2610) fix: preventing double enable for instrumentation that has been already enabled ([@obecny](https://github.com/obecny))
* [#2581](https://github.com/open-telemetry/opentelemetry-js/pull/2581) feat: lazy initialization of the gzip stream ([@fungiboletus](https://github.com/fungiboletus))
* [#2584](https://github.com/open-telemetry/opentelemetry-js/pull/2584) fix: fixing compatibility versions for detectors ([@obecny](https://github.com/obecny))
* [#2558](https://github.com/open-telemetry/opentelemetry-js/pull/2558) fix(@opentelemetry/exporter-prometheus): unref prometheus server to prevent process running indefinitely ([@mothershipper](https://github.com/mothershipper))
* [#2495](https://github.com/open-telemetry/opentelemetry-js/pull/2495) fix(sdk-metrics-base): metrics name should be in the max length of 63 ([@legendecas](https://github.com/legendecas))
* [#2497](https://github.com/open-telemetry/opentelemetry-js/pull/2497) feat(@opentelemetry-instrumentation-fetch): support reading response body from the hook applyCustomAttributesOnSpan ([@echoontheway](https://github.com/echoontheway))

### :books: (Refine Doc)

* [#2561](https://github.com/open-telemetry/opentelemetry-js/pull/2561) Use new canonical path to Getting Started ([@chalin](https://github.com/chalin))
* [#2576](https://github.com/open-telemetry/opentelemetry-js/pull/2576) docs(instrumentation): update links in the Readme ([@OlivierAlbertini](https://github.com/OlivierAlbertini))
* [#2600](https://github.com/open-telemetry/opentelemetry-js/pull/2600) docs: fix URLs in README post-experimental move ([@arbourd](https://github.com/arbourd))
* [#2579](https://github.com/open-telemetry/opentelemetry-js/pull/2579) doc: Move upgrade propagator notes to correct section ([@NathanielRN](https://github.com/NathanielRN))
* [#2568](https://github.com/open-telemetry/opentelemetry-js/pull/2568) chore(doc): update matrix with contrib version for 1.0 core ([@vmarchaud](https://github.com/vmarchaud))
* [#2555](https://github.com/open-telemetry/opentelemetry-js/pull/2555) docs: expose existing comments ([@moander](https://github.com/moander))
* [#2493](https://github.com/open-telemetry/opentelemetry-js/pull/2493) chore: remove getting started and link to documentation. ([@svrnm](https://github.com/svrnm))

### :house: (Internal)

* [#2404](https://github.com/open-telemetry/opentelemetry-js/pull/2404) chore: Fix lint warnings in instrumentation package ([@alisabzevari](https://github.com/alisabzevari))
* [#2533](https://github.com/open-telemetry/opentelemetry-js/pull/2533) chore: regularly close stale issues ([@Rauno56](https://github.com/Rauno56))
* [#2570](https://github.com/open-telemetry/opentelemetry-js/pull/2570) chore: adding selenium tests with browserstack ([@obecny](https://github.com/obecny))
* [#2522](https://github.com/open-telemetry/opentelemetry-js/pull/2522) chore: cleanup setting config in instrumentations ([@Flarna](https://github.com/Flarna))
* [#2541](https://github.com/open-telemetry/opentelemetry-js/pull/2541) chore: slim font size for section title in PR template ([@legendecas](https://github.com/legendecas))
* [#2509](https://github.com/open-telemetry/opentelemetry-js/pull/2509) chore: expand pull request template with action items ([@pragmaticivan](https://github.com/pragmaticivan))
* [#2488](https://github.com/open-telemetry/opentelemetry-js/pull/2488) chore: inline sources in source maps ([@dyladan](https://github.com/dyladan))
* [#2514](https://github.com/open-telemetry/opentelemetry-js/pull/2514) chore: update stable dependencies to 1.0 ([@dyladan](https://github.com/dyladan))

## Previous releases

For changelog entries for previous releases see the [CHANGELOG.md](../CHANGELOG.md).<|MERGE_RESOLUTION|>--- conflicted
+++ resolved
@@ -12,11 +12,8 @@
 
 ### :bug: (Bug Fix)
 
-<<<<<<< HEAD
 * fix(exporter-logs-otlp-http): add @opentelemetry/api-logs as dependency
 
-=======
->>>>>>> 902229af
 ### :books: (Refine Doc)
 
 ### :house: (Internal)
