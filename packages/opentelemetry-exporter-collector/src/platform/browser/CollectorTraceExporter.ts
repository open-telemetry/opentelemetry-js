--- conflicted
+++ resolved
@@ -32,36 +32,10 @@
     collectorTypes.opentelemetryProto.collector.trace.v1.ExportTraceServiceRequest
   >
   implements SpanExporter {
-<<<<<<< HEAD
   convert(
     spans: ReadableSpan[]
   ): collectorTypes.opentelemetryProto.collector.trace.v1.ExportTraceServiceRequest {
     return toCollectorExportTraceServiceRequest(spans, this);
-=======
-  private _headers: Record<string, string>;
-  private _useXHR: boolean = false;
-
-  /**
-   * @param config
-   */
-  constructor(config: CollectorExporterConfigBrowser = {}) {
-    super(config);
-    this._useXHR =
-      !!config.headers || typeof navigator.sendBeacon !== 'function';
-    if (this._useXHR) {
-      this._headers = parseHeaders(config.headers, this.logger);
-    } else {
-      this._headers = {};
-    }
-  }
-
-  onInit(): void {
-    window.addEventListener('unload', this.shutdown);
-  }
-
-  onShutdown(): void {
-    window.removeEventListener('unload', this.shutdown);
->>>>>>> 752e8c02
   }
   getDefaultUrl(config: CollectorExporterConfigBrowser) {
     return config.url || DEFAULT_COLLECTOR_URL;
