# CHANGELOG

All notable changes to this project will be documented in this file.

## Unreleased

### :boom: Breaking Change

* feat(api): merge api-metrics into api [#3374](https://github.com/open-telemetry/opentelemetry-js/pull/3374) @legendecas

### :rocket: (Enhancement)

### :bug: (Bug Fix)

### :books: (Refine Doc)

### :house: (Internal)

## 1.8.0

* `@opentelemetry/sdk-metrics` has been promoted to stable

### :rocket: (Enhancement)

* feat(sdk-trace): re-export sdk-trace-base in sdk-trace-node and web [#3319](https://github.com/open-telemetry/opentelemetry-js/pull/3319) @legendecas
* feat: enable tree shaking [#3329](https://github.com/open-telemetry/opentelemetry-js/pull/3329) @pkanal
* feat(metrics-sdk): Add tracing suppresing for Metrics Export [#3332](https://github.com/open-telemetry/opentelemetry-js/pull/3332) @hectorhdzg

### :bug: (Bug Fix)

* fix(sdk-trace): enforce consistent span durations
  [#3327](https://github.com/open-telemetry/opentelemetry-js/pull/3327) @dyladan
* fix(resources): fix EnvDetector throwing errors when attribute values contain spaces
  [#3295](https://github.com/open-telemetry/opentelemetry-js/issues/3295)
* fix(trace): fix an issue which caused negative span durations in web based spans
  [#3359](https://github.com/open-telemetry/opentelemetry-js/pull/3359) @dyladan
* fix(resources): strict OTEL_RESOURCE_ATTRIBUTES baggage octet decoding
  [#3341](https://github.com/open-telemetry/opentelemetry-js/pull/3341) @legendecas

<<<<<<< HEAD
=======
### :books: (Refine Doc)

* docs(api): fix counter negative value wording [#3396](https://github.com/open-telemetry/opentelemetry-js/pull/3396) @legendecas

>>>>>>> 85c62ef6
### :house: (Internal)

* ci: run browser tests without circle [#3328](https://github.com/open-telemetry/opentelemetry-js/pull/3328) @dyladan

## Metrics API 1.0.0

Metrics API is now stable and generally available.
There are no changes between 1.0.0 and the previous 0.33.0 version.

### :boom: Breaking Change

* Add semver check to metrics API [#3357](https://github.com/open-telemetry/opentelemetry-js/pull/3357) @dyladan
  * Previously API versions were only considered compatible if the API was exactly the same

## 1.7.0

### :bug: (Bug Fix)

* fix(sdk-trace-base): make span start times resistant to hrtime clock drift
  [#3129](https://github.com/open-telemetry/opentelemetry-js/issues/3129)

* fix(sdk-trace-base): validate maxExportBatchSize in BatchSpanProcessorBase
  [#3232](https://github.com/open-telemetry/opentelemetry-js/issues/3232)

### :books: (Refine Doc)

* docs(metrics): add missing metrics packages to SDK reference documentation [#3239](https://github.com/open-telemetry/opentelemetry-js/pull/3239) @dyladan

### :house: (Internal)

* deps: update markdownlint-cli to 0.32.2 [#3253](https://github.com/open-telemetry/opentelemetry-js/pull/3253) @pichlermarc

## 1.6.0

### :rocket: (Enhancement)

* perf(opentelemetry-core): improve hexToBase64 performance [#3178](https://github.com/open-telemetry/opentelemetry-js/pull/3178) @seemk
* feat(sdk-trace-base): move Sampler declaration into sdk-trace-base [#3088](https://github.com/open-telemetry/opentelemetry-js/pull/3088) @legendecas
* fix(grpc-instrumentation): added grpc attributes in instrumentation [#3127](https://github.com/open-telemetry/opentelemetry-js/pull/3127) @andrewzenkov
* feat: support latest `@opentelemetry/api` [#3177](https://github.com/open-telemetry/opentelemetry-js/pull/3177) @dyladan

### :bug: (Bug Fix)

* fix(context-async-hooks): Ensure listeners added using `once` can be removed using `removeListener`
  [#3133](https://github.com/open-telemetry/opentelemetry-js/pull/3133)

### :books: (Refine Doc)

* chore: update trace-web example and rename it to opentelemetry-web [#3145](https://github.com/open-telemetry/opentelemetry-js/pull/3145) @pichlermarc
* chore: update https example [#3152](https://github.com/open-telemetry/opentelemetry-js/pull/3152) @pichlermarc

## 1.5.0

### :rocket: (Enhancement)

* feat(sdk-trace-base): Improve extensibility of BasicTracerProvider [#3023](https://github.com/open-telemetry/opentelemetry-js/pull/3023) @Rauno56

## 1.4.0

### :rocket: (Enhancement)

* fix(resources): fix browser compatibility for host and os detectors [#3004](https://github.com/open-telemetry/opentelemetry-js/pull/3004) @legendecas
* fix(sdk-trace-base): fix crash on environments without global document [#3000](https://github.com/open-telemetry/opentelemetry-js/pull/3000) @legendecas
* fix(sdk-trace-base): fix spanLimits attribute length/count to consider env values [#3068](https://github.com/open-telemetry/opentelemetry-js/pull/3068) @svetlanabrennan

### :house: (Internal)

* test: add node 18 and remove EoL node versions [#3048](https://github.com/open-telemetry/opentelemetry-js/pull/3048) @dyladan

## 1.3.1

### :bug: (Bug Fix)

* fix(resources): fix browser compatibility for host and os detectors [#3004](https://github.com/open-telemetry/opentelemetry-js/pull/3004) @legendecas

## 1.3.0

### :boom: Breaking Change

* chore: remove unused InstrumentationConfig#path [#2944](https://github.com/open-telemetry/opentelemetry-js/pull/2944) @flarna

### :rocket: (Enhancement)

* feat(ConsoleSpanExporter): export span links [#2917](https://github.com/open-telemetry/opentelemetry-js/pull/2917) @trentm
* feat: warn when hooked module is already loaded [#2926](https://github.com/open-telemetry/opentelemetry-js/pull/2926) @nozik
* feat: implement OSDetector [#2927](https://github.com/open-telemetry/opentelemetry-js/pull/2927) @rauno56
* feat: implement HostDetector [#2921](https://github.com/open-telemetry/opentelemetry-js/pull/2921) @rauno56
* feat(opentelemetry-core): add InstrumentationScope [#2959](https://github.com/open-telemetry/opentelemetry-js/pull/2959) @pichlermarc

### :bug: (Bug Fix)

* fix(sdk-web): parse url with relative url string [#2972](https://github.com/open-telemetry/opentelemetry-js/pull/2972) @legendecas

### :books: (Refine Doc)

### :house: (Internal)

## 1.2.0

### :boom: Breaking Change

### :rocket: (Enhancement)

### :bug: (Bug Fix)

* fix: sanitize attributes inputs [#2881](https://github.com/open-telemetry/opentelemetry-js/pull/2881) @legendecas
* fix: support earlier API versions [#2892](https://github.com/open-telemetry/opentelemetry-js/pull/2892) @dyladan
* fix: support extract one digit '0' in jaeger traceFlag [#2905](https://github.com/open-telemetry/opentelemetry-js/issues/2905) @shmilyoo
* fix(resources): extend ResourceAttributes interface to comply with spec [#2924](https://github.com/open-telemetry/opentelemetry-js/pull/2924) @blumamir

### :books: (Refine Doc)

* docs(sdk): update earliest support node version [#2860](https://github.com/open-telemetry/opentelemetry-js/pull/2860) @svetlanabrennan

### :house: (Internal)

* chore: require changelog entry to merge PR [#2847](https://github.com/open-telemetry/opentelemetry-js/pull/2847) @dyladan
* chore: remove peer API check [#2892](https://github.com/open-telemetry/opentelemetry-js/pull/2892) @dyladan
* chore: merge lerna subdirectories into a single monorepo [#2892](https://github.com/open-telemetry/opentelemetry-js/pull/2892) @dyladan
* chore: indent the code with eslint [#2923](https://github.com/open-telemetry/opentelemetry-js/pull/2923) @blumamir
* `opentelemetry-propagator-jaeger`
  * [#2906](https://github.com/open-telemetry/opentelemetry-js/pull/2906) fix: support extract one digit '0' in jaeger traceFlag ([@shmilyoo](https://github.com/shmilyoo))

## 1.1.1

* [#2849](https://github.com/open-telemetry/opentelemetry-js/pull/2849) fix: correct changelog and compat matrix for 1.1 release ([@Flarna](https://github.com/Flarna))
* [#2823](https://github.com/open-telemetry/opentelemetry-js/pull/2823) fix: enable downlevelIteration for es5 targets ([@legendecas](https://github.com/legendecas))
* [#2844](https://github.com/open-telemetry/opentelemetry-js/pull/2844) chore: add prepublishOnly to ensure a full build ([@legendecas](https://github.com/legendecas))

## 1.1.0

### :rocket: (Enhancement)

* `opentelemetry-resources`
  * [#2727](https://github.com/open-telemetry/opentelemetry-js/pull/2727) feat(opentelemetry-resources): add runtime version information ([@cuichenli](https://github.com/cuichenli))
* `exporter-trace-otlp-http`, `opentelemetry-core`
  * [#2796](https://github.com/open-telemetry/opentelemetry-js/pull/2796) feat(trace-otlp-http-exporter): add compression env vars ([@svetlanabrennan](https://github.com/svetlanabrennan))
* `instrumentation-http`
  * [#2704](https://github.com/open-telemetry/opentelemetry-js/pull/2704) feat(instrumentation-http): add options to ignore requests ([@legendecas](https://github.com/legendecas))
* `opentelemetry-core`, `opentelemetry-exporter-jaeger`
  * [#2754](https://github.com/open-telemetry/opentelemetry-js/pull/2754) fix(exporter-jaeger): add env variable for agent port ([@blumamir](https://github.com/blumamir))
* `exporter-trace-otlp-grpc`, `exporter-trace-otlp-http`, `exporter-trace-otlp-proto`, `opentelemetry-context-async-hooks`, `opentelemetry-context-zone-peer-dep`, `opentelemetry-core`, `opentelemetry-exporter-jaeger`, `opentelemetry-exporter-zipkin`, `opentelemetry-propagator-b3`, `opentelemetry-propagator-jaeger`, `opentelemetry-resources`, `opentelemetry-sdk-trace-base`, `opentelemetry-sdk-trace-node`, `opentelemetry-sdk-trace-web`, `opentelemetry-shim-opentracing`
  * [#2737](https://github.com/open-telemetry/opentelemetry-js/pull/2737) feat: add support for API 1.1.x ([@dyladan](https://github.com/dyladan))
* `opentelemetry-sdk-trace-web`
  * [#2719](https://github.com/open-telemetry/opentelemetry-js/pull/2719) feat(sdk-trace-web): web worker support ([@legendecas](https://github.com/legendecas))
* `exporter-trace-otlp-http`, `exporter-trace-otlp-proto`
  * [#2557](https://github.com/open-telemetry/opentelemetry-js/pull/2557) feat(otlp-exporter-http): change otlp-http port to canonical 4318 ([@secustor](https://github.com/secustor))
* `exporter-trace-otlp-grpc`, `exporter-trace-otlp-http`, `exporter-trace-otlp-proto`, `opentelemetry-core`, `opentelemetry-exporter-jaeger`, `opentelemetry-sdk-trace-base`
  * [#2695](https://github.com/open-telemetry/opentelemetry-js/pull/2695) refactor: unifying shutdown once with BindOnceFuture ([@legendecas](https://github.com/legendecas))
* `opentelemetry-propagator-jaeger`
  * [#2673](https://github.com/open-telemetry/opentelemetry-js/pull/2673) feat(@opentelemetry/propagator-jaeger): support custom baggage prefix ([@sschegolev](https://github.com/sschegolev))
* `exporter-trace-otlp-grpc`, `exporter-trace-otlp-http`, `exporter-trace-otlp-proto`
  * [#2626](https://github.com/open-telemetry/opentelemetry-js/pull/2626) chore: bump otlp trace exporters to v1 ([@Rauno56](https://github.com/Rauno56))
* `opentelemetry-context-zone-peer-dep`, `opentelemetry-context-zone`, `opentelemetry-core`, `opentelemetry-exporter-zipkin`, `opentelemetry-propagator-b3`, `opentelemetry-resources`, `opentelemetry-sdk-trace-base`, `opentelemetry-sdk-trace-web`, `opentelemetry-semantic-conventions`
  * [#2556](https://github.com/open-telemetry/opentelemetry-js/pull/2556) chore: add esm2015 entry for web apps aiming at modern browsers ([@echoontheway](https://github.com/echoontheway))

### :bug: (Bug Fix)

* `exporter-trace-otlp-grpc`, `exporter-trace-otlp-http`, `exporter-trace-otlp-proto`
  * [#2788](https://github.com/open-telemetry/opentelemetry-js/pull/2788) fix(deps): use 1.x trace otlp http exporter ([@dyladan](https://github.com/dyladan))
* `opentelemetry-sdk-trace-base`
  * [#2790](https://github.com/open-telemetry/opentelemetry-js/pull/2790) fix: pass same context to Sampler and SpanProcessor in root span case ([@Flarna](https://github.com/Flarna))
  * [#2757](https://github.com/open-telemetry/opentelemetry-js/pull/2757) fix: add parentContext to onStart ([@Flarna](https://github.com/Flarna))
  * [#2678](https://github.com/open-telemetry/opentelemetry-js/pull/2678) fix: span attribute count and value limits (#2671) ([@Bataran](https://github.com/Bataran))
  * [#2679](https://github.com/open-telemetry/opentelemetry-js/pull/2679) fix: span events count limit when set to 0 ([@Bataran](https://github.com/Bataran))
* `opentelemetry-core`
  * [#2766](https://github.com/open-telemetry/opentelemetry-js/pull/2766) fix(baggage): include baggage metadata when propagating baggage entries ([@chrskrchr](https://github.com/chrskrchr))
* `opentelemetry-exporter-jaeger`
  * [#2731](https://github.com/open-telemetry/opentelemetry-js/pull/2731) fix(exporter-jaeger): transform all links to jaeger reference ([@blumamir](https://github.com/blumamir))
* `opentelemetry-resources`
  * [#2739](https://github.com/open-telemetry/opentelemetry-js/pull/2739) fix(resources): align exported names in different environments ([@legendecas](https://github.com/legendecas))
* Other
  * [#2680](https://github.com/open-telemetry/opentelemetry-js/pull/2680) fix: tracer typo in fetchxhr examples ([@MSNev](https://github.com/MSNev))
  * [#2650](https://github.com/open-telemetry/opentelemetry-js/pull/2650) fix: clientMethodTrace missing original properties ([@bgpo](https://github.com/bgpo))
* `opentelemetry-propagator-jaeger`
  * [#2694](https://github.com/open-telemetry/opentelemetry-js/pull/2694) fix(propagator-jaeger): 0-pad span-id to match 16-symbol validation ([@nikolaylagutko](https://github.com/nikolaylagutko))
* `opentelemetry-exporter-zipkin`, `opentelemetry-sdk-trace-web`
  * [#2689](https://github.com/open-telemetry/opentelemetry-js/pull/2689) fix: remove window and document dependencies in web packages ([@legendecas](https://github.com/legendecas))

### :books: (Refine Doc)

* Other
  * [#2830](https://github.com/open-telemetry/opentelemetry-js/pull/2830) Cleanup removed documentation for missing benchmarks ([@dmathieu](https://github.com/dmathieu))
  * [#2807](https://github.com/open-telemetry/opentelemetry-js/pull/2807) docs: document removal of shutdown flag in OTLPExporterBase ([@legendecas](https://github.com/legendecas))
  * [#2814](https://github.com/open-telemetry/opentelemetry-js/pull/2814) docs: simplify contrib part in readme ([@Flarna](https://github.com/Flarna))
  * [#2802](https://github.com/open-telemetry/opentelemetry-js/pull/2802) docs(prom-example): remove deprecated startServer option ([@naseemkullah](https://github.com/naseemkullah))
  * [#2728](https://github.com/open-telemetry/opentelemetry-js/pull/2728) docs: specify minimun version of npm to run command in subproject ([@cuichenli](https://github.com/cuichenli))
  * [#2720](https://github.com/open-telemetry/opentelemetry-js/pull/2720) docs: document node v10 EOL ([@YanivD](https://github.com/YanivD))
  * [#2688](https://github.com/open-telemetry/opentelemetry-js/pull/2688) docs: update typedoc config ([@dyladan](https://github.com/dyladan))
  * [#2685](https://github.com/open-telemetry/opentelemetry-js/pull/2685) docs: remove circle-ci from development guide, update link, and fix typo. ([@pichlermarc](https://github.com/pichlermarc))
  * [#2661](https://github.com/open-telemetry/opentelemetry-js/pull/2661) chore: update and fix tracer-web examples ([@MSNev](https://github.com/MSNev))
  * [#2647](https://github.com/open-telemetry/opentelemetry-js/pull/2647) chore: update opentelemetry dependencies to latest versions ([@svetlanabrennan](https://github.com/svetlanabrennan))
* `exporter-trace-otlp-grpc`
  * [#2726](https://github.com/open-telemetry/opentelemetry-js/pull/2726) docs(otlp-grpc-exporter): update default url ([@svetlanabrennan](https://github.com/svetlanabrennan))
* `opentelemetry-context-async-hooks`
  * [#2619](https://github.com/open-telemetry/opentelemetry-js/pull/2619) docs(context): Fix links, edit prose ([@spencerwilson](https://github.com/spencerwilson))
* `opentelemetry-context-async-hooks`, `opentelemetry-sdk-trace-node`
  * [#2651](https://github.com/open-telemetry/opentelemetry-js/pull/2651) docs: fix links to the context document ([@legendecas](https://github.com/legendecas))

### :house: (Internal)

* `opentelemetry-sdk-trace-base`
  * [#2768](https://github.com/open-telemetry/opentelemetry-js/pull/2768) test(sdk-trace-base): pin core.hrtime dependencies on timeOrigin ([@legendecas](https://github.com/legendecas))
* `exporter-trace-otlp-http`, `opentelemetry-context-zone-peer-dep`, `opentelemetry-context-zone`, `opentelemetry-core`, `opentelemetry-exporter-zipkin`, `opentelemetry-propagator-b3`, `opentelemetry-resources`, `opentelemetry-sdk-trace-base`, `opentelemetry-sdk-trace-web`, `opentelemetry-semantic-conventions`
  * [#2765](https://github.com/open-telemetry/opentelemetry-js/pull/2765) chore: target to es2017 in the no-polyfill target ([@legendecas](https://github.com/legendecas))
* Other
  * [#2743](https://github.com/open-telemetry/opentelemetry-js/pull/2743) test(sdk-metrics-base): test metric instrument interfaces ([@legendecas](https://github.com/legendecas))
  * [#2752](https://github.com/open-telemetry/opentelemetry-js/pull/2752) test(integration-w3c): fix inconsistent api versions loaded ([@legendecas](https://github.com/legendecas))
  * [#2715](https://github.com/open-telemetry/opentelemetry-js/pull/2715) chore: update actions/checkout to v2 ([@legendecas](https://github.com/legendecas))
  * [#2702](https://github.com/open-telemetry/opentelemetry-js/pull/2702) chore: add Chengzhong Wu as maintainer ([@dyladan](https://github.com/dyladan))
  * [#2703](https://github.com/open-telemetry/opentelemetry-js/pull/2703) chore: add Amir Blum as maintainer ([@dyladan](https://github.com/dyladan))
  * [#2701](https://github.com/open-telemetry/opentelemetry-js/pull/2701) chore: add Rauno Viskus as maintainer ([@dyladan](https://github.com/dyladan))
  * [#2693](https://github.com/open-telemetry/opentelemetry-js/pull/2693) chore: retry link checks on code 429 with 'retry-after' header ([@legendecas](https://github.com/legendecas))
  * [#2669](https://github.com/open-telemetry/opentelemetry-js/pull/2669) chore: checks links in typedoc html ([@legendecas](https://github.com/legendecas))
  * [#2683](https://github.com/open-telemetry/opentelemetry-js/pull/2683) chore: start a style guide ([@dyladan](https://github.com/dyladan))
  * [#2684](https://github.com/open-telemetry/opentelemetry-js/pull/2684) chore: remove @obecny as maintainer ([@dyladan](https://github.com/dyladan))
  * [#2663](https://github.com/open-telemetry/opentelemetry-js/pull/2663) chore: fix nojekyll in docs command ([@dyladan](https://github.com/dyladan))
  * [#2648](https://github.com/open-telemetry/opentelemetry-js/pull/2648) refactor(opentelemetry-sdk-node): remove redundant judgments for metric ([@rickyes](https://github.com/rickyes))
  * [#2638](https://github.com/open-telemetry/opentelemetry-js/pull/2638) chore: Update wip metrics references ([@dyladan](https://github.com/dyladan))
  * [#2629](https://github.com/open-telemetry/opentelemetry-js/pull/2629) chore: rename metrics packages to prevent lerna linking ([@dyladan](https://github.com/dyladan))
  * [#2623](https://github.com/open-telemetry/opentelemetry-js/pull/2623) chore: fix the compilation for typescript 4.4 ([@dyladan](https://github.com/dyladan))
  * [#2598](https://github.com/open-telemetry/opentelemetry-js/pull/2598) chore: Remove old metrics SDK ([@dyladan](https://github.com/dyladan))
* `opentelemetry-core`
  * [#2709](https://github.com/open-telemetry/opentelemetry-js/pull/2709) test(sdk-metrics): browser compatibility tests ([@legendecas](https://github.com/legendecas))
* `exporter-trace-otlp-grpc`, `exporter-trace-otlp-http`, `exporter-trace-otlp-proto`, `opentelemetry-exporter-jaeger`, `opentelemetry-exporter-zipkin`, `opentelemetry-propagator-b3`, `opentelemetry-resources`, `opentelemetry-sdk-trace-base`, `opentelemetry-sdk-trace-web`, `opentelemetry-semantic-conventions`
  * [#2710](https://github.com/open-telemetry/opentelemetry-js/pull/2710) chore: apply eslint rule semi ([@legendecas](https://github.com/legendecas))
* `exporter-trace-otlp-grpc`, `exporter-trace-otlp-http`, `exporter-trace-otlp-proto`, `opentelemetry-context-async-hooks`, `opentelemetry-context-zone-peer-dep`, `opentelemetry-context-zone`, `opentelemetry-core`, `opentelemetry-exporter-jaeger`, `opentelemetry-exporter-zipkin`, `opentelemetry-propagator-b3`, `opentelemetry-propagator-jaeger`, `opentelemetry-resources`, `opentelemetry-sdk-trace-base`, `opentelemetry-sdk-trace-node`, `opentelemetry-sdk-trace-web`, `opentelemetry-semantic-conventions`, `opentelemetry-shim-opentracing`, `template`
  * [#2699](https://github.com/open-telemetry/opentelemetry-js/pull/2699) chore: rename `--include-filtered-dependencies` ([@Rauno56](https://github.com/Rauno56))
* `opentelemetry-context-async-hooks`, `opentelemetry-context-zone-peer-dep`, `opentelemetry-context-zone`, `opentelemetry-core`, `opentelemetry-exporter-jaeger`, `opentelemetry-exporter-zipkin`, `opentelemetry-propagator-b3`, `opentelemetry-propagator-jaeger`, `opentelemetry-resources`, `opentelemetry-sdk-trace-base`, `opentelemetry-sdk-trace-node`, `opentelemetry-sdk-trace-web`, `opentelemetry-semantic-conventions`, `opentelemetry-shim-opentracing`
  * [#2657](https://github.com/open-telemetry/opentelemetry-js/pull/2657) chore: add markdown link checks ([@legendecas](https://github.com/legendecas))
* `opentelemetry-exporter-jaeger`, `opentelemetry-exporter-zipkin`, `opentelemetry-resources`, `opentelemetry-semantic-conventions`
  * [#2652](https://github.com/open-telemetry/opentelemetry-js/pull/2652) Update nock ([@dyladan](https://github.com/dyladan))
* `opentelemetry-sdk-trace-web`
  * [#2451](https://github.com/open-telemetry/opentelemetry-js/pull/2451) chore(sdk-trace-web): fix lint warnings ([@alisabzevari](https://github.com/alisabzevari))

### Committers: 24

* Ali Sabzevari ([@alisabzevari](https://github.com/alisabzevari))
* Amir Blum ([@blumamir](https://github.com/blumamir))
* Chris Karcher ([@chrskrchr](https://github.com/chrskrchr))
* Damien Mathieu ([@dmathieu](https://github.com/dmathieu))
* Daniel Dyla ([@dyladan](https://github.com/dyladan))
* Gerhard Stöbich ([@Flarna](https://github.com/Flarna))
* Marc Pichler ([@pichlermarc](https://github.com/pichlermarc))
* Mitar Milanovic ([@Bataran](https://github.com/Bataran))
* Nev ([@MSNev](https://github.com/MSNev))
* Nikolay Lagutko ([@nikolaylagutko](https://github.com/nikolaylagutko))
* Rauno Viskus ([@Rauno56](https://github.com/Rauno56))
* Ricky Zhou ([@rickyes](https://github.com/rickyes))
* Sebastian Poxhofer ([@secustor](https://github.com/secustor))
* Siim Kallas ([@seemk](https://github.com/seemk))
* Spencer Wilson ([@spencerwilson](https://github.com/spencerwilson))
* Srikanth Chekuri ([@srikanthccv](https://github.com/srikanthccv))
* Svetlana Brennan ([@svetlanabrennan](https://github.com/svetlanabrennan))
* Will Li ([@cuichenli](https://github.com/cuichenli))
* Yaniv Davidi ([@YanivD](https://github.com/YanivD))
* [@bgpo](https://github.com/bgpo)
* [@echoontheway](https://github.com/echoontheway)
* [@naseemkullah](https://github.com/naseemkullah)
* [@sschegolev](https://github.com/sschegolev)
* legendecas ([@legendecas](https://github.com/legendecas))

## 1.0.1 / Experimental 0.27.0

### :boom: Breaking Change

* Other
  * [#2566](https://github.com/open-telemetry/opentelemetry-js/pull/2566) feat!(metrics): remove batch observer ([@dyladan](https://github.com/dyladan))
  * [#2485](https://github.com/open-telemetry/opentelemetry-js/pull/2485) feat!: Split metric and trace exporters into new experimental packages ([@willarmiros](https://github.com/willarmiros))
  * [#2540](https://github.com/open-telemetry/opentelemetry-js/pull/2540) fix(sdk-metrics-base): remove metric kind BATCH_OBSERVER ([@legendecas](https://github.com/legendecas))
  * [#2496](https://github.com/open-telemetry/opentelemetry-js/pull/2496) feat(api-metrics): rename metric instruments to match feature-freeze API specification ([@legendecas](https://github.com/legendecas))
* `opentelemetry-core`
  * [#2529](https://github.com/open-telemetry/opentelemetry-js/pull/2529) feat(api-metrics): add schemaUrl to meter creations ([@legendecas](https://github.com/legendecas))

### :rocket: (Enhancement)

* Other
  * [#2523](https://github.com/open-telemetry/opentelemetry-js/pull/2523) feat: Rename Labels to Attributes ([@pirgeo](https://github.com/pirgeo))
  * [#2559](https://github.com/open-telemetry/opentelemetry-js/pull/2559) feat(api-metrics): remove bind/unbind and bound instruments ([@legendecas](https://github.com/legendecas))
  * [#2563](https://github.com/open-telemetry/opentelemetry-js/pull/2563) feat(sdk-metrics-base): remove per-meter config on MeterProvider.getMeter ([@legendecas](https://github.com/legendecas))
* `opentelemetry-core`
  * [#2465](https://github.com/open-telemetry/opentelemetry-js/pull/2465) fix: prefer globalThis instead of window to support webworkers ([@legendecas](https://github.com/legendecas))
* `opentelemetry-semantic-conventions`
  * [#2532](https://github.com/open-telemetry/opentelemetry-js/pull/2532) feat(@opentelemetry/semantic-conventions): change enum to object literals ([@echoontheway](https://github.com/echoontheway))
  * [#2528](https://github.com/open-telemetry/opentelemetry-js/pull/2528) feat: upgrade semantic-conventions to latest v1.7.0 spec ([@weyert](https://github.com/weyert))
* `opentelemetry-core`, `opentelemetry-sdk-trace-base`
  * [#2484](https://github.com/open-telemetry/opentelemetry-js/pull/2484) feat: new merge function ([@obecny](https://github.com/obecny))

### :bug: (Bug Fix)

* Other
  * [#2610](https://github.com/open-telemetry/opentelemetry-js/pull/2610) fix: preventing double enable for instrumentation that has been already enabled ([@obecny](https://github.com/obecny))
  * [#2581](https://github.com/open-telemetry/opentelemetry-js/pull/2581) feat: lazy initialization of the gzip stream ([@fungiboletus](https://github.com/fungiboletus))
  * [#2584](https://github.com/open-telemetry/opentelemetry-js/pull/2584) fix: fixing compatibility versions for detectors ([@obecny](https://github.com/obecny))
  * [#2558](https://github.com/open-telemetry/opentelemetry-js/pull/2558) fix(@opentelemetry/exporter-prometheus): unref prometheus server to prevent process running indefinitely ([@mothershipper](https://github.com/mothershipper))
  * [#2495](https://github.com/open-telemetry/opentelemetry-js/pull/2495) fix(sdk-metrics-base): metrics name should be in the max length of 63 ([@legendecas](https://github.com/legendecas))
  * [#2497](https://github.com/open-telemetry/opentelemetry-js/pull/2497) feat(@opentelemetry-instrumentation-fetch): support reading response body from the hook applyCustomAttributesOnSpan ([@echoontheway](https://github.com/echoontheway))
* `opentelemetry-core`
  * [#2560](https://github.com/open-telemetry/opentelemetry-js/pull/2560) fix(core): support regex global flag in urlMatches ([@moander](https://github.com/moander))
* `opentelemetry-exporter-zipkin`
  * [#2519](https://github.com/open-telemetry/opentelemetry-js/pull/2519) fix(exporter-zipkin): correct status tags names ([@t2t2](https://github.com/t2t2))

### :books: (Refine Doc)

* Other
  * [#2561](https://github.com/open-telemetry/opentelemetry-js/pull/2561) Use new canonical path to Getting Started ([@chalin](https://github.com/chalin))
  * [#2576](https://github.com/open-telemetry/opentelemetry-js/pull/2576) docs(instrumentation): update links in the Readme ([@OlivierAlbertini](https://github.com/OlivierAlbertini))
  * [#2600](https://github.com/open-telemetry/opentelemetry-js/pull/2600) docs: fix URLs in README post-experimental move ([@arbourd](https://github.com/arbourd))
  * [#2579](https://github.com/open-telemetry/opentelemetry-js/pull/2579) doc: Move upgrade propagator notes to correct section ([@NathanielRN](https://github.com/NathanielRN))
  * [#2568](https://github.com/open-telemetry/opentelemetry-js/pull/2568) chore(doc): update matrix with contrib version for 1.0 core ([@vmarchaud](https://github.com/vmarchaud))
  * [#2555](https://github.com/open-telemetry/opentelemetry-js/pull/2555) docs: expose existing comments ([@moander](https://github.com/moander))
  * [#2493](https://github.com/open-telemetry/opentelemetry-js/pull/2493) chore: remove getting started and link to documentation. ([@svrnm](https://github.com/svrnm))
* `opentelemetry-core`
  * [#2604](https://github.com/open-telemetry/opentelemetry-js/pull/2604) Docs: Document the HrTime format ([@JamesJHPark](https://github.com/JamesJHPark))

### :house: (Internal)

* Other
  * [#2404](https://github.com/open-telemetry/opentelemetry-js/pull/2404) chore: Fix lint warnings in instrumentation package ([@alisabzevari](https://github.com/alisabzevari))
  * [#2533](https://github.com/open-telemetry/opentelemetry-js/pull/2533) chore: regularly close stale issues ([@Rauno56](https://github.com/Rauno56))
  * [#2570](https://github.com/open-telemetry/opentelemetry-js/pull/2570) chore: adding selenium tests with browserstack ([@obecny](https://github.com/obecny))
  * [#2522](https://github.com/open-telemetry/opentelemetry-js/pull/2522) chore: cleanup setting config in instrumentations ([@Flarna](https://github.com/Flarna))
  * [#2541](https://github.com/open-telemetry/opentelemetry-js/pull/2541) chore: slim font size for section title in PR template ([@legendecas](https://github.com/legendecas))
  * [#2509](https://github.com/open-telemetry/opentelemetry-js/pull/2509) chore: expand pull request template with action items ([@pragmaticivan](https://github.com/pragmaticivan))
  * [#2488](https://github.com/open-telemetry/opentelemetry-js/pull/2488) chore: inline sources in source maps ([@dyladan](https://github.com/dyladan))
  * [#2514](https://github.com/open-telemetry/opentelemetry-js/pull/2514) chore: update stable dependencies to 1.0 ([@dyladan](https://github.com/dyladan))
* `opentelemetry-sdk-trace-base`, `opentelemetry-sdk-trace-node`, `opentelemetry-sdk-trace-web`
  * [#2607](https://github.com/open-telemetry/opentelemetry-js/pull/2607) chore: update npm badge image links ([@legendecas](https://github.com/legendecas))
* `opentelemetry-context-async-hooks`, `opentelemetry-context-zone-peer-dep`, `opentelemetry-core`, `opentelemetry-exporter-jaeger`, `opentelemetry-exporter-zipkin`, `opentelemetry-propagator-b3`, `opentelemetry-propagator-jaeger`, `opentelemetry-resources`, `opentelemetry-sdk-trace-base`, `opentelemetry-sdk-trace-node`, `opentelemetry-sdk-trace-web`, `opentelemetry-shim-opentracing`
  * [#2531](https://github.com/open-telemetry/opentelemetry-js/pull/2531) chore(deps): pin minor API version ([@Flarna](https://github.com/Flarna))
* `opentelemetry-core`
  * [#2520](https://github.com/open-telemetry/opentelemetry-js/pull/2520) chore(deps): remove unused semver  ([@mhennoch](https://github.com/mhennoch))

### Committers: 23

* (Eliseo) Nathaniel Ruiz Nowell ([@NathanielRN](https://github.com/NathanielRN))
* Ali Sabzevari ([@alisabzevari](https://github.com/alisabzevari))
* Antoine Pultier ([@fungiboletus](https://github.com/fungiboletus))
* Bartlomiej Obecny ([@obecny](https://github.com/obecny))
* Daniel Dyla ([@dyladan](https://github.com/dyladan))
* Dylan Arbour ([@arbourd](https://github.com/arbourd))
* Georg Pirklbauer ([@pirgeo](https://github.com/pirgeo))
* Gerhard Stöbich ([@Flarna](https://github.com/Flarna))
* Ivan Santos ([@pragmaticivan](https://github.com/pragmaticivan))
* Jack ([@mothershipper](https://github.com/mothershipper))
* James ([@JamesJHPark](https://github.com/JamesJHPark))
* MartenH ([@mhennoch](https://github.com/mhennoch))
* Olivier Albertini ([@OlivierAlbertini](https://github.com/OlivierAlbertini))
* Patrice Chalin ([@chalin](https://github.com/chalin))
* Rauno Viskus ([@Rauno56](https://github.com/Rauno56))
* Severin Neumann ([@svrnm](https://github.com/svrnm))
* Valentin Marchaud ([@vmarchaud](https://github.com/vmarchaud))
* Weyert de Boer ([@weyert](https://github.com/weyert))
* William Armiros ([@willarmiros](https://github.com/willarmiros))
* [@echoontheway](https://github.com/echoontheway)
* legendecas ([@legendecas](https://github.com/legendecas))
* moander ([@moander](https://github.com/moander))
* t2t2 ([@t2t2](https://github.com/t2t2))

## 1.0.0

No changes

## 0.26.0

### :boom: Breaking Change

* `opentelemetry-exporter-collector-grpc`, `opentelemetry-exporter-otlp-grpc`, `opentelemetry-exporter-otlp-http`, `opentelemetry-exporter-otlp-proto`
  * [#2476](https://github.com/open-telemetry/opentelemetry-js/pull/2476) chore!: rename collector exporters ([@dyladan](https://github.com/dyladan))
* `opentelemetry-core`, `opentelemetry-instrumentation-grpc`, `opentelemetry-sdk-trace-base`, `opentelemetry-shim-opentracing`
  * [#2429](https://github.com/open-telemetry/opentelemetry-js/pull/2429) fix!: remove 'Http' from W3C propagator names ([@aabmass](https://github.com/aabmass))

### :rocket: (Enhancement)

* `opentelemetry-core`, `opentelemetry-sdk-trace-base`
  * [#2430](https://github.com/open-telemetry/opentelemetry-js/pull/2430) feat(opentelemetry-sdk-trace-base): implemented general limits of attributes ([@banothurameshnaik](https://github.com/banothurameshnaik))
  * [#2418](https://github.com/open-telemetry/opentelemetry-js/pull/2418) feat(opentelemetry-sdk-trace-base): implemented option to limit length of values of attributes ([@banothurameshnaik](https://github.com/banothurameshnaik))
* `opentelemetry-instrumentation`
  * [#2450](https://github.com/open-telemetry/opentelemetry-js/pull/2450) fix: handle missing package.json file when checking for version ([@nozik](https://github.com/nozik))
* `opentelemetry-semantic-conventions`
  * [#2456](https://github.com/open-telemetry/opentelemetry-js/pull/2456) feat: upgrade semantic conventions to the latest 1.6.1 version ([@weyert](https://github.com/weyert))
* `opentelemetry-exporter-collector-proto`, `opentelemetry-exporter-collector`
  * [#2438](https://github.com/open-telemetry/opentelemetry-js/pull/2438) feat: OTEL_EXPORTER_OTLP_ENDPOINT append version and signal ([@longility](https://github.com/longility))

### :bug: (Bug Fix)

* Other
  * [#2494](https://github.com/open-telemetry/opentelemetry-js/pull/2494) fix: remove setting http.route in http span attributes ([@mustafain117](https://github.com/mustafain117))
* `opentelemetry-instrumentation-fetch`
  * [#2426](https://github.com/open-telemetry/opentelemetry-js/pull/2426) fix(opentelemetry-instrumentation-fetch): fixed override of headers ([@philipszalla](https://github.com/philipszalla))
* `opentelemetry-sdk-trace-base`
  * [#2434](https://github.com/open-telemetry/opentelemetry-js/pull/2434) fix: ReferenceError when OTEL_TRACES_SAMPLER used without OTEL_TRACES_SAMPLER_ARG ([@hermanbanken](https://github.com/hermanbanken))

### :books: (Refine Doc)

* [#2478](https://github.com/open-telemetry/opentelemetry-js/pull/2478) Update links to packages moved to experimental ([@jessitron](https://github.com/jessitron))
* [#2463](https://github.com/open-telemetry/opentelemetry-js/pull/2463) docs(README): Fix links in README.md ([@JamesJHPark](https://github.com/JamesJHPark))
* [#2437](https://github.com/open-telemetry/opentelemetry-js/pull/2437) docs(examples): updated examples readme links ([@banothurameshnaik](https://github.com/banothurameshnaik))
* [#2421](https://github.com/open-telemetry/opentelemetry-js/pull/2421) docs(website): support GH page links to canonical src ([@chalin](https://github.com/chalin))
* [#2408](https://github.com/open-telemetry/opentelemetry-js/pull/2408) docs: make link to exporters filter only exporters ([@Rauno56](https://github.com/Rauno56))
* [#2297](https://github.com/open-telemetry/opentelemetry-js/pull/2297) eslint configuration for getting-started examples ([@alisabzevari](https://github.com/alisabzevari))

### :house: (Internal)

* `opentelemetry-exporter-otlp-http`
  * [#2490](https://github.com/open-telemetry/opentelemetry-js/pull/2490) chore: mark otlp exporters experimental ([@dyladan](https://github.com/dyladan))
  * [#2491](https://github.com/open-telemetry/opentelemetry-js/pull/2491) fix: remove usage of serviceName property in tests for otel collector ([@mustafain117](https://github.com/mustafain117))
* `opentelemetry-sdk-node`
  * [#2473](https://github.com/open-telemetry/opentelemetry-js/pull/2473) chore: move sdk-node to experimental ([@dyladan](https://github.com/dyladan))
  * [#2453](https://github.com/open-telemetry/opentelemetry-js/pull/2453) chore(sdk-node): fix lint warnings ([@alisabzevari](https://github.com/alisabzevari))
* Other
  * [#2469](https://github.com/open-telemetry/opentelemetry-js/pull/2469) Drop website_docs folder ([@chalin](https://github.com/chalin))
  * [#2474](https://github.com/open-telemetry/opentelemetry-js/pull/2474) chore: move missed test file to its package ([@dyladan](https://github.com/dyladan))
  * [#2435](https://github.com/open-telemetry/opentelemetry-js/pull/2435) chore: simplify unit test cache ([@dyladan](https://github.com/dyladan))
* `opentelemetry-context-zone`, `opentelemetry-core`, `opentelemetry-exporter-collector-grpc`, `opentelemetry-exporter-collector-proto`, `opentelemetry-exporter-collector`, `opentelemetry-exporter-prometheus`, `opentelemetry-exporter-zipkin`, `opentelemetry-instrumentation-fetch`, `opentelemetry-instrumentation-grpc`, `opentelemetry-instrumentation-http`, `opentelemetry-instrumentation-xml-http-request`, `opentelemetry-propagator-b3`, `opentelemetry-propagator-jaeger`, `opentelemetry-resources`, `opentelemetry-sdk-metrics-base`, `opentelemetry-sdk-node`, `opentelemetry-sdk-trace-base`, `opentelemetry-sdk-trace-web`
  * [#2462](https://github.com/open-telemetry/opentelemetry-js/pull/2462) chore: split stable and experimental packages into groups using directories ([@dyladan](https://github.com/dyladan))
* `opentelemetry-instrumentation-http`
  * [#2126](https://github.com/open-telemetry/opentelemetry-js/pull/2126) feat(instrumentation-http): add diag debug on http request events ([@Asafb26](https://github.com/Asafb26))
  * [#2455](https://github.com/open-telemetry/opentelemetry-js/pull/2455) chore(instrumentation-http): fix lint warnings ([@alisabzevari](https://github.com/alisabzevari))
* `opentelemetry-instrumentation-fetch`
  * [#2454](https://github.com/open-telemetry/opentelemetry-js/pull/2454) chore(instrumentation-fetch): fix lint warnings ([@alisabzevari](https://github.com/alisabzevari))
* `opentelemetry-exporter-collector`
  * [#2452](https://github.com/open-telemetry/opentelemetry-js/pull/2452) chore(exporter-collector): fix lint warnings ([@alisabzevari](https://github.com/alisabzevari))
* `opentelemetry-sdk-trace-base`, `opentelemetry-sdk-trace-node`
  * [#2446](https://github.com/open-telemetry/opentelemetry-js/pull/2446) chore(sdk-trace): fix lint warnings ([@alisabzevari](https://github.com/alisabzevari))
* `opentelemetry-exporter-prometheus`, `opentelemetry-exporter-zipkin`, `opentelemetry-shim-opentracing`
  * [#2447](https://github.com/open-telemetry/opentelemetry-js/pull/2447) chore(exporter): fix lint warnings ([@alisabzevari](https://github.com/alisabzevari))

### Committers: 18

* Aaron Abbott ([@aabmass](https://github.com/aabmass))
* Ali Sabzevari ([@alisabzevari](https://github.com/alisabzevari))
* Asaf Ben Aharon ([@Asafb26](https://github.com/Asafb26))
* Banothu Ramesh Naik ([@banothurameshnaik](https://github.com/banothurameshnaik))
* Daniel Dyla ([@dyladan](https://github.com/dyladan))
* Gerhard Stöbich ([@Flarna](https://github.com/Flarna))
* Herman ([@hermanbanken](https://github.com/hermanbanken))
* James ([@JamesJHPark](https://github.com/JamesJHPark))
* Jessica Kerr ([@jessitron](https://github.com/jessitron))
* Long Mai ([@longility](https://github.com/longility))
* Mustafain Ali Khan ([@mustafain117](https://github.com/mustafain117))
* Patrice Chalin ([@chalin](https://github.com/chalin))
* Philip Szalla ([@philipszalla](https://github.com/philipszalla))
* Ran Nozik ([@nozik](https://github.com/nozik))
* Rauno Viskus ([@Rauno56](https://github.com/Rauno56))
* Siim Kallas ([@seemk](https://github.com/seemk))
* Weyert de Boer ([@weyert](https://github.com/weyert))
* legendecas ([@legendecas](https://github.com/legendecas))

## 0.25.0

### :boom: Breaking Change

* `opentelemetry-api-metrics`, `opentelemetry-context-zone-peer-dep`, `opentelemetry-context-zone`, `opentelemetry-core`, `opentelemetry-exporter-collector-grpc`, `opentelemetry-exporter-collector-proto`, `opentelemetry-exporter-collector`, `opentelemetry-exporter-jaeger`, `opentelemetry-exporter-prometheus`, `opentelemetry-exporter-zipkin`, `opentelemetry-instrumentation-fetch`, `opentelemetry-instrumentation-grpc`, `opentelemetry-instrumentation-http`, `opentelemetry-instrumentation-xml-http-request`, `opentelemetry-instrumentation`, `opentelemetry-propagator-jaeger`, `opentelemetry-sdk-metrics-base`, `opentelemetry-sdk-node`, `opentelemetry-sdk-trace-base`, `opentelemetry-sdk-trace-node`, `opentelemetry-sdk-trace-web`, `opentelemetry-shim-opentracing`
  * [#2340](https://github.com/open-telemetry/opentelemetry-js/pull/2340) chore: rename sdks to better represent what they are [#2146] ([@vmarchaud](https://github.com/vmarchaud))

### :rocket: (Enhancement)

* `opentelemetry-exporter-collector-grpc`, `opentelemetry-exporter-collector-proto`, `opentelemetry-exporter-collector`, `opentelemetry-exporter-zipkin`
  * [#1775](https://github.com/open-telemetry/opentelemetry-js/pull/1775) fix(@opentelemetry/exporter-collector): remove fulfilled promises cor… ([@aabmass](https://github.com/aabmass))
* `opentelemetry-exporter-collector`
  * [#2336](https://github.com/open-telemetry/opentelemetry-js/pull/2336) feat: use Blob in sendBeacon to add application/json type ([@jufab](https://github.com/jufab))

### :bug: (Bug Fix)

* `opentelemetry-instrumentation-grpc`, `opentelemetry-instrumentation-http`, `opentelemetry-instrumentation-jaeger`, `opentelemetry-exporter-zipkin`, `opentelemetry-sdk-trace-base`
  * [#2499](https://github.com/open-telemetry/opentelemetry-js/pull/2499) fix: 2389- replaced logger unformatted strings with template literals ([@PaurushGarg](https://github.com/PaurushGarg))
* `opentelemetry-instrumentation-fetch`
  * [#2411](https://github.com/open-telemetry/opentelemetry-js/pull/2411) fix(instrumentation-fetch): `fetch(string, Request)` silently drops request body ([@t2t2](https://github.com/t2t2))
* `opentelemetry-sdk-trace-base`
  * [#2396](https://github.com/open-telemetry/opentelemetry-js/pull/2396) fix: respect sampled flag in Span Processors, fix associated tests ([@quickgiant](https://github.com/quickgiant))

### :books: (Refine Doc)

* Other
  * [#2412](https://github.com/open-telemetry/opentelemetry-js/pull/2412) docs: fix examples in website_docs/instrumentation.md ([@svrnm](https://github.com/svrnm))
  * [#2400](https://github.com/open-telemetry/opentelemetry-js/pull/2400) Website docs update 0821 ([@svrnm](https://github.com/svrnm))
* `opentelemetry-resources`, `opentelemetry-semantic-conventions`
  * [#2399](https://github.com/open-telemetry/opentelemetry-js/pull/2399) chore: update doc identifier names in readme ([@lonewolf3739](https://github.com/lonewolf3739))

### :house: (Internal)

* `opentelemetry-core`, `opentelemetry-exporter-collector-grpc`, `opentelemetry-exporter-collector-proto`, `opentelemetry-instrumentation-http`, `opentelemetry-sdk-trace-node`
  * [#2416](https://github.com/open-telemetry/opentelemetry-js/pull/2416) chore: hoist dependencies to speed up ci ([@dyladan](https://github.com/dyladan))
* `opentelemetry-propagator-b3`, `opentelemetry-propagator-jaeger`, `opentelemetry-resources`, `opentelemetry-sdk-metrics-base`
  * [#2406](https://github.com/open-telemetry/opentelemetry-js/pull/2406) chore: Fix lint warnings in propagator-jaeger, propagator-b3, resources, and sdk-metrics-base packages ([@alisabzevari](https://github.com/alisabzevari))
* `opentelemetry-core`
  * [#2405](https://github.com/open-telemetry/opentelemetry-js/pull/2405) chore: Fix lint warnings in core package ([@alisabzevari](https://github.com/alisabzevari))
* `opentelemetry-resource-detector-aws`, `opentelemetry-resource-detector-gcp`, `opentelemetry-sdk-node`
  * [#2392](https://github.com/open-telemetry/opentelemetry-js/pull/2392) refactor: move detectors to opentelemetry-js-contrib repo ([@legendecas](https://github.com/legendecas))
* `opentelemetry-exporter-collector-grpc`, `opentelemetry-exporter-collector-proto`, `opentelemetry-exporter-collector`, `opentelemetry-exporter-jaeger`, `opentelemetry-exporter-zipkin`, `opentelemetry-instrumentation-fetch`, `opentelemetry-instrumentation-grpc`, `opentelemetry-instrumentation-http`, `opentelemetry-instrumentation-xml-http-request`, `opentelemetry-sdk-node`, `opentelemetry-sdk-trace-node`, `opentelemetry-sdk-trace-web`, `opentelemetry-shim-opentracing`
  * [#2402](https://github.com/open-telemetry/opentelemetry-js/pull/2402) chore: sort entries in tsconfig ([@Flarna](https://github.com/Flarna))
* `opentelemetry-api-metrics`, `opentelemetry-context-zone-peer-dep`
  * [#2390](https://github.com/open-telemetry/opentelemetry-js/pull/2390) chore: fix Lint warnings in api-metrics and context-zone-peer-dep ([@alisabzevari](https://github.com/alisabzevari))
* Other
  * [#2397](https://github.com/open-telemetry/opentelemetry-js/pull/2397) chore: change codeowners to point to team ([@dyladan](https://github.com/dyladan))
  * [#2385](https://github.com/open-telemetry/opentelemetry-js/pull/2385) chore: move api into dependencies in integration tests ([@Flarna](https://github.com/Flarna))

### Committers: 11

* Aaron Abbott ([@aabmass](https://github.com/aabmass))
* Ali Sabzevari ([@alisabzevari](https://github.com/alisabzevari))
* Clark Jacobsohn ([@quickgiant](https://github.com/quickgiant))
* Daniel Dyla ([@dyladan](https://github.com/dyladan))
* Gerhard Stöbich ([@Flarna](https://github.com/Flarna))
* Julien Fabre ([@jufab](https://github.com/jufab))
* Severin Neumann ([@svrnm](https://github.com/svrnm))
* Srikanth Chekuri ([@lonewolf3739](https://github.com/lonewolf3739))
* Valentin Marchaud ([@vmarchaud](https://github.com/vmarchaud))
* legendecas ([@legendecas](https://github.com/legendecas))
* t2t2 ([@t2t2](https://github.com/t2t2))

## 0.24.0

### :boom: Breaking Change

* `opentelemetry-core`, `opentelemetry-exporter-jaeger`, `opentelemetry-exporter-zipkin`, `opentelemetry-node`, `opentelemetry-resource-detector-aws`, `opentelemetry-resource-detector-gcp`, `opentelemetry-resources`, `opentelemetry-semantic-conventions`, `opentelemetry-web`
  * [#2345](https://github.com/open-telemetry/opentelemetry-js/pull/2345) feat: updated spec to v1.5.0 and renamed resource class ([@weyert](https://github.com/weyert))

### :rocket: (Enhancement)

* `opentelemetry-exporter-collector-proto`, `opentelemetry-exporter-collector`
  * [#2337](https://github.com/open-telemetry/opentelemetry-js/pull/2337) Support gzip compression for node exporter collector ([@alisabzevari](https://github.com/alisabzevari))
* `opentelemetry-instrumentation-http`
  * [#2332](https://github.com/open-telemetry/opentelemetry-js/pull/2332) feat(@opentelemetry-instrumentation-http): support adding custom attributes before a span is started ([@echoontheway](https://github.com/echoontheway))
  * [#2349](https://github.com/open-telemetry/opentelemetry-js/pull/2349) fix(instrumentation-http): set outgoing request attributes on start span ([@blumamir](https://github.com/blumamir))
* `opentelemetry-web`
  * [#2343](https://github.com/open-telemetry/opentelemetry-js/pull/2343) feat(opentelemetry-web): capture decodedBodySize / http.response_content_length_uncompressed ([@t2t2](https://github.com/t2t2))
* `opentelemetry-instrumentation`
  * [#2309](https://github.com/open-telemetry/opentelemetry-js/pull/2309) chore: add includePrerelease option to instrumentation config ([@dyladan](https://github.com/dyladan))

### :bug: (Bug Fix)

* `opentelemetry-exporter-collector`
  * [#2357](https://github.com/open-telemetry/opentelemetry-js/pull/2357) fix: headers are appended to existing one (open-telemetry#2335) ([@niko-achilles](https://github.com/niko-achilles))
* `opentelemetry-exporter-collector-grpc`
  * [#2322](https://github.com/open-telemetry/opentelemetry-js/pull/2322) fix(@opentelemetry/exporter-collector-grpc) regression from #2130 when host specified without protocol ([@lizthegrey](https://github.com/lizthegrey))
* `opentelemetry-exporter-collector-proto`
  * [#2331](https://github.com/open-telemetry/opentelemetry-js/pull/2331) Change default HTTP exporter port to 55681 ([@NathanielRN](https://github.com/NathanielRN))

### :books: (Refine Doc)

* Other
  * [#2344](https://github.com/open-telemetry/opentelemetry-js/pull/2344) Additional website docs updates ([@svrnm](https://github.com/svrnm))
  * [#2365](https://github.com/open-telemetry/opentelemetry-js/pull/2365) docs: add quickstart code example ([@vreynolds](https://github.com/vreynolds))
  * [#2358](https://github.com/open-telemetry/opentelemetry-js/pull/2358) examples opentelemetry-api version fix ([@CptSchnitz](https://github.com/CptSchnitz))
  * [#2308](https://github.com/open-telemetry/opentelemetry-js/pull/2308) chore: use typedoc to build sdk reference ([@dyladan](https://github.com/dyladan))
  * [#2324](https://github.com/open-telemetry/opentelemetry-js/pull/2324) fix: update and make website docs work ([@svrnm](https://github.com/svrnm))
  * [#2328](https://github.com/open-telemetry/opentelemetry-js/pull/2328) chore: updating compatibility matrix ([@obecny](https://github.com/obecny))
  * [#2326](https://github.com/open-telemetry/opentelemetry-js/pull/2326) chore: fix tracer-web example webpack config ([@jonchurch](https://github.com/jonchurch))
* `opentelemetry-resource-detector-aws`
  * [#2379](https://github.com/open-telemetry/opentelemetry-js/pull/2379) fix: fixup aws detector readme ([@legendecas](https://github.com/legendecas))
* `opentelemetry-propagator-b3`
  * [#2342](https://github.com/open-telemetry/opentelemetry-js/pull/2342) docs: updates README.md for @opentelemetry/propagator-b3 ([@OmkarKirpan](https://github.com/OmkarKirpan))
* `opentelemetry-exporter-collector-grpc`
  * [#2266](https://github.com/open-telemetry/opentelemetry-js/pull/2266) fix(exporter-collector-grpc): incorrect URL format on docs after 0.20.0 update ([@brunoluiz](https://github.com/brunoluiz))

### :house: (Internal)

* Other
  * [#2366](https://github.com/open-telemetry/opentelemetry-js/pull/2366) chore: adding Rauno56 to js approvers ([@obecny](https://github.com/obecny))
  * [#2350](https://github.com/open-telemetry/opentelemetry-js/pull/2350) chore: ignore backcompat in renovate ([@dyladan](https://github.com/dyladan))
  * [#2352](https://github.com/open-telemetry/opentelemetry-js/pull/2352) replaced word plugin with instrumentation ([@niko-achilles](https://github.com/niko-achilles))
  * [#2311](https://github.com/open-telemetry/opentelemetry-js/pull/2311) chore: ignore @types/node in backcompat ([@dyladan](https://github.com/dyladan))
* `opentelemetry-exporter-collector-grpc`, `opentelemetry-exporter-jaeger`, `opentelemetry-instrumentation`, `opentelemetry-node`, `opentelemetry-sdk-node`, `opentelemetry-shim-opentracing`, `opentelemetry-tracing`, `opentelemetry-web`
  * [#2351](https://github.com/open-telemetry/opentelemetry-js/pull/2351) style: use single quotes everywhere and add a rule to eslint ([@blumamir](https://github.com/blumamir))
* `template`
  * [#2319](https://github.com/open-telemetry/opentelemetry-js/pull/2319) chore: update package template engines version ([@jonchurch](https://github.com/jonchurch))

### Committers: 18

* (Eliseo) Nathaniel Ruiz Nowell ([@NathanielRN](https://github.com/NathanielRN))
* Ali Sabzevari ([@alisabzevari](https://github.com/alisabzevari))
* Amir Blum ([@blumamir](https://github.com/blumamir))
* Bartlomiej Obecny ([@obecny](https://github.com/obecny))
* Bruno Luiz Silva ([@brunoluiz](https://github.com/brunoluiz))
* Daniel Dyla ([@dyladan](https://github.com/dyladan))
* Gerhard Stöbich ([@Flarna](https://github.com/Flarna))
* Jonathan Church ([@jonchurch](https://github.com/jonchurch))
* Liz Fong-Jones ([@lizthegrey](https://github.com/lizthegrey))
* Niko Achilles Kokkinos ([@niko-achilles](https://github.com/niko-achilles))
* Ofer Adelstein ([@CptSchnitz](https://github.com/CptSchnitz))
* Omkar Kirpan ([@OmkarKirpan](https://github.com/OmkarKirpan))
* Severin Neumann ([@svrnm](https://github.com/svrnm))
* Vera Reynolds ([@vreynolds](https://github.com/vreynolds))
* Weyert de Boer ([@weyert](https://github.com/weyert))
* [@echoontheway](https://github.com/echoontheway)
* legendecas ([@legendecas](https://github.com/legendecas))
* t2t2 ([@t2t2](https://github.com/t2t2))

## 0.23.0

### :rocket: (Enhancement)

* `opentelemetry-shim-opentracing`
  * [#2282](https://github.com/open-telemetry/opentelemetry-js/pull/2282) feat(shim-opentracing): update logging based on new spec ([@vreynolds](https://github.com/vreynolds))
* `opentelemetry-exporter-collector-grpc`
  * [#2304](https://github.com/open-telemetry/opentelemetry-js/pull/2304) feat: otlp-grpc exporter uses headers environment variables ([@vreynolds](https://github.com/vreynolds))
* `opentelemetry-propagator-b3`
  * [#2285](https://github.com/open-telemetry/opentelemetry-js/pull/2285) fix(propagator-b3): update extract to check for array ([@jordanworner](https://github.com/jordanworner))
* `opentelemetry-core`, `opentelemetry-instrumentation-fetch`, `opentelemetry-instrumentation-xml-http-request`, `opentelemetry-web`
  * [#2226](https://github.com/open-telemetry/opentelemetry-js/pull/2226) fix(xhr): make performance observer work with relative urls ([@mhennoch](https://github.com/mhennoch))

### :books: (Refine Doc)

* Other
  * [#2306](https://github.com/open-telemetry/opentelemetry-js/pull/2306) chore: update the website getting started docs ([@dyladan](https://github.com/dyladan))
  * [#2283](https://github.com/open-telemetry/opentelemetry-js/pull/2283) Module opentelemetry/instrumentation-grpc required ([@pramodsreek](https://github.com/pramodsreek))
* `opentelemetry-sdk-node`
  * [#2300](https://github.com/open-telemetry/opentelemetry-js/pull/2300) chore(README): update link to BatchSpanProcessor in sdk node ([@pragmaticivan](https://github.com/pragmaticivan))
* `opentelemetry-exporter-jaeger`, `opentelemetry-exporter-zipkin`, `opentelemetry-sdk-node`
  * [#2290](https://github.com/open-telemetry/opentelemetry-js/pull/2290) fix: service.name resource attribute ([@OmkarKirpan](https://github.com/OmkarKirpan))
* `opentelemetry-resources`
  * [#2289](https://github.com/open-telemetry/opentelemetry-js/pull/2289) docs(opentelemetry-resources): fix wrong sample code in readme ([@alisabzevari](https://github.com/alisabzevari))

### :house: (Internal)

* `opentelemetry-context-async-hooks`, `opentelemetry-context-zone-peer-dep`, `opentelemetry-web`
  * [#2247](https://github.com/open-telemetry/opentelemetry-js/pull/2247) feat: unify the signatures of bind and with ([@Rauno56](https://github.com/Rauno56))
* Other
  * [#2296](https://github.com/open-telemetry/opentelemetry-js/pull/2296) chore: do not upgrade backwards compatibility ([@dyladan](https://github.com/dyladan))
  * [#2302](https://github.com/open-telemetry/opentelemetry-js/pull/2302) chore: use setup-node ([@dyladan](https://github.com/dyladan))

### Committers: 9

* Ali Sabzevari ([@alisabzevari](https://github.com/alisabzevari))
* Daniel Dyla ([@dyladan](https://github.com/dyladan))
* Ivan Santos ([@pragmaticivan](https://github.com/pragmaticivan))
* Jordan Worner ([@jordanworner](https://github.com/jordanworner))
* MartenH ([@mhennoch](https://github.com/mhennoch))
* Omkar Kirpan ([@OmkarKirpan](https://github.com/OmkarKirpan))
* Pramod ([@pramodsreek](https://github.com/pramodsreek))
* Rauno Viskus ([@Rauno56](https://github.com/Rauno56))
* Vera Reynolds ([@vreynolds](https://github.com/vreynolds))

## 0.22.0

### :rocket: (Enhancement)

* `opentelemetry-tracing`
  * [#2243](https://github.com/open-telemetry/opentelemetry-js/pull/2243) feat(tracing): auto flush BatchSpanProcessor on browser ([@kkruk-sumo](https://github.com/kkruk-sumo))
* `opentelemetry-resource-detector-aws`, `opentelemetry-semantic-conventions`
  * [#2268](https://github.com/open-telemetry/opentelemetry-js/pull/2268) feat(semantic-conventions): upgrade semantic conventions to version 1… ([@weyert](https://github.com/weyert))
* `opentelemetry-api-metrics`, `opentelemetry-context-async-hooks`, `opentelemetry-context-zone-peer-dep`, `opentelemetry-core`, `opentelemetry-exporter-collector-grpc`, `opentelemetry-exporter-collector-proto`, `opentelemetry-exporter-collector`, `opentelemetry-exporter-jaeger`, `opentelemetry-exporter-prometheus`, `opentelemetry-exporter-zipkin`, `opentelemetry-instrumentation-fetch`, `opentelemetry-instrumentation-grpc`, `opentelemetry-instrumentation-http`, `opentelemetry-instrumentation-xml-http-request`, `opentelemetry-instrumentation`, `opentelemetry-metrics`, `opentelemetry-node`, `opentelemetry-propagator-b3`, `opentelemetry-propagator-jaeger`, `opentelemetry-resource-detector-aws`, `opentelemetry-resource-detector-gcp`, `opentelemetry-resources`, `opentelemetry-sdk-node`, `opentelemetry-shim-opentracing`, `opentelemetry-tracing`, `opentelemetry-web`
  * [#2276](https://github.com/open-telemetry/opentelemetry-js/pull/2276) chore(deps): update dependency @opentelemetry/api to v1 ([@renovate-bot](https://github.com/renovate-bot))

### :books: (Refine Doc)

* [#2287](https://github.com/open-telemetry/opentelemetry-js/pull/2287) chore(doc): update compatibility matrix ([@vmarchaud](https://github.com/vmarchaud))

### Committers: 3

* Krystian Kruk ([@kkruk-sumo](https://github.com/kkruk-sumo))
* Valentin Marchaud ([@vmarchaud](https://github.com/vmarchaud))
* Weyert de Boer ([@weyert](https://github.com/weyert))

## 0.21.0

### :rocket: (Enhancement)

* `opentelemetry-instrumentation-fetch`, `opentelemetry-instrumentation-grpc`, `opentelemetry-instrumentation-http`, `opentelemetry-instrumentation-xml-http-request`, `opentelemetry-instrumentation`
  * [#2261](https://github.com/open-telemetry/opentelemetry-js/pull/2261) Adding ComponentLogger into instrumentations ([@obecny](https://github.com/obecny))
* `opentelemetry-api-metrics`, `opentelemetry-context-async-hooks`, `opentelemetry-context-zone-peer-dep`, `opentelemetry-core`, `opentelemetry-exporter-collector-grpc`, `opentelemetry-exporter-collector-proto`, `opentelemetry-exporter-collector`, `opentelemetry-exporter-jaeger`, `opentelemetry-exporter-prometheus`, `opentelemetry-exporter-zipkin`, `opentelemetry-instrumentation-fetch`, `opentelemetry-instrumentation-grpc`, `opentelemetry-instrumentation-http`, `opentelemetry-instrumentation-xml-http-request`, `opentelemetry-instrumentation`, `opentelemetry-metrics`, `opentelemetry-node`, `opentelemetry-propagator-b3`, `opentelemetry-propagator-jaeger`, `opentelemetry-resource-detector-aws`, `opentelemetry-resource-detector-gcp`, `opentelemetry-resources`, `opentelemetry-sdk-node`, `opentelemetry-shim-opentracing`, `opentelemetry-tracing`, `opentelemetry-web`
  * [#2255](https://github.com/open-telemetry/opentelemetry-js/pull/2255) chore: update API to 0.21.0 ([@dyladan](https://github.com/dyladan))

### :books: (Refine Doc)

* [#2263](https://github.com/open-telemetry/opentelemetry-js/pull/2263) docs(README): update link to @opentelemetry/api package ([@nvenegas](https://github.com/nvenegas))
* [#2254](https://github.com/open-telemetry/opentelemetry-js/pull/2254) chore: update compatibility matrix ([@dyladan](https://github.com/dyladan))
* [#2253](https://github.com/open-telemetry/opentelemetry-js/pull/2253) chore: add missing changelog entry ([@dyladan](https://github.com/dyladan))

### :house: (Internal)

* `opentelemetry-api-metrics`, `opentelemetry-context-async-hooks`, `opentelemetry-context-zone-peer-dep`, `opentelemetry-context-zone`, `opentelemetry-core`, `opentelemetry-exporter-collector-grpc`, `opentelemetry-exporter-collector-proto`, `opentelemetry-exporter-collector`, `opentelemetry-exporter-jaeger`, `opentelemetry-exporter-prometheus`, `opentelemetry-exporter-zipkin`, `opentelemetry-instrumentation-fetch`, `opentelemetry-instrumentation-grpc`, `opentelemetry-instrumentation-http`, `opentelemetry-instrumentation-xml-http-request`, `opentelemetry-instrumentation`, `opentelemetry-metrics`, `opentelemetry-node`, `opentelemetry-propagator-b3`, `opentelemetry-propagator-jaeger`, `opentelemetry-resource-detector-aws`, `opentelemetry-resource-detector-gcp`, `opentelemetry-resources`, `opentelemetry-sdk-node`, `opentelemetry-semantic-conventions`, `opentelemetry-shim-opentracing`, `opentelemetry-tracing`, `opentelemetry-web`, `template`
  * [#2244](https://github.com/open-telemetry/opentelemetry-js/pull/2244) chore: add node:16 to the test matrix ([@Rauno56](https://github.com/Rauno56))

### Committers: 4

* Bartlomiej Obecny ([@obecny](https://github.com/obecny))
* Daniel Dyla ([@dyladan](https://github.com/dyladan))
* Nicolas Venegas ([@nvenegas](https://github.com/nvenegas))
* Rauno Viskus ([@Rauno56](https://github.com/Rauno56))

## 0.20.0

### :boom: Breaking Change

* `opentelemetry-sdk-node`, `opentelemetry-tracing`
  * [#2190](https://github.com/open-telemetry/opentelemetry-js/pull/2190) feat: apply spec changes for `TraceParams` ([@weyert](https://github.com/weyert))
* `opentelemetry-node`, `opentelemetry-propagator-jaeger`, `opentelemetry-shim-opentracing`
  * [#2148](https://github.com/open-telemetry/opentelemetry-js/pull/2148) chore: renaming jaeger http trace propagator to jaeger propagator ([@obecny](https://github.com/obecny))
* `opentelemetry-core`, `opentelemetry-instrumentation-grpc`, `opentelemetry-shim-opentracing`, `opentelemetry-tracing`
  * [#2149](https://github.com/open-telemetry/opentelemetry-js/pull/2149) chore: adding sufix propagator to http baggage and http trace context ([@obecny](https://github.com/obecny))

### :rocket: (Enhancement)

* `opentelemetry-shim-opentracing`
  * [#2194](https://github.com/open-telemetry/opentelemetry-js/pull/2194) feat(shim-opentracing): update setTag based on new spec ([@vreynolds](https://github.com/vreynolds))
* `opentelemetry-tracing`
  * [#2221](https://github.com/open-telemetry/opentelemetry-js/pull/2221) feat: add startActiveSpan method to Tracer ([@naseemkullah](https://github.com/naseemkullah))
* `opentelemetry-core`, `opentelemetry-exporter-collector-grpc`, `opentelemetry-exporter-collector-proto`, `opentelemetry-exporter-collector`, `opentelemetry-exporter-jaeger`, `opentelemetry-exporter-zipkin`, `opentelemetry-metrics`, `opentelemetry-resources`, `opentelemetry-sdk-node`, `opentelemetry-tracing`
  * [#2227](https://github.com/open-telemetry/opentelemetry-js/pull/2227) chore: set default service name ([@dyladan](https://github.com/dyladan))
* `opentelemetry-api-metrics`, `opentelemetry-context-async-hooks`, `opentelemetry-context-zone-peer-dep`, `opentelemetry-context-zone`, `opentelemetry-core`, `opentelemetry-exporter-collector-grpc`, `opentelemetry-exporter-collector-proto`, `opentelemetry-exporter-collector`, `opentelemetry-exporter-jaeger`, `opentelemetry-exporter-prometheus`, `opentelemetry-exporter-zipkin`, `opentelemetry-instrumentation-fetch`, `opentelemetry-instrumentation-grpc`, `opentelemetry-instrumentation-http`, `opentelemetry-instrumentation-xml-http-request`, `opentelemetry-instrumentation`, `opentelemetry-metrics`, `opentelemetry-node`, `opentelemetry-propagator-b3`, `opentelemetry-propagator-jaeger`, `opentelemetry-resource-detector-aws`, `opentelemetry-resource-detector-gcp`, `opentelemetry-resources`, `opentelemetry-sdk-node`, `opentelemetry-shim-opentracing`, `opentelemetry-tracing`, `opentelemetry-web`
  * [#2225](https://github.com/open-telemetry/opentelemetry-js/pull/2225) chore: upgrading to api ver. 0.20.0 ([@obecny](https://github.com/obecny))
* `opentelemetry-instrumentation`
  * [#2224](https://github.com/open-telemetry/opentelemetry-js/pull/2224) feat(opentelemetry-instrumentation): getConfig and setConfig ([@mottibec](https://github.com/mottibec))
* `opentelemetry-core`, `opentelemetry-instrumentation-http`, `opentelemetry-propagator-b3`, `opentelemetry-propagator-jaeger`, `opentelemetry-tracing`
  * [#2202](https://github.com/open-telemetry/opentelemetry-js/pull/2202) Move suppress tracing context key to SDK ([@dyladan](https://github.com/dyladan))
* `opentelemetry-core`, `opentelemetry-tracing`
  * [#2100](https://github.com/open-telemetry/opentelemetry-js/pull/2100) feat(tracing): allow to configure exporter by environment #1676 ([@vmarchaud](https://github.com/vmarchaud))
* `opentelemetry-core`, `opentelemetry-exporter-collector-grpc`, `opentelemetry-exporter-collector-proto`, `opentelemetry-exporter-collector`
  * [#2117](https://github.com/open-telemetry/opentelemetry-js/pull/2117) feat(exporter-collector): support config from env #2099 ([@vmarchaud](https://github.com/vmarchaud))
* `opentelemetry-exporter-collector`, `opentelemetry-exporter-zipkin`, `opentelemetry-tracing`
  * [#2183](https://github.com/open-telemetry/opentelemetry-js/pull/2183) chore: removing usage of timed event from api ([@obecny](https://github.com/obecny))
* Other
  * [#2195](https://github.com/open-telemetry/opentelemetry-js/pull/2195) fix: remove redundant try-catch from http/https server examples ([@legendecas](https://github.com/legendecas))
* `opentelemetry-exporter-collector-grpc`
  * [#2130](https://github.com/open-telemetry/opentelemetry-js/pull/2130) chore: url validation & README to prevent gRPC footguns. ([@lizthegrey](https://github.com/lizthegrey))
* `opentelemetry-semantic-conventions`
  * [#2167](https://github.com/open-telemetry/opentelemetry-js/pull/2167) semantic-conventions: include built esm files in package ([@t2t2](https://github.com/t2t2))
* `opentelemetry-instrumentation-xml-http-request`
  * [#2134](https://github.com/open-telemetry/opentelemetry-js/pull/2134) feat(instrumentation-xhr): add applyCustomAttributesOnSpan hook ([@mhennoch](https://github.com/mhennoch))
* `opentelemetry-exporter-prometheus`
  * [#2122](https://github.com/open-telemetry/opentelemetry-js/pull/2122) feat: add diag warning when metric name is invalid ([@weyert](https://github.com/weyert))
* `opentelemetry-api-metrics`, `opentelemetry-exporter-collector-grpc`, `opentelemetry-exporter-collector-proto`, `opentelemetry-exporter-collector`, `opentelemetry-metrics`
  * [#2118](https://github.com/open-telemetry/opentelemetry-js/pull/2118) chore(deps): support cumulative, delta, and pass-through exporters ([@sergeylanzman](https://github.com/sergeylanzman))

### :bug: (Bug Fix)

* `opentelemetry-exporter-collector-grpc`
  * [#2214](https://github.com/open-telemetry/opentelemetry-js/pull/2214) chore: fixes after last changes to url ([@obecny](https://github.com/obecny))
* `opentelemetry-tracing`
  * [#2185](https://github.com/open-telemetry/opentelemetry-js/pull/2185) fix: use invalid parent for sampler when options.root ([@dyladan](https://github.com/dyladan))
  * [#2171](https://github.com/open-telemetry/opentelemetry-js/pull/2171) fix: move initialization of const above first use #2170 ([@dyladan](https://github.com/dyladan))
* `opentelemetry-instrumentation-grpc`
  * [#2179](https://github.com/open-telemetry/opentelemetry-js/pull/2179) chore(grpc-instrumentation): fix grpc example #2160 ([@vmarchaud](https://github.com/vmarchaud))
* `opentelemetry-core`
  * [#2165](https://github.com/open-telemetry/opentelemetry-js/pull/2165) [sampler] treat invalid SpanContext as no SpanContext ([@thisthat](https://github.com/thisthat))

### :books: (Refine Doc)

* `opentelemetry-node`
  * [#2180](https://github.com/open-telemetry/opentelemetry-js/pull/2180) fix docs typo ([@sbrichardson](https://github.com/sbrichardson))
* Other
  * [#2168](https://github.com/open-telemetry/opentelemetry-js/pull/2168) chore: update feature status in readme ([@dyladan](https://github.com/dyladan))
* `opentelemetry-instrumentation-fetch`, `opentelemetry-instrumentation-grpc`, `opentelemetry-instrumentation-http`, `opentelemetry-instrumentation-xml-http-request`, `opentelemetry-instrumentation`, `opentelemetry-node`, `opentelemetry-sdk-node`, `opentelemetry-web`
  * [#2127](https://github.com/open-telemetry/opentelemetry-js/pull/2127) chore: prefer use of global TracerProvider/MeterProvider ([@Flarna](https://github.com/Flarna))

### :house: (Internal)

* `opentelemetry-api-metrics`, `opentelemetry-context-async-hooks`, `opentelemetry-context-zone-peer-dep`, `opentelemetry-context-zone`, `opentelemetry-core`, `opentelemetry-exporter-collector-grpc`, `opentelemetry-exporter-collector-proto`, `opentelemetry-exporter-collector`, `opentelemetry-exporter-jaeger`, `opentelemetry-exporter-prometheus`, `opentelemetry-exporter-zipkin`, `opentelemetry-instrumentation-fetch`, `opentelemetry-instrumentation-grpc`, `opentelemetry-instrumentation-http`, `opentelemetry-instrumentation-xml-http-request`, `opentelemetry-instrumentation`, `opentelemetry-metrics`, `opentelemetry-node`, `opentelemetry-propagator-b3`, `opentelemetry-propagator-jaeger`, `opentelemetry-resource-detector-aws`, `opentelemetry-resource-detector-gcp`, `opentelemetry-resources`, `opentelemetry-sdk-node`, `opentelemetry-semantic-conventions`, `opentelemetry-shim-opentracing`, `opentelemetry-tracing`, `opentelemetry-web`, `template`
  * [#2241](https://github.com/open-telemetry/opentelemetry-js/pull/2241) chore: update typescript to 4.3 and enable noImplicitOverride ([@Flarna](https://github.com/Flarna))
  * [#2204](https://github.com/open-telemetry/opentelemetry-js/pull/2204) Remove GTS and prettier ([@dyladan](https://github.com/dyladan))
* `opentelemetry-instrumentation-http`, `opentelemetry-instrumentation`, `opentelemetry-tracing`
  * [#2229](https://github.com/open-telemetry/opentelemetry-js/pull/2229) chore: remove references to NOOP singletons ([@dyladan](https://github.com/dyladan))
* `opentelemetry-node`, `opentelemetry-sdk-node`, `opentelemetry-web`
  * [#2230](https://github.com/open-telemetry/opentelemetry-js/pull/2230) chore: remove references to Noop classes from API ([@dyladan](https://github.com/dyladan))
* `opentelemetry-api-metrics`, `opentelemetry-context-zone-peer-dep`, `opentelemetry-context-zone`, `opentelemetry-core`, `opentelemetry-exporter-collector`, `opentelemetry-exporter-zipkin`, `opentelemetry-instrumentation-fetch`, `opentelemetry-instrumentation-xml-http-request`, `opentelemetry-instrumentation`, `opentelemetry-propagator-jaeger`, `opentelemetry-tracing`, `opentelemetry-web`
  * [#2234](https://github.com/open-telemetry/opentelemetry-js/pull/2234) chore: downgrade karma-webpack ([@dyladan](https://github.com/dyladan))
* `opentelemetry-sdk-node`
  * [#2219](https://github.com/open-telemetry/opentelemetry-js/pull/2219) fix(opentelemetry-sdk-node): move nock to dev dependencies ([@nflaig](https://github.com/nflaig))
* `opentelemetry-core`
  * [#2155](https://github.com/open-telemetry/opentelemetry-js/pull/2155) chore: move tracecontext propagator into trace ([@dyladan](https://github.com/dyladan))
* `opentelemetry-api-metrics`, `opentelemetry-context-zone-peer-dep`, `opentelemetry-context-zone`, `opentelemetry-core`, `opentelemetry-exporter-collector`, `opentelemetry-exporter-zipkin`, `opentelemetry-instrumentation-fetch`, `opentelemetry-instrumentation-xml-http-request`, `opentelemetry-instrumentation`, `opentelemetry-metrics`, `opentelemetry-propagator-b3`, `opentelemetry-propagator-jaeger`, `opentelemetry-resources`, `opentelemetry-semantic-conventions`, `opentelemetry-tracing`, `opentelemetry-web`, `template`
  * [#2112](https://github.com/open-telemetry/opentelemetry-js/pull/2112) feat: add ESM builds for packages used in browser ([@t2t2](https://github.com/t2t2))

### Committers: 18

* Bartlomiej Obecny ([@obecny](https://github.com/obecny))
* Daniel Dyla ([@dyladan](https://github.com/dyladan))
* Gerhard Stöbich ([@Flarna](https://github.com/Flarna))
* Giovanni Liva ([@thisthat](https://github.com/thisthat))
* Liz Fong-Jones ([@lizthegrey](https://github.com/lizthegrey))
* MartenH ([@mhennoch](https://github.com/mhennoch))
* Motti Bechhofer ([@mottibec](https://github.com/mottibec))
* Naseem ([@naseemkullah](https://github.com/naseemkullah))
* Nico Flaig ([@nflaig](https://github.com/nflaig))
* Sergey Lanzman ([@sergeylanzman](https://github.com/sergeylanzman))
* Severin Neumann ([@svrnm](https://github.com/svrnm))
* Stephen Richardson  ([@sbrichardson](https://github.com/sbrichardson))
* Valentin Marchaud ([@vmarchaud](https://github.com/vmarchaud))
* Vera Reynolds ([@vreynolds](https://github.com/vreynolds))
* Weyert de Boer ([@weyert](https://github.com/weyert))
* andrew quartey ([@drexler](https://github.com/drexler))
* legendecas ([@legendecas](https://github.com/legendecas))
* t2t2 ([@t2t2](https://github.com/t2t2))

## 0.19.0

### :boom: Breaking Change

* `opentelemetry-core`, `opentelemetry-tracing`
  * [#2111](https://github.com/open-telemetry/opentelemetry-js/pull/2111) feat: handle OTEL_TRACES_SAMPLER env var ([@jtmalinowski](https://github.com/jtmalinowski))
  * [#2098](https://github.com/open-telemetry/opentelemetry-js/pull/2098) chore(env): update default value for span's attributes/links/events count #1675 ([@vmarchaud](https://github.com/vmarchaud))
* `opentelemetry-instrumentation-fetch`, `opentelemetry-instrumentation-grpc`, `opentelemetry-instrumentation-http`, `opentelemetry-instrumentation-xml-http-request`, `opentelemetry-semantic-conventions`, `opentelemetry-tracing`, `opentelemetry-web`
  * [#2083](https://github.com/open-telemetry/opentelemetry-js/pull/2083) feat: add semconv generator for `semantic-conventions`-package ([@weyert](https://github.com/weyert))
* `opentelemetry-core`, `opentelemetry-grpc-utils`, `opentelemetry-instrumentation-fetch`, `opentelemetry-instrumentation-grpc`, `opentelemetry-instrumentation-http`, `opentelemetry-instrumentation-xml-http-request`, `opentelemetry-instrumentation`, `opentelemetry-node`, `opentelemetry-plugin-grpc-js`, `opentelemetry-plugin-grpc`, `opentelemetry-plugin-http`, `opentelemetry-plugin-https`, `opentelemetry-sdk-node`, `opentelemetry-web`
  * [#2081](https://github.com/open-telemetry/opentelemetry-js/pull/2081) remove plugins ([@obecny](https://github.com/obecny))
* `opentelemetry-api-metrics`, `opentelemetry-context-async-hooks`, `opentelemetry-context-zone-peer-dep`, `opentelemetry-core`, `opentelemetry-exporter-collector-grpc`, `opentelemetry-exporter-collector-proto`, `opentelemetry-exporter-collector`, `opentelemetry-exporter-jaeger`, `opentelemetry-exporter-prometheus`, `opentelemetry-exporter-zipkin`, `opentelemetry-grpc-utils`, `opentelemetry-instrumentation-fetch`, `opentelemetry-instrumentation-grpc`, `opentelemetry-instrumentation-http`, `opentelemetry-instrumentation-xml-http-request`, `opentelemetry-instrumentation`, `opentelemetry-metrics`, `opentelemetry-node`, `opentelemetry-plugin-grpc-js`, `opentelemetry-plugin-grpc`, `opentelemetry-plugin-http`, `opentelemetry-plugin-https`, `opentelemetry-propagator-b3`, `opentelemetry-propagator-jaeger`, `opentelemetry-resource-detector-aws`, `opentelemetry-resource-detector-gcp`, `opentelemetry-resources`, `opentelemetry-sdk-node`, `opentelemetry-shim-opentracing`, `opentelemetry-tracing`, `opentelemetry-web`
  * [#2074](https://github.com/open-telemetry/opentelemetry-js/pull/2074) chore: peer depend on API ([@dyladan](https://github.com/dyladan))
  * [#2063](https://github.com/open-telemetry/opentelemetry-js/pull/2063) chore: update API dependency to 1.0.0-rc.0 ([@dyladan](https://github.com/dyladan))
* `opentelemetry-core`, `opentelemetry-propagator-b3`
  * [#2054](https://github.com/open-telemetry/opentelemetry-js/pull/2054) refactor: simplify b3 options ([@mwear](https://github.com/mwear))

### :rocket: (Enhancement)

* `opentelemetry-instrumentation`
  * [#2135](https://github.com/open-telemetry/opentelemetry-js/pull/2135) fix: add isEnabled to InstrumentationBase ([@seemk](https://github.com/seemk))
* `opentelemetry-semantic-conventions`
  * [#2115](https://github.com/open-telemetry/opentelemetry-js/pull/2115) feat: upgrade semantic conventions to v1.2.0 of spec ([@weyert](https://github.com/weyert))
* `opentelemetry-core`, `opentelemetry-exporter-zipkin`
  * [#2097](https://github.com/open-telemetry/opentelemetry-js/pull/2097) feat(zipkin): allow to configure url via environment #1675 ([@vmarchaud](https://github.com/vmarchaud))
* `opentelemetry-exporter-zipkin`
  * [#2050](https://github.com/open-telemetry/opentelemetry-js/pull/2050) chore: adding interceptor for getting headers before each request ([@obecny](https://github.com/obecny))
* `opentelemetry-exporter-collector-grpc`
  * [#2092](https://github.com/open-telemetry/opentelemetry-js/pull/2092) Migrate exporter-collector-grpc to grpc-js ([@obecny](https://github.com/obecny))
* `opentelemetry-instrumentation-http`
  * [#2043](https://github.com/open-telemetry/opentelemetry-js/pull/2043) chore: avoid unneeded context.with in http instrumentation ([@Flarna](https://github.com/Flarna))
* `opentelemetry-instrumentation-fetch`, `opentelemetry-instrumentation-xml-http-request`
  * [#2061](https://github.com/open-telemetry/opentelemetry-js/pull/2061) chore: adding info to debug whenever headers are being skipped due to cors policy ([@obecny](https://github.com/obecny))

### :bug: (Bug Fix)

* `opentelemetry-exporter-prometheus`
  * [#2121](https://github.com/open-telemetry/opentelemetry-js/pull/2121) fix: ensure the label names are sanitised ([@weyert](https://github.com/weyert))
* `opentelemetry-instrumentation`
  * [#2120](https://github.com/open-telemetry/opentelemetry-js/pull/2120) fix(instrumentation): support multiple module definitions with different versions ([@seemk](https://github.com/seemk))
* `opentelemetry-instrumentation-http`, `opentelemetry-tracing`
  * [#2105](https://github.com/open-telemetry/opentelemetry-js/pull/2105) fix: don't use spanId from invalid parent ([@Flarna](https://github.com/Flarna))
* `opentelemetry-context-async-hooks`
  * [#2088](https://github.com/open-telemetry/opentelemetry-js/pull/2088) fix: correct removeAllListeners in case no event is passed ([@Flarna](https://github.com/Flarna))
* `opentelemetry-resource-detector-aws`
  * [#2076](https://github.com/open-telemetry/opentelemetry-js/pull/2076) fix: await http response in AWS EKS detector ([@vreynolds](https://github.com/vreynolds))
* `opentelemetry-core`, `opentelemetry-propagator-b3`, `opentelemetry-propagator-jaeger`
  * [#2082](https://github.com/open-telemetry/opentelemetry-js/pull/2082) chore: do not inject span context when instrumentation is suppressed ([@dyladan](https://github.com/dyladan))
* `opentelemetry-core`
  * [#2080](https://github.com/open-telemetry/opentelemetry-js/pull/2080) fix: do not inject invalid span context ([@dyladan](https://github.com/dyladan))
* `opentelemetry-tracing`
  * [#2086](https://github.com/open-telemetry/opentelemetry-js/pull/2086) fix: exception.type should always be a string ([@YanivD](https://github.com/YanivD))
* `opentelemetry-propagator-jaeger`
  * [#1986](https://github.com/open-telemetry/opentelemetry-js/pull/1986) fix(propagator-jaeger): zero pad extracted trace id to 32 characters ([@sid-maddy](https://github.com/sid-maddy))

### :books: (Refine Doc)

* [#2094](https://github.com/open-telemetry/opentelemetry-js/pull/2094) chore: fixing readme info ([@obecny](https://github.com/obecny))
* [#2051](https://github.com/open-telemetry/opentelemetry-js/pull/2051) Add opentelemetry.io docs ([@austinlparker](https://github.com/austinlparker))

### :house: (Internal)

* `opentelemetry-exporter-collector-grpc`, `opentelemetry-metrics`, `opentelemetry-tracing`
  * [#1780](https://github.com/open-telemetry/opentelemetry-js/pull/1780) chore: no-floating-promises ([@naseemkullah](https://github.com/naseemkullah))
* `opentelemetry-context-zone`, `opentelemetry-core`, `opentelemetry-exporter-collector-grpc`, `opentelemetry-exporter-collector-proto`, `opentelemetry-exporter-collector`, `opentelemetry-exporter-jaeger`, `opentelemetry-exporter-prometheus`, `opentelemetry-exporter-zipkin`, `opentelemetry-instrumentation-fetch`, `opentelemetry-instrumentation-grpc`, `opentelemetry-instrumentation-http`, `opentelemetry-instrumentation-xml-http-request`, `opentelemetry-instrumentation`, `opentelemetry-metrics`, `opentelemetry-node`, `opentelemetry-propagator-jaeger`, `opentelemetry-resource-detector-aws`, `opentelemetry-resource-detector-gcp`, `opentelemetry-resources`, `opentelemetry-sdk-node`, `opentelemetry-shim-opentracing`, `opentelemetry-tracing`, `opentelemetry-web`
  * [#2073](https://github.com/open-telemetry/opentelemetry-js/pull/2073) chore: pin own deps ([@dyladan](https://github.com/dyladan))

### Committers: 15

* Anuraag Agrawal ([@anuraaga](https://github.com/anuraaga))
* Austin Parker ([@austinlparker](https://github.com/austinlparker))
* Bartlomiej Obecny ([@obecny](https://github.com/obecny))
* Daniel Dyla ([@dyladan](https://github.com/dyladan))
* Gerhard Stöbich ([@Flarna](https://github.com/Flarna))
* Jakub Malinowski ([@jtmalinowski](https://github.com/jtmalinowski))
* Matthew Wear ([@mwear](https://github.com/mwear))
* Naseem ([@naseemkullah](https://github.com/naseemkullah))
* Niek Kruse ([@niekert](https://github.com/niekert))
* Siddhesh Mhadnak ([@sid-maddy](https://github.com/sid-maddy))
* Siim Kallas ([@seemk](https://github.com/seemk))
* Valentin Marchaud ([@vmarchaud](https://github.com/vmarchaud))
* Vera Reynolds ([@vreynolds](https://github.com/vreynolds))
* Weyert de Boer ([@weyert](https://github.com/weyert))
* Yaniv Davidi ([@YanivD](https://github.com/YanivD))

## 0.18.2

### :bug: (Bug Fix)

* `opentelemetry-api-metrics`, `opentelemetry-context-async-hooks`, `opentelemetry-context-zone-peer-dep`, `opentelemetry-core`, `opentelemetry-exporter-collector-grpc`, `opentelemetry-exporter-collector-proto`, `opentelemetry-exporter-collector`, `opentelemetry-exporter-jaeger`, `opentelemetry-exporter-prometheus`, `opentelemetry-exporter-zipkin`, `opentelemetry-grpc-utils`, `opentelemetry-instrumentation-fetch`, `opentelemetry-instrumentation-grpc`, `opentelemetry-instrumentation-http`, `opentelemetry-instrumentation-xml-http-request`, `opentelemetry-instrumentation`, `opentelemetry-metrics`, `opentelemetry-node`, `opentelemetry-plugin-grpc-js`, `opentelemetry-plugin-grpc`, `opentelemetry-plugin-http`, `opentelemetry-plugin-https`, `opentelemetry-propagator-b3`, `opentelemetry-propagator-jaeger`, `opentelemetry-resource-detector-aws`, `opentelemetry-resource-detector-gcp`, `opentelemetry-resources`, `opentelemetry-sdk-node`, `opentelemetry-shim-opentracing`, `opentelemetry-tracing`, `opentelemetry-web`
  * [#2056](https://github.com/open-telemetry/opentelemetry-js/pull/2056) chore: downgrade API for patch release ([@dyladan](https://github.com/dyladan))

### Committers: 1

* Daniel Dyla ([@dyladan](https://github.com/dyladan))

## 0.18.1

### :rocket: (Enhancement)

* `opentelemetry-instrumentation-fetch`, `opentelemetry-web`
  * [#2010](https://github.com/open-telemetry/opentelemetry-js/pull/2010) Server side rendering support ([@ryhinchey](https://github.com/ryhinchey))
* `opentelemetry-semantic-conventions`
  * [#2026](https://github.com/open-telemetry/opentelemetry-js/pull/2026) feat: add NET_TRANSPORT IPC attributes ([@seemk](https://github.com/seemk))
* `opentelemetry-instrumentation`
  * [#1999](https://github.com/open-telemetry/opentelemetry-js/pull/1999) chore: fixing path of instrumentation file for different systems ([@obecny](https://github.com/obecny))
* `opentelemetry-instrumentation-grpc`
  * [#2005](https://github.com/open-telemetry/opentelemetry-js/pull/2005) chore: exporting grpc instrumentation config ([@obecny](https://github.com/obecny))

### :bug: (Bug Fix)

* `opentelemetry-sdk-node`
  * [#2006](https://github.com/open-telemetry/opentelemetry-js/pull/2006) chore: replacing console with diag ([@obecny](https://github.com/obecny))

### :books: (Refine Doc)

* `opentelemetry-resource-detector-gcp`
  * [#2002](https://github.com/open-telemetry/opentelemetry-js/pull/2002) doc: add usage to README.md of gcp detector ([@weyert](https://github.com/weyert))
* `opentelemetry-api-metrics`, `opentelemetry-context-async-hooks`, `opentelemetry-context-zone-peer-dep`, `opentelemetry-context-zone`, `opentelemetry-core`, `opentelemetry-exporter-collector-grpc`, `opentelemetry-exporter-collector-proto`, `opentelemetry-exporter-collector`, `opentelemetry-exporter-jaeger`, `opentelemetry-exporter-prometheus`, `opentelemetry-exporter-zipkin`, `opentelemetry-grpc-utils`, `opentelemetry-instrumentation-fetch`, `opentelemetry-instrumentation-grpc`, `opentelemetry-instrumentation-http`, `opentelemetry-instrumentation-xml-http-request`, `opentelemetry-instrumentation`, `opentelemetry-metrics`, `opentelemetry-node`, `opentelemetry-plugin-grpc-js`, `opentelemetry-plugin-grpc`, `opentelemetry-plugin-http`, `opentelemetry-plugin-https`, `opentelemetry-propagator-b3`, `opentelemetry-resource-detector-aws`, `opentelemetry-resource-detector-gcp`, `opentelemetry-resources`, `opentelemetry-sdk-node`, `opentelemetry-semantic-conventions`, `opentelemetry-shim-opentracing`, `opentelemetry-tracing`, `opentelemetry-web`
  * [#2040](https://github.com/open-telemetry/opentelemetry-js/pull/2040) chore: fixing broken links, updating to correct base url ([@obecny](https://github.com/obecny))
* `opentelemetry-resources`
  * [#2031](https://github.com/open-telemetry/opentelemetry-js/pull/2031) chore: add resource example ([@vknelluri](https://github.com/vknelluri))
* Other
  * [#2021](https://github.com/open-telemetry/opentelemetry-js/pull/2021) chore: updating compatibility matrix ([@obecny](https://github.com/obecny))
* `opentelemetry-core`
  * [#2011](https://github.com/open-telemetry/opentelemetry-js/pull/2011) docs: fix links & headings about built-in samplers ([@pokutuna](https://github.com/pokutuna))

### :house: (Internal)

* Other
  * [#2028](https://github.com/open-telemetry/opentelemetry-js/pull/2028) chore: removing examples of packages that are part of contrib repo ([@obecny](https://github.com/obecny))
  * [#2033](https://github.com/open-telemetry/opentelemetry-js/pull/2033) chore: add husky to renovate ignore ([@dyladan](https://github.com/dyladan))
  * [#1985](https://github.com/open-telemetry/opentelemetry-js/pull/1985) chore: fix renovate config ([@dyladan](https://github.com/dyladan))
  * [#1992](https://github.com/open-telemetry/opentelemetry-js/pull/1992) chore: update eslint ([@Flarna](https://github.com/Flarna))
  * [#1981](https://github.com/open-telemetry/opentelemetry-js/pull/1981) chore: do not pin the api package ([@dyladan](https://github.com/dyladan))
* `opentelemetry-api-metrics`, `opentelemetry-context-async-hooks`, `opentelemetry-context-zone-peer-dep`, `opentelemetry-core`, `opentelemetry-exporter-collector-grpc`, `opentelemetry-exporter-collector-proto`, `opentelemetry-exporter-collector`, `opentelemetry-exporter-jaeger`, `opentelemetry-exporter-prometheus`, `opentelemetry-exporter-zipkin`, `opentelemetry-grpc-utils`, `opentelemetry-instrumentation-fetch`, `opentelemetry-instrumentation-grpc`, `opentelemetry-instrumentation-http`, `opentelemetry-instrumentation-xml-http-request`, `opentelemetry-instrumentation`, `opentelemetry-metrics`, `opentelemetry-node`, `opentelemetry-plugin-grpc-js`, `opentelemetry-plugin-grpc`, `opentelemetry-plugin-http`, `opentelemetry-plugin-https`, `opentelemetry-propagator-b3`, `opentelemetry-resource-detector-aws`, `opentelemetry-resource-detector-gcp`, `opentelemetry-resources`, `opentelemetry-sdk-node`, `opentelemetry-shim-opentracing`, `opentelemetry-tracing`, `opentelemetry-web`
  * [#2038](https://github.com/open-telemetry/opentelemetry-js/pull/2038) chore: use api release candidate ([@dyladan](https://github.com/dyladan))
* `opentelemetry-exporter-zipkin`
  * [#2039](https://github.com/open-telemetry/opentelemetry-js/pull/2039) Check type of navigator.sendBeacon ([@dyladan](https://github.com/dyladan))
* `opentelemetry-core`, `opentelemetry-exporter-collector`, `opentelemetry-instrumentation-fetch`, `opentelemetry-metrics`, `opentelemetry-propagator-b3`
  * [#1978](https://github.com/open-telemetry/opentelemetry-js/pull/1978) chore: don't disable rule eqeqeq ([@Flarna](https://github.com/Flarna))
* `opentelemetry-propagator-jaeger`
  * [#1931](https://github.com/open-telemetry/opentelemetry-js/pull/1931) adopt opentelemetry-propagator-jaeger ([@jtmalinowski](https://github.com/jtmalinowski))

### Committers: 12

* Bartlomiej Obecny ([@obecny](https://github.com/obecny))
* Daniel Dyla ([@dyladan](https://github.com/dyladan))
* Gerhard Stöbich ([@Flarna](https://github.com/Flarna))
* Jakub Malinowski ([@jtmalinowski](https://github.com/jtmalinowski))
* Neil Fordyce ([@neilfordyce](https://github.com/neilfordyce))
* Nir Hadassi ([@nirsky](https://github.com/nirsky))
* Ryan Hinchey ([@ryhinchey](https://github.com/ryhinchey))
* SJ ([@skjindal93](https://github.com/skjindal93))
* Siim Kallas ([@seemk](https://github.com/seemk))
* Weyert de Boer ([@weyert](https://github.com/weyert))
* [@vknelluri](https://github.com/vknelluri)
* pokutuna ([@pokutuna](https://github.com/pokutuna))

## 0.18.0

### :boom: Breaking Change

* `opentelemetry-resources`
  * [#1975](https://github.com/open-telemetry/opentelemetry-js/pull/1975) fix: specification compliant resource collision precedence ([@lonewolf3739](https://github.com/lonewolf3739))

### :rocket: (Enhancement)

* `opentelemetry-semantic-conventions`
  * [#1976](https://github.com/open-telemetry/opentelemetry-js/pull/1976) feat(semantic-conventions): add missing RpcAttributes from spec ([@blumamir](https://github.com/blumamir))

### :bug: (Bug Fix)

* `opentelemetry-exporter-collector-grpc`, `opentelemetry-exporter-collector`
  * [#1938](https://github.com/open-telemetry/opentelemetry-js/pull/1938) fix(exporter-collector): wrong data type for numbers ([@kudlatyamroth](https://github.com/kudlatyamroth))
* `opentelemetry-instrumentation-http`, `opentelemetry-plugin-http`
  * [#1939](https://github.com/open-telemetry/opentelemetry-js/pull/1939) fix: use socket from the request ([@mzahor](https://github.com/mzahor))
* `opentelemetry-context-async-hooks`
  * [#1937](https://github.com/open-telemetry/opentelemetry-js/pull/1937) fix: isolate binding EventEmitter ([@Flarna](https://github.com/Flarna))

### :books: (Refine Doc)

* [#1973](https://github.com/open-telemetry/opentelemetry-js/pull/1973) docs(readme): fix @opentelemetry/instrumentation-http link ([@Hongbo-Miao](https://github.com/Hongbo-Miao))
* [#1941](https://github.com/open-telemetry/opentelemetry-js/pull/1941) fix: update readme upgrade guidelines version setting ([@MSNev](https://github.com/MSNev))

### :house: (Internal)

* `opentelemetry-api-metrics`, `opentelemetry-context-async-hooks`, `opentelemetry-context-zone-peer-dep`, `opentelemetry-core`, `opentelemetry-exporter-collector-grpc`, `opentelemetry-exporter-collector-proto`, `opentelemetry-exporter-collector`, `opentelemetry-exporter-jaeger`, `opentelemetry-exporter-prometheus`, `opentelemetry-exporter-zipkin`, `opentelemetry-grpc-utils`, `opentelemetry-instrumentation-fetch`, `opentelemetry-instrumentation-grpc`, `opentelemetry-instrumentation-http`, `opentelemetry-instrumentation-xml-http-request`, `opentelemetry-instrumentation`, `opentelemetry-metrics`, `opentelemetry-node`, `opentelemetry-plugin-grpc-js`, `opentelemetry-plugin-grpc`, `opentelemetry-plugin-http`, `opentelemetry-plugin-https`, `opentelemetry-propagator-b3`, `opentelemetry-resource-detector-aws`, `opentelemetry-resource-detector-gcp`, `opentelemetry-resources`, `opentelemetry-sdk-node`, `opentelemetry-shim-opentracing`, `opentelemetry-tracing`, `opentelemetry-web`
  * [#1977](https://github.com/open-telemetry/opentelemetry-js/pull/1977) chore: update API to 0.18.0 ([@Flarna](https://github.com/Flarna))
* Other
  * [#1960](https://github.com/open-telemetry/opentelemetry-js/pull/1960) chore: updating current state of compatibility matrix ([@obecny](https://github.com/obecny))
* `opentelemetry-api-metrics`, `opentelemetry-api`, `opentelemetry-context-async-hooks`, `opentelemetry-context-base`, `opentelemetry-context-zone-peer-dep`, `opentelemetry-core`, `opentelemetry-exporter-collector-grpc`, `opentelemetry-exporter-collector-proto`, `opentelemetry-exporter-collector`, `opentelemetry-exporter-jaeger`, `opentelemetry-exporter-prometheus`, `opentelemetry-exporter-zipkin`, `opentelemetry-grpc-utils`, `opentelemetry-instrumentation-fetch`, `opentelemetry-instrumentation-grpc`, `opentelemetry-instrumentation-http`, `opentelemetry-instrumentation-xml-http-request`, `opentelemetry-instrumentation`, `opentelemetry-metrics`, `opentelemetry-node`, `opentelemetry-plugin-grpc-js`, `opentelemetry-plugin-grpc`, `opentelemetry-plugin-http`, `opentelemetry-plugin-https`, `opentelemetry-propagator-b3`, `opentelemetry-resource-detector-aws`, `opentelemetry-resource-detector-gcp`, `opentelemetry-resources`, `opentelemetry-sdk-node`, `opentelemetry-shim-opentracing`, `opentelemetry-tracing`, `opentelemetry-web`
  * [#1942](https://github.com/open-telemetry/opentelemetry-js/pull/1942) chore: remove API and context-base ([@dyladan](https://github.com/dyladan))
* `opentelemetry-core`, `opentelemetry-exporter-collector`, `opentelemetry-instrumentation-http`, `opentelemetry-metrics`, `opentelemetry-plugin-http`
  * [#1922](https://github.com/open-telemetry/opentelemetry-js/pull/1922) chore: lint on shadowing in non-test sources, fix a few of them ([@johnbley](https://github.com/johnbley))

### Committers: 10

* Amir Blum ([@blumamir](https://github.com/blumamir))
* Bartlomiej Obecny ([@obecny](https://github.com/obecny))
* Daniel Dyla ([@dyladan](https://github.com/dyladan))
* Gerhard Stöbich ([@Flarna](https://github.com/Flarna))
* Hongbo Miao ([@Hongbo-Miao](https://github.com/Hongbo-Miao))
* John Bley ([@johnbley](https://github.com/johnbley))
* Karol Fuksiewicz ([@kudlatyamroth](https://github.com/kudlatyamroth))
* Marian Zagoruiko ([@mzahor](https://github.com/mzahor))
* Nev ([@MSNev](https://github.com/MSNev))
* Srikanth Chekuri ([@lonewolf3739](https://github.com/lonewolf3739))

## 0.17.0

### :boom: Breaking Change

* `opentelemetry-api-metrics`, `opentelemetry-api`, `opentelemetry-core`, `opentelemetry-exporter-collector-grpc`, `opentelemetry-exporter-collector-proto`, `opentelemetry-exporter-collector`, `opentelemetry-exporter-jaeger`, `opentelemetry-exporter-prometheus`, `opentelemetry-exporter-zipkin`, `opentelemetry-grpc-utils`, `opentelemetry-instrumentation-fetch`, `opentelemetry-instrumentation-grpc`, `opentelemetry-instrumentation-http`, `opentelemetry-instrumentation-xml-http-request`, `opentelemetry-instrumentation`, `opentelemetry-metrics`, `opentelemetry-node`, `opentelemetry-plugin-grpc-js`, `opentelemetry-plugin-grpc`, `opentelemetry-plugin-http`, `opentelemetry-plugin-https`, `opentelemetry-resource-detector-aws`, `opentelemetry-resource-detector-gcp`, `opentelemetry-resources`, `opentelemetry-sdk-node`, `opentelemetry-shim-opentracing`, `opentelemetry-tracing`, `opentelemetry-web`
  * [#1925](https://github.com/open-telemetry/opentelemetry-js/pull/1925) feat(diag-logger): replace logger with diag logger ([@MSNev](https://github.com/MSNev))
* `opentelemetry-api`, `opentelemetry-instrumentation-http`, `opentelemetry-node`, `opentelemetry-plugin-http`, `opentelemetry-tracing`
  * [#1899](https://github.com/open-telemetry/opentelemetry-js/pull/1899) chore: create NoopSpan instead reusing NOOP_SPAN ([@Flarna](https://github.com/Flarna))
* `opentelemetry-tracing`
  * [#1908](https://github.com/open-telemetry/opentelemetry-js/pull/1908) chore: remove config from BasicTracerProvider#getTracer ([@Flarna](https://github.com/Flarna))
* `opentelemetry-core`, `opentelemetry-instrumentation-http`, `opentelemetry-node`, `opentelemetry-plugin-http`, `opentelemetry-tracing`
  * [#1900](https://github.com/open-telemetry/opentelemetry-js/pull/1900) chore: remove NoRecordingSpan ([@Flarna](https://github.com/Flarna))
* `opentelemetry-instrumentation-fetch`, `opentelemetry-instrumentation-xml-http-request`, `opentelemetry-instrumentation`, `opentelemetry-node`, `opentelemetry-sdk-node`, `opentelemetry-web`
  * [#1855](https://github.com/open-telemetry/opentelemetry-js/pull/1855) Use instrumentation loader to load plugins and instrumentations ([@obecny](https://github.com/obecny))
* `opentelemetry-api`, `opentelemetry-core`, `opentelemetry-shim-opentracing`
  * [#1876](https://github.com/open-telemetry/opentelemetry-js/pull/1876) refactor!: specification compliant baggage ([@dyladan](https://github.com/dyladan))
* `opentelemetry-api-metrics`, `opentelemetry-api`, `opentelemetry-context-async-hooks`, `opentelemetry-context-base`, `opentelemetry-context-zone-peer-dep`, `opentelemetry-context-zone`, `opentelemetry-core`, `opentelemetry-exporter-collector-grpc`, `opentelemetry-exporter-collector-proto`, `opentelemetry-exporter-collector`, `opentelemetry-exporter-jaeger`, `opentelemetry-exporter-prometheus`, `opentelemetry-exporter-zipkin`, `opentelemetry-grpc-utils`, `opentelemetry-instrumentation-fetch`, `opentelemetry-instrumentation-grpc`, `opentelemetry-instrumentation-http`, `opentelemetry-instrumentation-xml-http-request`, `opentelemetry-instrumentation`, `opentelemetry-metrics`, `opentelemetry-node`, `opentelemetry-plugin-grpc-js`, `opentelemetry-plugin-grpc`, `opentelemetry-plugin-http`, `opentelemetry-plugin-https`, `opentelemetry-propagator-b3`, `opentelemetry-resource-detector-aws`, `opentelemetry-resource-detector-gcp`, `opentelemetry-resources`, `opentelemetry-sdk-node`, `opentelemetry-semantic-conventions`, `opentelemetry-shim-opentracing`, `opentelemetry-tracing`, `opentelemetry-web`
  * [#1874](https://github.com/open-telemetry/opentelemetry-js/pull/1874) More specific api type names ([@dyladan](https://github.com/dyladan))

### :rocket: (Enhancement)

* `opentelemetry-exporter-prometheus`
  * [#1857](https://github.com/open-telemetry/opentelemetry-js/pull/1857) feat: add prometheus exporter host and port env vars ([@naseemkullah](https://github.com/naseemkullah))
  * [#1879](https://github.com/open-telemetry/opentelemetry-js/pull/1879) feat(prometheus): add `getMetricsRequestHandler`-method to Prometheus ([@weyert](https://github.com/weyert))
* `opentelemetry-core`, `opentelemetry-tracing`
  * [#1918](https://github.com/open-telemetry/opentelemetry-js/pull/1918) chore: batch processor, aligning with latest spec changes for environments variables ([@obecny](https://github.com/obecny))
* `opentelemetry-instrumentation-grpc`
  * [#1806](https://github.com/open-telemetry/opentelemetry-js/pull/1806) feat: merge grpc-js into grpc instrumentation #1657 ([@vmarchaud](https://github.com/vmarchaud))
* `opentelemetry-api`, `opentelemetry-core`
  * [#1880](https://github.com/open-telemetry/opentelemetry-js/pull/1880) feat(diag-logger): introduce a new global level api.diag for internal diagnostic logging ([@MSNev](https://github.com/MSNev))
* Other
  * [#1920](https://github.com/open-telemetry/opentelemetry-js/pull/1920) chore: adding compatibility matrix for core and contrib versions ([@obecny](https://github.com/obecny))
* `opentelemetry-api`, `opentelemetry-context-async-hooks`, `opentelemetry-context-base`, `opentelemetry-context-zone-peer-dep`, `opentelemetry-tracing`, `opentelemetry-web`
  * [#1883](https://github.com/open-telemetry/opentelemetry-js/pull/1883) feat: add support to forward args in context.with ([@Flarna](https://github.com/Flarna))
* `opentelemetry-api`, `opentelemetry-core`, `opentelemetry-shim-opentracing`
  * [#1876](https://github.com/open-telemetry/opentelemetry-js/pull/1876) refactor!: specification compliant baggage ([@dyladan](https://github.com/dyladan))

### :books: (Refine Doc)

* Other
  * [#1904](https://github.com/open-telemetry/opentelemetry-js/pull/1904) chore: fix upgrade guideline ([@dyladan](https://github.com/dyladan))
* `opentelemetry-api`
  * [#1901](https://github.com/open-telemetry/opentelemetry-js/pull/1901) doc: correct tracer docs ([@Flarna](https://github.com/Flarna))

### Committers: 8

* Bartlomiej Obecny ([@obecny](https://github.com/obecny))
* Daniel Dyla ([@dyladan](https://github.com/dyladan))
* Gerhard Stöbich ([@Flarna](https://github.com/Flarna))
* Naseem ([@naseemkullah](https://github.com/naseemkullah))
* Nev ([@MSNev](https://github.com/MSNev))
* Srikanth Chekuri ([@lonewolf3739](https://github.com/lonewolf3739))
* Valentin Marchaud ([@vmarchaud](https://github.com/vmarchaud))
* Weyert de Boer ([@weyert](https://github.com/weyert))

## 0.16.0

### :boom: Breaking Change

* `opentelemetry-exporter-collector`
  * [#1863](https://github.com/open-telemetry/opentelemetry-js/pull/1863) fix(exporter-collector): all http export requests should share same a… ([@blumamir](https://github.com/blumamir))
* `opentelemetry-api`, `opentelemetry-exporter-collector`, `opentelemetry-exporter-jaeger`
  * [#1860](https://github.com/open-telemetry/opentelemetry-js/pull/1860) chore: fixing status code aligning it with proto ([@obecny](https://github.com/obecny))

### :rocket: (Enhancement)

* `opentelemetry-core`
  * [#1837](https://github.com/open-telemetry/opentelemetry-js/pull/1837) chore(http-propagation): reduce complexity of traceparent parsing ([@marcbachmann](https://github.com/marcbachmann))
* `opentelemetry-api`, `opentelemetry-exporter-collector`, `opentelemetry-exporter-jaeger`
  * [#1860](https://github.com/open-telemetry/opentelemetry-js/pull/1860) chore: fixing status code aligning it with proto ([@obecny](https://github.com/obecny))

### :bug: (Bug Fix)

* `opentelemetry-exporter-collector`
  * [#1863](https://github.com/open-telemetry/opentelemetry-js/pull/1863) fix(exporter-collector): all http export requests should share same a… ([@blumamir](https://github.com/blumamir))

### :books: (Refine Doc)

* `opentelemetry-api`
  * [#1864](https://github.com/open-telemetry/opentelemetry-js/pull/1864) chore: export API singleton types ([@dyladan](https://github.com/dyladan))
* `opentelemetry-api-metrics`, `opentelemetry-api`, `opentelemetry-context-async-hooks`, `opentelemetry-context-base`, `opentelemetry-context-zone-peer-dep`, `opentelemetry-context-zone`, `opentelemetry-core`, `opentelemetry-exporter-collector-grpc`, `opentelemetry-exporter-collector-proto`, `opentelemetry-exporter-collector`, `opentelemetry-exporter-jaeger`, `opentelemetry-exporter-prometheus`, `opentelemetry-exporter-zipkin`, `opentelemetry-grpc-utils`, `opentelemetry-instrumentation-fetch`, `opentelemetry-instrumentation-grpc`, `opentelemetry-instrumentation-http`, `opentelemetry-instrumentation-xml-http-request`, `opentelemetry-instrumentation`, `opentelemetry-metrics`, `opentelemetry-node`, `opentelemetry-plugin-grpc-js`, `opentelemetry-plugin-grpc`, `opentelemetry-plugin-http`, `opentelemetry-plugin-https`, `opentelemetry-propagator-b3`, `opentelemetry-resource-detector-aws`, `opentelemetry-resource-detector-gcp`, `opentelemetry-resources`, `opentelemetry-sdk-node`, `opentelemetry-semantic-conventions`, `opentelemetry-shim-opentracing`, `opentelemetry-tracing`, `opentelemetry-web`
  * [#1866](https://github.com/open-telemetry/opentelemetry-js/pull/1866) chore: remove all gitter links and replace with dicussions ([@dyladan](https://github.com/dyladan))
* `opentelemetry-exporter-jaeger`
  * [#1869](https://github.com/open-telemetry/opentelemetry-js/pull/1869) Add info that the project only works with Node.js ([@JapuDCret](https://github.com/JapuDCret))
* `opentelemetry-api-metrics`, `opentelemetry-api`, `opentelemetry-context-async-hooks`, `opentelemetry-context-base`, `opentelemetry-context-zone-peer-dep`, `opentelemetry-context-zone`, `opentelemetry-core`, `opentelemetry-exporter-collector-grpc`, `opentelemetry-exporter-collector-proto`, `opentelemetry-exporter-collector`, `opentelemetry-exporter-jaeger`, `opentelemetry-exporter-prometheus`, `opentelemetry-exporter-zipkin`, `opentelemetry-grpc-utils`, `opentelemetry-instrumentation-fetch`, `opentelemetry-instrumentation-grpc`, `opentelemetry-instrumentation-http`, `opentelemetry-instrumentation-xml-http-request`, `opentelemetry-instrumentation`, `opentelemetry-metrics`, `opentelemetry-node`, `opentelemetry-plugin-grpc-js`, `opentelemetry-plugin-grpc`, `opentelemetry-plugin-http`, `opentelemetry-plugin-https`, `opentelemetry-resource-detector-aws`, `opentelemetry-resource-detector-gcp`, `opentelemetry-resources`, `opentelemetry-sdk-node`, `opentelemetry-semantic-conventions`, `opentelemetry-shim-opentracing`, `opentelemetry-tracing`, `opentelemetry-web`
  * [#1865](https://github.com/open-telemetry/opentelemetry-js/pull/1865) Fix all links to point to main ([@dyladan](https://github.com/dyladan))
* Other
  * [#1858](https://github.com/open-telemetry/opentelemetry-js/pull/1858) docs: update contribution documentation ([@drexler](https://github.com/drexler))

### Committers: 6

* Amir Blum ([@blumamir](https://github.com/blumamir))
* Bartlomiej Obecny ([@obecny](https://github.com/obecny))
* Daniel Dyla ([@dyladan](https://github.com/dyladan))
* Marc Bachmann ([@marcbachmann](https://github.com/marcbachmann))
* [@JapuDCret](https://github.com/JapuDCret)
* andrew quartey ([@drexler](https://github.com/drexler))

## 0.15.0

### :boom: Breaking Change

* `opentelemetry-api-metrics`, `opentelemetry-api`, `opentelemetry-exporter-collector-grpc`, `opentelemetry-exporter-collector-proto`, `opentelemetry-exporter-collector`, `opentelemetry-exporter-prometheus`, `opentelemetry-instrumentation`, `opentelemetry-metrics`, `opentelemetry-sdk-node`
  * [#1797](https://github.com/open-telemetry/opentelemetry-js/pull/1797) chore!: split metrics into its own api package ([@dyladan](https://github.com/dyladan))
* `opentelemetry-api`, `opentelemetry-context-zone-peer-dep`, `opentelemetry-context-zone`, `opentelemetry-grpc-utils`, `opentelemetry-instrumentation-http`, `opentelemetry-instrumentation-xml-http-request`, `opentelemetry-node`, `opentelemetry-plugin-fetch`, `opentelemetry-plugin-grpc-js`, `opentelemetry-plugin-grpc`, `opentelemetry-plugin-http`, `opentelemetry-plugin-https`, `opentelemetry-tracing`, `opentelemetry-web`
  * [#1764](https://github.com/open-telemetry/opentelemetry-js/pull/1764) chore: remove tracer apis not part of spec ([@Flarna](https://github.com/Flarna))
* `opentelemetry-exporter-collector-grpc`, `opentelemetry-exporter-collector-proto`
  * [#1725](https://github.com/open-telemetry/opentelemetry-js/pull/1725) Use new gRPC default port ([@jufab](https://github.com/jufab))
* `opentelemetry-api`, `opentelemetry-core`, `opentelemetry-instrumentation-http`, `opentelemetry-node`, `opentelemetry-plugin-fetch`, `opentelemetry-plugin-http`, `opentelemetry-plugin-https`, `opentelemetry-propagator-b3`, `opentelemetry-shim-opentracing`, `opentelemetry-tracing`
  * [#1749](https://github.com/open-telemetry/opentelemetry-js/pull/1749) chore: improve naming of span related context APIs ([@Flarna](https://github.com/Flarna))

### :rocket: (Enhancement)

* `opentelemetry-instrumentation-http`, `opentelemetry-plugin-http`, `opentelemetry-plugin-https`
  * [#1838](https://github.com/open-telemetry/opentelemetry-js/pull/1838) improv(instrumentation-http): supressInstrumentation when we get a request on ignoredPath [#1831] ([@vmarchaud](https://github.com/vmarchaud))
* `opentelemetry-web`
  * [#1769](https://github.com/open-telemetry/opentelemetry-js/pull/1769) Allow zero/negative performance timings ([@johnbley](https://github.com/johnbley))
* `opentelemetry-instrumentation-fetch`
  * [#1662](https://github.com/open-telemetry/opentelemetry-js/pull/1662) fix(plugin-fetch): check if PerformanceObserver exists ([@mhennoch](https://github.com/mhennoch))
  * [#1796](https://github.com/open-telemetry/opentelemetry-js/pull/1796) Convert fetch plugin to instrumentation ([@obecny](https://github.com/obecny))
* `opentelemetry-exporter-zipkin`
  * [#1789](https://github.com/open-telemetry/opentelemetry-js/pull/1789) feat(exporter-zipkin): per-span service name ([@sfishel-splunk](https://github.com/sfishel-splunk))
* `opentelemetry-api-metrics`, `opentelemetry-api`, `opentelemetry-exporter-collector-grpc`, `opentelemetry-exporter-collector-proto`, `opentelemetry-exporter-collector`, `opentelemetry-exporter-prometheus`, `opentelemetry-instrumentation`, `opentelemetry-metrics`, `opentelemetry-sdk-node`
  * [#1797](https://github.com/open-telemetry/opentelemetry-js/pull/1797) chore!: split metrics into its own api package ([@dyladan](https://github.com/dyladan))
* `opentelemetry-exporter-collector`
  * [#1822](https://github.com/open-telemetry/opentelemetry-js/pull/1822) chore: remove unused dependency ([@dyladan](https://github.com/dyladan))
* `opentelemetry-api`
  * [#1815](https://github.com/open-telemetry/opentelemetry-js/pull/1815) chore: change SpanOptions startTime to TimeInput ([@dyladan](https://github.com/dyladan))
  * [#1813](https://github.com/open-telemetry/opentelemetry-js/pull/1813) fix(api): add public 'fields' function to api.propagator ([@blumamir](https://github.com/blumamir))
* `opentelemetry-instrumentation`
  * [#1803](https://github.com/open-telemetry/opentelemetry-js/pull/1803) chore: adding async function for safe execute in instrumentation ([@obecny](https://github.com/obecny))
  * [#1731](https://github.com/open-telemetry/opentelemetry-js/pull/1731) feat: creating one auto loader for instrumentation and old plugins ([@obecny](https://github.com/obecny))
* `opentelemetry-instrumentation`, `opentelemetry-node`
  * [#1807](https://github.com/open-telemetry/opentelemetry-js/pull/1807) perf(opentelemetry-node): plugin loader search required cache ([@blumamir](https://github.com/blumamir))
* Other
  * [#1785](https://github.com/open-telemetry/opentelemetry-js/pull/1785) Add CodeQL security scans ([@amanbrar1999](https://github.com/amanbrar1999))
* `opentelemetry-instrumentation-grpc`, `opentelemetry-instrumentation`
  * [#1744](https://github.com/open-telemetry/opentelemetry-js/pull/1744) feat(grpc-instrumentation): migrate grpc to instrumentation #1656 ([@vmarchaud](https://github.com/vmarchaud))
* `opentelemetry-core`, `opentelemetry-tracing`
  * [#1755](https://github.com/open-telemetry/opentelemetry-js/pull/1755) feat: batch span processor environment config ([@mwear](https://github.com/mwear))
* `opentelemetry-instrumentation-http`
  * [#1771](https://github.com/open-telemetry/opentelemetry-js/pull/1771) feat(http-instrumentation): add content size attributes to spans ([@vmarchaud](https://github.com/vmarchaud))
* `opentelemetry-core`, `opentelemetry-exporter-collector-proto`, `opentelemetry-exporter-collector`, `opentelemetry-exporter-jaeger`, `opentelemetry-exporter-prometheus`, `opentelemetry-exporter-zipkin`, `opentelemetry-grpc-utils`, `opentelemetry-instrumentation-http`, `opentelemetry-metrics`, `opentelemetry-node`, `opentelemetry-plugin-http`, `opentelemetry-plugin-https`, `opentelemetry-resource-detector-aws`, `opentelemetry-resource-detector-gcp`, `opentelemetry-resources`, `opentelemetry-shim-opentracing`, `opentelemetry-tracing`, `opentelemetry-web`
  * [#1746](https://github.com/open-telemetry/opentelemetry-js/pull/1746) chore: remove NoopLogger from sdk and use from api ([@lonewolf3739](https://github.com/lonewolf3739))

### :bug: (Bug Fix)

* `opentelemetry-core`
  * [#1784](https://github.com/open-telemetry/opentelemetry-js/pull/1784) fix(opentelemetry-core): fixed timeInputToHrTime when time is Date type ([@zoomchan-cxj](https://github.com/zoomchan-cxj))
* `opentelemetry-exporter-collector-grpc`, `opentelemetry-exporter-collector-proto`
  * [#1725](https://github.com/open-telemetry/opentelemetry-js/pull/1725) Use new gRPC default port ([@jufab](https://github.com/jufab))

### :books: (Refine Doc)

* `opentelemetry-exporter-collector`
  * [#1791](https://github.com/open-telemetry/opentelemetry-js/pull/1791) docs: fix readme MetricProvider -> MeterProvider ([@aabmass](https://github.com/aabmass))

### Committers: 17

* Aaron Abbott ([@aabmass](https://github.com/aabmass))
* Aman Brar ([@amanbrar1999](https://github.com/amanbrar1999))
* Amir Blum ([@blumamir](https://github.com/blumamir))
* Bartlomiej Obecny ([@obecny](https://github.com/obecny))
* Daniel Dyla ([@dyladan](https://github.com/dyladan))
* Gerhard Stöbich ([@Flarna](https://github.com/Flarna))
* Jakub Malinowski ([@jtmalinowski](https://github.com/jtmalinowski))
* John Bley ([@johnbley](https://github.com/johnbley))
* Julien Fabre ([@jufab](https://github.com/jufab))
* MartenH ([@mhennoch](https://github.com/mhennoch))
* Matthew Wear ([@mwear](https://github.com/mwear))
* Naseem ([@naseemkullah](https://github.com/naseemkullah))
* Paul Draper ([@pauldraper](https://github.com/pauldraper))
* Simon Fishel ([@sfishel-splunk](https://github.com/sfishel-splunk))
* Srikanth Chekuri ([@lonewolf3739](https://github.com/lonewolf3739))
* Valentin Marchaud ([@vmarchaud](https://github.com/vmarchaud))
* Zoom Chan ([@zoomchan-cxj](https://github.com/zoomchan-cxj))

## 0.14.0

### :boom: Breaking Change

* `opentelemetry-api`, `opentelemetry-metrics`
  * [#1709](https://github.com/open-telemetry/opentelemetry-js/pull/1709) refactor: batch observer to be independent from metric types ([@legendecas](https://github.com/legendecas))
* `opentelemetry-api`, `opentelemetry-instrumentation-http`, `opentelemetry-instrumentation-xml-http-request`, `opentelemetry-plugin-fetch`, `opentelemetry-plugin-grpc-js`, `opentelemetry-plugin-grpc`, `opentelemetry-plugin-http`, `opentelemetry-shim-opentracing`
  * [#1734](https://github.com/open-telemetry/opentelemetry-js/pull/1734) chore: requires user to pass context to propagation APIs ([@Flarna](https://github.com/Flarna))
* `opentelemetry-api`, `opentelemetry-core`, `opentelemetry-grpc-utils`, `opentelemetry-node`, `opentelemetry-plugin-fetch`, `opentelemetry-plugin-grpc-js`, `opentelemetry-plugin-grpc`, `opentelemetry-plugin-http`
  * [#1715](https://github.com/open-telemetry/opentelemetry-js/pull/1715) chore: moving plugin from api to core ([@obecny](https://github.com/obecny))

### :rocket: (Enhancement)

* `opentelemetry-semantic-conventions`
  * [#1684](https://github.com/open-telemetry/opentelemetry-js/pull/1684) feat(semantic-conventions): messaging specifications ([@nirsky](https://github.com/nirsky))
* `opentelemetry-tracing`
  * [#1685](https://github.com/open-telemetry/opentelemetry-js/pull/1685) chore: remove ordered attribute dropping ([@dyladan](https://github.com/dyladan))
* `opentelemetry-api`, `opentelemetry-core`, `opentelemetry-sdk-node`, `opentelemetry-shim-opentracing`, `opentelemetry-tracing`
  * [#1687](https://github.com/open-telemetry/opentelemetry-js/pull/1687) chore: rename CorrelationContext to Baggage ([@dyladan](https://github.com/dyladan))
* `opentelemetry-exporter-prometheus`
  * [#1697](https://github.com/open-telemetry/opentelemetry-js/pull/1697) fix(exporter-prometheus): add appendTimestamp option to ExporterConfig ([@antoniomrfranco](https://github.com/antoniomrfranco))
* `opentelemetry-exporter-collector-proto`, `opentelemetry-exporter-collector`
  * [#1661](https://github.com/open-telemetry/opentelemetry-js/pull/1661) Use http keep-alive in collector exporter ([@lonewolf3739](https://github.com/lonewolf3739))
* `opentelemetry-plugin-http`, `opentelemetry-semantic-conventions`
  * [#1625](https://github.com/open-telemetry/opentelemetry-js/pull/1625)  feat(opentelemetry-js): add content size attributes to HTTP spans  ([@nijotz](https://github.com/nijotz))
* `opentelemetry-exporter-collector`
  * [#1708](https://github.com/open-telemetry/opentelemetry-js/pull/1708) feat(exporter-collector): implement concurrencyLimit option ([@dobesv](https://github.com/dobesv))
* `opentelemetry-api`, `opentelemetry-core`, `opentelemetry-grpc-utils`, `opentelemetry-node`, `opentelemetry-plugin-fetch`, `opentelemetry-plugin-grpc-js`, `opentelemetry-plugin-grpc`, `opentelemetry-plugin-http`
  * [#1715](https://github.com/open-telemetry/opentelemetry-js/pull/1715) chore: moving plugin from api to core ([@obecny](https://github.com/obecny))

### :bug: (Bug Fix)

* `opentelemetry-exporter-jaeger`
  * [#1758](https://github.com/open-telemetry/opentelemetry-js/pull/1758) fix(@opentelemetry/exporter-jaeger): fixed issue #1757 ([@debagger](https://github.com/debagger))
* `opentelemetry-exporter-collector-grpc`, `opentelemetry-exporter-collector-proto`, `opentelemetry-exporter-collector`
  * [#1751](https://github.com/open-telemetry/opentelemetry-js/pull/1751) Fixing Span status when exporting span ([@obecny](https://github.com/obecny))
* `opentelemetry-instrumentation-http`, `opentelemetry-plugin-http`
  * [#1747](https://github.com/open-telemetry/opentelemetry-js/pull/1747) feat: fixing failing test ([@obecny](https://github.com/obecny))
* `opentelemetry-instrumentation-xml-http-request`
  * [#1720](https://github.com/open-telemetry/opentelemetry-js/pull/1720) fix(xhr): check for resource timing support ([@bradfrosty](https://github.com/bradfrosty))

### Committers: 13

* Antônio Franco ([@antoniomrfranco](https://github.com/antoniomrfranco))
* Bartlomiej Obecny ([@obecny](https://github.com/obecny))
* Brad Frost ([@bradfrosty](https://github.com/bradfrosty))
* Daniel Dyla ([@dyladan](https://github.com/dyladan))
* Dobes Vandermeer ([@dobesv](https://github.com/dobesv))
* Gerhard Stöbich ([@Flarna](https://github.com/Flarna))
* Mikhail Sokolov ([@debagger](https://github.com/debagger))
* Nik Zap ([@nijotz](https://github.com/nijotz))
* Nir Hadassi ([@nirsky](https://github.com/nirsky))
* Shovnik Bhattacharya ([@shovnik](https://github.com/shovnik))
* Srikanth Chekuri ([@lonewolf3739](https://github.com/lonewolf3739))
* Valentin Marchaud ([@vmarchaud](https://github.com/vmarchaud))
* legendecas ([@legendecas](https://github.com/legendecas))

## 0.13.0

### :boom: Breaking Change

* `opentelemetry-api`, `opentelemetry-exporter-collector-grpc`, `opentelemetry-exporter-collector-proto`, `opentelemetry-exporter-collector`, `opentelemetry-exporter-prometheus`, `opentelemetry-metrics`, `opentelemetry-sdk-node`
  * [#1700](https://github.com/open-telemetry/opentelemetry-js/pull/1700) Metrics updates ([@obecny](https://github.com/obecny))
* `opentelemetry-api`, `opentelemetry-exporter-collector-grpc`, `opentelemetry-exporter-collector-proto`, `opentelemetry-exporter-collector`, `opentelemetry-exporter-jaeger`, `opentelemetry-exporter-zipkin`, `opentelemetry-grpc-utils`, `opentelemetry-plugin-grpc-js`, `opentelemetry-plugin-grpc`, `opentelemetry-plugin-http`, `opentelemetry-plugin-https`, `opentelemetry-shim-opentracing`, `opentelemetry-tracing`
  * [#1644](https://github.com/open-telemetry/opentelemetry-js/pull/1644) fix!: change status codes from grpc status codes ([@lonewolf3739](https://github.com/lonewolf3739))
* `opentelemetry-core`, `opentelemetry-exporter-collector-proto`, `opentelemetry-exporter-collector`, `opentelemetry-exporter-jaeger`, `opentelemetry-exporter-prometheus`, `opentelemetry-exporter-zipkin`, `opentelemetry-metrics`, `opentelemetry-tracing`
  * [#1643](https://github.com/open-telemetry/opentelemetry-js/pull/1643) refactor: new interface for ExportResult #1569 ([@vmarchaud](https://github.com/vmarchaud))
* `opentelemetry-api`, `opentelemetry-core`, `opentelemetry-plugin-fetch`, `opentelemetry-plugin-xml-http-request`, `opentelemetry-propagator-b3`, `opentelemetry-web`
  * [#1595](https://github.com/open-telemetry/opentelemetry-js/pull/1595) chore!: move b3 into its own package ([@mwear](https://github.com/mwear))
* `opentelemetry-api`, `opentelemetry-core`, `opentelemetry-plugin-fetch`, `opentelemetry-plugin-grpc-js`, `opentelemetry-plugin-grpc`, `opentelemetry-shim-opentracing`
  * [#1576](https://github.com/open-telemetry/opentelemetry-js/pull/1576) feat: add keys operation to getter ([@dyladan](https://github.com/dyladan))

### :rocket: (Enhancement)

* `opentelemetry-resource-detector-aws`
  * [#1669](https://github.com/open-telemetry/opentelemetry-js/pull/1669) Feat: Added Amazon EKS Resource Detector ([@KKelvinLo](https://github.com/KKelvinLo))
* `opentelemetry-api`, `opentelemetry-exporter-collector-grpc`, `opentelemetry-exporter-collector-proto`, `opentelemetry-exporter-collector`, `opentelemetry-exporter-prometheus`, `opentelemetry-metrics`, `opentelemetry-sdk-node`
  * [#1700](https://github.com/open-telemetry/opentelemetry-js/pull/1700) Metrics updates ([@obecny](https://github.com/obecny))
* `opentelemetry-tracing`
  * [#1692](https://github.com/open-telemetry/opentelemetry-js/pull/1692) chore: remove unused tracer config gracefulShutdown ([@Flarna](https://github.com/Flarna))
  * [#1622](https://github.com/open-telemetry/opentelemetry-js/pull/1622) fix(tracing): use globalErrorHandler when flushing fails ([@johanneswuerbach](https://github.com/johanneswuerbach))
* `opentelemetry-semantic-conventions`
  * [#1670](https://github.com/open-telemetry/opentelemetry-js/pull/1670) feat(semantic-conventions): FaaS specifications ([@nirsky](https://github.com/nirsky))
* `opentelemetry-exporter-collector-grpc`, `opentelemetry-exporter-collector-proto`, `opentelemetry-exporter-collector`, `opentelemetry-exporter-prometheus`, `opentelemetry-metrics`
  * [#1628](https://github.com/open-telemetry/opentelemetry-js/pull/1628) fix: boundaries option propagation in ValueRecorder Metric ([@AndrewGrachov](https://github.com/AndrewGrachov))
* `opentelemetry-exporter-collector-proto`, `opentelemetry-exporter-collector`
  * [#1607](https://github.com/open-telemetry/opentelemetry-js/pull/1607) feat(exporter-collector): log upstream error #1459 ([@vmarchaud](https://github.com/vmarchaud))
* `opentelemetry-instrumentation-xml-http-request`
  * [#1651](https://github.com/open-telemetry/opentelemetry-js/pull/1651) chore: use performance directly in xhr plugin ([@dyladan](https://github.com/dyladan))
* `opentelemetry-instrumentation-xml-http-request`, `opentelemetry-instrumentation`, `opentelemetry-web`
  * [#1659](https://github.com/open-telemetry/opentelemetry-js/pull/1659) feat: replacing base plugin with instrumentation for xml-http-request ([@obecny](https://github.com/obecny))
* `opentelemetry-core`, `opentelemetry-tracing`
  * [#1653](https://github.com/open-telemetry/opentelemetry-js/pull/1653) chore: env vars for span limit as per specification ([@jtmalinowski](https://github.com/jtmalinowski))
* `opentelemetry-exporter-zipkin`
  * [#1474](https://github.com/open-telemetry/opentelemetry-js/pull/1474) chore(zipkin): export ExporterConfig ([@shivkanya9146](https://github.com/shivkanya9146))
* `opentelemetry-api`, `opentelemetry-node`, `opentelemetry-plugin-fetch`, `opentelemetry-tracing`
  * [#1612](https://github.com/open-telemetry/opentelemetry-js/pull/1612) chore: remove explicit parent option ([@dyladan](https://github.com/dyladan))
* `opentelemetry-exporter-zipkin`, `opentelemetry-plugin-http`, `opentelemetry-tracing`
  * [#1632](https://github.com/open-telemetry/opentelemetry-js/pull/1632) feat: span processor onstart recieves context ([@dyladan](https://github.com/dyladan))
* `opentelemetry-api`, `opentelemetry-core`, `opentelemetry-tracing`
  * [#1631](https://github.com/open-telemetry/opentelemetry-js/pull/1631) chore: sampler gets a full context ([@dyladan](https://github.com/dyladan))
* `opentelemetry-api`, `opentelemetry-core`, `opentelemetry-plugin-http`, `opentelemetry-plugin-https`, `opentelemetry-propagator-b3`
  * [#1615](https://github.com/open-telemetry/opentelemetry-js/pull/1615) chore: add fields operation to TextMapPropagator ([@dyladan](https://github.com/dyladan))
* `opentelemetry-plugin-xml-http-request`, `opentelemetry-tracing`
  * [#1621](https://github.com/open-telemetry/opentelemetry-js/pull/1621) chore: ensure onStart is called with a writeable span ([@dyladan](https://github.com/dyladan))
* `opentelemetry-api`, `opentelemetry-core`
  * [#1597](https://github.com/open-telemetry/opentelemetry-js/pull/1597) fix: make TraceState immutable ([@Flarna](https://github.com/Flarna))

### :bug: (Bug Fix)

* `opentelemetry-tracing`
  * [#1666](https://github.com/open-telemetry/opentelemetry-js/pull/1666) fix: clear BatchSpanProcessor internal spans buffer before exporting ([@TsvetanMilanov](https://github.com/TsvetanMilanov))
* `opentelemetry-exporter-collector-grpc`, `opentelemetry-exporter-collector-proto`, `opentelemetry-exporter-collector`
  * [#1641](https://github.com/open-telemetry/opentelemetry-js/pull/1641) fix: do not access promise before resolve ([@obecny](https://github.com/obecny))
  * [#1627](https://github.com/open-telemetry/opentelemetry-js/pull/1627) chore: fixing conversion of id to hex and base64 ([@obecny](https://github.com/obecny))

### :books: (Refine Doc)

* `opentelemetry-context-zone-peer-dep`, `opentelemetry-context-zone`, `opentelemetry-instrumentation-xml-http-request`
  * [#1696](https://github.com/open-telemetry/opentelemetry-js/pull/1696) chore: use WebTracerProvider instead of WebTracer in docs ([@bradfrosty](https://github.com/bradfrosty))
* `opentelemetry-api`
  * [#1650](https://github.com/open-telemetry/opentelemetry-js/pull/1650) docs: document null and undefined attribute values undefined behavior ([@dyladan](https://github.com/dyladan))
* `opentelemetry-context-zone-peer-dep`, `opentelemetry-web`
  * [#1616](https://github.com/open-telemetry/opentelemetry-js/pull/1616) docs: zone ctx manager can only be used with es2015 ([@dyladan](https://github.com/dyladan))

### Committers: 16

* Andrew ([@AndrewGrachov](https://github.com/AndrewGrachov))
* Bartlomiej Obecny ([@obecny](https://github.com/obecny))
* Brad Frost ([@bradfrosty](https://github.com/bradfrosty))
* Daniel Dyla ([@dyladan](https://github.com/dyladan))
* Gerhard Stöbich ([@Flarna](https://github.com/Flarna))
* Jakub Malinowski ([@jtmalinowski](https://github.com/jtmalinowski))
* Johannes Würbach ([@johanneswuerbach](https://github.com/johanneswuerbach))
* Kelvin Lo ([@KKelvinLo](https://github.com/KKelvinLo))
* Matthew Wear ([@mwear](https://github.com/mwear))
* Naga ([@tannaga](https://github.com/tannaga))
* Nir Hadassi ([@nirsky](https://github.com/nirsky))
* Shivkanya Andhare ([@shivkanya9146](https://github.com/shivkanya9146))
* Srikanth Chekuri ([@lonewolf3739](https://github.com/lonewolf3739))
* Tsvetan Milanov ([@TsvetanMilanov](https://github.com/TsvetanMilanov))
* Valentin Marchaud ([@vmarchaud](https://github.com/vmarchaud))
* [@snyder114](https://github.com/snyder114)

## 0.12.0

### :boom: Breaking Change

* `opentelemetry-api`, `opentelemetry-exporter-collector-grpc`, `opentelemetry-exporter-collector-proto`, `opentelemetry-exporter-collector`, `opentelemetry-exporter-prometheus`, `opentelemetry-metrics`
  * [#1588](https://github.com/open-telemetry/opentelemetry-js/pull/1588) Update to Proto v0.5.0 ([@obecny](https://github.com/obecny))
* `opentelemetry-api`, `opentelemetry-core`, `opentelemetry-plugin-http`, `opentelemetry-plugin-https`, `opentelemetry-shim-opentracing`
  * [#1589](https://github.com/open-telemetry/opentelemetry-js/pull/1589) feat: simplify active span logic ([@mwear](https://github.com/mwear))
* `opentelemetry-resource-detector-aws`, `opentelemetry-resources`
  * [#1581](https://github.com/open-telemetry/opentelemetry-js/pull/1581) chore: remove duplicate hostname resource attribute ([@mwear](https://github.com/mwear))
* `opentelemetry-api`, `opentelemetry-core`, `opentelemetry-plugin-fetch`, `opentelemetry-plugin-xml-http-request`
  * [#1560](https://github.com/open-telemetry/opentelemetry-js/pull/1560) feat: b3 single header support ([@mwear](https://github.com/mwear))
* `opentelemetry-core`, `opentelemetry-tracing`
  * [#1562](https://github.com/open-telemetry/opentelemetry-js/pull/1562) feat(core): rename ProbabilitySampler to TraceIdRatioBasedSampler ([@legendecas](https://github.com/legendecas))
* `opentelemetry-exporter-prometheus`
  * [#1375](https://github.com/open-telemetry/opentelemetry-js/pull/1375) feat: make prometheus config preventServerStart optional ([@legendecas](https://github.com/legendecas))
* `opentelemetry-core`, `opentelemetry-exporter-prometheus`, `opentelemetry-metrics`, `opentelemetry-sdk-node`, `opentelemetry-tracing`
  * [#1522](https://github.com/open-telemetry/opentelemetry-js/pull/1522) Remove process listener ([@dyladan](https://github.com/dyladan))

### :rocket: (Enhancement)

* `opentelemetry-api`, `opentelemetry-exporter-collector-grpc`, `opentelemetry-exporter-collector-proto`, `opentelemetry-exporter-collector`, `opentelemetry-exporter-prometheus`, `opentelemetry-metrics`
  * [#1588](https://github.com/open-telemetry/opentelemetry-js/pull/1588) Update to Proto v0.5.0 ([@obecny](https://github.com/obecny))
* `opentelemetry-core`, `opentelemetry-tracing`
  * [#1577](https://github.com/open-telemetry/opentelemetry-js/pull/1577) feat: implement parent based sampler ([@dyladan](https://github.com/dyladan))
* `opentelemetry-instrumentation`
  * [#1572](https://github.com/open-telemetry/opentelemetry-js/pull/1572) feat: adding function for checking wrapped into instrumentation ([@obecny](https://github.com/obecny))
* `opentelemetry-core`
  * [#1579](https://github.com/open-telemetry/opentelemetry-js/pull/1579) fix: correlation-context header ([@Asafb26](https://github.com/Asafb26))
  * [#1503](https://github.com/open-telemetry/opentelemetry-js/pull/1503) feat: add deep-merge util ([@naseemkullah](https://github.com/naseemkullah))
* `opentelemetry-exporter-prometheus`
  * [#1570](https://github.com/open-telemetry/opentelemetry-js/pull/1570) fix: make prometheus histogram export  cumulative ([@AndrewGrachov](https://github.com/AndrewGrachov))
* `opentelemetry-api`, `opentelemetry-core`, `opentelemetry-exporter-collector-proto`, `opentelemetry-exporter-collector`, `opentelemetry-exporter-jaeger`, `opentelemetry-exporter-prometheus`, `opentelemetry-exporter-zipkin`, `opentelemetry-metrics`, `opentelemetry-tracing`
  * [#1514](https://github.com/open-telemetry/opentelemetry-js/pull/1514) feat: add global error handler ([@mwear](https://github.com/mwear))
* `opentelemetry-api`, `opentelemetry-core`, `opentelemetry-node`, `opentelemetry-plugin-http`, `opentelemetry-plugin-https`, `opentelemetry-shim-opentracing`, `opentelemetry-tracing`
  * [#1527](https://github.com/open-telemetry/opentelemetry-js/pull/1527) feat(api): propagate spanContext only using API #1456 ([@vmarchaud](https://github.com/vmarchaud))
* `opentelemetry-node`, `opentelemetry-sdk-node`
  * [#1525](https://github.com/open-telemetry/opentelemetry-js/pull/1525) feat(node-tracer): use AsyncLocalStorageContextManager by default starting Node 14.8 #1511 ([@vmarchaud](https://github.com/vmarchaud))
* `opentelemetry-exporter-collector`, `opentelemetry-exporter-jaeger`, `opentelemetry-exporter-zipkin`, `opentelemetry-grpc-utils`, `opentelemetry-plugin-grpc-js`, `opentelemetry-plugin-grpc`, `opentelemetry-plugin-http`, `opentelemetry-plugin-https`
  * [#1548](https://github.com/open-telemetry/opentelemetry-js/pull/1548) chore(http): remove `x-opentelemetry-outgoing-request` header #1547 ([@vmarchaud](https://github.com/vmarchaud))
* Other
  * [#1553](https://github.com/open-telemetry/opentelemetry-js/pull/1553) docs: fix and update getting-started ([@svrnm](https://github.com/svrnm))
  * [#1550](https://github.com/open-telemetry/opentelemetry-js/pull/1550) EOL semantics by adding .gitattributes and changing tsconfig.json ([@MarkSeufert](https://github.com/MarkSeufert))
* `opentelemetry-api`, `opentelemetry-instrumentation`, `opentelemetry-node`
  * [#1540](https://github.com/open-telemetry/opentelemetry-js/pull/1540) Plugins refactoring - new instrumentation package for plugins ([@obecny](https://github.com/obecny))
* `opentelemetry-api`, `opentelemetry-tracing`
  * [#1555](https://github.com/open-telemetry/opentelemetry-js/pull/1555) chore: disallow null attribute values ([@dyladan](https://github.com/dyladan))
* `opentelemetry-resource-detector-aws`, `opentelemetry-resources`
  * [#1404](https://github.com/open-telemetry/opentelemetry-js/pull/1404) Feat: Added AWS ECS Plugins Resource Detector ([@EdZou](https://github.com/EdZou))
* `opentelemetry-node`
  * [#1543](https://github.com/open-telemetry/opentelemetry-js/pull/1543) feat: enable dns instrumentation by default ([@naseemkullah](https://github.com/naseemkullah))
  * [#1532](https://github.com/open-telemetry/opentelemetry-js/pull/1532) fix: decrease level of unsupported-version logs to warn ([@naseemkullah](https://github.com/naseemkullah))
* `opentelemetry-resources`, `opentelemetry-sdk-node`
  * [#1531](https://github.com/open-telemetry/opentelemetry-js/pull/1531) feat: process resource detector ([@mihirsoni](https://github.com/mihirsoni))
* `opentelemetry-api`, `opentelemetry-context-async-hooks`, `opentelemetry-context-base`, `opentelemetry-context-zone-peer-dep`, `opentelemetry-core`, `opentelemetry-shim-opentracing`, `opentelemetry-tracing`, `opentelemetry-web`
  * [#1515](https://github.com/open-telemetry/opentelemetry-js/pull/1515) chore: use interface for context types ([@dyladan](https://github.com/dyladan))
* `opentelemetry-exporter-zipkin`
  * [#1399](https://github.com/open-telemetry/opentelemetry-js/pull/1399) chore: refactoring zipkin to be able to use it in web ([@obecny](https://github.com/obecny))
* `opentelemetry-exporter-collector-grpc`, `opentelemetry-exporter-collector-proto`, `opentelemetry-exporter-collector`, `opentelemetry-exporter-jaeger`, `opentelemetry-exporter-prometheus`, `opentelemetry-exporter-zipkin`, `opentelemetry-metrics`, `opentelemetry-plugin-fetch`, `opentelemetry-plugin-xml-http-request`, `opentelemetry-tracing`
  * [#1439](https://github.com/open-telemetry/opentelemetry-js/pull/1439) unifying shutdown across code base ([@obecny](https://github.com/obecny))

### :bug: (Bug Fix)

* `opentelemetry-plugin-http`
  * [#1546](https://github.com/open-telemetry/opentelemetry-js/pull/1546) fix(http): do not set outgoing http span as active in the context #1479 ([@vmarchaud](https://github.com/vmarchaud))
* `opentelemetry-metrics`
  * [#1567](https://github.com/open-telemetry/opentelemetry-js/pull/1567) fix: histogram aggregator lastUpdateTime ([@AndrewGrachov](https://github.com/AndrewGrachov))
  * [#1470](https://github.com/open-telemetry/opentelemetry-js/pull/1470) IMPORTANT - Fixing collecting data from observers when using batch observer in first run ([@obecny](https://github.com/obecny))
* `opentelemetry-plugin-http`, `opentelemetry-plugin-https`
  * [#1551](https://github.com/open-telemetry/opentelemetry-js/pull/1551) fix: avoid circular require in plugins ([@dyladan](https://github.com/dyladan))
* `opentelemetry-context-async-hooks`
  * [#1530](https://github.com/open-telemetry/opentelemetry-js/pull/1530) fix: ignore TIMERWRAP in AsyncHooksContextManager ([@Flarna](https://github.com/Flarna))
* `opentelemetry-exporter-collector-grpc`, `opentelemetry-exporter-collector-proto`
  * [#1539](https://github.com/open-telemetry/opentelemetry-js/pull/1539) fix: include missing proto files in npm distribution ([@blumamir](https://github.com/blumamir))

### :books: (Refine Doc)

* Other
  * [#1536](https://github.com/open-telemetry/opentelemetry-js/pull/1536) chore: variable names cleanup ([@DarkPurple141](https://github.com/DarkPurple141))
* `opentelemetry-exporter-collector-proto`, `opentelemetry-exporter-collector`
  * [#1483](https://github.com/open-telemetry/opentelemetry-js/pull/1483) docs: change CollectorExporter to CollectorTraceExporter ([@Hongbo-Miao](https://github.com/Hongbo-Miao))

### :sparkles: (Feature)

* `opentelemetry-resource-detector-aws`, `opentelemetry-resources`
  * [#1404](https://github.com/open-telemetry/opentelemetry-js/pull/1404) Feat: Added AWS ECS Plugins Resource Detector ([@EdZou](https://github.com/EdZou))
* `opentelemetry-exporter-zipkin`
  * [#1399](https://github.com/open-telemetry/opentelemetry-js/pull/1399) chore: refactoring zipkin to be able to use it in web ([@obecny](https://github.com/obecny))

### Committers: 19

* Alex Hinds ([@DarkPurple141](https://github.com/DarkPurple141))
* Amir Blum ([@blumamir](https://github.com/blumamir))
* Andrew ([@AndrewGrachov](https://github.com/AndrewGrachov))
* Asaf Ben Aharon ([@Asafb26](https://github.com/Asafb26))
* Bartlomiej Obecny ([@obecny](https://github.com/obecny))
* Cong Zou ([@EdZou](https://github.com/EdZou))
* Daniel Dyla ([@dyladan](https://github.com/dyladan))
* Gerhard Stöbich ([@Flarna](https://github.com/Flarna))
* Hongbo Miao ([@Hongbo-Miao](https://github.com/Hongbo-Miao))
* Igor Morozov ([@morigs](https://github.com/morigs))
* Justin Walz ([@justinwalz](https://github.com/justinwalz))
* Mark ([@MarkSeufert](https://github.com/MarkSeufert))
* Matthew Wear ([@mwear](https://github.com/mwear))
* Mihir Soni ([@mihirsoni](https://github.com/mihirsoni))
* Naseem ([@naseemkullah](https://github.com/naseemkullah))
* Severin Neumann ([@svrnm](https://github.com/svrnm))
* Steve Flanders ([@flands](https://github.com/flands))
* Valentin Marchaud ([@vmarchaud](https://github.com/vmarchaud))
* legendecas ([@legendecas](https://github.com/legendecas))

## 0.11.0

### :boom: Breaking Change

* `opentelemetry-api`, `opentelemetry-core`, `opentelemetry-node`, `opentelemetry-plugin-http`, `opentelemetry-plugin-https`, `opentelemetry-sdk-node`, `opentelemetry-tracing`, `opentelemetry-web`
  * [#1458](https://github.com/open-telemetry/opentelemetry-js/pull/1458) refactor: rename HttpText to TextMap propagator ([@dengliming](https://github.com/dengliming))
* `opentelemetry-api`, `opentelemetry-core`, `opentelemetry-exporter-collector-grpc`, `opentelemetry-exporter-collector-proto`, `opentelemetry-exporter-collector`, `opentelemetry-metrics`
  * [#1446](https://github.com/open-telemetry/opentelemetry-js/pull/1446) Collector split ([@obecny](https://github.com/obecny))
* `opentelemetry-exporter-collector`, `opentelemetry-exporter-jaeger`, `opentelemetry-exporter-zipkin`, `opentelemetry-node`, `opentelemetry-resources`, `opentelemetry-web`
  * [#1419](https://github.com/open-telemetry/opentelemetry-js/pull/1419) chore!: refer to resource labels as attributes ([@mwear](https://github.com/mwear))

### :rocket: (Enhancement)

* `opentelemetry-api`, `opentelemetry-core`, `opentelemetry-shim-opentracing`, `opentelemetry-tracing`
  * [#1447](https://github.com/open-telemetry/opentelemetry-js/pull/1447) Move SpanContext isValid to the API ([@srjames90](https://github.com/srjames90))
* `opentelemetry-plugin-xml-http-request`
  * [#1476](https://github.com/open-telemetry/opentelemetry-js/pull/1476) Align xhr span name with spec ([@johnbley](https://github.com/johnbley))
* `opentelemetry-resource-detector-gcp`, `opentelemetry-sdk-node`
  * [#1469](https://github.com/open-telemetry/opentelemetry-js/pull/1469) chore: bump gcp-metadata ([@dyladan](https://github.com/dyladan))
* `opentelemetry-exporter-prometheus`
  * [#1310](https://github.com/open-telemetry/opentelemetry-js/pull/1310) feat: prometheus serializer ([@legendecas](https://github.com/legendecas))
  * [#1428](https://github.com/open-telemetry/opentelemetry-js/pull/1428) feat: Add missing prometheus exports for ValueRecorder, SumObserver & UpDownSumObserver ([@paulfairless](https://github.com/paulfairless))
* `opentelemetry-core`, `opentelemetry-tracing`
  * [#1344](https://github.com/open-telemetry/opentelemetry-js/pull/1344) feat: introduces ability to suppress tracing via context ([@michaelgoin](https://github.com/michaelgoin))
* `opentelemetry-api`, `opentelemetry-exporter-collector-proto`, `opentelemetry-plugin-http`, `opentelemetry-semantic-conventions`, `opentelemetry-tracing`
  * [#1372](https://github.com/open-telemetry/opentelemetry-js/pull/1372) feat: adding possibility of recording exception ([@obecny](https://github.com/obecny))
* `opentelemetry-api`, `opentelemetry-core`, `opentelemetry-exporter-collector-grpc`, `opentelemetry-exporter-collector-proto`, `opentelemetry-exporter-collector`, `opentelemetry-metrics`
  * [#1446](https://github.com/open-telemetry/opentelemetry-js/pull/1446) Collector split ([@obecny](https://github.com/obecny))
* `opentelemetry-metrics`
  * [#1366](https://github.com/open-telemetry/opentelemetry-js/pull/1366) fix: ignore non-number value on BaseBoundInstrument.update ([@legendecas](https://github.com/legendecas))
* `opentelemetry-node`
  * [#1440](https://github.com/open-telemetry/opentelemetry-js/pull/1440) fix: add Hapi and Koa to default supported plugins ([@carolinee21](https://github.com/carolinee21))
* `opentelemetry-resources`
  * [#1408](https://github.com/open-telemetry/opentelemetry-js/pull/1408) Feat: Migrate EC2 Plugin Resource Detector from IMDSv1 to IMDSv2 ([@EdZou](https://github.com/EdZou))
* `opentelemetry-core`
  * [#1349](https://github.com/open-telemetry/opentelemetry-js/pull/1349) feat: faster span and trace id generation ([@dyladan](https://github.com/dyladan))
* `opentelemetry-context-async-hooks`
  * [#1356](https://github.com/open-telemetry/opentelemetry-js/pull/1356) feat: use a symbol to store patched listeners ([@Flarna](https://github.com/Flarna))
* `opentelemetry-semantic-conventions`
  * [#1407](https://github.com/open-telemetry/opentelemetry-js/pull/1407) semantic conventions for operating system ([@obecny](https://github.com/obecny))
  * [#1409](https://github.com/open-telemetry/opentelemetry-js/pull/1409) removing semantic conventions from code coverage ([@obecny](https://github.com/obecny))
  * [#1388](https://github.com/open-telemetry/opentelemetry-js/pull/1388) chore: transpile semantic conventions to es5 ([@dyladan](https://github.com/dyladan))

### :bug: (Bug Fix)

* `opentelemetry-api`, `opentelemetry-metrics`
  * [#1373](https://github.com/open-telemetry/opentelemetry-js/pull/1373) fix: updates ValueRecorder to allow negative values ([@michaelgoin](https://github.com/michaelgoin))
* `opentelemetry-metrics`
  * [#1475](https://github.com/open-telemetry/opentelemetry-js/pull/1475) fix: proper histogram boundaries sort ([@AndrewGrachov](https://github.com/AndrewGrachov))
* `opentelemetry-core`
  * [#1336](https://github.com/open-telemetry/opentelemetry-js/pull/1336) fix: correlation context propagation extract for a single entry ([@rubenvp8510](https://github.com/rubenvp8510))
  * [#1406](https://github.com/open-telemetry/opentelemetry-js/pull/1406) Pass W3C Trace Context test suite at strictness 1 ([@michaelgoin](https://github.com/michaelgoin))
* `opentelemetry-context-base`
  * [#1387](https://github.com/open-telemetry/opentelemetry-js/pull/1387) fix: allow multiple instances of core to interact with context ([@dyladan](https://github.com/dyladan))

### :books: (Refine Doc)

* `opentelemetry-exporter-collector`
  * [#1432](https://github.com/open-telemetry/opentelemetry-js/pull/1432) docs(exporter-collector): CollectorTransportNode should be CollectorProtocolNode ([@Hongbo-Miao](https://github.com/Hongbo-Miao))
  * [#1361](https://github.com/open-telemetry/opentelemetry-js/pull/1361) chore: adding info about collector compatible version, removing duplicated doc after merge ([@obecny](https://github.com/obecny))
* `opentelemetry-metrics`
  * [#1427](https://github.com/open-telemetry/opentelemetry-js/pull/1427) chore: fix histogram type documentation ([@TigerHe7](https://github.com/TigerHe7))
* Other
  * [#1431](https://github.com/open-telemetry/opentelemetry-js/pull/1431) Fix typo in document. ([@dengliming](https://github.com/dengliming))

### Committers: 21

* Andrew ([@AndrewGrachov](https://github.com/AndrewGrachov))
* Bartlomiej Obecny ([@obecny](https://github.com/obecny))
* Cong Zou ([@EdZou](https://github.com/EdZou))
* Daniel Dyla ([@dyladan](https://github.com/dyladan))
* Gerhard Stöbich ([@Flarna](https://github.com/Flarna))
* Hongbo Miao ([@Hongbo-Miao](https://github.com/Hongbo-Miao))
* Igor Konforti ([@confiq](https://github.com/confiq))
* John Bley ([@johnbley](https://github.com/johnbley))
* Jonah Rosenblum ([@jonahrosenblum](https://github.com/jonahrosenblum))
* Mark Wolff ([@markwolff](https://github.com/markwolff))
* Matthew Wear ([@mwear](https://github.com/mwear))
* Michael Goin ([@michaelgoin](https://github.com/michaelgoin))
* Paul Fairless ([@paulfairless](https://github.com/paulfairless))
* Reginald McDonald ([@reggiemcdonald](https://github.com/reggiemcdonald))
* Ruben Vargas Palma ([@rubenvp8510](https://github.com/rubenvp8510))
* Sergio Regueira ([@sergioregueira](https://github.com/sergioregueira))
* Tiger He ([@TigerHe7](https://github.com/TigerHe7))
* [@carolinee21](https://github.com/carolinee21)
* [@dengliming](https://github.com/dengliming)
* [@srjames90](https://github.com/srjames90)
* legendecas ([@legendecas](https://github.com/legendecas))

## 0.10.2

### :rocket: (Enhancement)

* `opentelemetry-core`, `opentelemetry-tracing`
  * [#1331](https://github.com/open-telemetry/opentelemetry-js/pull/1331) Feat: Make ID generator configurable ([@EdZou](https://github.com/EdZou))
* `opentelemetry-api`, `opentelemetry-context-base`
  * [#1368](https://github.com/open-telemetry/opentelemetry-js/pull/1368) feat(api/context-base): change compile target to es5 ([@markwolff](https://github.com/markwolff))

### Committers: 3

* Cong Zou ([@EdZou](https://github.com/EdZou))
* Mark Wolff ([@markwolff](https://github.com/markwolff))
* Reginald McDonald ([@reggiemcdonald](https://github.com/reggiemcdonald))

## 0.10.1

### :bug: (Bug Fix)

* `opentelemetry-plugin-grpc-js`
  * [#1358](https://github.com/open-telemetry/opentelemetry-js/pull/1358) fix: add missing grpc-js index ([@dyladan](https://github.com/dyladan))

### Committers: 1

* Daniel Dyla ([@dyladan](https://github.com/dyladan))

## 0.10.0

### :boom: Breaking Change

* `opentelemetry-exporter-collector`, `opentelemetry-metrics`
  * [#1292](https://github.com/open-telemetry/opentelemetry-js/pull/1292) feat: remove HistogramAggregator.reset ([@legendecas](https://github.com/legendecas))
* `opentelemetry-api`, `opentelemetry-exporter-prometheus`, `opentelemetry-metrics`
  * [#1137](https://github.com/open-telemetry/opentelemetry-js/pull/1137) Batch observer ([@obecny](https://github.com/obecny))
* `opentelemetry-exporter-collector`
  * [#1256](https://github.com/open-telemetry/opentelemetry-js/pull/1256) feat: [Collector Metric Exporter][1/x] Rename CollectorExporter to CollectorTraceExporter  ([@davidwitten](https://github.com/davidwitten))

### :rocket: (Enhancement)

* `opentelemetry-exporter-collector`
  * [#1339](https://github.com/open-telemetry/opentelemetry-js/pull/1339) Proto update to latest to support arrays and maps ([@obecny](https://github.com/obecny))
  * [#1302](https://github.com/open-telemetry/opentelemetry-js/pull/1302) feat: adding proto over http for collector exporter ([@obecny](https://github.com/obecny))
  * [#1247](https://github.com/open-telemetry/opentelemetry-js/pull/1247) feat: adding json over http for collector exporter ([@obecny](https://github.com/obecny))
* `opentelemetry-core`, `opentelemetry-metrics`, `opentelemetry-tracing`
  * [#974](https://github.com/open-telemetry/opentelemetry-js/pull/974) feat: add OTEL_LOG_LEVEL env var ([@naseemkullah](https://github.com/naseemkullah))
* `opentelemetry-metrics`, `opentelemetry-node`, `opentelemetry-sdk-node`
  * [#1187](https://github.com/open-telemetry/opentelemetry-js/pull/1187) Add nodejs sdk package ([@dyladan](https://github.com/dyladan))
* `opentelemetry-shim-opentracing`
  * [#918](https://github.com/open-telemetry/opentelemetry-js/pull/918) feat: add baggage support to the opentracing shim ([@rubenvp8510](https://github.com/rubenvp8510))
* `opentelemetry-tracing`
  * [#1069](https://github.com/open-telemetry/opentelemetry-js/pull/1069) feat: add OTEL_SAMPLING_PROBABILITY env var ([@naseemkullah](https://github.com/naseemkullah))
  * [#1296](https://github.com/open-telemetry/opentelemetry-js/pull/1296) feat: force flush and shutdown callback for span exporters ([@dyladan](https://github.com/dyladan))
* `opentelemetry-node`
  * [#1343](https://github.com/open-telemetry/opentelemetry-js/pull/1343) feat(grpc-js): enable autoinstrumentation by default ([@markwolff](https://github.com/markwolff))
* `opentelemetry-exporter-collector`, `opentelemetry-exporter-prometheus`, `opentelemetry-metrics`
  * [#1276](https://github.com/open-telemetry/opentelemetry-js/pull/1276) chore: updating aggregator MinMaxLastSumCount and use it for value observer and value recorder ([@obecny](https://github.com/obecny))
* `opentelemetry-plugin-fetch`, `opentelemetry-plugin-xml-http-request`, `opentelemetry-semantic-conventions`, `opentelemetry-web`
  * [#1262](https://github.com/open-telemetry/opentelemetry-js/pull/1262) feat(opentelemetry-web): capture decodedBodySize / http.response_content_length ([@johnbley](https://github.com/johnbley))
* `opentelemetry-resources`
  * [#1211](https://github.com/open-telemetry/opentelemetry-js/pull/1211) Resource auto detection logging ([@adamegyed](https://github.com/adamegyed))
* `opentelemetry-api`, `opentelemetry-exporter-prometheus`, `opentelemetry-metrics`
  * [#1137](https://github.com/open-telemetry/opentelemetry-js/pull/1137) Batch observer ([@obecny](https://github.com/obecny))
* `opentelemetry-core`
  * [#1191](https://github.com/open-telemetry/opentelemetry-js/pull/1191) Add platform agnostic way to read environment variables ([@obecny](https://github.com/obecny))
* `opentelemetry-context-async-hooks`
  * [#1210](https://github.com/open-telemetry/opentelemetry-js/pull/1210) AsyncLocalStorage based ContextManager ([@johanneswuerbach](https://github.com/johanneswuerbach))
* `opentelemetry-api`, `opentelemetry-context-async-hooks`, `opentelemetry-context-base`, `opentelemetry-context-zone-peer-dep`, `opentelemetry-context-zone`, `opentelemetry-core`, `opentelemetry-exporter-collector`, `opentelemetry-exporter-jaeger`, `opentelemetry-exporter-prometheus`, `opentelemetry-exporter-zipkin`, `opentelemetry-metrics`, `opentelemetry-node`, `opentelemetry-plugin-fetch`, `opentelemetry-plugin-grpc-js`, `opentelemetry-plugin-grpc`, `opentelemetry-plugin-http`, `opentelemetry-plugin-https`, `opentelemetry-plugin-xml-http-request`, `opentelemetry-resources`, `opentelemetry-semantic-conventions`, `opentelemetry-shim-opentracing`, `opentelemetry-tracing`, `opentelemetry-web`
  * [#1237](https://github.com/open-telemetry/opentelemetry-js/pull/1237) fix(package.json): publish source maps ([@markwolff](https://github.com/markwolff))
* `opentelemetry-core`, `opentelemetry-exporter-collector`, `opentelemetry-exporter-jaeger`, `opentelemetry-exporter-zipkin`, `opentelemetry-metrics`, `opentelemetry-tracing`
  * [#1171](https://github.com/open-telemetry/opentelemetry-js/pull/1171) feat: add instrumentation library and update collector exporter ([@mwear](https://github.com/mwear))
* `opentelemetry-plugin-xml-http-request`
  * [#1216](https://github.com/open-telemetry/opentelemetry-js/pull/1216) Increase Test Coverage for XML Http Plugin ([@thgao](https://github.com/thgao))
* `opentelemetry-core`, `opentelemetry-node`, `opentelemetry-tracing`, `opentelemetry-web`
  * [#1218](https://github.com/open-telemetry/opentelemetry-js/pull/1218) fix: change default propagator to match spec ([@jonahrosenblum](https://github.com/jonahrosenblum))

### :bug: (Bug Fix)

* `opentelemetry-plugin-grpc`
  * [#1289](https://github.com/open-telemetry/opentelemetry-js/pull/1289) fix(grpc): camelCase methods can be double patched ([@markwolff](https://github.com/markwolff))
* `opentelemetry-plugin-fetch`
  * [#1274](https://github.com/open-telemetry/opentelemetry-js/pull/1274) fix: do not crash on fetch(new Request(url)) ([@dyladan](https://github.com/dyladan))
* `opentelemetry-core`
  * [#1269](https://github.com/open-telemetry/opentelemetry-js/pull/1269) fix(opentelemetry-core): modify regex to allow future versions ([@srjames90](https://github.com/srjames90))
* `opentelemetry-exporter-collector`
  * [#1254](https://github.com/open-telemetry/opentelemetry-js/pull/1254) fix: default url for otelcol ([@jufab](https://github.com/jufab))

### :books: (Refine Doc)

* `opentelemetry-metrics`
  * [#1239](https://github.com/open-telemetry/opentelemetry-js/pull/1239) chore: update metrics example with UpDownCounter ([@mayurkale22](https://github.com/mayurkale22))
* `opentelemetry-exporter-jaeger`
  * [#1234](https://github.com/open-telemetry/opentelemetry-js/pull/1234) docs: add note about endpoint config option ([@danielmbarlow](https://github.com/danielmbarlow))
* `opentelemetry-api`
  * [#1231](https://github.com/open-telemetry/opentelemetry-js/pull/1231) fix(jsdoc): change null to undefined ([@markwolff](https://github.com/markwolff))

### :sparkles: (Feature)

* `opentelemetry-api`, `opentelemetry-metrics`
  * [#1272](https://github.com/open-telemetry/opentelemetry-js/pull/1272) feat: adding new metric: up down sum observer ([@obecny](https://github.com/obecny))

### Committers: 21

* Adam Egyed ([@adamegyed](https://github.com/adamegyed))
* Aravin ([@aravinsiva](https://github.com/aravinsiva))
* Bartlomiej Obecny ([@obecny](https://github.com/obecny))
* Bryan Clement ([@lykkin](https://github.com/lykkin))
* Connor Lindsey ([@connorlindsey](https://github.com/connorlindsey))
* Daniel Dyla ([@dyladan](https://github.com/dyladan))
* Daniel M Barlow ([@danielmbarlow](https://github.com/danielmbarlow))
* David W. ([@davidwitten](https://github.com/davidwitten))
* Johannes Würbach ([@johanneswuerbach](https://github.com/johanneswuerbach))
* John Bley ([@johnbley](https://github.com/johnbley))
* Jonah Rosenblum ([@jonahrosenblum](https://github.com/jonahrosenblum))
* Julien FABRE ([@jufab](https://github.com/jufab))
* Mark Wolff ([@markwolff](https://github.com/markwolff))
* Matthew Wear ([@mwear](https://github.com/mwear))
* Mayur Kale ([@mayurkale22](https://github.com/mayurkale22))
* Naseem ([@naseemkullah](https://github.com/naseemkullah))
* Ruben Vargas Palma ([@rubenvp8510](https://github.com/rubenvp8510))
* Shivkanya Andhare ([@shivkanya9146](https://github.com/shivkanya9146))
* Tina Gao ([@thgao](https://github.com/thgao))
* [@srjames90](https://github.com/srjames90)
* legendecas ([@legendecas](https://github.com/legendecas))

## 0.9.0

### :boom: Breaking Change

* `opentelemetry-api`, `opentelemetry-exporter-prometheus`, `opentelemetry-metrics`
  * [#1120](https://github.com/open-telemetry/opentelemetry-js/pull/1120) feat: add the UpDownCounter instrument ([@mayurkale22](https://github.com/mayurkale22))
  * [#1126](https://github.com/open-telemetry/opentelemetry-js/pull/1126) feat!: remove label keys as they are no longer part of the spec ([@naseemkullah](https://github.com/naseemkullah))
* `opentelemetry-api`, `opentelemetry-metrics`
  * [#1117](https://github.com/open-telemetry/opentelemetry-js/pull/1117) chore: rename meaure to value recorder ([@dyladan](https://github.com/dyladan))
* `opentelemetry-api`, `opentelemetry-core`, `opentelemetry-tracing`
  * [#1058](https://github.com/open-telemetry/opentelemetry-js/pull/1058) feat: spec compliant sampling result support ([@legendecas](https://github.com/legendecas))

### :rocket: (Enhancement)

* Other
  * [#1181](https://github.com/open-telemetry/opentelemetry-js/pull/1181) feat: add node-plugins-all package ([@dyladan](https://github.com/dyladan))
* `opentelemetry-plugin-fetch`, `opentelemetry-plugin-xml-http-request`, `opentelemetry-web`
  * [#1121](https://github.com/open-telemetry/opentelemetry-js/pull/1121) chore: adding plugin-fetch and example ([@obecny](https://github.com/obecny))
* `opentelemetry-node`
  * [#1153](https://github.com/open-telemetry/opentelemetry-js/pull/1153) feat: add OPENTELEMETRY_NO_PATCH_MODULES ([@markwolff](https://github.com/markwolff))
  * [#1151](https://github.com/open-telemetry/opentelemetry-js/pull/1151) chore(todo): add missing span sampling test ([@markwolff](https://github.com/markwolff))
* `opentelemetry-exporter-jaeger`
  * [#965](https://github.com/open-telemetry/opentelemetry-js/pull/965) feat(opentelemetry-exporter-jaeger): http sender ([@leonardodalcin](https://github.com/leonardodalcin))
* `opentelemetry-exporter-zipkin`
  * [#1138](https://github.com/open-telemetry/opentelemetry-js/pull/1138) feat(opentelemetry-js): infer zipkin service name from resource ([@rezakrimi](https://github.com/rezakrimi))
* `opentelemetry-plugin-xml-http-request`
  * [#1133](https://github.com/open-telemetry/opentelemetry-js/pull/1133) fix(plugin-xml-http-request): support sync requests ([@johnbley](https://github.com/johnbley))
* `opentelemetry-metrics`
  * [#1145](https://github.com/open-telemetry/opentelemetry-js/pull/1145) chore: creating new metric kind ([@obecny](https://github.com/obecny))
* `opentelemetry-exporter-collector`
  * [#1204](https://github.com/open-telemetry/opentelemetry-js/pull/1204) feat: collector exporter custom headers and metadata ([@mwear](https://github.com/mwear))
* `opentelemetry-exporter-zipkin`
  * [#1202](https://github.com/open-telemetry/opentelemetry-js/pull/1202) Adds possibility to set headers to zipkin exporter ([@obecny](https://github.com/obecny))

### :bug: (Bug Fix)

* `opentelemetry-exporter-collector`
  * [#1197](https://github.com/open-telemetry/opentelemetry-js/pull/1197) fix(exporter-collector): default endpoint for node and browser ([@davidwitten](https://github.com/davidwitten))
* `opentelemetry-context-zone-peer-dep`
  * [#1209](https://github.com/open-telemetry/opentelemetry-js/pull/1209) chore: fixing zone from which to fork a new zone ([@obecny](https://github.com/obecny))

### :sparkles: (Feature)

* `opentelemetry-semantic-conventions`
  * [#1160](https://github.com/open-telemetry/opentelemetry-js/pull/1160) refactor(attributes): move enums to @opentelemetry/semantic-conventions ([@markwolff](https://github.com/markwolff))

### :books: (Refine Doc)

* Other
  * [#1192](https://github.com/open-telemetry/opentelemetry-js/pull/1192) Fix_typo ([@shivkanya9146](https://github.com/shivkanya9146))
  * [#1147](https://github.com/open-telemetry/opentelemetry-js/pull/1147) ci: lint markdown files ([@naseemkullah](https://github.com/naseemkullah))
  * [#1142](https://github.com/open-telemetry/opentelemetry-js/pull/1142) chore: template prometheus endpoint in examples rather than hardcode ([@naseemkullah](https://github.com/naseemkullah))
  * [#1217](https://github.com/open-telemetry/opentelemetry-js/pull/1217) chore: fix markdown linting and add npm script ([@dyladan](https://github.com/dyladan))

### Committers: 13

* David W. ([@davidwitten](https://github.com/davidwitten))
* Bartlomiej Obecny ([@obecny](https://github.com/obecny))
* Daniel Dyla ([@dyladan](https://github.com/dyladan))
* Mark Wolff ([@markwolff](https://github.com/markwolff))
* Mayur Kale ([@mayurkale22](https://github.com/mayurkale22))
* Naseem ([@naseemkullah](https://github.com/naseemkullah))
* Valentin Marchaud ([@vmarchaud](https://github.com/vmarchaud))
* legendecas ([@legendecas](https://github.com/legendecas))
* Shivkanya Andhare ([@shivkanya9146](https://github.com/shivkanya9146))
* Leonardo Dalcin ([@leonardodalcin](https://github.com/leonardodalcin))
* [@rezakrimi](https://github.com/rezakrimi)
* John Bley ([@johnbley](https://github.com/johnbley))
* Matthew Wear ([@mwear](https://github.com/mwear))

## 0.8.3

### :rocket: (Enhancement)

* `opentelemetry-node`
  * [#980](https://github.com/open-telemetry/opentelemetry-js/pull/980) feat: merge user supplied and default plugin configs ([@naseemkullah](https://github.com/naseemkullah))

### :bug: (Bug Fix)

* `opentelemetry-context-async-hooks`
  * [#1099](https://github.com/open-telemetry/opentelemetry-js/pull/1099) fix(asynchooks-scope): fix context loss using .with() #1101 ([@vmarchaud](https://github.com/vmarchaud))

### :books: (Refine Doc)

* Other
  * [#1100](https://github.com/open-telemetry/opentelemetry-js/pull/1100) docs(batcher): document how to configure custom aggregators #989 ([@vmarchaud](https://github.com/vmarchaud))
* `opentelemetry-api`
  * [#1106](https://github.com/open-telemetry/opentelemetry-js/pull/1106) chore: improve API documentation ([@mayurkale22](https://github.com/mayurkale22))

### Committers: 7

* Bartlomiej Obecny ([@obecny](https://github.com/obecny))
* Daniel Dyla ([@dyladan](https://github.com/dyladan))
* Kanika Shah ([@kanikashah90](https://github.com/kanikashah90))
* Mayur Kale ([@mayurkale22](https://github.com/mayurkale22))
* Naseem ([@naseemkullah](https://github.com/naseemkullah))
* Valentin Marchaud ([@vmarchaud](https://github.com/vmarchaud))
* [@shivkanya9146](https://github.com/shivkanya9146)

## 0.8.2

### :rocket: (Enhancement)

* `opentelemetry-exporter-collector`
  * [#1063](https://github.com/open-telemetry/opentelemetry-js/pull/1063) feat: exporter collector TLS option ([@mzahor](https://github.com/mzahor))
* `opentelemetry-core`
  * [#838](https://github.com/open-telemetry/opentelemetry-js/pull/838) feat: implement W3C Correlation Context propagator ([@rubenvp8510](https://github.com/rubenvp8510))

### :bug: (Bug Fix)

* `opentelemetry-api`
  * [#1067](https://github.com/open-telemetry/opentelemetry-js/pull/1067) fix: missing `global` in browser environments ([@legendecas](https://github.com/legendecas))

### :books: (Refine Doc)

* Other
  * [#1057](https://github.com/open-telemetry/opentelemetry-js/pull/1057) chore: add examples README.md ([@mayurkale22](https://github.com/mayurkale22))
* `opentelemetry-core`
  * [#1080](https://github.com/open-telemetry/opentelemetry-js/pull/1080) docs: document CorrelationContext propagator under Built-in Implement… ([@rubenvp8510](https://github.com/rubenvp8510))

### Committers: 5

* Marian Zagoruiko ([@mzahor](https://github.com/mzahor))
* Mayur Kale ([@mayurkale22](https://github.com/mayurkale22))
* Olivier Albertini ([@OlivierAlbertini](https://github.com/OlivierAlbertini))
* Ruben Vargas Palma ([@rubenvp8510](https://github.com/rubenvp8510))
* legendecas ([@legendecas](https://github.com/legendecas))

## 0.8.1

### :rocket: (Enhancement)

* Other
  * [#1050](https://github.com/open-telemetry/opentelemetry-js/pull/1050) feat: add plugin metapackages ([@dyladan](https://github.com/dyladan))
* `opentelemetry-resources`
  * [#1055](https://github.com/open-telemetry/opentelemetry-js/pull/1055) chore(opentelemetry-resources): add instance type and az to aws detector ([@justinwalz](https://github.com/justinwalz))
* `opentelemetry-plugin-http`
  * [#963](https://github.com/open-telemetry/opentelemetry-js/pull/963) feat(plugin-http): add plugin hooks before processing req and res ([@BlumAmir](https://github.com/BlumAmir))
* `opentelemetry-metrics`
  * [#1049](https://github.com/open-telemetry/opentelemetry-js/pull/1049) chore: pipe resource through to MetricRecord ([@mwear](https://github.com/mwear))
* `opentelemetry-api`, `opentelemetry-metrics`
  * [#1032](https://github.com/open-telemetry/opentelemetry-js/pull/1032) Make Labels Optional for CounterMetric::add ([@astorm](https://github.com/astorm))

### :bug: (Bug Fix)

* `opentelemetry-plugin-http`
  * [#1060](https://github.com/open-telemetry/opentelemetry-js/pull/1060) fix(http-plugin): don't modify user's headers object in plugin ([@BlumAmir](https://github.com/BlumAmir))
* `opentelemetry-exporter-collector`
  * [#1053](https://github.com/open-telemetry/opentelemetry-js/pull/1053) fix: include proto files in deployment package ([@dyladan](https://github.com/dyladan))

### :books: (Refine Doc)

* Other
  * [#1065](https://github.com/open-telemetry/opentelemetry-js/pull/1065) style: format README ([@naseemkullah](https://github.com/naseemkullah))
  * [#1064](https://github.com/open-telemetry/opentelemetry-js/pull/1064) chore: update README ([@mayurkale22](https://github.com/mayurkale22))
  * [#1051](https://github.com/open-telemetry/opentelemetry-js/pull/1051) chore: deploy docs using github action ([@dyladan](https://github.com/dyladan))
* `opentelemetry-exporter-prometheus`
  * [#1056](https://github.com/open-telemetry/opentelemetry-js/pull/1056) fix readme: setting labelKeys when creating the counter ([@luebken](https://github.com/luebken))

### Committers: 9

* Alan Storm ([@astorm](https://github.com/astorm))
* Amir Blum ([@BlumAmir](https://github.com/BlumAmir))
* Daniel Dyla ([@dyladan](https://github.com/dyladan))
* Justin Walz ([@justinwalz](https://github.com/justinwalz))
* Matthew Wear ([@mwear](https://github.com/mwear))
* Matthias Lübken ([@luebken](https://github.com/luebken))
* Mayur Kale ([@mayurkale22](https://github.com/mayurkale22))
* Naseem ([@naseemkullah](https://github.com/naseemkullah))
* [@shivkanya9146](https://github.com/shivkanya9146)

## 0.8.0

Released 2020-05-12

### :boom: Breaking Change

* `opentelemetry-api`, `opentelemetry-metrics`
  * [#1001](https://github.com/open-telemetry/opentelemetry-js/pull/1001) fix: observers should not expose bind/unbind method ([@legendecas](https://github.com/legendecas))

### :bug: (Bug Fix)

* `opentelemetry-plugin-http`
  * [#984](https://github.com/open-telemetry/opentelemetry-js/pull/984) fix(http-plugin): strip otel custom http header #983 ([@vmarchaud](https://github.com/vmarchaud))
* `opentelemetry-core`
  * [#1021](https://github.com/open-telemetry/opentelemetry-js/pull/1021) fix: left pad short b3 trace identifiers ([@dyladan](https://github.com/dyladan))
* `opentelemetry-plugin-xml-http-reques`
  * [#1002](https://github.com/open-telemetry/opentelemetry-js/pull/1002) fix(opentelemetry-plugin-xml-http-request): define span kind as CLIENT for xmlhttprequests ([@ivansenic](https://github.com/ivansenic))
* `opentelemetry-plugin-grpc`
  * [#1005](https://github.com/open-telemetry/opentelemetry-js/pull/1005) fix: add missing error status handler ([@markwolff](https://github.com/markwolff))
* `opentelemetry-exporter-collector`
  * [#1008](https://github.com/open-telemetry/opentelemetry-js/pull/1008) fix: permission denied error when cloning submodules ([@sleighzy](https://github.com/sleighzy))

### :rocket: (Enhancement)

* `opentelemetry-exporter-zipkin`, `opentelemetry-plugin-http`, `opentelemetry-tracing`
  * [#1037](https://github.com/open-telemetry/opentelemetry-js/pull/1037) fix(tracing): span processor should receive a readable span as parameters ([@legendecas](https://github.com/legendecas))
* `opentelemetry-tracing`
  * [#1024](https://github.com/open-telemetry/opentelemetry-js/pull/1024) fix: multi span processor should flush child span processors ([@legendecas](https://github.com/legendecas))
* `opentelemetry-metrics`, `opentelemetry-tracing`
  * [#1015](https://github.com/open-telemetry/opentelemetry-js/pull/1015) fix: prevent duplicated resource creation ([@legendecas](https://github.com/legendecas))
* `opentelemetry-metrics`
  * [#1014](https://github.com/open-telemetry/opentelemetry-js/pull/1014) feat(metrics): use MetricDescriptor to determine aggregator #989 ([@vmarchaud](https://github.com/vmarchaud))
* `opentelemetry-plugin-http`
  * [#948](https://github.com/open-telemetry/opentelemetry-js/pull/948) feat(http-plugin): add options to disable new spans if no parent ([@vmarchaud](https://github.com/vmarchaud))
* `opentelemetry-api`, `opentelemetry-node`, `opentelemetry-plugin-grpc`, `opentelemetry-plugin-http`, `opentelemetry-plugin-https`, `opentelemetry-plugin-xml-http-request`, `opentelemetry-tracing`, `opentelemetry-web`
  * [#943](https://github.com/open-telemetry/opentelemetry-js/pull/943) Use global API instances ([@dyladan](https://github.com/dyladan))
* `opentelemetry-api`
  * [#1016](https://github.com/open-telemetry/opentelemetry-js/pull/1016) refactor: normalize namespace import name for @opentelemetry/api ([@legendecas](https://github.com/legendecas))
* `opentelemetry-core`, `opentelemetry-base`
  * [#991](https://github.com/open-telemetry/opentelemetry-js/pull/991) refactor: merge opentelemetry-base to opentelemetry-core ([@legendecas](https://github.com/legendecas))
* `opentelemetry-core`
  * [#981](https://github.com/open-telemetry/opentelemetry-js/pull/981) chore: splitting BasePlugin into browser and node ([@obecny](https://github.com/obecny))

### :books: (Refine Doc)

* Other
  * [#1003](https://github.com/open-telemetry/opentelemetry-js/pull/1003) chore: test on node 14 ([@dyladan](https://github.com/dyladan))
  * [#990](https://github.com/open-telemetry/opentelemetry-js/pull/990) fix(opentracing-shim): update opentracing shim example ([@sleighzy](https://github.com/sleighzy))

### Committers: 7

* legendecas ([@legendecas](https://github.com/legendecas))
* Valentin Marchaud ([@vmarchaud](https://github.com/vmarchaud))
* Daniel Dyla ([@dyladan](https://github.com/dyladan))
* Ivan Senic ([@ivansenic](https://github.com/ivansenic))
* Mark Wolff ([@markwolff](https://github.com/markwolff))
* Simon Leigh ([@sleighzy](https://github.com/sleighzy))
* Bartlomiej Obecny ([@obecny](https://github.com/obecny))

## 0.7.0

Released 2020-04-23

### :boom: Breaking Change

* `opentelemetry-exporter-collector`
  * [#901](https://github.com/open-telemetry/opentelemetry-js/pull/901) grpc for node and support for new proto format for node and browser ([@obecny](https://github.com/obecny))
* `opentelemetry-api`, `opentelemetry-metrics`
  * [#964](https://github.com/open-telemetry/opentelemetry-js/pull/964) chore: adding metric observable to be able to support async update ([@obecny](https://github.com/obecny))

### :bug: (Bug Fix)

* `opentelemetry-plugin-http`
  * [#960](https://github.com/open-telemetry/opentelemetry-js/pull/960) [http] fix: use url.URL ([@naseemkullah](https://github.com/naseemkullah))
* `opentelemetry-core`
  * [#977](https://github.com/open-telemetry/opentelemetry-js/pull/977) fix(B3Propagator): B3 sampled causing gRPC error ([@mayurkale22](https://github.com/mayurkale22))

### :rocket: (Enhancement)

* `opentelemetry-resources`
  * [#899](https://github.com/open-telemetry/opentelemetry-js/pull/899) feat: resource auto-detection ([@mwear](https://github.com/mwear))
* `opentelemetry-metrics`
  * [#930](https://github.com/open-telemetry/opentelemetry-js/pull/930) feat(aggregators): implement histogram aggregator ([@vmarchaud](https://github.com/vmarchaud))

### Committers: 5

* Naseem ([@naseemkullah](https://github.com/naseemkullah))
* Matthew Wear ([@mwear](https://github.com/mwear))
* Bartlomiej Obecny ([@obecny](https://github.com/obecny))
* Mayur Kale ([@mayurkale22](https://github.com/mayurkale22))
* Valentin Marchaud ([@vmarchaud](https://github.com/vmarchaud))

## 0.6.1

Released 2020-04-08

### :rocket: (Enhancement)

* `opentelemetry-exporter-jaeger`
  * [#924](https://github.com/open-telemetry/opentelemetry-js/pull/924) [Jaeger-Exporter] host default env var ([@naseemkullah](https://github.com/naseemkullah))
* `opentelemetry-metrics`
  * [#933](https://github.com/open-telemetry/opentelemetry-js/pull/933) feat(meter): allow custom batcher #932 ([@vmarchaud](https://github.com/vmarchaud))

### :bug: (Bug Fix)

* `opentelemetry-plugin-http`
  * [#946](https://github.com/open-telemetry/opentelemetry-js/pull/946) Remove bad null check ([@dyladan](https://github.com/dyladan))
* `opentelemetry-exporter-prometheus`, `opentelemetry-metrics`
  * [#941](https://github.com/open-telemetry/opentelemetry-js/pull/941) fix: do not clear other labelsets when updating metrics ([@dyladan](https://github.com/dyladan))

### :books: (Refine Doc)

* `opentelemetry-propagator-jaeger`
  * [#937](https://github.com/open-telemetry/opentelemetry-js/pull/937) fix: Jaeger propagator example of usage" ([@shivkanya9146](https://github.com/shivkanya9146))

### Committers: 4

* Daniel Dyla ([@dyladan](https://github.com/dyladan))
* Naseem ([@naseemkullah](https://github.com/naseemkullah))
* Valentin Marchaud ([@vmarchaud](https://github.com/vmarchaud))
* [@shivkanya9146](https://github.com/shivkanya9146)

## 0.6.0

Released 2020-04-01

### :boom: Breaking Change

* `opentelemetry-api`, `opentelemetry-metrics`
  * [#915](https://github.com/open-telemetry/opentelemetry-js/pull/915) Remove label set from metrics API ([@mayurkale22](https://github.com/mayurkale22))

### :rocket: (Enhancement)

* `opentelemetry-tracing`
  * [#913](https://github.com/open-telemetry/opentelemetry-js/pull/913) chore: remove unused default argument in Tracer ([@Flarna](https://github.com/Flarna))
* `opentelemetry-exporter-jaeger`
  * [#916](https://github.com/open-telemetry/opentelemetry-js/pull/916) chore: removing force flush ([@obecny](https://github.com/obecny))

### :books: (Refine Doc)

* `opentelemetry-node`
  * [#921](https://github.com/open-telemetry/opentelemetry-js/pull/921) chore: fix Require Path in README [@shivkanya9146](https://github.com/shivkanya9146))

### Committers: 4

* Mayur Kale ([@mayurkale22](https://github.com/mayurkale22))
* Bartlomiej Obecny ([@obecny](https://github.com/obecny))
* Gerhard Stöbich ([@Flarna](https://github.com/Flarna))
* Shivkanya Andhare ([@shivkanya9146](https://github.com/shivkanya9146))

## 0.5.2

Released 2020-03-27

### :rocket: (Enhancement)

* `opentelemetry-exporter-prometheus`, `opentelemetry-metrics`
  * [#893](https://github.com/open-telemetry/opentelemetry-js/pull/893) Metrics: Add lastUpdateTimestamp associated with point ([@mayurkale22](https://github.com/mayurkale22))
* `opentelemetry-tracing`
  * [#896](https://github.com/open-telemetry/opentelemetry-js/pull/896) Do not export empty span lists ([@dyladan](https://github.com/dyladan))
* `opentelemetry-api`, `opentelemetry-tracing`
  * [#889](https://github.com/open-telemetry/opentelemetry-js/pull/889) feat: start a root span with spanOptions.parent = null ([@dyladan](https://github.com/dyladan))

### :bug: (Bug Fix)

* `opentelemetry-core`, `opentelemetry-propagator-jaeger`
  * [#904](https://github.com/open-telemetry/opentelemetry-js/pull/904) fix: add type checking in propagators ([@dyladan](https://github.com/dyladan))
* `opentelemetry-context-base`, `opentelemetry-core`, `opentelemetry-plugin-document-load`, `opentelemetry-plugin-user-interaction`, `opentelemetry-web`
  * [#906](https://github.com/open-telemetry/opentelemetry-js/pull/906) chore: fixing documentation for web tracer provider, fixing examples … ([@obecny](https://github.com/obecny))
* Other
  * [#884](https://github.com/open-telemetry/opentelemetry-js/pull/884) chore: fixing main package.json version ([@obecny](https://github.com/obecny))

### :books: (Refine Doc)

* `opentelemetry-context-base`, `opentelemetry-core`, `opentelemetry-plugin-document-load`, `opentelemetry-plugin-user-interaction`, `opentelemetry-web`
  * [#906](https://github.com/open-telemetry/opentelemetry-js/pull/906) chore: fixing documentation for web tracer provider, fixing examples … ([@obecny](https://github.com/obecny))

### Committers: 4

* Bartlomiej Obecny ([@obecny](https://github.com/obecny))
* Daniel Dyla ([@dyladan](https://github.com/dyladan))
* Mark Robert Henderson ([@aphelionz](https://github.com/aphelionz))
* Mayur Kale ([@mayurkale22](https://github.com/mayurkale22))

## 0.5.1

Released 2020-03-19

### :bug: (Bug Fix)

* `opentelemetry-web`
  * [#873](https://github.com/open-telemetry/opentelemetry-js/pull/873) Remove unnecessary `this` overwrite in stack context manager ([@dyladan](https://github.com/dyladan))
* `opentelemetry-plugin-mysql`
  * [#880](https://github.com/open-telemetry/opentelemetry-js/pull/880) Do not multiwrap pool queries ([@dyladan](https://github.com/dyladan))
* `opentelemetry-metrics`
  * [#881](https://github.com/open-telemetry/opentelemetry-js/pull/881)  fix: @opentelemetry/metrics fails to run due to bad import ([@mayurkale22](https://github.com/mayurkale22))

### Committers: 2

* Daniel Dyla ([@dyladan](https://github.com/dyladan))
* Mayur Kale ([@mayurkale22](https://github.com/mayurkale22))

## 0.5.0

Released 2020-03-16

### This is a first official beta release, which provides almost fully complete metrics, tracing, and context propagation functionality but makes no promises around breaking changes

### :boom: Breaking Change

* [#853](https://github.com/open-telemetry/opentelemetry-js/pull/853) Rename scope to context
* [#851](https://github.com/open-telemetry/opentelemetry-js/pull/851) Rename formatter to propagator

### :rocket: (Enhancement)

* [#828](https://github.com/open-telemetry/opentelemetry-js/pull/828) feat: metric observer
* [#858](https://github.com/open-telemetry/opentelemetry-js/pull/858) chore: update out-of-date dependencies
* [#856](https://github.com/open-telemetry/opentelemetry-js/pull/856) fix: change loglevel for beta
* [#843](https://github.com/open-telemetry/opentelemetry-js/pull/843) export resource to exporters
* [#846](https://github.com/open-telemetry/opentelemetry-js/pull/846) SDK Resource
* [#625](https://github.com/open-telemetry/opentelemetry-js/pull/625) feat: introduce ended property on Span
* [#837](https://github.com/open-telemetry/opentelemetry-js/pull/837) Simplify SDK registration
* [#818](https://github.com/open-telemetry/opentelemetry-js/pull/818) fix: change SpanContext.traceFlags to mandatory
* [#827](https://github.com/open-telemetry/opentelemetry-js/pull/827) Add getter and setter arguments to propagation API
* [#821](https://github.com/open-telemetry/opentelemetry-js/pull/821) feat: add composite propagator
* [#824](https://github.com/open-telemetry/opentelemetry-js/pull/824) Faster trace id generation
* [#708](https://github.com/open-telemetry/opentelemetry-js/pull/708) Simplify and speed up trace context parsing
* [#802](https://github.com/open-telemetry/opentelemetry-js/pull/802) chore: adding force flush to span processors
* [#816](https://github.com/open-telemetry/opentelemetry-js/pull/816) feat: use context-based tracing
* [#815](https://github.com/open-telemetry/opentelemetry-js/pull/815) Resources API: package, semantic conventions, and test utils
* [#797](https://github.com/open-telemetry/opentelemetry-js/pull/797) Add propagation API
* [#792](https://github.com/open-telemetry/opentelemetry-js/pull/792) Add context API
* [#685](https://github.com/open-telemetry/opentelemetry-js/pull/685) feat: add express plugin #666
* [#769](https://github.com/open-telemetry/opentelemetry-js/pull/769) Separate context propagation (OTEP 66)
* [#653](https://github.com/open-telemetry/opentelemetry-js/pull/653) Prevent loading plugins for incorrect module #626
* [#654](https://github.com/open-telemetry/opentelemetry-js/pull/654) feat: warn user when a instrumented package was already required #636
* [#772](https://github.com/open-telemetry/opentelemetry-js/pull/772) chore: add typing to propagator carrier
* [#735](https://github.com/open-telemetry/opentelemetry-js/pull/735) feat: decode jaeger header
* [#719](https://github.com/open-telemetry/opentelemetry-js/pull/719) feat(plugin-http): sync. specs for statuscode
* [#701](https://github.com/open-telemetry/opentelemetry-js/pull/701) feat: add jaeger http trace format (#696)

### :bug: (Bug Fix)

* [#798](https://github.com/open-telemetry/opentelemetry-js/pull/798) Respect sampled bit in probability sampler
* [#743](https://github.com/open-telemetry/opentelemetry-js/pull/743) fix: left pad jaeger trace ids
* [#715](https://github.com/open-telemetry/opentelemetry-js/pull/715) fix: unref jaeger socket to prevent process running indefinitely

## 0.4.0

Released 2020-02-05

### :rocket: (Enhancement)

* `opentelemetry-api`
  * [#727](https://github.com/open-telemetry/opentelemetry-js/pull/727) Api separation (deprecate `opentelemetry-types`)
  * [#749](https://github.com/open-telemetry/opentelemetry-js/pull/749) chore: rename registry to provider

### :sparkles: (Feature)

* `opentelemetry-plugin-http`
  * [#719](https://github.com/open-telemetry/opentelemetry-js/pull/719) feat(plugin-http): sync. specs for statuscode
* `opentelemetry-exporter-jaeger`
  * [#735](https://github.com/open-telemetry/opentelemetry-js/pull/735) feat: decode jaeger header
* `opentelemetry-plugin-user-interaction`
  * [#658](https://github.com/open-telemetry/opentelemetry-js/pull/658) feat: plugin user interaction for web

### :books: (Refine Doc)

* [#689](https://github.com/open-telemetry/opentelemetry-js/pull/689) Add benchmark README and latest numbers
* [#733](https://github.com/open-telemetry/opentelemetry-js/pull/733) chore: add instruction for pg-pool plugin
* [#665](https://github.com/open-telemetry/opentelemetry-js/pull/665) docs: add ioredis example
* [#731](https://github.com/open-telemetry/opentelemetry-js/pull/731) Update Stackdriver exporter example

### :bug: (Bug Fix)

* `opentelemetry-exporter-jaeger`
  * [#715](https://github.com/open-telemetry/opentelemetry-js/pull/715) fix: unref jaeger socket to prevent process running indefinitely
* `opentelemetry-plugin-ioredis`
  * [#671](https://github.com/open-telemetry/opentelemetry-js/pull/671) [ioredis plugin] fix: change supportedVersions to >1 <5

## 0.3.3

Released 2020-01-22

### :rocket: (Enhancement)

* `opentelemetry-core`, `opentelemetry-exporter-collector`, `opentelemetry-exporter-zipkin`, `opentelemetry-node`, `opentelemetry-plugin-dns`, `opentelemetry-plugin-document-load`, `opentelemetry-plugin-grpc`, `opentelemetry-plugin-http`, `opentelemetry-plugin-https`, `opentelemetry-plugin-ioredis`, `opentelemetry-plugin-mongodb`, `opentelemetry-plugin-mysql`, `opentelemetry-plugin-postgres`, `opentelemetry-plugin-redis`, `opentelemetry-plugin-xml-http-request`, `opentelemetry-shim-opentracing`, `opentelemetry-tracing`, `opentelemetry-types`, `opentelemetry-web`
  * [#582](https://github.com/open-telemetry/opentelemetry-js/pull/582) Named Tracers / Tracer Registry
* `opentelemetry-node`, `opentelemetry-plugin-postgres`
  * [#662](https://github.com/open-telemetry/opentelemetry-js/pull/662) feat: add pg-pool to default list of instrumented plugins
  * [#708](https://github.com/open-telemetry/opentelemetry-js/pull/708) Simplify and speed up trace context parsing
* `opentelemetry-metrics`
  * [#700](https://github.com/open-telemetry/opentelemetry-js/pull/700) implement named meter

### :sparkles: (Feature)

* `opentelemetry-propagator-jaeger`
  * [#701](https://github.com/open-telemetry/opentelemetry-js/pull/701) add jaeger http trace format
* `opentelemetry-exporter-stackdriver-trace`
  * [#648](https://github.com/open-telemetry/opentelemetry-js/pull/648) Stackdriver Trace exporter

### :books: (Refine Doc)

* [#673](https://github.com/open-telemetry/opentelemetry-js/pull/673) chore(getting-started): Added a TypeScript version for Getting Started Guide

### :bug: (Bug Fix)

* `opentelemetry-plugin-ioredis`
  * [#714](https://github.com/open-telemetry/opentelemetry-js/pull/714) fix: return module exports from ioredis

## 0.3.2

Released 2020-01-03

### :rocket: (Enhancement)

* `opentelemetry-plugin-http`, `opentelemetry-plugin-https`
  * [#643](https://github.com/open-telemetry/opentelemetry-js/pull/643) feat(plugin-http): add/modify attributes
  * [#651](https://github.com/open-telemetry/opentelemetry-js/pull/651) chore: add version script to all packages
* `opentelemetry-plugin-mongodb`
  * [#652](https://github.com/open-telemetry/opentelemetry-js/pull/652) feat: port mongodb-core plugin to mongodb
* `opentelemetry-metrics`
  * [#634](https://github.com/open-telemetry/opentelemetry-js/pull/634) Rename metric handle to bound instrument
* `opentelemetry-test-utils`
  * [#644](https://github.com/open-telemetry/opentelemetry-js/pull/644) feat: test-utils

### :sparkles: (Feature)

* `opentelemetry-plugin-ioredis`
  * [#558](https://github.com/open-telemetry/opentelemetry-js/pull/558) feat(plugin): add ioredis plugin

### :books: (Refine Doc)

* `opentelemetry-node`, `opentelemetry-plugin-xml-http-request`
  * [#646](https://github.com/open-telemetry/opentelemetry-js/pull/646) chore: update default plugins list and fix npm badge
* `opentelemetry-plugin-document-load`, `opentelemetry-plugin-mysql`, `opentelemetry-plugin-redis`, `opentelemetry-plugin-xml-http-request`, `opentelemetry-shim-opentracing`
  * [#647](https://github.com/open-telemetry/opentelemetry-js/pull/647) chore: update plugin readme with example links
* `opentelemetry-plugin-postgres`
  * [#539](https://github.com/open-telemetry/opentelemetry-js/pull/539) chore(docs:postgres): add usage instructions
* Other
  * [#645](https://github.com/open-telemetry/opentelemetry-js/pull/645) chore(plugin-pg): move dev dependencies out of `dependencies` in package.json

## 0.3.1

Released 2019-12-20

### :bug: (Bug Fix)

* `opentelemetry-plugin-grpc`
  * [#631](https://github.com/open-telemetry/opentelemetry-js/pull/631) fix(grpc): patch original client methods
  * [#593](https://github.com/open-telemetry/opentelemetry-js/pull/593) fix: transpile to es2017 as esnext may result in unsupported JS code

### :books: (Refine Doc)

* Other
  * [#629](https://github.com/open-telemetry/opentelemetry-js/pull/629) ci: deploy documentation on releases
  * [#581](https://github.com/open-telemetry/opentelemetry-js/pull/581) feat: add OpenTracing example

### :rocket: (Enhancement)

* [#633](https://github.com/open-telemetry/opentelemetry-js/pull/633) chore: enable incremental builds

### :sparkles: (Feature)

* `opentelemetry-plugin-xml-http-request`
  * [#595](https://github.com/open-telemetry/opentelemetry-js/pull/595) feat: implement XMLHttpRequest plugin

## 0.3.0

Released 2019-12-13

### :rocket: (Enhancement)

* `opentelemetry-core`, `opentelemetry-node`, `opentelemetry-plugin-dns`, `opentelemetry-plugin-document-load`, `opentelemetry-plugin-grpc`, `opentelemetry-plugin-postgres`, `opentelemetry-plugin-redis`, `opentelemetry-tracing`, `opentelemetry-types`
  * [#569](https://github.com/open-telemetry/opentelemetry-js/pull/569) chore: allow parent span to be null
* `opentelemetry-plugin-document-load`
  * [#546](https://github.com/open-telemetry/opentelemetry-js/pull/546) chore: fixing issue when metric time is 0 in document-load plugin
  * [#469](https://github.com/open-telemetry/opentelemetry-js/pull/469) chore: fixing problem with load event and performance for loadend
* `opentelemetry-plugin-http`, `opentelemetry-plugin-https`
  * [#548](https://github.com/open-telemetry/opentelemetry-js/pull/548) fix(plugin-http): adapt to current @types/node
* Other
  * [#510](https://github.com/open-telemetry/opentelemetry-js/pull/510) chore(circleci): remove duplicate compile step
  * [#514](https://github.com/open-telemetry/opentelemetry-js/pull/514) ci: enumerate caching paths manually
  * [#470](https://github.com/open-telemetry/opentelemetry-js/pull/470) chore: remove examples from lerna packages
* `opentelemetry-core`, `opentelemetry-metrics`, `opentelemetry-types`
  * [#507](https://github.com/open-telemetry/opentelemetry-js/pull/507) feat: direct calling of metric instruments
  * [#517](https://github.com/open-telemetry/opentelemetry-js/pull/517) chore: update dependencies gts and codecov
  * [#497](https://github.com/open-telemetry/opentelemetry-js/pull/497) chore: bump typescript version to ^3.7.2
* `opentelemetry-metrics`
  * [#475](https://github.com/open-telemetry/opentelemetry-js/pull/475) add shutdown method on MetricExporter interface
* `opentelemetry-core`, `opentelemetry-plugin-document-load`, `opentelemetry-tracing`, `opentelemetry-web`
  * [#466](https://github.com/open-telemetry/opentelemetry-js/pull/466) chore: fixing coverage for karma using istanbul

### :bug: (Bug Fix)

* `opentelemetry-exporter-jaeger`
  * [#609](https://github.com/open-telemetry/opentelemetry-js/pull/609) Jaeger no flush interval
* `opentelemetry-plugin-dns`
  * [#613](https://github.com/open-telemetry/opentelemetry-js/pull/613) fix(plugin-dns): remove from default plugin list
* `opentelemetry-plugin-http`
  * [#589](https://github.com/open-telemetry/opentelemetry-js/pull/589) fix(plugin-http): correct handling of WHATWG urls
  * [#580](https://github.com/open-telemetry/opentelemetry-js/pull/580) fix(plugin-http): http.url attribute
* `opentelemetry-shim-opentracing`
  * [#577](https://github.com/open-telemetry/opentelemetry-js/pull/577) fix: add missing `main` in package.json
* `opentelemetry-exporter-zipkin`
  * [#526](https://github.com/open-telemetry/opentelemetry-js/pull/526) fix: zipkin-exporter: don't export after shutdown
* `opentelemetry-plugin-grpc`
  * [#487](https://github.com/open-telemetry/opentelemetry-js/pull/487) fix(grpc): use correct supportedVersions
* `opentelemetry-core`
  * [#472](https://github.com/open-telemetry/opentelemetry-js/pull/472) fix(core): add missing semver dependency

### :books: (Refine Doc)

* Other
  * [#574](https://github.com/open-telemetry/opentelemetry-js/pull/574) chore: add CHANGELOG.md
  * [#575](https://github.com/open-telemetry/opentelemetry-js/pull/575) Add exporter guide
  * [#534](https://github.com/open-telemetry/opentelemetry-js/pull/534) feat: add redis plugin example
  * [#562](https://github.com/open-telemetry/opentelemetry-js/pull/562) chore(web-example): Added a README for the existing example
  * [#537](https://github.com/open-telemetry/opentelemetry-js/pull/537) examples(tracing): add multi exporter example
  * [#484](https://github.com/open-telemetry/opentelemetry-js/pull/484) chore: update README for new milestones
* `opentelemetry-plugin-mongodb-core`
  * [#564](https://github.com/open-telemetry/opentelemetry-js/pull/564) docs: add usage for mongodb-core plugin #543)
* `opentelemetry-metrics`
  * [#490](https://github.com/open-telemetry/opentelemetry-js/pull/490) chore: update metrics README
* `opentelemetry-plugin-redis`
  * [#551](https://github.com/open-telemetry/opentelemetry-js/pull/551) chore: fix minor typo
* `opentelemetry-exporter-prometheus`
  * [#521](https://github.com/open-telemetry/opentelemetry-js/pull/521) chore: update prometheus exporter readme with usage and links
* `opentelemetry-types`
  * [#512](https://github.com/open-telemetry/opentelemetry-js/pull/512) chore: minor name change
* `opentelemetry-plugin-postgres`
  * [#473](https://github.com/open-telemetry/opentelemetry-js/pull/473) chore(plugin): postgres-pool plugin skeleton

### :sparkles: (Feature)

* `opentelemetry-core`, `opentelemetry-exporter-collector`
  * [#552](https://github.com/open-telemetry/opentelemetry-js/pull/552) Collector exporter
* `opentelemetry-node`, `opentelemetry-plugin-mysql`
  * [#525](https://github.com/open-telemetry/opentelemetry-js/pull/525) feat: mysql support
* `opentelemetry-plugin-redis`
  * [#503](https://github.com/open-telemetry/opentelemetry-js/pull/503) feat(plugin): implement redis plugin
* `opentelemetry-plugin-mongodb-core`
  * [#205](https://github.com/open-telemetry/opentelemetry-js/pull/205) feat: add mongodb plugin
* `opentelemetry-exporter-prometheus`
  * [#483](https://github.com/open-telemetry/opentelemetry-js/pull/483) feat: Add prometheus exporter
* `opentelemetry-metrics`
  * [#500](https://github.com/open-telemetry/opentelemetry-js/pull/500) feat: add ConsoleMetricExporter
  * [#468](https://github.com/open-telemetry/opentelemetry-js/pull/468) feat: validate metric names
* `opentelemetry-scope-zone-peer-dep`, `opentelemetry-scope-zone`, `opentelemetry-web`
  * [#461](https://github.com/open-telemetry/opentelemetry-js/pull/461) feat(scope-zone): new scope manager to support async operations in web
* `opentelemetry-core`, `opentelemetry-plugin-document-load`
  * [#477](https://github.com/open-telemetry/opentelemetry-js/pull/477) feat(traceparent): setting parent span from server
* `opentelemetry-core`, `opentelemetry-metrics`, `opentelemetry-types`
  * [#463](https://github.com/open-telemetry/opentelemetry-js/pull/463) feat: implement labelset
* `opentelemetry-metrics`, `opentelemetry-types`
  * [#437](https://github.com/open-telemetry/opentelemetry-js/pull/437) feat(metrics): add registerMetric and getMetrics

## 0.2.0

Released 2019-11-04

### :rocket: (Enhancement)

* `opentelemetry-shim-opentracing`, `opentelemetry-tracing`, `opentelemetry-types`
  * [#449](https://github.com/open-telemetry/opentelemetry-js/pull/449) fix: allow recording links only at Span creation time
* `opentelemetry-core`, `opentelemetry-node`, `opentelemetry-tracing`, `opentelemetry-types`
  * [#454](https://github.com/open-telemetry/opentelemetry-js/pull/454) fix(span): rename span recording flag
* `opentelemetry-metrics`
  * [#475](https://github.com/open-telemetry/opentelemetry-js/pull/475) add shutdown method on MetricExporter interface
* `opentelemetry-plugin-document-load`
  * [#469](https://github.com/open-telemetry/opentelemetry-js/pull/469) chore: fixing problem with load event and performance for loadend
* `opentelemetry-core`, `opentelemetry-plugin-document-load`, `opentelemetry-tracing`, `opentelemetry-web`
  * [#466](https://github.com/open-telemetry/opentelemetry-js/pull/466) chore: fixing coverage for karma using istanbul

### :bug: (Bug Fix)

* `opentelemetry-tracing`
  * [#444](https://github.com/open-telemetry/opentelemetry-js/pull/444) fix: batchSpanProcessor test failing intermittently
* `opentelemetry-core`
  * [#472](https://github.com/open-telemetry/opentelemetry-js/pull/472) fix(core): add missing semver dependency

### :books: (Refine Doc)

* [#462](https://github.com/open-telemetry/opentelemetry-js/pull/462) chore: update README
* [#460](https://github.com/open-telemetry/opentelemetry-js/pull/460) chore: move members list out of community repo
* [#445](https://github.com/open-telemetry/opentelemetry-js/pull/445) chore: update CONTRIBUTING.md
* [#459](https://github.com/open-telemetry/opentelemetry-js/pull/459) chore: update API docs

### :sparkles: (Feature)

* `opentelemetry-metrics`, `opentelemetry-types`
  * [#437](https://github.com/open-telemetry/opentelemetry-js/pull/437) feat(metrics): add registerMetric and getMetrics
* `opentelemetry-metrics`
  * [#468](https://github.com/open-telemetry/opentelemetry-js/pull/468) feat: validate metric names
* `opentelemetry-plugin-postgres`
  * [#417](https://github.com/open-telemetry/opentelemetry-js/pull/417) feature(plugin): implement postgres plugin
* `opentelemetry-core`, `opentelemetry-types`
  * [#451](https://github.com/open-telemetry/opentelemetry-js/pull/451) feat: add IsRemote field to SpanContext, set by propagators
* `opentelemetry-core`, `opentelemetry-plugin-document-load`, `opentelemetry-tracing`, `opentelemetry-types`, `opentelemetry-web`
  * [#433](https://github.com/open-telemetry/opentelemetry-js/pull/433) feat(plugin-document-load): new plugin for document load for web tracer

## 0.1.1

* chore: add prepare script and bump the version (#431)
* docs: fix broken links (#428)
* docs(exporter-jaeger): fix jaeger version (#430)
* fix(plugin-http): ensure no leaks (#398)
* Update readme (#421)
* refactor: cal duration once instead of each get duration call (#412)
* chore: add npm version badge (#414)

## 0.1.0

* Initial release<|MERGE_RESOLUTION|>--- conflicted
+++ resolved
@@ -4,21 +4,22 @@
 
 ## Unreleased
 
+### :rocket: (Enhancement)
+
+### :bug: (Bug Fix)
+
+### :books: (Refine Doc)
+
+### :house: (Internal)
+
+## 1.8.0
+
+* `@opentelemetry/sdk-metrics` has been promoted to stable
+* `@opentelemetry/api-metrics` has been merged into `@opentelemetry/api` and deprecated
+
 ### :boom: Breaking Change
 
 * feat(api): merge api-metrics into api [#3374](https://github.com/open-telemetry/opentelemetry-js/pull/3374) @legendecas
-
-### :rocket: (Enhancement)
-
-### :bug: (Bug Fix)
-
-### :books: (Refine Doc)
-
-### :house: (Internal)
-
-## 1.8.0
-
-* `@opentelemetry/sdk-metrics` has been promoted to stable
 
 ### :rocket: (Enhancement)
 
@@ -37,13 +38,10 @@
 * fix(resources): strict OTEL_RESOURCE_ATTRIBUTES baggage octet decoding
   [#3341](https://github.com/open-telemetry/opentelemetry-js/pull/3341) @legendecas
 
-<<<<<<< HEAD
-=======
 ### :books: (Refine Doc)
 
 * docs(api): fix counter negative value wording [#3396](https://github.com/open-telemetry/opentelemetry-js/pull/3396) @legendecas
 
->>>>>>> 85c62ef6
 ### :house: (Internal)
 
 * ci: run browser tests without circle [#3328](https://github.com/open-telemetry/opentelemetry-js/pull/3328) @dyladan
