--- conflicted
+++ resolved
@@ -212,7 +212,6 @@
 
       sdk.start();
 
-<<<<<<< HEAD
       assert.ok(
         !(
           (
@@ -220,10 +219,8 @@
           ).getDelegate() instanceof MeterProvider
         )
       );
-=======
       assertDefaultContextManagerRegistered();
       assertDefaultPropagatorRegistered();
->>>>>>> 167185af
 
       const apiTracerProvider =
         trace.getTracerProvider() as ProxyTracerProvider;
@@ -239,7 +236,6 @@
 
       sdk.start();
 
-<<<<<<< HEAD
       assert.ok(
         !(
           (
@@ -247,10 +243,8 @@
           ).getDelegate() instanceof MeterProvider
         )
       );
-=======
       assertDefaultContextManagerRegistered();
       assertDefaultPropagatorRegistered();
->>>>>>> 167185af
 
       const apiTracerProvider =
         trace.getTracerProvider() as ProxyTracerProvider;
@@ -272,7 +266,6 @@
 
       sdk.start();
 
-<<<<<<< HEAD
       assert.ok(
         !(
           (
@@ -280,10 +273,8 @@
           ).getDelegate() instanceof MeterProvider
         )
       );
-=======
       assertDefaultContextManagerRegistered();
       assertDefaultPropagatorRegistered();
->>>>>>> 167185af
 
       const apiTracerProvider =
         trace.getTracerProvider() as ProxyTracerProvider;
@@ -378,13 +369,11 @@
         delegate,
         'tracer provider should not have changed'
       );
-<<<<<<< HEAD
       assert.ok(
         (
           metrics.getMeterProvider() as ProxyMeterProvider
         ).getDelegate() instanceof MeterProvider
       );
-=======
 
       const meterProvider = metrics.getMeterProvider() as MeterProvider;
       assert.ok(meterProvider instanceof MeterProvider);
@@ -455,7 +444,6 @@
 
       assert.ok(metrics.getMeterProvider() instanceof MeterProvider);
 
->>>>>>> 167185af
       await sdk.shutdown();
     });
 
