<!-- markdownlint-disable MD004 -->
# CHANGELOG

All notable changes to experimental packages in this project will be documented in this file.
For notes on migrating to 2.x / 0.200.x see [the upgrade guide](doc/upgrade-to-2.x.md).

## Unreleased

### :boom: Breaking Changes

<<<<<<< HEAD
* feat(oltp-transformer)!: move each serializer to its own entrypoint [#5263](https://github.com/open-telemetry/opentelemetry-js/pull/5263) @pichlermarc
  * This package depends on all signals, as well as `protobuf.js`, so some bundlers like rollup would issue warnings even if the user made a conscious decision to not use a protobuf exporter
  * (user-facing) All types except for `ISerializer` were removed from the main entrypoint, to get previously exported types, use the following entrypoints
    * `@opentelemetry/otlp-transformer/metrics`: metrics export service return types
    * `@opentelemetry/otlp-transformer/metrics/json`: metrics json serializer
    * `@opentelemetry/otlp-transformer/metrics/protobuf`: metrics protobuf serializer
    * `@opentelemetry/otlp-transformer/trace`: trace export service return types
    * `@opentelemetry/otlp-transformer/trace/trace`: trace json serializer
    * `@opentelemetry/otlp-transformer/trace/protobuf`: trace protobuf serializer
    * `@opentelemetry/otlp-transformer/experimental/logs`: logs export service return types
    * `@opentelemetry/otlp-transformer/experimental/logs/trace`: logs export service return types
    * `@opentelemetry/otlp-transformer/experimental/logs/protobuf`: logs export service return types
* fix(otlp-exporter-base)!: split node and browser config types in two [#5917](https://github.com/open-telemetry/opentelemetry-js/pull/5917) @pichlermarc
  * Fixes a bug where Node.js modules would be incorrectly used in the instantiation of a web-targeted exporter
=======
* feat(otlp-exporter-base)!: allow passing an async function to headers option [#5994](https://github.com/open-telemetry/opentelemetry-js/pull/5994/files) @pichlermarc
  * In addition to static headers, OTLP exporters now allow passing an async function that returns headers which will be called before each export. See TSDoc for `headers` in `OTLPExporterConfigBase` for details.
>>>>>>> 3fc7170d
  * Breaking changes:
    * (user-facing): `headers` option in all OTLP exporters now accepts a function that returns a `Promise<Record<string, string>>` in addition to the existing `Record<string, string>` type.
    * (user-facing): `headers` in `HttpNodeRequestParameters`, `FetchTransportParameters`, and `XhrRequestParameters` now only accept async functions.
    * (user-facing): `headers` in `OtlpHttpConfiguration` now only accepts async functions.

### :rocket: Features

* feat(instrumentation): allow error of safeExecuteInTheMiddleAsync to be async [#6032](https://github.com/open-telemetry/opentelemetry-js/pull/6032) @JPeer264

### :bug: Bug Fixes

### :books: Documentation

### :house: Internal

* test(otlp-grpc-exporter-base): increase timeout in flaky test [#6042](https://github.com/open-telemetry/opentelemetry-js/pull/6042) @cjihrig

## 0.207.0

### :boom: Breaking Changes

* feat(sdk-node)!: drop lazy-loading of jaeger exporter [#5989](https://github.com/open-telemetry/opentelemetry-js/pull/5989) @pichlermarc
  * (user-facing): setting `OTEL_TRACE_EXPORTER=jaeger` not instantiate a Jaeger exporter anymore, please use `OTEL_TRACE_EXPORTER=otlp` instead.
    * Jaeger now has [native API support for OTLP](https://www.jaegertracing.io/docs/1.73/architecture/apis/#opentelemetry-protocol-stable) and [Jaeger's Thrift API endpoints have been deprecated](https://www.jaegertracing.io/docs/1.73/architecture/apis/#thrift-over-http-stable)
* feat(otlp-exporter-base): check `OTEL_EXPORTER_OTLP_CERTIFICATE` and other related env vars when resolving configuration for OTLP HTTP exporters [#6015](https://github.com/open-telemetry/opentelemetry-js/pull/6015) @david-luna

### :rocket: Features

* feat(sdk-node): always set up propagtion and context manager [#5930](https://github.com/open-telemetry/opentelemetry-js/pull/5930) @pichlermarc
  * using `(new NodeSDK).start()` will now automatically set up a context management and propagation, even if no Trace SDK
    is initialized.
* feat(otlp-exporter-base, otlp-grpc-exporter-base): add an option to let an SDK distribution prepend their own user-agent string in HTTP & GRPC exporters [#5928](https://github.com/open-telemetry/opentelemetry-js/pull/5928) @david-luna
* feat(web): add session handling implementation [5173](https://github.com/open-telemetry/opentelemetry-js/pull/5173) @martinkuba

### :bug: Bug Fixes

* fix(sdk-logs): Fix the `batchLogProcessor` exporting only upon `_scheduledDelayMillis` and ignoring `maxExportBatchSize` [#5961](https://github.com/open-telemetry/opentelemetry-js/pull/5961) @jacksonweber
* fix(otlp-grpc-exporter-base): fix GRPC exporter not sending the user-agent header [#5687](https://github.com/open-telemetry/opentelemetry-js/issues/5867) @david-luna

### :house: Internal

* test(opentelemetry-configuration): simplify management of environment variables [#6004](https://github.com/open-telemetry/opentelemetry-js/pull/6004) @cjihrig
* test(opentelemetry-configuration): preserve special process.env behavior [#6010](https://github.com/open-telemetry/opentelemetry-js/pull/6010) @cjihrig
* test(sdk-logs): ensure process.env is cleaned up between tests [#6017](https://github.com/open-telemetry/opentelemetry-js/pull/6017) @cjihrig
* test(otlp-grpc-exporter-base): remove duplicated delete statements [#6022](https://github.com/open-telemetry/opentelemetry-js/pull/6022) @cjihrig
* test(opentelemetry-configuration): ensure process.env is cleaned up after envVariableSubstitution tests [#6026](https://github.com/open-telemetry/opentelemetry-js/pull/6026) @cjihrig

## 0.206.0

### :rocket: Features

* feat(otlp-transformer): add span flags support for isRemote property [#5910](https://github.com/open-telemetry/opentelemetry-js/pull/5910) @nikhilmantri0902
* feat(sampler-composite): Added experimental implementations of draft composite sampling spec [#5839](https://github.com/open-telemetry/opentelemetry-js/pull/5839) @anuraaga
* feat(opentelemetry-configuration): add more attributes to config model [#5826](https://github.com/open-telemetry/opentelemetry-js/pull/5826) @maryliag
* feat(opentelemetry-configuration): Parse of Configuration File [#5875](https://github.com/open-telemetry/opentelemetry-js/pull/5875) @maryliag
* feat(opentelemetry-configuration): parse of array objects on configuration file [#5947](https://github.com/open-telemetry/opentelemetry-js/pull/5947) @maryliag
* feat(opentelemetry-configuration): parse of environment variables on configuration file [#5947](https://github.com/open-telemetry/opentelemetry-js/pull/5947) @maryliag
* feat(opentelemetry-configuration): parse more parameters from config file [#5955](https://github.com/open-telemetry/opentelemetry-js/pull/5955) @maryliag
* feat(exporter-prometheus): support withoutTargetInfo option [#5962](https://github.com/open-telemetry/opentelemetry-js/pull/5962) @cjihrig
* feat(opentelemetry-configuration): parse trace provider from config file [#5992](https://github.com/open-telemetry/opentelemetry-js/pull/5992) @maryliag
* feat(opentelemetry-configuration): parse logger provider from config file [#5995](https://github.com/open-telemetry/opentelemetry-js/pull/5995) @maryliag
* feat(opentelemetry-configuration): parse meter provider from config file [#6000](https://github.com/open-telemetry/opentelemetry-js/pull/6000) @maryliag
* feat(opentelemetry-configuration): parse config file with format 1.0-rc.2 [#6029](https://github.com/open-telemetry/opentelemetry-js/pull/6029) @maryliag

### :bug: Bug Fixes

* fix(instrumentation-http): respect requireParent flag when INVALID_SPAN_CONTEXT is used [#4788](https://github.com/open-telemetry/opentelemetry-js/pull/4788) @reberhardt7
* fix(otlp-transformer): trunc hrTime to int for nanos converting [#5924](https://github.com/open-telemetry/opentelemetry-js/pull/5924) @blumamir
* fix(instrumentation-http): remove port from ATTR_CLIENT_ADDRESS [#5957](https://github.com/open-telemetry/opentelemetry-js/pull/5957) @cjihrig

### :house: Internal

* refactor(otlp-exporter-base): use get*FromEnv() for otlp exporter config. [#5583](https://github.com/open-telemetry/opentelemetry-js/issues/5583) @weyert

## 0.205.0

### :boom: Breaking Changes

* fix(otlp-exporter-base)!: split node and browser config types in two [#5917](https://github.com/open-telemetry/opentelemetry-js/pull/5917) @pichlermarc
  * Fixes a bug where Node.js modules would be incorrectly used in the instantiation of a web-targeted exporter
  * Breaking changes:
    * (user-facing) `createOtlpHttpExportDelegate(OtlpHttpConfiguration)` has been changed to take a different, but identical type `OtlpNodeHttpConfiguration` to differentiate it from the web-targeted exporters
    * (user-facing) `convertLegacyHttpOptions(...)` now returns `OtlpNodeHttpConfiguration`, the returned object's contents remain identical.
    * (user-facing) `agentFactory` has been dropped from `OtlpHttpConfiguration` as it is node-specific and is now part of `OtlpNodeHttpConfiguration` instead

## 0.204.0

### :boom: Breaking Changes

* feat(api-logs)!: Marked private methods as "conventionally private". [#5789](https://github.com/open-telemetry/opentelemetry-js/pull/5789)
* feat(exporter-otlp-\*): support custom HTTP agents [#5719](https://github.com/open-telemetry/opentelemetry-js/pull/5719) @raphael-theriault-swi
  * `OtlpHttpConfiguration.agentOptions` has been removed and functionality has been rolled into `OtlpHttpConfiguration.agentFactory`
    * (old) `{ agentOptions: myOptions }`
    * (new) `{ agentFactory: httpAgentFactoryFromOptions(myOptions) }`

### :rocket: Features

* feat(otlp-exporter-base): Add fetch transport for fetch-only environments like service workers. [#5807](https://github.com/open-telemetry/opentelemetry-js/pull/5807)
  * when using headers, the Browser exporter now prefers `fetch` over `XMLHttpRequest` if present. Sending via `XMLHttpRequest` will be removed in a future release.
* feat(opentelemetry-configuration): creation of basic ConfigProvider [#5809](https://github.com/open-telemetry/opentelemetry-js/pull/5809) @maryliag
* feat(opentelemetry-configuration): creation of basic FileConfigProvider [#5863](https://github.com/open-telemetry/opentelemetry-js/pull/5863) @maryliag
* feat(sdk-node): Add support for multiple metric readers via the new `metricReaders` option in NodeSDK configuration. Users can now register multiple metric readers (e.g., Console, Prometheus) directly through the NodeSDK constructor. The old `metricReader` (singular) option is now deprecated and will show a warning if used, but remains supported for backward compatibility. Comprehensive tests and documentation have been added. [#5760](https://github.com/open-telemetry/opentelemetry-js/issues/5760)
  * **Migration:**
    - Before:

      ```js
      const sdk = new NodeSDK({ metricReader: myMetricReader });
      ```

    - After:

      ```js
      const sdk = new NodeSDK({ metricReaders: [myMetricReader] });
      ```

  * Users should migrate to the new `metricReaders` array option for future compatibility. The old option will be removed in an upcoming experimental version.
* feat(instrumentation-http): Added support for redacting specific url query string values and url credentials [#5743](https://github.com/open-telemetry/opentelemetry-js/pull/5743) @rads-1996

### :bug: Bug Fixes

* fix(otlp-exporter-base): prioritize `esnext` export condition as it is more specific [#5458](https://github.com/open-telemetry/opentelemetry-js/pull/5458)
* fix(otlp-exporter-base): consider relative urls as valid in browser environments [#5807](https://github.com/open-telemetry/opentelemetry-js/pull/5807)
* fix(instrumentation-fetch): Use ESM version of semconv instead of CJS. Users expecting mixed ESM and CJS modules will now only get ESM modules. [#5878](https://github.com/open-telemetry/opentelemetry-js/pull/5878) @overbalance
* fix(instrumentation-fetch): release HTTP connection when response body is cancelled [#5894](https://github.com/open-telemetry/opentelemetry-js/pull/5894) @Lei-k

### :house: Internal

* refactor(otlp-exporter-base): use getStringFromEnv instead of process.env [#5594](https://github.com/open-telemetry/opentelemetry-js/pull/5594) @weyert
* chore(sdk-logs): refactored imports [#5801](https://github.com/open-telemetry/opentelemetry-js/pull/5801) @svetlanabrennan
* refactor(instrumentation-grpc): updated path to semconv [#5884](https://github.com/open-telemetry/opentelemetry-js/pull/5884) @overbalance

## 0.203.0

### :boom: Breaking Changes

* feat(sdk-logs)!: Removed deprecated LoggerProvider#addLogRecordProcessor() [#5764](https://github.com/open-telemetry/opentelemetry-js/pull/5764) @svetlanabrennan
* feat(sdk-logs)!: Changed `LogRecord` class to be an interface [#5749](https://github.com/open-telemetry/opentelemetry-js/pull/5749) @svetlanabrennan
  * user-facing: `LogRecord` class is now not exported anymore. A newly exported interface `SdkLogRecord` is used in its place.
* feat!: Removed `api-events` and `sdk-events` [#5737](https://github.com/open-telemetry/opentelemetry-js/pull/5737) @svetlanabrennan

### :house: Internal

* chore: Regenerated certs [#5752](https://github.com/open-telemetry/opentelemetry-js/pull/5752) @svetlanabrennan
* refactor(otlp-exporter-base): remove compatibility code that was intended for now unsupported runtime Node.js v14 @pichlermarc

## 0.202.0

### :rocket: Features

* feat(exporter-otlp-\*): update proto to `v1.7.0`
* feat(exporter-metrics-otlp-proto): Support to protobuf in browser metrics. [#5710](https://github.com/open-telemetry/opentelemetry-js/pull/5710) @YangJonghun
* feat(logs): add eventName to emit [#5707](https://github.com/open-telemetry/opentelemetry-js/pull/5707)

### :bug: Bug Fixes

* fix(instrumentation): remove dependency on the shimmer module [#5652](https://github.com/open-telemetry/opentelemetry-js/pull/5652) @cjihrig

## 0.201.1

### :bug: Bug Fixes

* fix(instrumentation): Change `SemconvStability` export from `const enum` to `enum` to allow single-file transpilation tooling to work with code that uses `SemconvStability`. [#5691](https://github.com/open-telemetry/opentelemetry-js/issues/5691) @trentm

## 0.201.0

### :rocket: Features

* feat(instrumentation-xml-http-request): support migration to stable HTTP semconv, v1.23.1  [#5662](https://github.com/open-telemetry/opentelemetry-js/pull/5662) @trentm
  * Configure the instrumentation with `semconvStabilityOptIn: 'http'` to use the new, stable semconv v1.23.1 semantics or `'http/dup'` for both old (v1.7.0) and stable semantics. When `semconvStabilityOptIn` is not specified (or does not contain these values), it uses the old semconv v1.7.0. I.e. the default behavior is unchanged.
* feat(instrumentation-fetch): support migration to stable HTTP semconv, v1.23.1  [#5651](https://github.com/open-telemetry/opentelemetry-js/pull/5651) @trentm
  * Configure the instrumentation with `semconvStabilityOptIn: 'http'` to use the new, stable semconv v1.23.1 semantics or `'http/dup'` for both old (v1.7.0) and stable semantics. When `semconvStabilityOptIn` is not specified (or does not contain these values), it uses the old semconv v1.7.0. I.e. the default behavior is unchanged.
* feat(instrumentation): New `semconvStabilityFromStr()` utility for semconv stability migration in instrumentations. [#5684](https://github.com/open-telemetry/opentelemetry-js/pull/5684) @trentm
  * See [the utility comment](https://github.com/trentm/opentelemetry-js/blob/main/experimental/packages/opentelemetry-instrumentation/src/semconvStability.ts).
* feat(instrumentation-grpc): support migration to stable HTTP semconv [#5653](https://github.com/open-telemetry/opentelemetry-js/pull/5653) @JamieDanielson
* feat(instrumentation-http): capture synthetic source type on requests [#5488](https://github.com/open-telemetry/opentelemetry-js/pull/5488) @JacksonWeber

### :bug: Bug Fixes

* fix(otlp-transformer): do not throw when deserializing empty JSON response [#5551](https://github.com/open-telemetry/opentelemetry-js/pull/5551) @pichlermarc
* fix(instrumentation-http): report stable client metrics response code [#9586](https://github.com/open-telemetry/opentelemetry-js/pull/9586) @jtescher
* fix(sdk-node): instantiate baggage processor when env var is set [#5634](https://github.com/open-telemetry/opentelemetry-js/pull/5634) @pichlermarc
* fix(instrumentation-http): report `error.type` metrics attribute [#5647](https://github.com/open-telemetry/opentelemetry-js/pull/5647)

### :house: Internal

* refactor(instrumentation-http): Remove legacy http span attributes and metrics [#5552](https://github.com/open-telemetry/opentelemetry-js/pull/5552) @svetlanabrennan
* refactor(instrumentation-http): Add back support for http semconv [#5665](https://github.com/open-telemetry/opentelemetry-js/pull/5665) @JamieDanielson
  * Note: We initially removed support for legacy http attributes and metrics, but then added back for an additional 6 months to ensure all instrumentations could be updated and kept consistent. There should be no net new change in this instrumentation related to these semantic conventions. See [#5646](https://github.com/open-telemetry/opentelemetry-js/issues/5646) for details.
* refactor(sdk-node): update semconv usage to `ATTR_` exports [#5668](https://github.com/open-telemetry/opentelemetry-js/pull/5668) @trentm
* chore(sdk-node): Refactored using `get*FromEnv` utility function instead of `process.env` for NodeSDK's resource detector setup. [#5582](https://github.com/open-telemetry/opentelemetry-js/pull/5582) @beeme1mr
* chore(sdk-node): Refactored using `get*FromEnv` utility function instead of `process.env` for NodeSDK's logging setup. [#5563](https://github.com/open-telemetry/opentelemetry-js/issues/5563) @weyert
* test: test Node.js 24 in CI [#5661](https://github.com/open-telemetry/opentelemetry-js/pull/5661) @cjihrig

## 0.200.0

### Summary

- The **minimum supported Node.js has been raised to `^18.19.0 || >=20.6.0`**. This means that support for Node.js 14 and 16 has been dropped.
- The **minimum supported TypeScript version has been raised to 5.0.4**.
- The **compilation target for transpiled TypeScript has been raised to ES2022** (from ES2017).
- The **public interface has changed**
  - for notes on migrating to 2.x / 0.200.x see [the upgrade guide](https://github.com/open-telemetry/opentelemetry-js/tree/main/doc/upgrade-to-2.x.md)
- Only stable versions `2.0.0` are compatible with this release

### :boom: Breaking Change

* feat(exporter-prometheus)!: stop the using `type` field to enforce naming conventions [#5291](https://github.com/open-telemetry/opentelemetry-js/pull/5291) @chancancode
  * Any non-monotonic sums will now be treated as counters and will therefore include the `_total` suffix.
* feat(shim-opencenus)!: stop mapping removed Instrument `type` to OpenTelemetry metrics [#5291](https://github.com/open-telemetry/opentelemetry-js/pull/5291) @chancancode
  * The internal OpenTelemetry data model dropped the concept of instrument type on exported metrics, therefore mapping it is not necessary anymore.
* feat(instrumentation-fetch)!: passthrough original response to `applyCustomAttributes` hook [#5281](https://github.com/open-telemetry/opentelemetry-js/pull/5281) @chancancode
  * Previously, the fetch instrumentation code unconditionally clones every `fetch()` response in order to preserve the ability for the `applyCustomAttributes` hook to consume the response body. This is fundamentally unsound, as it forces the browser to buffer and retain the response body until it is fully received and read, which crates unnecessary memory pressure on large or long-running response streams. In extreme cases, this is effectively a memory leak and can cause the browser tab to crash. If your use case for `applyCustomAttributes` requires access to the response body, please chime in on [#5293](https://github.com/open-telemetry/opentelemetry-js/issues/5293).
* chore!: Raise the minimum supported Node.js version to `^18.19.0 || >=20.6.0`. Support for Node.js 14, 16, and early minor versions of 18 and 20 have been dropped. This applies to all packages except the 'api' and 'semantic-conventions' packages. [#5395](https://github.com/open-telemetry/opentelemetry-js/issues/5395) @trentm
* feat(sdk-node)!: use `IMetricReader` over `MetricReader` [#5311](https://github.com/open-telemetry/opentelemetry-js/pull/5311)
  * (user-facing): `NodeSDKConfiguration` now provides the more general `IMetricReader` type over `MetricReader`
* feat(exporter-metrics-otlp-http)!: do not read environment variables from window in browsers [#5473](https://github.com/open-telemetry/opentelemetry-js/pull/5473) @pichlermarc
  * (user-facing): all configuration previously possible via `window.OTEL_*` is now not supported anymore, please pass configuration options to constructors instead.
  * Note: Node.js environment variable configuration continues to work as-is.
* feat(sdk-logs)!: do not read environment variables from window in browsers [#5472](https://github.com/open-telemetry/opentelemetry-js/pull/5472) @pichlermarc
  * (user-facing): all configuration previously possible via `window.OTEL_*` is now not supported anymore, please pass configuration options to constructors instead.
    * Note: Node.js environment variable configuration continues to work as-is.

### :rocket: (Enhancement)

* feat(instrumentation-fetch): add a `requestHook` option [#5380](https://github.com/open-telemetry/opentelemetry-js/pull/5380)
* feat(instrumentation): re-export initialize function from import-in-the-middle [#5123](https://github.com/open-telemetry/opentelemetry-js/pull/5123)
* feat(sdk-node): lower diagnostic level [#5360](https://github.com/open-telemetry/opentelemetry-js/pull/5360) @cjihrig
* feat(exporter-prometheus): add additional attributes option [#5317](https://github.com/open-telemetry/opentelemetry-js/pull/5317) @marius-a-mueller
  * Add `withResourceConstantLabels` option to `ExporterConfig`. It can be used to define a regex pattern to choose which resource attributes will be used as static labels on the metrics. The default is to not set any static labels.

### :bug: (Bug Fix)

* fix(instrumentation-grpc): monitor error events with events.errorMonitor [#5369](https://github.com/open-telemetry/opentelemetry-js/pull/5369) @cjihrig
* fix(exporter-metrics-otlp-http): browser OTLPMetricExporter was not passing config to OTLPMetricExporterBase super class [#5331](https://github.com/open-telemetry/opentelemetry-js/pull/5331) @trentm
* fix(instrumentation-fetch, instrumentation-xhr): Ignore network events with zero-timings [#5332](https://github.com/open-telemetry/opentelemetry-js/pull/5332) @chancancode
* fix(exporter-logs/trace-otlp-grpc): fix error for missing dependency otlp-exporter-base [#5412](https://github.com/open-telemetry/opentelemetry-js/pull/5412) @JamieDanielson

### :house: (Internal)

* refactor(instrumentation-grpc): remove unused findIndex() function [#5372](https://github.com/open-telemetry/opentelemetry-js/pull/5372) @cjihrig
* refactor(otlp-exporter-base): remove unnecessary isNaN() checks [#5374](https://github.com/open-telemetry/opentelemetry-js/pull/5374) @cjihrig
* refactor(exporter-prometheus): remove unnecessary isNaN() check [#5377](https://github.com/open-telemetry/opentelemetry-js/pull/5377) @cjihrig
* refactor(sdk-node): move code to auto-instantiate propagators into utils [#5355](https://github.com/open-telemetry/opentelemetry-js/pull/5355) @pichlermarc
* chore: unpin `@opentelemetry/semantic-conventions` dep to allow better de-duplication in installs [#5439](https://github.com/open-telemetry/opentelemetry-js/pull/5439) @trentm
* refactor(instrumentation-http): migrate away from getEnv() [#5469](https://github.com/open-telemetry/opentelemetry-js/pull/5469) @pichlermarc
* refactor(sdk-node): migrate away from getEnv() [#5475](https://github.com/open-telemetry/opentelemetry-js/pull/5475) @pichlermarc

## 0.57.0

### :rocket: (Enhancement)

* feat(opentelemetry-sdk-node): automatically configure metrics exporter based on environment variables [#5168](https://github.com/open-telemetry/opentelemetry-js/pull/5168) @bhaskarbanerjee

### :house: (Internal)

* refactor(otlp-transformer): re-structure package to prepare for separate entrypoints [#5264](https://github.com/open-telemetry/opentelemetry-js/pull/5264) @pichlermarc

## 0.56.0

### :boom: Breaking Change

* feat(otlp-exporter-base)!: collapse base classes into one [#5031](https://github.com/open-telemetry/opentelemetry-js/pull/5031) @pichlermarc
  * `OTLPExporterNodeBase` has been removed in favor of a platform-agnostic implementation (`OTLPExporterBase`)
  * `OTLPExporterBrowserBase` has been removed in favor of a platform-agnostic implementation (`OTLPExporterBase`)
  * `ExportServiceError` was intended for internal use and has been dropped from exports
  * `validateAndNormalizeHeaders` was intended for internal use and has been dropped from exports
  * `OTLPExporterBase` all properties are now private, the constructor now takes an `IOTLPExportDelegate`, the type parameter for config type has been dropped.
    * This type is scheduled for removal in a future version of this package, please treat all exporters as `SpanExporter`, `PushMetricExporter` or `LogRecordExporter`, based on their respective type.
* feat(otlp-grpc-exporter-base)!: collapse base classes into one [#5031](https://github.com/open-telemetry/opentelemetry-js/pull/5031) @pichlermarc
  * `OTLPGRPCExporterNodeBase` has been removed in favor of a platform-agnostic implementation (`OTLPExporterBase` from `@opentelemetry/otlp-exporter-base`)
* feat(otlp-transformer)!: accept `ResourceMetrics` in serializers instead of `ResourceMetrics[]`
  * (user-facing): `ProtobufMetricsSerializer` now only accepts `ResourceMetrics` instead of `ResourceMetrics[]` to align with `PushMetricExporter` requirements
  * (user-facing): `JsonMetricsSerializer` now only accepts `ResourceMetrics` instead of `ResourceMetrics[]` to align with `PushMetricExporter` requirements
* feat(otlp-transformer)!: remove internal types and functions from public API @pichlermarc
  * (user-facing): the following types and functions were intended for internal use and have been removed from exports
    * `OtlpEncodingOptions`
    * `IKeyValueList`
    * `IKeyValue`
    * `IInstrumentationScope`
    * `IArrayValue`
    * `LongBits`
    * `IAnyValue`
    * `Fixed64`
    * `SpanContextEncodeFunction`
    * `toLongBits`
    * `OptionalSpanContextEncodeFunction`
    * `getOtlpEncoder`
    * `Encoder`
    * `HrTimeEncodeFunction`
    * `encodeAsLongBits`
    * `encodeAsString`
    * `hrTimeToNanos`
    * `IValueAtQuantile`
    * `ISummaryDataPoint`
    * `ISummary`
    * `ISum`
    * `IScopeMetrics`
    * `IResourceMetrics`
    * `INumberDataPoint`
    * `IHistogramDataPoint`
    * `IHistogram`
    * `IExponentialHistogramDataPoint`
    * `IExponentialHistogram`
    * `IMetric`
    * `IGauge`
    * `IExemplar`
    * `EAggregationTemporality`
    * `IExportMetricsServiceRequest`
    * `IBuckets`
    * `IResource`
    * `IStatus`
    * `EStatusCode`
    * `ILink`
    * `IEvent`
    * `IScopeSpans`
    * `ISpan`
    * `IResourceSpans`
    * `ESpanKind`
    * `IExportTraceServiceRequest`
    * `IScopeLogs`
    * `IExportLogsServiceRequest`
    * `IResourceLogs`
    * `ILogRecord`
    * `ESeverityNumber`
    * `createExportTraceServiceRequest`
    * `createExportMetricsServiceRequest`
    * `createExportLogsServiceRequest`

### :rocket: (Enhancement)

* feat(otlp-exporter-base): handle OTLP partial success [#5183](https://github.com/open-telemetry/opentelemetry-js/pull/5183) @pichlermarc
* feat(otlp-exporter-base): internally accept a http header provider function only [#5179](https://github.com/open-telemetry/opentelemetry-js/pull/5179) @pichlermarc
* refactor(otlp-exporter-base): don't create blob before sending xhr [#5193](https://github.com/open-telemetry/opentelemetry-js/pull/5193) @pichlermarc
  * improves compatibility with some unsupported runtimes
* feat(otlp-exporter-base): add http response body to exporter error [#5204](https://github.com/open-telemetry/opentelemetry-js/pull/5204) @pichlermarc

### :bug: (Bug Fix)

* fix(otlp-exporter-\*): de-confuse Nuxt build tooling by not using 'export *' in comments [#5227](https://github.com/open-telemetry/opentelemetry-js/pull/5227) @pichlermarc

### :house: (Internal)

* chore(otlp-exporter-\*-grpc): clean up tests [#5196](https://github.com/open-telemetry/opentelemetry-js/pull/5196) @pichlermarc
* chore(otlp-exporter-\*-http): clean up tests [#5196](https://github.com/open-telemetry/opentelemetry-js/pull/5198) @pichlermarc
* chore(otlp-exporter-\*-proto): clean up tests [#5196](https://github.com/open-telemetry/opentelemetry-js/pull/5199) @pichlermarc

## 0.55.0

### :boom: Breaking Change

* feat(instrumentation-http)!: reduce public API surface by removing exports and making protected methods private [#5124](https://github.com/open-telemetry/opentelemetry-js/pull/5124) @pichlermarc
  * (user-facing) the following exports were intended for internal use only and have been removed without replacement
    * extractHostnameAndPort
    * getAbsoluteUrl
    * getIncomingRequestAttributes
    * getIncomingRequestAttributesOnResponse
    * getIncomingRequestMetricAttributes
    * getIncomingRequestMetricAttributesOnResponse
    * getOutgoingRequestAttributes
    * getOutgoingRequestAttributesOnResponse
    * getOutgoingRequestMetricAttributes
    * getOutgoingRequestMetricAttributesOnResponse
    * getRequestInfo
    * headerCapture
    * isCompressed
    * isValidOptionsType
    * parseResponseStatus
    * satisfiesPattern
    * setAttributesFromHttpKind
    * setRequestContentLengthAttribute
    * setResponseContentLengthAttribute
    * setSpanWithError
    * RequestSignature
    * RequestFunction
    * ParsedRequestOptions
    * IgnoreMatcher
    * Https
    * HttpRequestArgs
    * HttpCallbackOptional
    * HttpCallback
    * Http
    * GetFunction
    * Func
    * Err

### :rocket: (Enhancement)

* feat(sdk-node, sdk-logs): add `mergeResourceWithDefaults` flag, which allows opting-out of resources getting merged with the default resource [#4617](https://github.com/open-telemetry/opentelemetry-js/pull/4617)
  * default: `true`
  * note: `false` will become the default behavior in a future iteration in order to comply with [specification requirements](https://github.com/open-telemetry/opentelemetry-specification/blob/f3511a5ccda376dfd1de76dfa086fc9b35b54757/specification/resource/sdk.md?plain=1#L31-L36)
* feat(instrumentation): Track request body size in XHR and Fetch instrumentations [#4706](https://github.com/open-telemetry/opentelemetry-js/pull/4706) @mustafahaddara

### :bug: (Bug Fix)

* fix(instrumentation-http): Fix the `OTEL_SEMCONV_STABILITY_OPT_IN` variable check. Using `of` instead of `in` [#5137](https://github.com/open-telemetry/opentelemetry-js/pull/5137)
* fix(instrumentation-http): drop url.parse in favor of URL constructor [#5091](https://github.com/open-telemetry/opentelemetry-js/pull/5091) @pichlermarc
  * fixes a bug where using cyrillic characters in a client request string URL would throw an exception, whereas an un-instrumented client would accept the same input without throwing an exception
* fix(otlp-exporter-base): fix unhandled error when writing to destroyed http request [#5163](https://github.com/open-telemetry/opentelemetry-js/pull/5163) @pichlermarc

## 0.54.2

### :bug: (Bug Fix)

* fix(instrumentation): Fix wrapping ESM files with absolute path [#5094](https://github.com/open-telemetry/opentelemetry-js/pull/5094) @serkan-ozal

## 0.54.1

### :bug: (Bug Fix)

* fix(instrumentation-http): skip malformed forwarded headers. [#5095](https://github.com/open-telemetry/opentelemetry-js/issues/5095) @pmlanger

## 0.54.0

### :boom: Breaking Change

* feat(exporter-*-otlp-*)!: rewrite exporter config logic for testability [#4971](https://github.com/open-telemetry/opentelemetry-js/pull/4971) @pichlermarc
  * (user-facing) `getDefaultUrl` was intended for internal use has been removed from all exporters
  * (user-facing) `getUrlFromConfig` was intended for internal use and has been removed from all exporters
  * (user-facing) `hostname` was intended for internal use and has been removed from all exporters
  * (user-facing) `url` was intended for internal use and has been removed from all exporters
  * (user-facing) `timeoutMillis` was intended for internal use and has been removed from all exporters
  * (user-facing) `onInit` was intended for internal use and has been removed from all exporters
  * (user-facing) OTLP exporter config `headers` type changed from `Partial<Record<string, unknown>>` to `Record<string, string>`
* feat(otlp-exporter-base)!: do not export functions that are intended for internal use [#4971](https://github.com/open-telemetry/opentelemetry-js/pull/4971) @pichlermarc
  * Drops the following functions and types that were intended for internal use from the package exports:
    * `parseHeaders`
    * `appendResourcePathToUrl`
    * `appendResourcePathToUrlIfNeeded`
    * `configureExporterTimeout`
    * `invalidTimeout`
* feat(instrumentation-http)!: remove long deprecated options [#5085](https://github.com/open-telemetry/opentelemetry-js/pull/5085) @pichlermarc
  * `ignoreIncomingPaths` has been removed, use the more versatile `ignoreIncomingRequestHook` instead.
  * `ignoreOutgoingUrls` has been removed, use the more versatile `ignoreOutgoingRequestHook` instead.
  * `isIgnored` utility function was intended for internal use and has been removed without replacement.

### :rocket: (Enhancement)

* feat(api-logs): Add delegating no-op logger provider [#4861](https://github.com/open-telemetry/opentelemetry-js/pull/4861) @hectorhdzg
* feat(instrumentation-http): Add support for [Semantic Conventions 1.27+](https://github.com/open-telemetry/semantic-conventions/releases/tag/v1.27.0) [#4940](https://github.com/open-telemetry/opentelemetry-js/pull/4940) [#4978](https://github.com/open-telemetry/opentelemetry-js/pull/4978) [#5026](https://github.com/open-telemetry/opentelemetry-js/pull/5026) @dyladan
  * Applies to client and server spans and metrics
  * Generate spans and metrics compliant with Semantic Conventions 1.27+ when `OTEL_SEMCONV_STABILITY_OPT_IN` contains `http` or `http/dup`
  * Generate spans and metrics backwards compatible with previous attributes when `OTEL_SEMCONV_STABILITY_OPT_IN` contains `http/dup` or DOES NOT contain `http`

### :bug: (Bug Fix)

* fix(sampler-jaeger-remote): fixes an issue where package could emit unhandled promise rejections @Just-Sieb
* fix(otlp-grpc-exporter-base): default compression to `'none'` if env vars `OTEL_EXPORTER_OTLP_TRACES_COMPRESSION` and `OTEL_EXPORTER_OTLP_COMPRESSION` are falsy @sjvans
* fix(sdk-events): remove devDependencies to old `@opentelemetry/api-logs@0.52.0`, `@opentelemetry/api-events@0.52.0` packages [#5013](https://github.com/open-telemetry/opentelemetry-js/pull/5013) @pichlermarc
* fix(sdk-logs): remove devDependencies to old `@opentelemetry/api-logs@0.52.0` [#5013](https://github.com/open-telemetry/opentelemetry-js/pull/5013) @pichlermarc
* fix(sdk-logs): align LogRecord#setAttribute type with types from `@opentelemetry/api-logs@0.53.0` [#5013](https://github.com/open-telemetry/opentelemetry-js/pull/5013) @pichlermarc
* fix(exporter-*-otlp-*): fixes a bug where signal-specific environment variables would not be applied and the trace-specific one was used instead [#4971](https://github.com/open-telemetry/opentelemetry-js/pull/4971) @pichlermarc
  * Fixes:
    * `OTEL_EXPORTER_OTLP_METRICS_COMPRESSION`
    * `OTEL_EXPORTER_OTLP_LOGS_COMPRESSION`
    * `OTEL_EXPORTER_OTLP_METRICS_CLIENT_CERTIFICATE`
    * `OTEL_EXPORTER_OTLP_LOGS_CLIENT_CERTIFICATE`
    * `OTEL_EXPORTER_OTLP_METRICS_CLIENT_KEY`
    * `OTEL_EXPORTER_OTLP_LOGS_CLIENT_KEY`
    * `OTEL_EXPORTER_OTLP_METRICS_INSECURE`
    * `OTEL_EXPORTER_OTLP_LOGS_INSECURE`
* fix(sdk-node): use warn instead of error on unknown OTEL_NODE_RESOURCE_DETECTORS values [#5034](https://github.com/open-telemetry/opentelemetry-js/pull/5034)
* fix(exporter-logs-otlp-proto): Use correct config type in Node constructor
* fix(instrumentation-http): Fix instrumentation of `http.get`, `http.request`, `https.get`, and `https.request` when used from ESM code and imported via the `import defaultExport from 'http'` style. [#5024](https://github.com/open-telemetry/opentelemetry-js/issues/5024) @trentm

### :house: (Internal)

* refactor(exporter-prometheus): replace `MetricAttributes` and `MetricAttributeValues` with `Attributes` and `AttributeValues` [#4993](https://github.com/open-telemetry/opentelemetry-js/pull/4993)

* refactor(browser-detector): replace `ResourceAttributes` with `Attributes` [#5004](https://github.com/open-telemetry/opentelemetry-js/pull/5004)
* refactor(sdk-logs): replace `ResourceAttributes` with `Attributes` [#5005](https://github.com/open-telemetry/opentelemetry-js/pull/5005) @david-luna

## 0.53.0

### :boom: Breaking Change

* fix(instrumentation)!:remove unused description property from interface [#4847](https://github.com/open-telemetry/opentelemetry-js/pull/4847) @blumamir
* feat(exporter-*-otlp-*)!: use transport interface in node.js exporters [#4743](https://github.com/open-telemetry/opentelemetry-js/pull/4743) @pichlermarc
  * (user-facing) `headers` was intended for internal use has been removed from all exporters
  * (user-facing) `compression` was intended for internal use and has been removed from all exporters
  * (user-facing) `hostname` was intended for use in tests and is not used by any exporters, it will be removed in a future release
* fix(exporter-*-otlp-*)!: ensure `User-Agent` header cannot be overwritten by the user [#4743](https://github.com/open-telemetry/opentelemetry-js/pull/4743) @pichlermarc
  * allowing overrides of the `User-Agent` header was not specification compliant.
* feat(exporter-*-otlp*)!: remove environment-variable specific code from browser exporters
  * (user-facing) removes the ability to configure browser exporters by using `process.env` polyfills
* feat(sdk-node)!: Automatically configure logs exporter [#4740](https://github.com/open-telemetry/opentelemetry-js/pull/4740)
* feat(exporter-*-otlp-*)!: use transport interface in browser exporters [#4895](https://github.com/open-telemetry/opentelemetry-js/pull/4895) @pichlermarc
  * (user-facing) protected `headers` property was intended for internal use has been removed from all exporters

### :rocket: (Enhancement)

* feat(otlp-transformer): Do not limit @opentelemetry/api upper range peerDependency [#4816](https://github.com/open-telemetry/opentelemetry-js/pull/4816) @mydea
* feat(instrumentation-http): Allow to opt-out of instrumenting incoming/outgoing requests [#4643](https://github.com/open-telemetry/opentelemetry-js/pull/4643) @mydea
* feat(sampler-jaeger-remote): added support of jaeger-remote-sampler according to this [spec](https://github.com/open-telemetry/opentelemetry-specification/blob/main/specification/trace/sdk.md#jaegerremotesampler) [#4534](https://github.com/open-telemetry/opentelemetry-js/pull/4589) @legalimpurity

### :bug: (Bug Fix)

* fix(instrumentation): ensure .setConfig() results in config.enabled defaulting to true [#4941](https://github.com/open-telemetry/opentelemetry-js/pull/4941) @trentm
* fix(instrumentation-http): Ensure instrumentation of `http.get` and `https.get` work when used in ESM code [#4857](https://github.com/open-telemetry/opentelemetry-js/issues/4857) @trentm
* fix(api-logs): align AnyValue to spec [#4893](https://github.com/open-telemetry/opentelemetry-js/pull/4893) @blumamir
* fix(instrumentation): remove diag.debug() message for instrumentations that do not patch modules [#4925](https://github.com/open-telemetry/opentelemetry-js/pull/4925) @trentm

### :house: (Internal)

* refactor: Simplify the code for the `getEnv` function [#4799](https://github.com/open-telemetry/opentelemetry-js/pull/4799) @danstarns
* refactor: remove "export *" in favor of explicit named exports [#4880](https://github.com/open-telemetry/opentelemetry-js/pull/4880) @robbkidd
  * Packages updated:
    * api-events
    * api-logs
    * opentelemetry-browser-detector
    * opentelemetry-exporter-prometheus
    * opentelemetry-instrumentation-fetch
    * opentelemetry-instrumentation-http
    * opentelemetry-instrumentation-xml-http-request
    * opentelemetry-instrumentation

## 0.52.1

### :rocket: (Enhancement)

* refactor(instrumentation-fetch): move fetch to use SEMATRR [#4632](https://github.com/open-telemetry/opentelemetry-js/pull/4632)
* refactor(otlp-transformer): use explicit exports [#4785](https://github.com/open-telemetry/opentelemetry-js/pull/4785) @pichlermarc

### :bug: (Bug Fix)

* fix(sdk-node): register context manager if no tracer options are provided [#4781](https://github.com/open-telemetry/opentelemetry-js/pull/4781) @pichlermarc
* fix(instrumentation): Update `import-in-the-middle` to fix [numerous bugs](https://github.com/DataDog/import-in-the-middle/releases/tag/v1.8.1) [#4806](https://github.com/open-telemetry/opentelemetry-js/pull/4806) @timfish
* chore(instrumentation): Use a caret version for `import-in-the-middle` dependency [#4810](https://github.com/open-telemetry/opentelemetry-js/pull/4810) @timfish

### :house: (Internal)

* test: add `npm run maint:regenerate-test-certs` maintenance script and regenerate recently expired test certs [#4777](https://github.com/open-telemetry/opentelemetry-js/pull/4777)

## 0.52.0

### :boom: Breaking Change

* feat(exporter-*-otlp-*)!: move serialization for Node.js exporters to `@opentelemetry/otlp-transformer` [#4542](https://github.com/open-telemetry/opentelemetry-js/pull/4542) @pichlermarc
  * Breaking changes:
    * (user-facing) `convert()` now returns an empty object and will be removed in a follow-up
    * (internal) OTLPExporterNodeBase now has additional constructor parameters that are required
    * (internal) OTLPExporterNodeBase now has an additional `ResponseType` type parameter
* feat(exporter-*-otlp-*)!: move serialization for Node.js exporters to `@opentelemetry/otlp-transformer` [#4581](https://github.com/open-telemetry/opentelemetry-js/pull/4581) @pichlermarc
  * Breaking changes:
    * (user-facing) `convert()` has been removed from all exporters
    * (internal) OTLPExporterBrowserBase: `RequestType` has been replaced by a `ResponseType` type-argument
    * (internal) OTLPExporterNodeBase: `ServiceRequest` has been replaced by a `ServiceResponse` type-argument
    * (internal) the `@opentelemetry/otlp-exporter-proto-base` package has been removed, and will from now on be deprecated in `npm`
* feat(instrumentation): remove default value for config in base instrumentation constructor [#4695](https://github.com/open-telemetry/opentelemetry-js/pull/4695): @blumamir
* fix(instrumentation)!: remove unused supportedVersions from Instrumentation interface [#4694](https://github.com/open-telemetry/opentelemetry-js/pull/4694) @blumamir
* feat(instrumentation)!: simplify `registerInstrumentations()` API
  * Breaking changes:
    * removes `InstrumentationOptions` type
    * occurrences of `InstrumentationOptions` are now replaced by `(Instrumentation | Instrumentation[])[]`
      * migrate usages of `registerInstrumentations({instrumentations: fooInstrumentation})` to `registerInstrumentations({instrumentations: [fooInstrumentation]})`
      * passing Instrumentation classes to `registerInstrumentations()` is now not possible anymore.
* feat(sdk-node)!: simplify type of `instrumentations` option
  * Breaking changes:
    * replaces `InstrumentationOptions` with `(Instrumentation | Instrumentation[])[]`

### :rocket: (Enhancement)

* feat(instrumentation): apply unwrap before wrap in base class [#4692](https://github.com/open-telemetry/opentelemetry-js/pull/4692)
* feat(instrumentation): add util to execute span customization hook in base class [#4663](https://github.com/open-telemetry/opentelemetry-js/pull/4663) @blumamir
* feat(instrumentation): generic config type in instrumentation base [#4659](https://github.com/open-telemetry/opentelemetry-js/pull/4659) @blumamir
* feat: support node 22 [#4666](https://github.com/open-telemetry/opentelemetry-js/pull/4666) @dyladan
* feat(propagator-aws-xray-lambda): add AWS Xray Lambda propagator [4554](https://github.com/open-telemetry/opentelemetry-js/pull/4554)
* refactor(instrumentation-xml-http-request): use exported strings for semantic attributes. [#4681](https://github.com/open-telemetry/opentelemetry-js/pull/4681/files)
* refactor(sdk-node): Use tree-shakeable string constants for semconv [#4767](https://github.com/open-telemetry/opentelemetry-js/pull/4767) @JohannesHuster

### :bug: (Bug Fix)

* fix(instrumentation): Update `import-in-the-middle` to fix [numerous bugs](https://github.com/DataDog/import-in-the-middle/pull/91) [#4745](https://github.com/open-telemetry/opentelemetry-js/pull/4745) @timfish

### :books: (Refine Doc)

* docs(instrumentation): better docs for supportedVersions option [#4693](https://github.com/open-telemetry/opentelemetry-js/pull/4693) @blumamir
* docs: align all supported versions to a common format [#4696](https://github.com/open-telemetry/opentelemetry-js/pull/4696) @blumamir
* refactor(examples): use new exported string constants for semconv in experimental/examples/opencensus-shim [#4763](https://github.com/open-telemetry/opentelemetry-js/pull/4763#pull) @Zen-cronic

## 0.51.1

### :bug: (Bug Fix)

* fix(instrumentation): update import-in-the-middle to 1.7.4

## 0.51.0

### :boom: Breaking Change

* feat(sdk-node)!: remove long deprecated methods in favor of constructor options [#4606](https://github.com/open-telemetry/opentelemetry-js/pull/4606) @pichlermarc
  * `NodeSDK.configureTracerProvider()`, please use constructor options instead
  * `NodeSDK.configureMeterProvider()`, please use constructor options instead
  * `NodeSDK.configureLoggerProvider()`, please use constructor options instead
  * `NodeSDK.addResource()`, please use constructor options instead
  * `NodeSDK.detectResources()`, this is not necessary anymore, resources are now auto-detected on `NodeSDK.start()` if the constructor option `autoDetectResources` is unset, `undefined` or `true`.
* feat(instrumentation): add patch and unpatch diag log messages [#4641](https://github.com/open-telemetry/opentelemetry-js/pull/4641)
  * Instrumentations should not log patch and unpatch messages to diag channel.
* feat!(instrumentation): remove moduleExports generic type from instrumentation registration [#4598](https://github.com/open-telemetry/opentelemetry-js/pull/4598) @blumamir
  * breaking for instrumentation authors that depend on
    * `InstrumentationBase`
    * `InstrumentationNodeModuleDefinition`
    * `InstrumentationNodeModuleFile`
* feat(api-events): removed traceId and spanId from Event interface, added context and severityNumber [#4629](https://github.com/open-telemetry/opentelemetry-js/pull/4629)

### :rocket: (Enhancement)

* feat(sdk-logs): log resource attributes in ConsoleLogRecordExporter [#4646](https://github.com/open-telemetry/opentelemetry-js/pull/4646) @harelmo-lumigo
* refactor(instrumentation-grpc): move to use SEMATTRS [#4633](https://github.com/open-telemetry/opentelemetry-js/pull/4633)
* feat(otlp-transformer): consolidate scope/resource creation in transformer [#4600](https://github.com/open-telemetry/opentelemetry-js/pull/4600)
* feat(sdk-logs): print message when attributes are dropped due to attribute count limit [#4614](https://github.com/open-telemetry/opentelemetry-js/pull/4614) @HyunnoH
* feat(sdk-node): add usage for the detector ServiceInstanceIdDetectorSync. [#4626](https://github.com/open-telemetry/opentelemetry-js/pull/4626) @maryliag
  * The resource detector can be added to default resource detector list by adding the value `serviceinstance` to the list of resource detectors on the environment variable `OTEL_NODE_RESOURCE_DETECTORS`, e.g `OTEL_NODE_RESOURCE_DETECTORS=env,host,os,serviceinstance`
  * The value can be overwritten by
    * merging a resource containing the `service.instance.id` attribute
    * using another resource detector which writes `service.instance.id`
* feat(sdk-events): add Events SDK [#4629](https://github.com/open-telemetry/opentelemetry-js/pull/4629)

### :bug: (Bug Fix)

* fix(otlp-grpc-exporter-base): avoid TypeError on exporter shutdown [#4612](https://github.com/open-telemetry/opentelemetry-js/pull/4612) @pichlermarc
* fix(instrumentation): Don't use `require` to load `package.json` files [#4593](https://github.com/open-telemetry/opentelemetry-js/pull/4593) @timfish

## 0.50.0

### :boom: Breaking Change

* fix(exporter-*-otlp-grpc)!: lazy load gRPC to improve compatibility with `@opentelemetry/instrumenation-grpc` [#4432](https://github.com/open-telemetry/opentelemetry-js/pull/4432) @pichlermarc
  * Fixes a bug where requiring up the gRPC exporter before enabling the instrumentation from `@opentelemetry/instrumentation-grpc` would lead to missing telemetry
  * Breaking changes, removes several functions and properties that were used internally and were not intended for end-users
    * `getServiceClientType()`
      * this returned a static enum value that would denote the export type (`SPAN`, `METRICS`, `LOGS`)
    * `getServiceProtoPath()`
      * this returned a static enum value that would correspond to the gRPC service path
    * `metadata`
      * was used internally to access metadata, but as a side effect allowed end-users to modify metadata on runtime.
    * `serviceClient`
      * was used internally to keep track of the service client used by the exporter, as a side effect it allowed end-users to modify the gRPC service client that was used
    * `compression`
      * was used internally to keep track of the compression to use but was unintentionally exposed to the users. It allowed to read and write the value, writing, however, would have no effect.

### :rocket: (Enhancement)

* feat(instrumentation-xhr): optionally ignore network events [#4571](https://github.com/open-telemetry/opentelemetry-js/pull/4571/) @mustafahaddara
* refactor(instrumentation-http): use exported strings for semconv [#4573](https://github.com/open-telemetry/opentelemetry-js/pull/4573/) @JamieDanielson
* perf(instrumentation-http): remove obvious temp allocations [#4576](https://github.com/open-telemetry/opentelemetry-js/pull/4576) @Samuron
* feat(sdk-node): add `HostDetector` as default resource detector [#4566](https://github.com/open-telemetry/opentelemetry-js/pull/4566) @maryliag
* feat(api-events): added data field to the Event interface [#4575](https://github.com/open-telemetry/opentelemetry-js/pull/4575) @martinkuba

### :bug: (Bug Fix)

* fix(exporter-*-otlp-*): use parseHeaders() to ensure header-values are not 'undefined' #4540
  * Fixes a bug where passing `undefined` as a header value would crash the end-user app after the export timeout elapsed.
* fix(sdk-logs): ensure default resource attributes are used as fallbacks when a resource is passed to LoggerProvider.

### :books: (Refine Doc)

* docs(instrumentation-http): document semantic conventions and attributes in use. [#4587](https://github.com/open-telemetry/opentelemetry-js/pull/4587/) @JamieDanielson

## 0.49.1

### :bug: (Bug Fix)

* fix(instrumentation): don't add `@opentelemetry/api-logs` as a `peerDependency`

## 0.49.0

### :boom: Breaking Change

* fix(otlp-exporter-base)!: remove unload event from OTLPExporterBrowserBase [#4438](https://github.com/open-telemetry/opentelemetry-js/pull/4438) @eldavojohn
  * Reason: The 'unload' event prevents sites from taking advantage of Google's [backward/forward cache](https://web.dev/articles/bfcache#never_use_the_unload_event) and will be [deprecated](https://developer.chrome.com/articles/deprecating-unload/).  It is now up to the consuming site to implement these shutdown events.
  * This breaking change affects users under this scenario:
    1. A user extends the exporter and overrides the shutdown function, and does something which is usually called by the unload listener
    2. We remove the unload event listener
    3. That user's overridden shutdown function no longer gets called

### :rocket: (Enhancement)

* feat(instrumentation): allow LoggerProvider to be specified in Instrumentations [#4314](https://github.com/open-telemetry/opentelemetry-js/pull/4314) @hectorhdzg
* feat(instrumentation): add getModuleDefinitions() to InstrumentationBase [#4475](https://github.com/open-telemetry/opentelemetry-js/pull/4475) @pichlermarc
* feat(exporter-metrics-otlp-http): add option to set the exporter aggregation preference  [#4409](https://github.com/open-telemetry/opentelemetry-js/pull/4409) @AkselAllas
* feat(node-sdk): add spanProcessors option [#4454](https://github.com/open-telemetry/opentelemetry-js/pull/4454) @naseemkullah

### :bug: (Bug Fix)

* fix(sdk-node): allow using samplers when the exporter is defined in the environment [#4394](https://github.com/open-telemetry/opentelemetry-js/pull/4394) @JacksonWeber
* fix(instrumentation): normalize paths for internal files in scoped packages [#4467](https://github.com/open-telemetry/opentelemetry-js/pull/4467) @pichlermarc
  * Fixes a bug where, on Windows, internal files on scoped packages would not be instrumented.
* fix(otlp-transformer): only use BigInt inside hrTimeToNanos() [#4484](https://github.com/open-telemetry/opentelemetry-js/pull/4484) @pichlermarc
* fix(instrumentation-fetch): do not enable in Node.js; clarify in docs this instr is for web fetch only [#4498](https://github.com/open-telemetry/opentelemetry-js/pull/4498) @trentm

### :house: (Internal)

* refactor(instrumentation-grpc): clean up remnants of 'grpc' package instrumentation [#4420](https://github.com/open-telemetry/opentelemetry-js/pull/4420) @pichlermarc

## 0.48.0

### :boom: Breaking Change

* fix(instrumentation)!: pin import-in-the-middle@1.7.1 [#4441](https://github.com/open-telemetry/opentelemetry-js/pull/4441)
  * Fixes a bug where, in some circumstances, ESM instrumentation packages would try to instrument CJS exports on ESM, causing the end-user application to crash.
  * This breaking change only affects users that are using the *experimental* `@opentelemetry/instrumentation/hook.mjs` loader hook AND Node.js 18.19 or later:
    * This reverts back to an older version of `import-in-the-middle` due to <https://github.com/DataDog/import-in-the-middle/issues/57>
    * This version does not support Node.js 18.19 or later

### :bug: (Bug Fix)

* fix(exporter-prometheus): avoid invoking callback synchronously [#4431](https://github.com/open-telemetry/opentelemetry-js/pull/4431) @legendecas
* fix(exporter-logs-otlp-grpc): set User-Agent header [#4398](https://github.com/open-telemetry/opentelemetry-js/pull/4398) @Vunovati
* fix(exporter-logs-otlp-http): set User-Agent header [#4398](https://github.com/open-telemetry/opentelemetry-js/pull/4398) @Vunovati
* fix(exporter-logs-otlp-proto): set User-Agent header [#4398](https://github.com/open-telemetry/opentelemetry-js/pull/4398) @Vunovati
* fix(instrumentation-fetch): compatibility with Map types for fetch headers

### :house: (Internal)

* refactor(exporter-prometheus): promisify prometheus tests [#4431](https://github.com/open-telemetry/opentelemetry-js/pull/4431) @legendecas

## 0.47.0

### :boom: Breaking Change

* fix(exporter-logs-otlp-http)!: programmatic headers take precedence over environment variables [#2370](https://github.com/open-telemetry/opentelemetry-js/pull/4351) @Vunovati
* fix(exporter-logs-otlp-proto)!: programmatic headers take precedence over environment variables [#2370](https://github.com/open-telemetry/opentelemetry-js/pull/4351) @Vunovati
* fix(exporter-trace-otlp-http)!: programmatic headers take precedence over environment variables [#2370](https://github.com/open-telemetry/opentelemetry-js/pull/4351) @Vunovati
* fix(exporter-trace-otlp-proto)!: programmatic headers take precedence over environment variables [#2370](https://github.com/open-telemetry/opentelemetry-js/pull/4351) @Vunovati

### :bug: (Bug Fix)

* fix(instrumentation): use caret range on import-in-the-middle [#4380](https://github.com/open-telemetry/opentelemetry-js/pull/4380) @pichlermarc
* fix(instrumentation): do not import 'path' in browser runtimes [#4386](https://github.com/open-telemetry/opentelemetry-js/pull/4386) @pichlermarc
  * Fixes a bug where bundling for web would fail due to `InstrumentationNodeModuleDefinition` importing `path`

## 0.46.0

### :boom: Breaking Change

* fix(exporter-metrics-otlp-grpc): programmatic headers take precedence over environment variables [#2370](https://github.com/open-telemetry/opentelemetry-js/pull/4334) @Vunovati
* fix(exporter-metrics-otlp-http): programmatic headers take precedence over environment variables [#2370](https://github.com/open-telemetry/opentelemetry-js/pull/4334) @Vunovati
* fix(exporter-metrics-otlp-proto): programmatic headers take precedence over environment variables [#2370](https://github.com/open-telemetry/opentelemetry-js/pull/4334) @Vunovati
* fix(otlp-exporter-base)!: decrease default concurrency limit to 30 [#4211](https://github.com/open-telemetry/opentelemetry-js/pull/4211) @pichlermarc
  * fixes a memory leak on prolonged collector unavailability
  * this change is marked as breaking as it changes defaults

### :rocket: (Enhancement)

* feat(sdk-logs): add droppedAttributesCount field to ReadableLogRecord

### :bug: (Bug Fix)

* fix(sdk-logs): await async resources in log processors
* fix(sdk-logs): avoid map attribute set when count limit exceeded
* fix(instrumentation-fetch): only access navigator if it is defined [#4063](https://github.com/open-telemetry/opentelemetry-js/pull/4063)
  * allows for experimental usage of this instrumentation with non-browser runtimes
* fix(instrumentation-http): memory leak when responses are not resumed
* fix(instrumentation-http): Do not mutate given headers object for outgoing http requests. Fixes aws-sdk signing error on retries. [#4346](https://github.com/open-telemetry/opentelemetry-js/pull/4346)
* fix(instrumentation): support Node.js v18.19.0 by using import-in-the-middle@1.6.0

## 0.45.1

### :bug: (Bug Fix)

* Bumps all dependencies to explicitly include Stable v1.18.1 packages

## 0.45.0

### :boom: Breaking Change

* fix(sdk-node)!: remove the explicit dependency on @opentelemetry/exporter-jaeger that was kept on the previous release
  * '@opentelemetry/exporter-jaeger' is no longer be a dependency of this package. To continue using '@opentelemetry/exporter-jaeger', please install it manually.
    * NOTE: `@opentelemetry/exporter-jaeger` is deprecated, consider switching to [one of the alternatives described here](https://www.npmjs.com/package/@opentelemetry/exporter-jaeger)
* fix(otlp-transformer)!: OTLP json encoding [#4220](https://github.com/open-telemetry/opentelemetry-js/pull/4220) @seemk
  * Fixes a bug in the OTLP (http/json) exporters where timestamps were not encoded as strings, causing the export to
    be rejected by OTLP endpoints

## 0.44.0

### :boom: Breaking Change

* fix(exporter-logs-otlp-proto): change OTLPLogExporter to OTLPLogExporter [#4140](https://github.com/open-telemetry/opentelemetry-js/pull/4140) @Vunovati
* fix(sdk-node): remove explicit dependency on @opentelemetry/exporter-jaeger
  * '@opentelemetry/exporter-jaeger' is no longer be a dependency of this package. To continue using '@opentelemetry/exporter-jaeger', please install it manually.
    * NOTE: `@opentelemetry/exporter-jaeger` is deprecated, consider switching to [one of the alternatives described here](https://www.npmjs.com/package/@opentelemetry/exporter-jaeger)
* fix(sdk-logs): hide internal methods with internal shared state [#3865](https://github.com/open-telemetry/opentelemetry-js/pull/3865) @legendecas

### :rocket: (Enhancement)

* feat(exporter-metrics-otlp-proto): add esm build [#4099](https://github.com/open-telemetry/opentelemetry-js/pull/4099) @pichlermarc
* feat(opencensus-shim): implement OpenCensus metric producer [#4066](https://github.com/open-telemetry/opentelemetry-js/pull/4066) @aabmass

### :bug: (Bug Fix)

* fix(otlp-exporter-base): replaced usage of window with _globalThis [#4157](https://github.com/open-telemetry/opentelemetry-js/pull/4157) @cristianmadularu
* fix(otlp-transformer): Avoid precision loss when converting from HrTime to unix nanoseconds. [#4062](https://github.com/open-telemetry/opentelemetry-js/pull/4062)

## 0.43.0

### :bug: (Bug Fix)

* Revert "feat(api): add attributes argument to recordException API [#4071](https://github.com/open-telemetry/opentelemetry-js/pull/4071)"
  * This feature was an unintentional breaking change introduced with API 1.5.0
  * This PR updates all experimental packages to allow API 1.6.0, where this change has been reverted.

## 0.42.0

### :boom: Breaking Change

* chore(sdk-node): deprecate methods in favor of constructor options [#3996](https://github.com/open-telemetry/opentelemetry-js/pull/3996) @pichlermarc
  * The following methods are now deprecated and will be removed in `0.43.0`
    * `NodeSDK.configureTracerProvider()`, please use constructor options instead
    * `NodeSDK.configureMeterProvider()`, please use constructor options instead
    * `NodeSDK.configureLoggerProvider()`, please use constructor options instead
    * `NodeSDK.addResource()`, please use constructor options instead
    * `NodeSDK.detectResources()`, this is not necessary anymore, resources are now auto-detected on startup.
* chore(sdk-node): add notice that '@opentelemetry/exporter-jaeger' has to be installed manually in the next version [#4068](https://github.com/open-telemetry/opentelemetry-js/pull/4068) @pichlermarc
  * Starting with 0.43.0 '@opentelemetry/exporter-jaeger' will no longer be a dependency of this package. To continue using '@opentelemetry/exporter-jaeger', please install it manually.
    * NOTE: `@opentelemetry/exporter-jaeger` is deprecated, consider switching to [one of the alternatives described here](https://www.npmjs.com/package/@opentelemetry/exporter-jaeger)

### :rocket: (Enhancement)

* feat: update PeriodicExportingMetricReader and PrometheusExporter to accept optional metric producers [#4077](https://github.com/open-telemetry/opentelemetry-js/pull/4077) @aabmass

### :bug: (Bug Fix)

* fix(exporter-logs-otlp-http): add @opentelemetry/api-logs as dependency

## 0.41.2

### :bug: (Bug Fix)

* fix(opentelemetry-exporter-logs-otlp-http): Add otel-api as dev dep for tests as they are directly importing the api and which is breaking the web-sandbox tests which is using rollup
* fix(instrumentation-grpc): instrument @grpc/grpc-js Client methods [#3804](https://github.com/open-telemetry/opentelemetry-js/pull/3804) @pichlermarc

## 0.41.1

### :books: (Refine Doc)

* docs(sdk-metrics): add example of exponential histogram metric [#3855](https://github.com/open-telemetry/opentelemetry-js/pull/3855) @JamieDanielson

### :rocket: (Enhancement)

* feat(sdk-node): logs support added [#3969](https://github.com/open-telemetry/opentelemetry-js/pull/3969) @psk001

### :bug: (Bug Fix)

* Revert "feat(minification): Add noEmitHelpers, importHelpers and tslib as a dependency (#3914)"
  [#4011](https://github.com/open-telemetry/opentelemetry-js/pull/4011) @dyladan

## 0.41.0

### :boom: Breaking Change

* chore(instrumentation-grpc): Drop support for package `grpc`. [#3807](https://github.com/open-telemetry/opentelemetry-js/pull/3807) @llc1123

### :rocket: (Enhancement)

* feat(otlp-grpc-exporters): add support for UDS endpoints. [#3853](https://github.com/open-telemetry/opentelemetry-js/pull/3853) @llc1123
* feat(otlp-exporters): bump otlp proto to 0.20.0 [#3932](https://github.com/open-telemetry/opentelemetry-js/pull/3932) @pichlermarc
* feat(exporter-metrics-otlp-*): add LowMemory metrics temporality preference [#3915](https://github.com/open-telemetry/opentelemetry-js/pull/3915) @martinkuba
  * Adds support for [LowMemory temporality preference](https://github.com/open-telemetry/opentelemetry-specification/blob/f09624bb97e9be3be259733b93be507df18927bd/specification/metrics/sdk_exporters/otlp.md#additional-configuration)
  * Adds support for `lowmemory` in `OTEL_EXPORTER_OTLP_METRICS_TEMPORALITY_PREFERENCE`

### :bug: (Bug Fix)

* fix(exporter-logs-otlp-http): set useHex to true [#3875](https://github.com/open-telemetry/opentelemetry-js/pull/3875) @Nico385412
* fix(otlp-proto-exporter-base): add missing type import [#3937](https://github.com/open-telemetry/opentelemetry-js/pull/3937) @pichlermarc
* fix(example-opencensus-shim): avoid OpenCensus auto instrumentations [#3951](https://github.com/open-telemetry/opentelemetry-js/pull/3951) @llc1123
* fix(http-intrumentation): prevent request socket null from throwing uncaught error [#3858](https://github.com/open-telemetry/opentelemetry-js/pull/3858) @aodysseos

### :house: (Internal)

* chore(instrumentation-grpc): Cleanup remnants of grpc-native support. [#3886](https://github.com/open-telemetry/opentelemetry-js/pull/3886) @llc1123

## 0.40.0

### :boom: Breaking Change

* fix(exporter-logs-otlp-grpc): change OTLPLogsExporter to OTLPLogExporter [#3819](https://github.com/open-telemetry/opentelemetry-js/pull/3819) @fuaiyi
* chore(instrumentation-grpc): add 'grpc' deprecation notice postinstall script [#3833](https://github.com/open-telemetry/opentelemetry-js/pull/3833) @pichlermarc
  * Support for telemetry generation for the [`grpc`](https://www.npmjs.com/package/grpc) module will be dropped in the next release as the package has been
    deprecated for over 1 year, please migrate to [`@grpc/grpc-js`](https://www.npmjs.com/package/@grpc/grpc-js) to continue receiving telemetry.

### :rocket: (Enhancement)

* feat(api-logs): support map in log attributes. [#3821](https://github.com/open-telemetry/opentelemetry-js/pull/3821) @Abinet18
* feat(instrumentation): add ESM support for instrumentation. [#3698](https://github.com/open-telemetry/opentelemetry-js/pull/3698) @JamieDanielson, @pkanal, @vmarchaud, @lizthegrey, @bengl
* feat(exporter-logs-otlp-http): otlp-http exporter for logs. [#3764](https://github.com/open-telemetry/opentelemetry-js/pull/3764/) @fuaiyi
* feat(otlp-trace-exporters): Add User-Agent header to OTLP trace exporters. [#3790](https://github.com/open-telemetry/opentelemetry-js/pull/3790) @JamieDanielson
* feat(otlp-metric-exporters): Add User-Agent header to OTLP metric exporters. [#3806](https://github.com/open-telemetry/opentelemetry-js/pull/3806) @JamieDanielson
* feat(opencensus-shim): add OpenCensus trace shim [#3809](https://github.com/open-telemetry/opentelemetry-js/pull/3809) @aabmass
* feat(exporter-logs-otlp-proto): protobuf exporter for logs. [#3779](https://github.com/open-telemetry/opentelemetry-js/pull/3779) @Abinet18

### :bug: (Bug Fix)

* fix(sdk-node): use resource interface instead of concrete class [#3803](https://github.com/open-telemetry/opentelemetry-js/pull/3803) @blumamir
* fix(sdk-logs): remove includeTraceContext configuration and use LogRecord context when available  [#3817](https://github.com/open-telemetry/opentelemetry-js/pull/3817) @hectorhdzg

## 0.39.1

### :bug: (Bug Fix)

* fix(otlp-transformer): move api-logs to dependencies [#3798](https://github.com/open-telemetry/opentelemetry-js/pull/3798) @pichlermarc

## 0.39.0

### :rocket: (Enhancement)

* feat(otlp-transformer): support log records. [#3712](https://github.com/open-telemetry/opentelemetry-js/pull/3712/) @llc1123
* feat(otlp-grpc-exporter-base): support log records. [#3712](https://github.com/open-telemetry/opentelemetry-js/pull/3712/) @llc1123
* feat(exporter-logs-otlp-grpc): otlp-grpc exporter for logs. [#3712](https://github.com/open-telemetry/opentelemetry-js/pull/3712/) @llc1123
* feat(otlp-grpc-exporter-base): use statically generated protobuf code [#3705](https://github.com/open-telemetry/opentelemetry-js/pull/3705) @pichlermarc
* refactor(otlp-transformer): refine metric transformers. [#3770](https://github.com/open-telemetry/opentelemetry-js/pull/3770/) @llc1123
* feat(api-logs): add `ObservedTimestamp` to `LogRecord`. [#3787](https://github.com/open-telemetry/opentelemetry-js/pull/3787/) @llc1123

### :bug: (Bug Fix)

* fix(instrumentation): update `require-in-the-middle` to v7.1.0 [#3727](https://github.com/open-telemetry/opentelemetry-js/pull/3727) @trentm
* fix(instrumentation): update `require-in-the-middle` to v7.0.1 [#3743](https://github.com/open-telemetry/opentelemetry-js/pull/3743) @trentm

### :books: (Refine Doc)

* doc(instrumentation): add limitiations section to readme [#3786](https://github.com/open-telemetry/opentelemetry-js/pull/3786) @flarna

## 0.38.0

### :boom: Breaking Change

* fix: remove HTTP/HTTPS prefix from span name in instrumentation-xml-http-request [#3672](https://github.com/open-telemetry/opentelemetry-js/pull/3672) @jufab
* fix(sdk-node)!: remove unused defaultAttributes option [#3724](https://github.com/open-telemetry/opentelemetry-js/pull/3724) @pichlermarc
  * Please use `NodeSDKConfiguration.resource` instead

### :rocket: (Enhancement)

* feat(sdk-logs): use logs API 0.38

### :bug: (Bug Fix)

* fix(sdk-node): only set DiagConsoleLogger when OTEL_LOG_LEVEL is set [#3693](https://github.com/open-telemetry/opentelemetry-js/pull/3693) @pichlermarc

## 0.37.0

### :boom: Breaking Change

* fix: remove HTTP/HTTPS prefix from span name in instrumentation-xml-http-request [#3672](https://github.com/open-telemetry/opentelemetry-js/pull/3672) @jufab

### :rocket: (Enhancement)

* feat(api-logs): 1.`LogRecord` fields update: `traceFlags`/`traceId`/`spanId` -> `context`; 2.`Logger` supports configuring `includeTraceContext`; 3.The `onEmit` method of `LogRecordProcessor` supports the `context` field.  [#3549](https://github.com/open-telemetry/opentelemetry-js/pull/3549/) @fuaiyi
* feat(sdk-logs): logs sdk implementation. [#3549](https://github.com/open-telemetry/opentelemetry-js/pull/3549/) @fuaiyi

## 0.36.0

### :boom: Breaking Change

* feat: remove HTTP/HTTPS prefix from span name [#3603](https://github.com/open-telemetry/opentelemetry-js/pull/3603) @Flarna

### :rocket: (Enhancement)

* feat: use HTTP_ROUTE in span name [#3603](https://github.com/open-telemetry/opentelemetry-js/pull/3603) @Flarna
* feat: add HTTP_ROUTE attribute to http incoming metrics if present [#3581](https://github.com/open-telemetry/opentelemetry-js/pull/3581) @hermogenes
* feat(opentelemetry-instrumentation-grpc): allow to add attributes from grpc metadata in the patched server [#3589](https://github.com/open-telemetry/opentelemetry-js/pull/3589) @zombispormedio
* feat(sdk-node): install diag logger with OTEL_LOG_LEVEL [#3627](https://github.com/open-telemetry/opentelemetry-js/pull/3627) @legendecas
* feat(otlp-exporter-base): add retries [#3207](https://github.com/open-telemetry/opentelemetry-js/pull/3207) @svetlanabrennan
* feat(sdk-node): override IdGenerator when using NodeSDK [#3645](https://github.com/open-telemetry/opentelemetry-js/pull/3645) @haddasbronfman
* feat(otlp-transformer): expose dropped attributes, events and links counts on the transformed otlp span [#3576](https://github.com/open-telemetry/opentelemetry-js/pull/3576) @mohitk05

### :bug: (Bug Fix)

* fix(prometheus-exporter): add possibility to respond to errors returned by `server.listen()` [#3552](https://github.com/open-telemetry/opentelemetry-js/pull/3402) @pichlermarc
* fix(sdk-node): update instrumentations once MeterProvider is initialized [#3624](https://github.com/open-telemetry/opentelemetry-js/pull/3624) @pichlermarc

## 0.35.1

### :bug: (Bug Fix)

* fix: remove JSON syntax error and regenerate tsconfig files [#3566](https://github.com/open-telemetry/opentelemetry-js/pull/3566) @Flarna
  * Fixes an error where the generated JS files were not included in the esnext package due to a failure of the tsconfig generation
* fix(sdk-node): register instrumentations early [#3502](https://github.com/open-telemetry/opentelemetry-js/pull/3502) @flarna
* fix: include tracestate in export [#3569](https://github.com/open-telemetry/opentelemetry-js/pull/3569) @flarna
* fix(http) Remove outgoing headers normalization [#3557](https://github.com/open-telemetry/opentelemetry-js/pull/3557) @marcinjahn

## 0.35.0

### :rocket: (Enhancement)

* feat(instrumentation-http): monitor error events with events.errorMonitor [#3402](https://github.com/open-telemetry/opentelemetry-js/pull/3402) @legendecas
* feat(instrumentation-grpc): added grpc metadata client side attributes in instrumentation [#3386](https://github.com/open-telemetry/opentelemetry-js/pull/3386)
* feat(instrumentation): add new `_setMeterInstruments` protected method that update the meter instruments every meter provider update.
* feat(api-logs): add the `SeverityNumber` enumeration. [#3443](https://github.com/open-telemetry/opentelemetry-js/pull/3443/) @fuaiyi
* feat(sdk-node): configure no-op sdk with `OTEL_SDK_DISABLED` environment variable [#3485](https://github.com/open-telemetry/opentelemetry-js/pull/3485/files/2211c78aec39aeb6b4b3dae71844edf8ce234d20)  @RazGvili

### :bug: (Bug Fix)

* fix(instrumentation-xhr): http.url attribute should be absolute [#3200](https://github.com/open-telemetry/opentelemetry-js/pull/3200) @t2t2
* fix(instrumentation-grpc): always set grpc semcov status code attribute with numeric value [#3076](https://github.com/open-telemetry/opentelemetry-js/pull/3076) @blumamir
* fix(instrumentation): only call `onRequire` for full matches on core modules with sub-paths [#3451](https://github.com/open-telemetry/opentelemetry-js/pull/3451) @mhassan1
* fix(instrumentation): add back support for absolute paths via `require-in-the-middle` [#3457](https://github.com/open-telemetry/opentelemetry-js/pull/3457) @mhassan1
* fix(prometheus-sanitization): replace repeated `_` with a single `_` [3470](https://github.com/open-telemetry/opentelemetry-js/pull/3470) @samimusallam
* fix(prometheus-serializer): correct string used for NaN [#3477](https://github.com/open-telemetry/opentelemetry-js/pull/3477) @JacksonWeber
* fix(instrumentation-http): close server span when response finishes [#3407](https://github.com/open-telemetry/opentelemetry-js/pull/3407) @legendecas
* fix(instrumentation-fetch): make spans resilient to clock drift by using Date.now [#3434](https://github.com/open-telemetry/opentelemetry-js/pull/3434) @dyladan
* fix(instrumentation-xml-http-request): make spans resilient to clock drift by using Date.now [#3434](https://github.com/open-telemetry/opentelemetry-js/pull/3434) @dyladan
* fix(sdk-node): fix exporter to be read only OTEL_TRACES_EXPORTER is set to a valid exporter [3492] @svetlanabrennan

### :house: (Internal)

* chore(otlp-proto-exporter-base): upgrade protobufjs to 7.1.2 and relax versioning [#3433](https://github.com/open-telemetry/opentelemetry-js/pull/3433) @seemk

## 0.34.0

* `@opentelemetry/sdk-metrics` moved to [packages/sdk-metrics](../packages/sdk-metrics)
* `@opentelemetry/api-metrics` deprecated and merged into [api](../api)

### :rocket: (Enhancement)

* feat(metrics-sdk): Add tracing suppresing for Metrics Export [#3332](https://github.com/open-telemetry/opentelemetry-js/pull/3332) @hectorhdzg
* feat(instrumentation): implement `require-in-the-middle` singleton [#3161](https://github.com/open-telemetry/opentelemetry-js/pull/3161) @mhassan1
* feat(sdk-node): configure trace exporter with environment variables [#3143](https://github.com/open-telemetry/opentelemetry-js/pull/3143) @svetlanabrennan
* feat: enable tree shaking [#3329](https://github.com/open-telemetry/opentelemetry-js/pull/3329) @pkanal
* feat(prometheus): serialize resource as target_info gauge [#3300](https://github.com/open-telemetry/opentelemetry-js/pull/3300) @pichlermarc
* feat(detectors): add browser detector module [#3292](https://github.com/open-telemetry/opentelemetry-js/pull/3292) @abinet18
* deps: remove unused proto-loader dependencies and update grpc-js and proto-loader versions [#3337](https://github.com/open-telemetry/opentelemetry-js/pull/3337) @seemk
* feat(metrics-exporters): configure temporality via environment variable [#3305](https://github.com/open-telemetry/opentelemetry-js/pull/3305) @pichlermarc
* feat(console-metric-exporter): add temporality configuration [#3387](https://github.com/open-telemetry/opentelemetry-js/pull/3387) @pichlermarc

### :bug: (Bug Fix)

* fix(node-sdk): move `@opentelemetry/semantic-conventions` to `dependencies` [#3283](https://github.com/open-telemetry/opentelemetry-js/pull/3283) @mhassan1
* fix(exporters): do not append trailing '/' when URL contains path [#3274](https://github.com/open-telemetry/opentelemetry-js/pull/3274) @pichlermarc
* fix(instrumentation): debug log on no modules defined for instrumentation [#3308](https://github.com/open-telemetry/opentelemetry-js/pull/3308) @legendecas

### :books: (Refine Doc)

* docs(metrics-exporters): fix wrong exporter const name in example [#3270](https://github.com/open-telemetry/opentelemetry-js/issues/3270) @pichlermarc

### :house: (Internal)

* ci(instrumentation-http): remove got devDependency
  [#3347](https://github.com/open-telemetry/opentelemetry-js/issues/3347) @dyladan
* deps(instrumentation-http): move sdk-metrics to dev dependencies [#3380](https://github.com/open-telemetry/opentelemetry-js/issues/3380) @pichlermarc

## 0.33.0

### :boom: Breaking Change

* Add `resourceDetectors` option to `NodeSDK` [#3210](https://github.com/open-telemetry/opentelemetry-js/issues/3210)
  * `NodeSDK.detectResources()` function is no longer able to receive config as a parameter.
    Instead, the detectors are passed to the constructor.

* chore(metrics-sdk): clean up exports [#3197](https://github.com/open-telemetry/opentelemetry-js/pull/3197) @pichlermarc
  * removes export for:
    * `AccumulationRecord`
    * `Aggregator`
    * `AggregatorKind`
    * `Accumulation`
    * `createInstrumentDescriptor`
    * `createInstrumentDescriptorWithView`
    * `isDescriptorCompatibleWith`
* chore(api-metrics): clean up exports [#3198](https://github.com/open-telemetry/opentelemetry-js/pull/3198) @pichlermarc
  * removes export for:
    * `NOOP_COUNTER_METRIC`
    * `NOOP_HISTOGRAM_METRIC`
    * `NOOP_METER_PROVIDER`
    * `NOOP_OBSERVABLE_COUNTER_METRIC`
    * `NOOP_OBSERVABLE_GAUGE_METRIC`
    * `NOOP_OBSERVABLE_UP_DOWN_COUNTER_METRIC`
    * `NOOP_UP_DOWN_COUNTER_METRIC`
    * `NoopCounterMetric`
    * `NoopHistogramMetric`
    * `NoopMeter`
    * `NoopMeterProvider`
    * `NoopMetric`
    * `NoopObservableCounterMetric`
    * `NoopObservableGaugeMetric`
    * `NoopObservableMetric`
    * `NoopObservableUpDownCounterMetric`
    * `NoopUpDownCounterMetric`
* feat(sdk-metrics): align MetricReader with specification and other language implementations [#3225](https://github.com/open-telemetry/opentelemetry-js/pull/3225) @pichlermarc
* chore(sdk-metrics): remove accidental export of the SDK `Meter` class [#3243](https://github.com/open-telemetry/opentelemetry-js/pull/3243) @pichlermarc

### :rocket: (Enhancement)

* Add `resourceDetectors` option to `NodeSDK` [#3210](https://github.com/open-telemetry/opentelemetry-js/issues/3210)
* feat: add Logs API @mkuba [#3117](https://github.com/open-telemetry/opentelemetry-js/pull/3117)

### :books: (Refine Doc)

* docs(sdk-metrics): fix typos and add missing parameter docs. [#3244](https://github.com/open-telemetry/opentelemetry-js/pull/3244) @pichlermarc

### :house: (Internal)

* ci(instrumentation-http): improve metrics test stability [#3242](https://github.com/open-telemetry/opentelemetry-js/pull/3242) @pichlermarc
* deps: remove unused protobufjs and update used ones to 7.1.1 #3251 [#3251](https://github.com/open-telemetry/opentelemetry-js/pull/3251) @pichlermarc

## 0.32.0

### :boom: Breaking Change

* Rename @opentelemetry/sdk-metrics-base package to @opentelemetry/sdk-metrics  [#3162](https://github.com/open-telemetry/opentelemetry-js/pull/3162) @hectorhdzg

### :rocket: (Enhancement)

* feature(instrumentation-http): Add HTTP Server and Client duration Metrics in HTTP Node.js Instrumentation [#3149](https://github.com/open-telemetry/opentelemetry-js/pull/3149) @hectorhdzg
* fix(add-views-to-node-sdk): added the ability to define meter views in `NodeSDK` [#3066](https://github.com/open-telemetry/opentelemetry-js/pull/3124) @weyert
* feature(add-console-metrics-exporter): add ConsoleMetricExporter [#3120](https://github.com/open-telemetry/opentelemetry-js/pull/3120) @weyert
* feature(prometheus-serialiser): export the unit block when unit is set in metric descriptor [#3066](https://github.com/open-telemetry/opentelemetry-js/pull/3041) @weyert
* feat: support latest `@opentelemetry/api` [#3177](https://github.com/open-telemetry/opentelemetry-js/pull/3177) @dyladan
* feat(sdk-metrics-base): add per metric-reader aggregation support [#3153](https://github.com/open-telemetry/opentelemetry-js/pull/3153) @legendecas
* chore(deps): update prometheus example dependencies to 0.32 [#3126](https://github.com/open-telemetry/opentelemetry-js/pull/3216) @avzis
* feature(opentelemetry-api-metrics): Adding generics to `create{metricType}` [#3151](https://github.com/open-telemetry/opentelemetry-js/issues/3151) @tomerghelber-tm

### :bug: (Bug Fix)

* fix(instrumentation-http): add `http.host` attribute before sending the request #3054 @cuichenli

## 0.31.0

### :boom: Breaking Change

* feature(views): move views registration to MeterProvider constructor [#3066](https://github.com/open-telemetry/opentelemetry-js/pull/3066) @pichlermarc
* feat(sdk-metrics-base): split up Singular into Sum and Gauge in MetricData [#3079](https://github.com/open-telemetry/opentelemetry-js/pull/3079) @pichlermarc
  * removes `DataPointType.SINGULAR`, and replaces it with `DataPointType.SUM` and `DataPointType.GAUGE`
  * removes `SingularMetricData` and replaces it with `SumMetricData` (including an additional `isMonotonic` flag) and `GaugeMetricData`
* feat(histogram): align collection of optional Histogram properties with spec [#3102](https://github.com/open-telemetry/opentelemetry-js/pull/3079) @pichlermarc
  * changes type of `sum` property on `Histogram` to `number | undefined`
  * changes type of `min` and `max` properties on `Histogram` to `number | undefined`
  * removes `hasMinMax` flag on the exported `Histogram` - this is now indicated by `min` and `max` being `undefined`

### :rocket: (Enhancement)

* feat(metrics-api): use common attributes definitions #3038 @legendecas
* feat(otlp-proto): pre-compile proto files [#3098](https://github.com/open-telemetry/opentelemetry-js/pull/3098) @legendecas
* feat(opentelemetry-sdk-metrics-base): added InMemoryMetricExporter [#3039](https://github.com/open-telemetry/opentelemetry-js/pull/3039) @weyert

### :bug: (Bug Fix)

* fix(histogram): fix maximum when only values < -1 are provided [#3086](https://github.com/open-telemetry/opentelemetry-js/pull/3086) @pichlermarc
* fix(instrumentation-grpc): always set grpc semcov status code attribute with numeric value [#3076](https://github.com/open-telemetry/opentelemetry-js/pull/3076) @blumamir

## 0.30.0

### :boom: Breaking Change

* fix: remove aws and gcp detector from SDK [#3024](https://github.com/open-telemetry/opentelemetry-js/pull/3024) @flarna
* feat(sdk-metrics-base): implement min/max recording for Histograms [#3032](https://github.com/open-telemetry/opentelemetry-js/pull/3032) @pichlermarc
  * adds `min`/`max` recording to Histograms
  * updates [opentelemetry-proto](https://github.com/open-telemetry/opentelemetry-proto) to `0.18` so that `min` and
    `max` can be exported. This change breaks the OTLP/JSON Metric Exporter for all collector versions `<0.52` due to
    [open-telemetry/opentelemetry-collector#5312](https://github.com/open-telemetry/opentelemetry-collector/issues/5312).

### :rocket: (Enhancement)

* feat(opentelemetry-instrumentation-fetch): optionally ignore network events [#3028](https://github.com/open-telemetry/opentelemetry-js/pull/3028) @gregolsen
* feat(http-instrumentation): record exceptions in http instrumentation [#3008](https://github.com/open-telemetry/opentelemetry-js/pull/3008) @luismiramirez
* feat(node-sdk): add serviceName config option [#2867](https://github.com/open-telemetry/opentelemetry-js/pull/2867) @naseemkullah
* feat(opentelemetry-exporter-prometheus): export PrometheusSerializer [#3034](https://github.com/open-telemetry/opentelemetry-js/pull/3034) @matschaffer
* feat(sdk-metrics-base): detect resets on async metrics [#2990](https://github.com/open-telemetry/opentelemetry-js/pull/2990) @legendecas
  * Added monotonicity support in SumAggregator.
  * Added reset and gaps detection for async metric instruments.
  * Fixed the start time and end time of an exported metric with regarding to resets and gaps.

### :bug: (Bug Fix)

* fix(otlp-transformer): remove type dependency on Long [#3022](https://github.com/open-telemetry/opentelemetry-js/pull/3022) @legendecas
* fix(grpc-exporter): use non-normalized URL to determine channel security [#3019](https://github.com/open-telemetry/opentelemetry-js/pull/3019) @pichlermarc
* fix(otlp-exporter-base): fix gzip output stream in http otlp export [#3046](https://github.com/open-telemetry/opentelemetry-js/pull/3046) @mattolson
* docs(grpc-exporters): remove 'web' as supported from README.md [#3070](https://github.com/open-telemetry/opentelemetry-js/pull/3070) @pichlermarc

### :house: (Internal)

* test: add node 18 and remove EoL node versions [#3048](https://github.com/open-telemetry/opentelemetry-js/pull/3048) @dyladan

## 0.29.2

* Support for 1.3.1 of stable packages

## 0.29.1

### :bug: (Bug Fix)

* fix(sdk-metrics-base): only record non-negative histogram values [#3002](https://github.com/open-telemetry/opentelemetry-js/pull/3002) @pichlermarc
* fix(otlp-transformer): include missing prepublishOnly script which ensures esm and esnext build files are created and packaged @dyladan

## 0.29.0

### :boom: Breaking Change

* feat(metrics): metric readers and exporters now select aggregation temporality based on instrument type [#2902](https://github.com/open-telemetry/opentelemetry-js/pull/2902) @seemk
* refactor(metrics-sdk): rename InstrumentationLibrary -> InstrumentationScope [#2959](https://github.com/open-telemetry/opentelemetry-js/pull/2959) @pichlermarc
* feat(metrics): multi-instrument async callback support [#2966](https://github.com/open-telemetry/opentelemetry-js/pull/2966) @legendecas
  * changes on `meter.createObservableCounter`, `meter.createObservableGauge`, `meter.createObservableUpDownCounter`
    * removed the second parameter `callback`
    * returns an `Observable` object on which callbacks can be registered or unregistered.
  * added `meter.addBatchObservableCallback` and `meter.removeBatchObservableCallback`.
* fix: remove attributes from OTLPExporterConfigBase [#2991](https://github.com/open-telemetry/opentelemetry-js/pull/2991) @flarna

### :rocket: (Enhancement)

* feat(exporters): update proto version and use otlp-transformer [#2929](https://github.com/open-telemetry/opentelemetry-js/pull/2929) @pichlermarc
* fix(sdk-metrics-base): misbehaving aggregation temporality selector tolerance [#2958](https://github.com/open-telemetry/opentelemetry-js/pull/2958) @legendecas
* feat(trace-otlp-grpc): configure security with env vars [#2827](https://github.com/open-telemetry/opentelemetry-js/pull/2827) @svetlanabrennan
* feat(sdk-metrics-base): async instruments callback timeout [#2742](https://github.com/open-telemetry/opentelemetry-js/pull/2742) @legendecas

### :bug: (Bug Fix)

* fix(opentelemetry-instrumentation-http): use correct origin when port is `null` [#2948](https://github.com/open-telemetry/opentelemetry-js/pull/2948) @danielgblanco
* fix(otlp-exporter-base): include esm and esnext in package files [#2952](https://github.com/open-telemetry/opentelemetry-js/pull/2952) @dyladan
* fix(otlp-http-exporter): update endpoint to match spec [#2895](https://github.com/open-telemetry/opentelemetry-js/pull/2895) @svetlanabrennan
* fix(instrumentation): only patch core modules if enabled [#2993](https://github.com/open-telemetry/opentelemetry-js/pull/2993) @santigimeno
* fix(otlp-transformer): include esm and esnext in package files and update README [#2992](https://github.com/open-telemetry/opentelemetry-js/pull/2992) @pichlermarc
* fix(metrics): specification compliant default metric unit [#2983](https://github.com/open-telemetry/opentelemetry-js/pull/2983) @andyfleming
* fix(opentelemetry-instrumentation): use all provided patches for the same file [#2963](https://github.com/open-telemetry/opentelemetry-js/pull/2963) @Ugzuzg

## 0.28.0

### :boom: Breaking Change

* feat(sdk-metrics-base): update metric exporter interfaces [#2707](https://github.com/open-telemetry/opentelemetry-js/pull/2707) @srikanthccv
* feat(api-metrics): remove observable types [#2687](https://github.com/open-telemetry/opentelemetry-js/pull/2687) @legendecas
* fix(otlp-http-exporter): remove content length header [#2879](https://github.com/open-telemetry/opentelemetry-js/pull/2879) @svetlanabrennan
* feat(experimental-packages): Update packages to latest SDK Version. [#2871](https://github.com/open-telemetry/opentelemetry-js/pull/2871) @pichlermarc
  * removed the -wip suffix from api-metrics and metrics-sdk-base.
  * updated dependencies to stable packages to `1.1.1` for all "experimental" packages.
  * updated Metrics Exporters to the latest Metrics SDK (`exporter-metrics-otlp-grpc`, `exporter-metrics-otlp-http`, `exporter-metrics-otlp-proto`)
  * updated `opentelemetry-sdk-node` to the latest Metrics SDK.
  * updated `otlp-transformer` to the latest Metrics SDK.
  * updated all `instrumentation-*` packages to use local implementations of `parseUrl()` due to #2884
* refactor(otlp-exporters) move base classes and associated types into their own packages [#2893](https://github.com/open-telemetry/opentelemetry-js/pull/2893) @pichlermarc
  * `otlp-exporter-base` => `OTLPExporterBase`, `OTLPExporterBrowserBase`, `OTLPExporterNodeBase`
  * `otlp-grpc-exporter-base` => `OTLPGRPCExporterNodeBase`
  * `otlp-proto-exporter-base` => `OTLPProtoExporterNodeBase`

### :rocket: (Enhancement)

* feat: spec compliant metric creation and sync instruments [#2588](https://github.com/open-telemetry/opentelemetry-js/pull/2588) @dyladan
* feat(api-metrics): async instruments spec compliance [#2569](https://github.com/open-telemetry/opentelemetry-js/pull/2569) @legendecas
* feat(sdk-metrics-base): add ValueType support for sync instruments [#2776](https://github.com/open-telemetry/opentelemetry-js/pull/2776) @legendecas
* feat(sdk-metrics-base): implement async instruments support [#2686](https://github.com/open-telemetry/opentelemetry-js/pull/2686) @legendecas
* feat(sdk-metrics-base): meter registration [#2666](https://github.com/open-telemetry/opentelemetry-js/pull/2666) @legendecas
* feat(sdk-metrics-base): bootstrap metrics exemplars [#2641](https://github.com/open-telemetry/opentelemetry-js/pull/2641) @srikanthccv
* feat(metrics-sdk): bootstrap aggregation support [#2634](https://github.com/open-telemetry/opentelemetry-js/pull/2634) @legendecas
* feat(metrics-sdk): bootstrap views api [#2625](https://github.com/open-telemetry/opentelemetry-js/pull/2625) @legendecas
* feat(sdk-metrics): bootstrap metric streams [#2636](https://github.com/open-telemetry/opentelemetry-js/pull/2636) @legendecas
* feat(views): add FilteringAttributesProcessor [#2733](https://github.com/open-telemetry/opentelemetry-js/pull/2733) @pichlermarc
* feat(metric-reader): add metric-reader [#2681](https://github.com/open-telemetry/opentelemetry-js/pull/2681) @pichlermarc
* feat(sdk-metrics-base): document and export basic APIs [#2725](https://github.com/open-telemetry/opentelemetry-js/pull/2725) @legendecas
* feat(views): Update addView() to disallow named views that select more than one instrument. [#2820](https://github.com/open-telemetry/opentelemetry-js/pull/2820) @pichlermarc
* feat(sdk-metrics-base): update exporting names [#2829](https://github.com/open-telemetry/opentelemetry-js/pull/2829) @legendecas
* Add grpc compression to trace-otlp-grpc exporter [#2813](https://github.com/open-telemetry/opentelemetry-js/pull/2813) @svetlanabrennan
* refactor: unifying shutdown once with BindOnceFuture [#2695](https://github.com/open-telemetry/opentelemetry-js/pull/2695) @legendecas
* feat(prometheus): update prometheus exporter with wip metrics sdk [#2824](https://github.com/open-telemetry/opentelemetry-js/pull/2824) @legendecas
* feat(instrumentation-xhr): add applyCustomAttributesOnSpan hook [#2134](https://github.com/open-telemetry/opentelemetry-js/pull/2134) @mhennoch
* feat(proto): add @opentelemetry/otlp-transformer package with hand-rolled transformation [#2746](https://github.com/open-telemetry/opentelemetry-js/pull/2746) @dyladan
* feat(sdk-metrics-base): shutdown and forceflush on MeterProvider [#2890](https://github.com/open-telemetry/opentelemetry-js/pull/2890) @legendecas
* feat(sdk-metrics-base): return the same meter for identical input to getMeter [#2901](https://github.com/open-telemetry/opentelemetry-js/pull/2901) @legendecas
* feat(otlp-exporter): add [OTEL_EXPORTER_OTLP_TIMEOUT](https://github.com/open-telemetry/opentelemetry-specification/blob/main/specification/protocol/exporter.md#configuration-options) env var to otlp exporters [#2738](https://github.com/open-telemetry/opentelemetry-js/pull/2738) @svetlanabrennan
* feat(sdk-metrics-base): hoist async instrument callback invocations [#2822](https://github.com/open-telemetry/opentelemetry-js/pull/2822) @legendecas

### :bug: (Bug Fix)

* fix(sdk-metrics-base): remove aggregator.toMetricData dependency on AggregationTemporality [#2676](https://github.com/open-telemetry/opentelemetry-js/pull/2676) @legendecas
* fix(sdk-metrics-base): coerce histogram boundaries to be implicit Infinity [#2859](https://github.com/open-telemetry/opentelemetry-js/pull/2859) @legendecas
* fix(instrumentation-http): HTTP 400 status code should not set span status to error on servers [#2789](https://github.com/open-telemetry/opentelemetry-js/pull/2789) @nordfjord

### :books: (Refine Doc)

* Update metrics example [#2658](https://github.com/open-telemetry/opentelemetry-js/pull/2658) @svetlanabrennan
* docs(api-metrics): add notes on ObservableResult.observe [#2712](https://github.com/open-telemetry/opentelemetry-js/pull/2712) @legendecas

### :house: (Internal)

* chore: move trace exporters back to experimental [#2835](https://github.com/open-telemetry/opentelemetry-js/pull/2835) @dyladan
* refactor(sdk-metrics-base): meter shared states [#2821](https://github.com/open-telemetry/opentelemetry-js/pull/2821) @legendecas

## v0.27.0

### :boom: Breaking Change

* [#2566](https://github.com/open-telemetry/opentelemetry-js/pull/2566) feat!(metrics): remove batch observer ([@dyladan](https://github.com/dyladan))
* [#2485](https://github.com/open-telemetry/opentelemetry-js/pull/2485) feat!: Split metric and trace exporters into new experimental packages ([@willarmiros](https://github.com/willarmiros))
* [#2540](https://github.com/open-telemetry/opentelemetry-js/pull/2540) fix(sdk-metrics-base): remove metric kind BATCH_OBSERVER ([@legendecas](https://github.com/legendecas))
* [#2496](https://github.com/open-telemetry/opentelemetry-js/pull/2496) feat(api-metrics): rename metric instruments to match feature-freeze API specification ([@legendecas](https://github.com/legendecas))

### :rocket: (Enhancement)

* [#2523](https://github.com/open-telemetry/opentelemetry-js/pull/2523) feat: Rename Labels to Attributes ([@pirgeo](https://github.com/pirgeo))
* [#2559](https://github.com/open-telemetry/opentelemetry-js/pull/2559) feat(api-metrics): remove bind/unbind and bound instruments ([@legendecas](https://github.com/legendecas))
* [#2563](https://github.com/open-telemetry/opentelemetry-js/pull/2563) feat(sdk-metrics-base): remove per-meter config on MeterProvider.getMeter ([@legendecas](https://github.com/legendecas))

### :bug: (Bug Fix)

* [#2610](https://github.com/open-telemetry/opentelemetry-js/pull/2610) fix: preventing double enable for instrumentation that has been already enabled ([@obecny](https://github.com/obecny))
* [#2581](https://github.com/open-telemetry/opentelemetry-js/pull/2581) feat: lazy initialization of the gzip stream ([@fungiboletus](https://github.com/fungiboletus))
* [#2584](https://github.com/open-telemetry/opentelemetry-js/pull/2584) fix: fixing compatibility versions for detectors ([@obecny](https://github.com/obecny))
* [#2558](https://github.com/open-telemetry/opentelemetry-js/pull/2558) fix(@opentelemetry/exporter-prometheus): unref prometheus server to prevent process running indefinitely ([@mothershipper](https://github.com/mothershipper))
* [#2495](https://github.com/open-telemetry/opentelemetry-js/pull/2495) fix(sdk-metrics-base): metrics name should be in the max length of 63 ([@legendecas](https://github.com/legendecas))
* [#2497](https://github.com/open-telemetry/opentelemetry-js/pull/2497) feat(@opentelemetry-instrumentation-fetch): support reading response body from the hook applyCustomAttributesOnSpan ([@echoontheway](https://github.com/echoontheway))

### :books: (Refine Doc)

* [#2561](https://github.com/open-telemetry/opentelemetry-js/pull/2561) Use new canonical path to Getting Started ([@chalin](https://github.com/chalin))
* [#2576](https://github.com/open-telemetry/opentelemetry-js/pull/2576) docs(instrumentation): update links in the Readme ([@OlivierAlbertini](https://github.com/OlivierAlbertini))
* [#2600](https://github.com/open-telemetry/opentelemetry-js/pull/2600) docs: fix URLs in README post-experimental move ([@arbourd](https://github.com/arbourd))
* [#2579](https://github.com/open-telemetry/opentelemetry-js/pull/2579) doc: Move upgrade propagator notes to correct section ([@NathanielRN](https://github.com/NathanielRN))
* [#2568](https://github.com/open-telemetry/opentelemetry-js/pull/2568) chore(doc): update matrix with contrib version for 1.0 core ([@vmarchaud](https://github.com/vmarchaud))
* [#2555](https://github.com/open-telemetry/opentelemetry-js/pull/2555) docs: expose existing comments ([@moander](https://github.com/moander))
* [#2493](https://github.com/open-telemetry/opentelemetry-js/pull/2493) chore: remove getting started and link to documentation. ([@svrnm](https://github.com/svrnm))

### :house: (Internal)

* [#2404](https://github.com/open-telemetry/opentelemetry-js/pull/2404) chore: Fix lint warnings in instrumentation package ([@alisabzevari](https://github.com/alisabzevari))
* [#2533](https://github.com/open-telemetry/opentelemetry-js/pull/2533) chore: regularly close stale issues ([@Rauno56](https://github.com/Rauno56))
* [#2570](https://github.com/open-telemetry/opentelemetry-js/pull/2570) chore: adding selenium tests with browserstack ([@obecny](https://github.com/obecny))
* [#2522](https://github.com/open-telemetry/opentelemetry-js/pull/2522) chore: cleanup setting config in instrumentations ([@Flarna](https://github.com/Flarna))
* [#2541](https://github.com/open-telemetry/opentelemetry-js/pull/2541) chore: slim font size for section title in PR template ([@legendecas](https://github.com/legendecas))
* [#2509](https://github.com/open-telemetry/opentelemetry-js/pull/2509) chore: expand pull request template with action items ([@pragmaticivan](https://github.com/pragmaticivan))
* [#2488](https://github.com/open-telemetry/opentelemetry-js/pull/2488) chore: inline sources in source maps ([@dyladan](https://github.com/dyladan))
* [#2514](https://github.com/open-telemetry/opentelemetry-js/pull/2514) chore: update stable dependencies to 1.0 ([@dyladan](https://github.com/dyladan))

## Previous releases

For changelog entries for previous releases see the [CHANGELOG.md](../CHANGELOG.md).<|MERGE_RESOLUTION|>--- conflicted
+++ resolved
@@ -8,7 +8,6 @@
 
 ### :boom: Breaking Changes
 
-<<<<<<< HEAD
 * feat(oltp-transformer)!: move each serializer to its own entrypoint [#5263](https://github.com/open-telemetry/opentelemetry-js/pull/5263) @pichlermarc
   * This package depends on all signals, as well as `protobuf.js`, so some bundlers like rollup would issue warnings even if the user made a conscious decision to not use a protobuf exporter
   * (user-facing) All types except for `ISerializer` were removed from the main entrypoint, to get previously exported types, use the following entrypoints
@@ -21,12 +20,8 @@
     * `@opentelemetry/otlp-transformer/experimental/logs`: logs export service return types
     * `@opentelemetry/otlp-transformer/experimental/logs/trace`: logs export service return types
     * `@opentelemetry/otlp-transformer/experimental/logs/protobuf`: logs export service return types
-* fix(otlp-exporter-base)!: split node and browser config types in two [#5917](https://github.com/open-telemetry/opentelemetry-js/pull/5917) @pichlermarc
-  * Fixes a bug where Node.js modules would be incorrectly used in the instantiation of a web-targeted exporter
-=======
 * feat(otlp-exporter-base)!: allow passing an async function to headers option [#5994](https://github.com/open-telemetry/opentelemetry-js/pull/5994/files) @pichlermarc
   * In addition to static headers, OTLP exporters now allow passing an async function that returns headers which will be called before each export. See TSDoc for `headers` in `OTLPExporterConfigBase` for details.
->>>>>>> 3fc7170d
   * Breaking changes:
     * (user-facing): `headers` option in all OTLP exporters now accepts a function that returns a `Promise<Record<string, string>>` in addition to the existing `Record<string, string>` type.
     * (user-facing): `headers` in `HttpNodeRequestParameters`, `FetchTransportParameters`, and `XhrRequestParameters` now only accept async functions.
