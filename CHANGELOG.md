<!-- markdownlint-disable MD004 -->
# CHANGELOG

All notable changes to this project will be documented in this file.

For API changes, see the [API CHANGELOG](api/CHANGELOG.md).
For experimental package changes, see the [experimental CHANGELOG](experimental/CHANGELOG.md).
For semantic convention package changes, see the [semconv CHANGELOG](packages/semantic-conventions/CHANGELOG.md).

## Unreleased

### :boom: Breaking Change

* feat(sdk-metrics)!: drop deprecated `type` field on `MetricDescriptor` [#5291](https://github.com/open-telemetry/opentelemetry-js/pull/5291) @chancancode
* feat(sdk-metrics)!: drop deprecated `InstrumentDescriptor` type; use `MetricDescriptor` instead [#5277](https://github.com/open-telemetry/opentelemetry-js/pull/5266) @chancancode
* feat(sdk-metrics)!: bump minimum version of `@opentelemetry/api` peer dependency to 1.9.0 [#5254](https://github.com/open-telemetry/opentelemetry-js/pull/5254) @chancancode
* chore(shim-opentracing): replace deprecated SpanAttributes [#4430](https://github.com/open-telemetry/opentelemetry-js/pull/4430) @JamieDanielson
* chore(otel-core): replace deprecated SpanAttributes [#4408](https://github.com/open-telemetry/opentelemetry-js/pull/4408) @JamieDanielson
* feat(sdk-metrics)!: remove MeterProvider.addMetricReader() in favor of constructor option [#4419](https://github.com/open-telemetry/opentelemetry-js/pull/4419) @pichlermarc
* chore(otel-resources): replace deprecated SpanAttributes [#4428](https://github.com/open-telemetry/opentelemetry-js/pull/4428) @JamieDanielson
* feat(sdk-metrics)!: remove MeterProvider.addMetricReader() in favor of constructor option [#4419](https://github.com/open-telemetry/opentelemetry-js/pull/4419) @pichlermarc
* feat(sdk-metrics)!: replace attributeKeys with custom processors option [#4532](https://github.com/open-telemetry/opentelemetry-js/pull/4532) @pichlermarc
* refactor(sdk-trace-base)!: replace `SpanAttributes` with `Attributes` [#5009](https://github.com/open-telemetry/opentelemetry-js/pull/5009) @david-luna
* refactor(resources)!: replace `ResourceAttributes` with `Attributes` [#5016](https://github.com/open-telemetry/opentelemetry-js/pull/5016) @david-luna
* feat(sdk-metrics)!: drop `View` and `Aggregation` in favor of `ViewOptions` and `AggregationOption` [#4931](https://github.com/open-telemetry/opentelemetry-js/pull/4931) @pichlermarc
* refactor(sdk-trace-base)!: remove `new Span` constructor in favor of `Tracer.startSpan` API [#5048](https://github.com/open-telemetry/opentelemetry-js/pull/5048) @david-luna
* refactor(sdk-trace-base)!: remove `BasicTracerProvider.addSpanProcessor` API in favor of constructor options. [#5134](https://github.com/open-telemetry/opentelemetry-js/pull/5134) @david-luna
* refactor(sdk-trace-base)!: make `resource` property private in `BasicTracerProvider` and remove `getActiveSpanProcessor` API. [#5192](https://github.com/open-telemetry/opentelemetry-js/pull/5192) @david-luna
* feat(sdk-metrics)!: extract `IMetricReader` interface and use it over abstract class [#5311](https://github.com/open-telemetry/opentelemetry-js/pull/5311)
  * (user-facing): `MeterProviderOptions` now provides the more general `IMetricReader` type over `MetricReader`
  * If you accept `MetricReader` in your public interface, consider accepting the more general `IMetricReader` instead to avoid unintentional breaking changes
* feat(sdk-trace)!: remove ability to have BasicTracerProvider instantiate exporters [#5239](https://github.com/open-telemetry/opentelemetry-js/pull/5239) @pichlermarc
  * When extending `BasicTracerProvider`, the class offered multiple methods to facilitate the creation of exporters and auto-pairing with `SpanProcessor`s.
    * This functionality has been removed - users may now pass `SpanProcessor`s to the base class constructor when extending
    * (user-facing): `_registeredExporters` has been removed
    * (user-facing): `_getSpanExporter` has been removed
    * (user-facing): `_buildExporterFromEnv` has been removed
* feat(core)!: remove deprecated `IdGenerator` and `RandomIdGenerator` [#5309](https://github.com/open-telemetry/opentelemetry-js/pull/5309) @pichlermarc
* feat(core)!: remove deprecated type `InstrumentationLibrary` [#5308](https://github.com/open-telemetry/opentelemetry-js/pull/5308) @pichlermarc
  * (user-facing): please use equivalent type `InstrumentationScope` instead
* feat(sdk-trace-base)!: replace usages fo `InstrumentationLibrary` with `InstrumentationScope` [#5308](https://github.com/open-telemetry/opentelemetry-js/pull/5308) @pichlermarc
  * (user-facing) rename `Tracer.instrumentationLibrary` -> `Tracer.instrumentationScope`
  * (user-facing) rename `ReadableSpan.instrumentationLibrary` -> `ReadableSpan.instrumentationScope`
    * also renames the property in implementations of `ReadableSpan`
* feat(exporter-jaeger): use `ReadableSpan.instrumentationScope` over `ReadableSpan.instrumentationLibrary` [#5308](https://github.com/open-telemetry/opentelemetry-js/pull/5308) @pichlermarc
* feat(exporter-zipkin): use `ReadableSpan.instrumentationScope` over `ReadableSpan.instrumentationLibrary` [#5308](https://github.com/open-telemetry/opentelemetry-js/pull/5308) @pichlermarc
* chore!: update typescript to version `5.0.4` [#5145](https://github.com/open-telemetry/opentelemetry-js/pull/5145) @david-luna
  * (user-facing) dropped support for `typescript@<5.0.4`
  * (user-facing) all packages published from this repository will from now on drop support for old versions of `typescript` in minor releases. We will only drop support for versions that are older than 2 years.
* feat(core)!: remove deprecated samplers [#5316](https://github.com/open-telemetry/opentelemetry-js/pull/5316) @pichlermarc
  * (user-facing): deprecated `AlwaysOnSampler` has moved to `@opentelemetry/sdk-trace-base`
  * (user-facing): deprecated `AlwaysOffSampler` has moved to `@opentelemetry/sdk-trace-base`
  * (user-facing): deprecated `TraceIdRatioSampler` has moved to `@opentelemetry/sdk-trace-base`
  * (user-facing): deprecated `TraceIdRatioSampler` has moved to  `@opentelemetry/sdk-trace-base`
* feat(sdk-trace-base)!: drop ability to instantiate propagators beyond defaults [#5355](https://github.com/open-telemetry/opentelemetry-js/pull/5355) @pichlermarc
  * (user-facing): only a non-env-var based default is now used on `BasicTracerProvider#register()`.
    * propagators can now not be configured via `OTEL_PROPAGATORS` or `window.OTEL_PROPAGATORS` anymore, please pass the propagator to `NodeTracerProvider#register()` instead.
    * if not configured directly via code, `BasicTracerProvider#register()` will now fall back to defaults (`tracecontext` and `baggage`)
* feat(sdk-trace-node)!: drop ability to instantiate propagators beyond defaults [#5355](https://github.com/open-telemetry/opentelemetry-js/pull/5355) @pichlermarc
  * (user-facing): only a non-env-var based default is now used on `NodeTracerProvider#register()`.
    * propagators can now not be configured via `OTEL_PROPAGATORS` anymore, please pass the propagator to `NodeTracerProvider#register()` instead.
    * if not configured via code, `NodeTracerProvider#register()` will now fall back to the defaults (`tracecontext` and `baggage`)
    * if autoconfiguration based on enviornment variables is needed, please use `NodeSDK` from `@opentelemetry/sdk-node`.
* feat(sdk-trace-web)!: drop ability to instantiate propagators beyond defaults [#5355](https://github.com/open-telemetry/opentelemetry-js/pull/5355) @pichlermarc
  * (user-facing): only a non-env-var based default is now used on `WebTracerProvider#register()`.
    * propagators can now not be configured via `window.OTEL_PROPAGATORS` anymore, please pass the propagator to `WebTracerProvider#register()` instead.
    * if not configured via code, `WebTracerProvider#register()` will now fall back to defaults (`tracecontext` and `baggage`)
<<<<<<< HEAD
* chore!: Raise the minimum supported Node.js version to `^18.19.0 || >=20.6.0`. Support for Node.js 14, 16, and early minor versions of 18 and 20 have been dropped. This applies to all packages except the 'api' and 'semantic-conventions' packages. [#5395](https://github.com/open-telemetry/opentelemetry-js/issues/5395) @trentm
=======
* feat(core)!: remove TracesSamplerValues from exports [#5406](https://github.com/open-telemetry/opentelemetry-js/pull/5406) @pichlermarc
  * (user-facing): TracesSamplerValues was only consumed internally and has been removed from exports without replacement
>>>>>>> 15ba2d7d

### :rocket: (Enhancement)

* feat(sdk-trace-web): do not throw when passing extra options [#5357](https://github.com/open-telemetry/opentelemetry-js/pull/5357) @pichlermarc
  * `WebTracerProvider` constructor now does not throw anymore when `contextManager` or `propagator` are passed as extra options to the constructor
* feat(sdk-trace-base): add stack trace warning to debug instrumentation [#5363](https://github.com/open-telemetry/opentelemetry-js/pull/5363) @neilfordyce

### :bug: (Bug Fix)

* fix(exporter-zipkin): remove usages of deprecated `url.parse` from `node:url` [#5390](https://github.com/open-telemetry/opentelemetry-js/pull/5390) @chancancode
* fix(sdk-metrics): do not export from `PeriodicExportingMetricReader` when there are no metrics to export. [#5288](https://github.com/open-telemetry/opentelemetry-js/pull/5288) @jacksonweber

### :books: (Refine Doc)

### :house: (Internal)

* refactor(sdk-metrics): the internal `InstrumentDescriptor` type now extends `MetricDescriptor`; moved public `InstrumentType` type enum into `./src/export/MetricData.ts` [#5277](https://github.com/open-telemetry/opentelemetry-js/pull/5266)
* refactor(sdk-metrics): remove `Gauge` and `MetricAdvice` workaround types in favor of the upstream `@opentelemetry/api` types [#5254](https://github.com/open-telemetry/opentelemetry-js/pull/5254) @chancancode
* chore: remove checks for unsupported node versions [#4341](https://github.com/open-telemetry/opentelemetry-js/pull/4341) @dyladan
* refactor(sdk-trace-base): remove `BasicTracerProvider._registeredSpanProcessors` private property. [#5134](https://github.com/open-telemetry/opentelemetry-js/pull/5134) @david-luna
* refactor(sdk-trace-base): rename `BasicTracerProvider.activeSpanProcessor` private property. [#5211](https://github.com/open-telemetry/opentelemetry-js/pull/5211) @david-luna
* chore(selenium-tests): remove internal selenium-tests/ package, it wasn't being used @trentm
* chore: update typescript `module` compiler option to `node16`. [#5347](https://github.com/open-telemetry/opentelemetry-js/pull/5347) @david-luna
* feat(opentelemetry-instrumentation): replace `semver` package with internal semantic versioning check implementation to get rid of `semver` package initialization overhead especially in the AWS Lambda environment during coldstart [#5305](https://github.com/open-telemetry/opentelemetry-js/pull/5305) @serkan-ozal

## 1.30.0

### :rocket: (Enhancement)

* feat(sdk-metrics): PeriodicExportingMetricReader now flushes pending tasks at shutdown [#5242](https://github.com/open-telemetry/opentelemetry-js/pull/5242)

### :bug: (Bug Fix)

* fix(sdk-trace-base): do not load OTEL_ env vars on module load, but when needed [#5233](https://github.com/open-telemetry/opentelemetry-js/pull/5233)
* fix(instrumentation-xhr, instrumentation-fetch): content length attributes no longer get removed with `ignoreNetworkEvents: true` being set [#5229](https://github.com/open-telemetry/opentelemetry-js/issues/5229)

## 1.29.0

### :rocket: (Enhancement)

* feat(sdk-metrics): Add support for aggregation cardinality limit with a default limit of 2000. This limit can be customized via views [#5128](https://github.com/open-telemetry/opentelemetry-js/pull/5128)

## 1.28.0

### :rocket: (Enhancement)

* feat(sdk-metrics, sdk-trace): add `mergeResourceWithDefaults` flag, which allows opting-out of resources getting merged with the default resource [#4617](https://github.com/open-telemetry/opentelemetry-js/pull/4617)
  * default: `true` (no change in behavior)
  * note: `false` will become the default behavior in the next major version in order to comply with [specification requirements](https://github.com/open-telemetry/opentelemetry-specification/blob/f3511a5ccda376dfd1de76dfa086fc9b35b54757/specification/resource/sdk.md?plain=1#L31-L36)

* feat(sdk-trace-base): add `spanProcessors` property in `TracerConfig` interface. [#5138](https://github.com/open-telemetry/opentelemetry-js/pull/5138) @david-luna

### :bug: (Bug Fix)

* fix(sdk-metrics): await exports in `PeriodicExportingMetricReader` when async resource attributes have not yet settled [#5119](https://github.com/open-telemetry/opentelemetry-js/pull/5119/) @pichlermarc
* fix(sdk-trace): performance.now() may return the same value for consecutive calls [#5150](https://github.com/open-telemetry/opentelemetry-js/pull/5150) @dyladan
* fix(sdk-trace-base): pass BatchSpanProcessor#forceFlush() errors on visibilitychange/pagehide to globalErrorHandler [#5143](https://github.com/open-telemetry/opentelemetry-js/pull/5143) @pichlermarc
  * fixes a bug where switching browser tabs with a failing exporter would cause an unhandled error

## 1.27.0

### :rocket: (Enhancement)

* feat: add processors for adding session.id attribute to spans and logs [#4972](https://github.com/open-telemetry/opentelemetry-js/pull/4972)

### :bug: (Bug Fix)

* fix(sdk-trace-base): avoid keeping non-string `status.message` on `Span#setStatus()` [#4999](https://github.com/open-telemetry/opentelemetry-js/pull/4999) @pichlermarc
* fix(sdk-metrics): Add missing catch and handle error in promise of `PeriodicExportingMetricReader` [#5006](https://github.com/open-telemetry/opentelemetry-js/pull/5006) @jj22ee
* fix(opentelemetry-core): confusing log extract of composite propagator [#5017](https://github.com/open-telemetry/opentelemetry-js/pull/5017) @rv2673
* fix(propagator-aws-xray-*): move propagators back to contrib repository [#4966](https://github.com/open-telemetry/opentelemetry-js/pull/4966) @pichlermarc
  * The [specification](https://github.com/open-telemetry/opentelemetry-specification/blob/6672dbc97ddeb34f36c020a0f0a30323c8bc4d95/specification/context/api-propagators.md?plain=1#L354-L356) prohibits hosting these packages in the core repository
  * `@opentelemetry/propagator-aws-xray` is now located in [open-telemetry/opentelemetry-js-contrib](https://github.com/open-telemetry/opentelemetry-js-contrib)
  * `@opentelemetry/propagator-aws-xray-lambda` is now located in [open-telemetry/opentelemetry-js-contrib](https://github.com/open-telemetry/opentelemetry-js-contrib)

* docs: [Browser] Define the supported browser runtimes [Issue #4168](https://github.com/open-telemetry/opentelemetry-js/issues/4168) PR:[#5059](https://github.com/open-telemetry/opentelemetry-js/pull/5059) @MSNev

### :house: (Internal)

* deps: set `@opentelemetry/api` dependency min version to 1.3.0 in `examples`, `experimental/packages`, `integration-tests` and `selenium-tests`
  [#4992](https://github.com/open-telemetry/opentelemetry-js/pull/4992)
* refactor(sdk-metrics): replace `MetricsAttributes` with `Attributes` [#5021](https://github.com/open-telemetry/opentelemetry-js/pull/5021) @david-luna
* refactor(instrumentation-http): replace `SpanAttributes` and `MetricsAttributes` with `Attributes` [#5023](https://github.com/open-telemetry/opentelemetry-js/pull/5023) @david-luna
* chore(exporter-zipkin): remove usages of Span constructor [#5030](https://github.com/open-telemetry/opentelemetry-js/pull/5030) @david-luna
* test(instrumentation-http): remove usages of `new Span` in tests [#5035](https://github.com/open-telemetry/opentelemetry-js/pull/5035) @david-luna

## 1.26.0

### :rocket: (Enhancement)

* feat: include instrumentation scope info in console span and log record exporters [#4848](https://github.com/open-telemetry/opentelemetry-js/pull/4848) @blumamir
* feat(semconv): update semantic conventions to 1.27 (from 1.7.0) [#4690](https://github.com/open-telemetry/opentelemetry-js/pull/4690) @dyladan
  * Exported names have changed to `ATTR_{name}` for attributes (e.g. `ATTR_HTTP_REQUEST_METHOD`), `{name}_VALUE_{value}` for enumeration values (e.g. `HTTP_REQUEST_METHOD_VALUE_POST`), and `METRIC_{name}` for metrics. Exported names from previous versions are deprecated.
  * Import `@opentelemetry/semantic-conventions` for *stable* semantic conventions. Import `@opentelemetry/semantic-conventions/incubating` for all semantic conventions, stable and unstable.
  * Note: Semantic conventions are now versioned separately from other stable artifacts, to correspond to the version of semantic conventions they provide. Changes will be in a separate changelog.

### :bug: (Bug Fix)

* fix(sdk-node): avoid spurious diag errors for unknown OTEL_NODE_RESOURCE_DETECTORS values [#4879](https://github.com/open-telemetry/opentelemetry-js/pull/4879) @trentm
* deps(opentelemetry-instrumentation): Bump `shimmer` types to 1.2.0 [#4865](https://github.com/open-telemetry/opentelemetry-js/pull/4865) @lforst
* fix(instrumentation): Fix optional property types [#4833](https://github.com/open-telemetry/opentelemetry-js/pull/4833) @alecmev
* fix(sdk-metrics): fix(sdk-metrics): use inclusive upper bounds in histogram [#4829](https://github.com/open-telemetry/opentelemetry-js/pull/4829)

### :house: (Internal)

* refactor: Simplify the code for the `getEnv` function [#4799](https://github.com/open-telemetry/opentelemetry-js/pull/4799) @danstarns
* refactor: remove "export *" in favor of explicit named exports [#4880](https://github.com/open-telemetry/opentelemetry-js/pull/4880) @robbkidd
  * Packages updated:
    * opentelemetry-context-zone
    * opentelemetry-core
    * opentelemetry-exporter-jaeger
    * opentelemetry-exporter-zipkin
    * opentelemetry-propagator-b3
    * opentelemetry-propagator-jaeger
    * opentelemetry-sdk-trace-base
    * opentelemetry-sdk-trace-node
    * opentelemetry-sdk-trace-web
    * propagator-aws-xray
    * sdk-metrics
* deps(sdk-metrics): remove unused lodash.merge dependency [#4905](https://github.com/open-telemetry/opentelemetry-js/pull/4905) @pichlermarc

## 1.25.1

### :books: (Refine Doc)

* refactor(examples): added usage of @opentelemetry/semantic-conventions and @opentelemetry/resources to the examples in examples/opentelemetry-web for maintaining consistency across all examples. [#4764](https://github.com/open-telemetry/opentelemetry-js/pull/4764) @Zen-cronic

### :house: (Internal)

* refactor(context-zone-peer-dep): use explicit exports [#4785](https://github.com/open-telemetry/opentelemetry-js/pull/4787) @pichlermarc
* refactor(context-async-hooks): use explicit exports [#4785](https://github.com/open-telemetry/opentelemetry-js/pull/4786) @pichlermarc

## 1.25.0

### :rocket: (Enhancement)

* feat: support node 22 [#4666](https://github.com/open-telemetry/opentelemetry-js/pull/4666) @dyladan
* feat(context-zone*): support zone.js 0.12.x [#4376](https://github.com/open-telemetry/opentelemetry-js/pull/4736) @maldago
* refactor(core): Use tree-shakeable string constants for semconv [#4739](https://github.com/open-telemetry/opentelemetry-js/pull/4739) @JohannesHuster
* refactor(shim-opentracing): Use tree-shakeable string constants for semconv [#4746](https://github.com/open-telemetry/opentelemetry-js/pull/4746) @JohannesHuster
* refactor(sdk-trace-web): Use tree-shakeable string constants for semconv [#4747](https://github.com/open-telemetry/opentelemetry-js/pull/4747) @JohannesHuster
* refactor(sdk-trace-node): Use tree-shakeable string constants for semconv [#4748](https://github.com/open-telemetry/opentelemetry-js/pull/4748) @JohannesHuster
* refactor(sdk-trace-base): Use tree-shakeable string constants for semconv [#4749](https://github.com/open-telemetry/opentelemetry-js/pull/4749) @JohannesHuster
* refactor(resources): update deprecated semconv to use exported strings [#4755](https://github.com/open-telemetry/opentelemetry-js/pull/#4755) @JamieDanielson
* refactor(exporters): update deprecated semconv to use exported strings [#4756](https://github.com/open-telemetry/opentelemetry-js/pull/#4756) @JamieDanielson

### :books: (Refine Doc)

* refactor(examples): use new exported string constants for semconv in examples/esm-http-ts [#4758](https://github.com/open-telemetry/opentelemetry-js/pull/4758) @Zen-cronic
* refactor(examples): use new exported string constants for semconv in examples/basic-tracer-node [#4759](https://github.com/open-telemetry/opentelemetry-js/pull/4759#pull) @Zen-cronic
* refactor(examples): use new exported string constants for semconv in examples/http [#4750](https://github.com/open-telemetry/opentelemetry-js/pull/4750) @Zen-cronic
* refactor(examples): use new exported string constants for semconv in examples/grpc-js [#4760](https://github.com/open-telemetry/opentelemetry-js/pull/4760#pull) @Zen-cronic
* refactor(examples): use new exported string constants for semconv in examples/otlp-exporter-node [#4762](https://github.com/open-telemetry/opentelemetry-js/pull/4762) @Zen-cronic
* refactor(examples): use new exported string constants for semconv in examples/opentracing-shim [#4761](https://github.com/open-telemetry/opentelemetry-js/pull/4761) @Zen-cronic

## 1.24.1

### :bug: (Bug Fix)

* fix(core): align inconsistent behavior of `getEnv()` and `getEnvWithoutDefaults()` when a `process` polyfill is used [#4648](https://github.com/open-telemetry/opentelemetry-js/pull/4648) @pichlermarc
  * `getEnvWithoutDefaults()` would use `process.env` if it was defined when running in a browser, while `getEnv()` would always use `_globalThis`. Now both use `_globalThis` when running in a browser.
* fix(resources): prevent circular import (resource -> detector -> resource -> ...) [#4653](https://github.com/open-telemetry/opentelemetry-js/pull/4653) @pichlermarc
  * fixes a circular import warning which would appear in rollup when bundling `@opentelemetry/resources`
* fix(exporter-metrics-otlp-grpc): add explicit otlp-exporter-base dependency to exporter-metrics-otlp-grpc [#4678](https://github.com/open-telemetry/opentelemetry-js/pull/4678) @AkselAllas
* fix(resources) wait for async attributes for detecting resources [#4687](https://github.com/open-telemetry/opentelemetry-js/pull/4687) @ziolekjj

## 1.24.0

### :rocket: (Enhancement)

* feat(sdk-trace-base): log resource attributes in ConsoleSpanExporter [#4605](https://github.com/open-telemetry/opentelemetry-js/pull/4605) @pichlermarc
* feat(propagator-aws-xray): moved AWS Xray propagator from contrib [4603](https://github.com/open-telemetry/opentelemetry-js/pull/4603) @martinkuba
* feat(resources): new experimental detector ServiceInstanceIdDetectorSync that sets the value for `service.instance.id` as random UUID. [#4608](https://github.com/open-telemetry/opentelemetry-js/pull/4608) @maryliag

### :bug: (Bug Fix)

* fix(sdk-trace-web): fix invalid timings in span events [#4486](https://github.com/open-telemetry/opentelemetry-js/pull/4486) @Abinet18
* fix(resources): ensure BrowserDetector does not think Node.js v21 is a browser [#4561](https://github.com/open-telemetry/opentelemetry-js/issues/4561) @trentm
* fix(core): align inconsistent behavior of `getEnv()` and `getEnvWithoutDefaults()` when a `process` polyfill is used [#4648](https://github.com/open-telemetry/opentelemetry-js/pull/4648) @pichlermarc
  * `getEnvWithoutDefaults()` would use `process.env` if it was defined when running in a browser, while `getEnv()` would always use `_globalThis`. Now both use `_globalThis` when running in a browser.

## 1.23.0

### :rocket: (Enhancement)

* perf(sdk-trace-base): do not allocate arrays if resource has no pending async attributes [#4576](https://github.com/open-telemetry/opentelemetry-js/pull/4576) @Samuron
* feat(sdk-metrics): added experimental synchronous gauge to SDK [#4565](https://github.com/open-telemetry/opentelemetry-js/pull/4565) @clintonb
  * this change will become user-facing in an upcoming release

### :bug: (Bug Fix)

* fix(sdk-metrics): increase the depth of the output to the console such that objects in the metric are printed fully to the console [#4522](https://github.com/open-telemetry/opentelemetry-js/pull/4522) @JacksonWeber

## 1.22.0

### :rocket: (Enhancement)

* feat(sdk-metrics): allow single bucket histograms [#4456](https://github.com/open-telemetry/opentelemetry-js/pull/4456) @pichlermarc
* feat(instrumentation): Make `init()` method public [#4418](https://github.com/open-telemetry/opentelemetry-js/pull/4418)
* feat(context-zone-peer-dep, context-zone): support zone.js 0.13.x, 0.14.x [#4469](https://github.com/open-telemetry/opentelemetry-js/pull/4469) @pichlermarc
* chore: Semantic Conventions export individual strings [4185](https://github.com/open-telemetry/opentelemetry-js/issues/4185)
* feat(sdk-trace-base): allow adding span links after span creation [#4536](https://github.com/open-telemetry/opentelemetry-js/pull/4536) @seemk

### :bug: (Bug Fix)

* fix(sdk-metrics): handle zero bucket counts in exponential histogram merge [#4459](https://github.com/open-telemetry/opentelemetry-js/pull/4459) @mwear
* fix(sdk-metrics): ignore `NaN` value recordings in Histograms [#4455](https://github.com/open-telemetry/opentelemetry-js/pull/4455) @pichlermarc
  * fixes a bug where recording `NaN` on a histogram would result in the sum of bucket count values not matching the overall count
* fix(sdk-metrics): allow single bucket histograms [#4456](https://github.com/open-telemetry/opentelemetry-js/pull/4456) @pichlermarc
  * fixes a bug where `Meter.createHistogram()` with the advice `explicitBucketBoundaries: []` would throw
* fix(context-zone-peer-dep, context-zone):  support zone.js 0.13.x, 0.14.x [#4469](https://github.com/open-telemetry/opentelemetry-js/pull/4469) @pichlermarc
  * fixes a bug where old versions of `zone.js` affected by <https://github.com/angular/angular/issues/53507> would be pulled in

### :books: (Refine Doc)

* docs: shorten readme sections [#4460](https://github.com/open-telemetry/opentelemetry-js/pull/4460) @legendecas

## 1.21.0

### :rocket: (Enhancement)

* feat(sdk-metrics): add constructor option to add metric readers [#4427](https://github.com/open-telemetry/opentelemetry-js/pull/4427) @pichlermarc
  * deprecates `MeterProvider.addMetricReader()` please use the constructor option `readers` instead.

### :bug: (Bug Fix)

* fix(sdk-trace-base): ensure attribute value length limit is enforced on span creation [#4417](https://github.com/open-telemetry/opentelemetry-js/pull/4417) @pichlermarc
* fix(sdk-trace-base): Export processed spans while exporter failed [#4287](https://github.com/open-telemetry/opentelemetry-js/pull/4287) @Zirak

### :house: (Internal)

* chore(opentelemetry-context-zone-peer-dep): support zone.js ^v0.13.0 [#4320](https://github.com/open-telemetry/opentelemetry-js/pull/4320)
* refactor(core): drop unnecessary assignment of HOSTNAME [#4421](https://github.com/open-telemetry/opentelemetry-js/pull/4421) @pichlermarc
* test(opentelemetry-context-zone-peer-dep): transpile zone.js in tests [#4423](https://github.com/open-telemetry/opentelemetry-js/pull/4423) @legendecas

## 1.20.0

### :rocket: (Enhancement)

* perf(otlp-transformer): skip unnecessary base64 encode of span contexts [#4343](https://github.com/open-telemetry/opentelemetry-js/pull/4343) @seemk
* feat(sdk-trace-base): improve log messages when dropping span events [#4223](https://github.com/open-telemetry/opentelemetry-js/pull/4223) @mkubliniak

## 1.19.0

### :rocket: (Enhancement)

* feat: add node 20 support [#4336](https://github.com/open-telemetry/opentelemetry-js/pull/4336) @dyladan

### :house: (Internal)

* chore: type reference on zone.js [#4257](https://github.com/open-telemetry/opentelemetry-js/pull/4257) @legendecas
* chore: no need for 'packages' in lerna.json [#4264](https://github.com/open-telemetry/opentelemetry-js/pull/4264) @trentm
* test: add node 20 to test matrix [#4336](https://github.com/open-telemetry/opentelemetry-js/pull/4336) @dyladan

### :bug: (Bug Fix)

* fix(api-logs): allow for TimeInput type for LogRecord timestamps [#4345](https://github.com/open-telemetry/opentelemetry-js/pull/4345)
* fix(sdk-trace-web): only access location if it is defined [#4063](https://github.com/open-telemetry/opentelemetry-js/pull/4063)
* fix(sdk-trace-base): processor onStart called with a span having empty attributes

## 1.18.1

### :bug: (Bug Fix)

* fix(sdk-metrics): hand-roll MetricAdvice type as older API versions do not include it #4260

## 1.18.0

### :rocket: (Enhancement)

* feat(metrics): prototype experimental advice support [#3876](https://github.com/open-telemetry/opentelemetry-js/pull/3876) @legendecas

### :bug: (Bug Fix)

* fix(core): remove re-export of `version.ts` [#4225](https://github.com/open-telemetry/opentelemetry-js/pull/4225) @david-luna

### :house: (Internal)

* chore: track package-lock.json [#4238](https://github.com/open-telemetry/opentelemetry-js/pull/4238) @legendecas
  * Switched to npm workspaces to bootstrap dependencies.

## 1.17.1

### :bug: (Bug Fix)

* fix(sdk-trace-base): BatchSpanProcessor flushes when `maxExportBatchSize` is reached [#3958](https://github.com/open-telemetry/opentelemetry-js/pull/3958) @nordfjord
* fix(sdk-metrics): allow instrument names to contain '/' [#4155](https://github.com/open-telemetry/opentelemetry-js/pull/4155)
* fix(sdk-metrics): prevent per-reader storages from keeping unreported accumulations in memory [#4163](https://github.com/open-telemetry/opentelemetry-js/pull/4163) @pichlermarc
  * fixes a memory leak which occurred when two or more `MetricReader` instances are registered to a `MeterProvider`
* fix(sdk-metrics): do not report empty scopes and metrics [#4135](https://github.com/open-telemetry/opentelemetry-js/pull/4135) @pichlermarc
  * Instruments that were created, but did not have measurements will not be exported anymore
  * Meters (Scopes) that were created, but did not have any instruments with measurements under them will not be exported anymore.
* fix(exporter-zipkin): round duration to the nearest int in annotations to be compliant with zipkin protocol [#4167](https://github.com/open-telemetry/opentelemetry-js/pull/4167) @FelipeEmerim

### :books: (Refine Doc)

* docs(contributing): added guidelines for adding benchmark tests [#4169](https://github.com/open-telemetry/opentelemetry-js/pull/4169)

### :house: (Internal)

* test: added a performance benchmark test for span creation [#4105](https://github.com/open-telemetry/opentelemetry-js/pull/4105)
* test: added a workflow to run performance benchmark tests automatically [#4144](https://github.com/open-telemetry/opentelemetry-js/pull/4144)

## 1.17.0

### :bug: (Bug Fix)

* Revert "feat(api): add attributes argument to recordException API [#4071](https://github.com/open-telemetry/opentelemetry-js/pull/4071)"
  * This feature was an unintentional breaking change introduced with API 1.5.0
  * This PR updates all SDK packages to allow API 1.6.0, where this change has been reverted.

## 1.16.0

### :rocket: (Enhancement)

* feat(sdk-metrics): implement MetricProducer specification [#4007](https://github.com/open-telemetry/opentelemetry-js/pull/4007)
* feat: update PeriodicExportingMetricReader and PrometheusExporter to accept optional metric producers [#4077](https://github.com/open-telemetry/opentelemetry-js/pull/4077) @aabmass

### :bug: (Bug Fix)

* fix(exporter-zipkin): rounding duration to the nearest int to be compliant with zipkin protocol [#4064](https://github.com/open-telemetry/opentelemetry-js/pull/4064) @n0cloud
* fix(sdk-metrics): metric names should be case-insensitive

### :books: (Refine Doc)

* docs(guidelines): add dependencies guidelines [#4040](https://github.com/open-telemetry/opentelemetry-js/pull/4040)

## 1.15.2

### :bug: (Bug Fix)

* fix(core): stop rounding to nearest int in hrTimeTo*seconds() functions [#4014](https://github.com/open-telemetry/opentelemetry-js/pull/4014/) @aabmass
* fix(sdk-metrics): ignore invalid metric values [#3988](https://github.com/open-telemetry/opentelemetry-js/pull/3988) @legendecas
* fix(core): add baggage support for values containing an equals sign [#3975](https://github.com/open-telemetry/opentelemetry-js/pull/3975) @krosenk729

## 1.15.1

### :bug: (Bug Fix)

* Revert "feat(minification): Add noEmitHelpers, importHelpers and tslib as a dependency (#3914)"
  [#4011](https://github.com/open-telemetry/opentelemetry-js/pull/4011) @dyladan

## 1.15.0

### :bug: (Bug Fix)

* fix(opentelemetry-exporter-prometheus): Update default PrometheusExporter to not append a timestamp to match the text based exposition format [#3961](https://github.com/open-telemetry/opentelemetry-js/pull/3961) @JacksonWeber
* fix(sdk-metrics): Update default Histogram's boundary to match OTEL's spec [#3893](https://github.com/open-telemetry/opentelemetry-js/pull/3893/) @chigia001
* fix(sdk-metrics): preserve startTime for cumulative ExponentialHistograms [#3934](https://github.com/open-telemetry/opentelemetry-js/pull/3934/) @aabmass
* fix(sdk-trace-web): add secureConnectionStart to https only [#3879](https://github.com/open-telemetry/opentelemetry-js/pull/3879) @Abinet18

### :house: (Internal)

* feat(minification): [Minification] Add noEmitHelpers, importHelpers and tslib as a dependency [#3913](https://github.com/open-telemetry/opentelemetry-js/issues/3913) @MSNev

## 1.14.0

### :rocket: (Enhancement)

* feat(SpanExporter): Add optional forceFlush to SpanExporter interface [#3753](https://github.com/open-telemetry/opentelemetry-js/pull/3753/) @sgracias1 @JacksonWeber

## 1.13.0

### :rocket: (Enhancement)

* feat(core): add environment variables for OTLP log exporters. [#3712](https://github.com/open-telemetry/opentelemetry-js/pull/3712/) @llc1123

### :bug: (Bug Fix)

* fix(http-instrumentation): stop listening to `request`'s `close` event once it has emitted `response` [#3625](https://github.com/open-telemetry/opentelemetry-js/pull/3625) @SimenB
* fix(sdk-node): fix initialization in bundled environments by not loading @opentelemetry/exporter-jaeger [#3739](https://github.com/open-telemetry/opentelemetry-js/pull/3739) @pichlermarc

## 1.12.0

### :rocket: (Enhancement)

* feat(tracing): log span name and IDs when span end is called multiple times [#3716](https://github.com/open-telemetry/opentelemetry-js/pull/3716)
* feat(core): add logs environment variables; add timeout utils method. [#3549](https://github.com/open-telemetry/opentelemetry-js/pull/3549/) @fuaiyi

### :bug: (Bug Fix)

* fix(instrumentation-http): fixed description for http.server.duration metric [#3710](https://github.com/open-telemetry/opentelemetry-js/pull/3710)
* fix(opentelemetry-sdk-trace-web): don't crash in runtimes where location isn't defined [#3715](https://github.com/open-telemetry/opentelemetry-js/pull/3715)

## 1.11.0

### :rocket: (Enhancement)

* feat(sdk-metrics): add exponential histogram support [#3505](https://github.com/open-telemetry/opentelemetry-js/pull/3505), [#3506](https://github.com/open-telemetry/opentelemetry-js/pull/3506) @mwear
* feat(resources): collect additional process attributes [#3605](https://github.com/open-telemetry/opentelemetry-js/pull/3605) @mwear

### :bug: (Bug Fix)

* fix(sdk-metrics): merge uncollected delta accumulations [#3667](https://github.com/open-telemetry/opentelemetry-js/pull/3667) @legendecas
* fix(sdk-trace-web): make `parseUrl()` respect document.baseURI [#3670](https://github.com/open-telemetry/opentelemetry-js/pull/3670) @domasx2

### :books: (Refine Doc)

* doc(sdk): update NodeSDK example [#3684](https://github.com/open-telemetry/opentelemetry-js/pull/3684) @martinkuba
* docs: change vmarchaud status from maintainer to emeritus [#3710](https://github.com/open-telemetry/opentelemetry-js/pull/3710) @vmarchaud
* docs: change rauno56 status from maintainer to emeritus [#3706](https://github.com/open-telemetry/opentelemetry-js/pull/3706) @rauno56

## 1.10.1

### :bug: (Bug Fix)

* fix(resource): make properties for async resource resolution optional [#3677](https://github.com/open-telemetry/opentelemetry-js/pull/3677) @pichlermarc
* fix(resource): change fs/promises import to be node 12 compatible [#3681](https://github.com/open-telemetry/opentelemetry-js/pull/3681) @pichlermarc

## 1.10.0

### :rocket: (Enhancement)

* feat(resource): create sync resource with some attributes that resolve asynchronously [#3460](https://github.com/open-telemetry/opentelemetry-js/pull/3460) @samimusallam
* feat: collect host id for non-cloud environments [#3575](https://github.com/open-telemetry/opentelemetry-js/pull/3575) @mwear
* feat (api-logs): separate Events API into its own package [3550](https://github.com/open-telemetry/opentelemetry-js/pull/3550) @martinkuba
* feat(sdk-metrics): apply binary search in histogram recording [#3539](https://github.com/open-telemetry/opentelemetry-js/pull/3539) @legendecas
* perf(propagator-jaeger): improve deserializeSpanContext performance [#3541](https://github.com/open-telemetry/opentelemetry-js/pull/3541) @doochik
* feat: support TraceState in SamplingResult [#3530](https://github.com/open-telemetry/opentelemetry-js/pull/3530) @raphael-theriault-swi
* feat(sdk-trace-base): add diagnostic logging when spans are dropped [#3610](https://github.com/open-telemetry/opentelemetry-js/pull/3610) @neoeinstein
* feat: add unit to view instrument selection criteria [#3647](https://github.com/open-telemetry/opentelemetry-js/pull/3647) @jlabatut
* feat(tracing): expose dropped counts for attributes, events and links on span [#3576](https://github.com/open-telemetry/opentelemetry-js/pull/3576) @mohitk05

### :bug: (Bug Fix)

* fix(core): added falsy check to make otel core work with browser where webpack config had process as false or null [#3613](https://github.com/open-telemetry/opentelemetry-js/issues/3613) @ravindra-dyte
* fix(instrumentation-http): include query params in http.target [#3646](https://github.com/open-telemetry/opentelemetry-js/pull/3646) @kobi-co

### :books: (Refine Doc)

* chore: update http example [#3651](https://github.com/open-telemetry/opentelemetry-js/pull/3651) @JamieDanielson

### :house: (Internal)

* chore(exporter-jaeger): deprecate jaeger exporter [#3585](https://github.com/open-telemetry/opentelemetry-js/pull/3585) @pichlermarc
* fix(sdk-metrics): fix flaky LastValueAggregator test by using fake timer [#3587](https://github.com/open-telemetry/opentelemetry-js/pull/3587) @pichlermarc
* fix(test): fix failing tests by preventing source-map generation [#3642](https://github.com/open-telemetry/opentelemetry-js/pull/3642) @pichlermarc

## 1.9.1

### :bug: (Bug Fix)

* fix: avoid grpc types dependency [#3551](https://github.com/open-telemetry/opentelemetry-js/pull/3551) @flarna
* fix(otlp-proto-exporter-base): Match Accept header with Content-Type in the proto exporter
 [#3562](https://github.com/open-telemetry/opentelemetry-js/pull/3562) @scheler
* fix: include tracestate in export [#3569](https://github.com/open-telemetry/opentelemetry-js/pull/3569) @flarna

### :house: (Internal)

* chore: fix cross project links and missing implicitly exported types [#3533](https://github.com/open-telemetry/opentelemetry-js/pull/3533) @legendecas
* feat(sdk-metrics): add exponential histogram mapping functions [#3504](https://github.com/open-telemetry/opentelemetry-js/pull/3504) @mwear

## 1.9.0

### :rocket: (Enhancement)

* feat(instrumentation-grpc): set net.peer.name and net.peer.port on client spans [#3430](https://github.com/open-telemetry/opentelemetry-js/pull/3430)
* feat(exporter-trace-otlp-proto): Add protobuf otlp trace exporter support for browser [#3208](https://github.com/open-telemetry/opentelemetry-js/pull/3208) @pkanal

### :bug: (Bug Fix)

* fix(sdk-metrics): use default Resource to comply with semantic conventions [#3411](https://github.com/open-telemetry/opentelemetry-js/pull/3411) @pichlermarc
  * Metrics exported by the SDK now contain the following resource attributes by default:
    * `service.name`
    * `telemetry.sdk.name`
    * `telemetry.sdk.language`
    * `telemetry.sdk.version`
* fix(sdk-metrics): use Date.now() for instrument recording timestamps [#3514](https://github.com/open-telemetry/opentelemetry-js/pull/3514) @MisterSquishy
* fix(sdk-trace): make spans resilient to clock drift [#3434](https://github.com/open-telemetry/opentelemetry-js/pull/3434) @dyladan
* fix(selenium-tests): updated webpack version for selenium test issue [#3456](https://github.com/open-telemetry/opentelemetry-js/issues/3456) @SaumyaBhushan
* fix(sdk-metrics): collect metrics when periodic exporting metric reader flushes [#3517](https://github.com/open-telemetry/opentelemetry-js/pull/3517) @legendecas
* fix(sdk-metrics): fix duplicated registration of metrics for collectors [#3488](https://github.com/open-telemetry/opentelemetry-js/pull/3488) @legendecas
* fix(core): fix precision loss in numberToHrtime [#3480](https://github.com/open-telemetry/opentelemetry-js/pull/3480) @legendecas

### :house: (Internal)

* chore: automatically generate tsconfigs [#3432](https://github.com/open-telemetry/opentelemetry-js/pull/3432) @legendecas
* chore: enforce format with prettier [#3444](https://github.com/open-telemetry/opentelemetry-js/pull/3444) @legendecas

## 1.8.0

* `@opentelemetry/sdk-metrics` has been promoted to stable
* `@opentelemetry/api-metrics` has been merged into `@opentelemetry/api` and deprecated

### :boom: Breaking Change

* feat(api): merge api-metrics into api [#3374](https://github.com/open-telemetry/opentelemetry-js/pull/3374) @legendecas

### :rocket: (Enhancement)

* feat(sdk-trace): re-export sdk-trace-base in sdk-trace-node and web [#3319](https://github.com/open-telemetry/opentelemetry-js/pull/3319) @legendecas
* feat: enable tree shaking [#3329](https://github.com/open-telemetry/opentelemetry-js/pull/3329) @pkanal

### :bug: (Bug Fix)

* fix(sdk-trace): enforce consistent span durations
  [#3327](https://github.com/open-telemetry/opentelemetry-js/pull/3327) @dyladan
* fix(resources): fix EnvDetector throwing errors when attribute values contain spaces
  [#3295](https://github.com/open-telemetry/opentelemetry-js/issues/3295)
* fix(trace): fix an issue which caused negative span durations in web based spans
  [#3359](https://github.com/open-telemetry/opentelemetry-js/pull/3359) @dyladan
* fix(resources): strict OTEL_RESOURCE_ATTRIBUTES baggage octet decoding
  [#3341](https://github.com/open-telemetry/opentelemetry-js/pull/3341) @legendecas

### :books: (Refine Doc)

* doc: Added Metrics documentation [#3360](https://github.com/open-telemetry/opentelemetry-js/pull/3360) @weyert
* docs(api): fix counter negative value wording [#3396](https://github.com/open-telemetry/opentelemetry-js/pull/3396) @legendecas

### :house: (Internal)

* ci: run browser tests without circle [#3328](https://github.com/open-telemetry/opentelemetry-js/pull/3328) @dyladan

## Metrics API 1.0.0

Metrics API is now stable and generally available.
There are no changes between 1.0.0 and the previous 0.33.0 version.

### :boom: Breaking Change

* Add semver check to metrics API [#3357](https://github.com/open-telemetry/opentelemetry-js/pull/3357) @dyladan
  * Previously API versions were only considered compatible if the API was exactly the same

## 1.7.0

### :bug: (Bug Fix)

* fix(sdk-trace-base): make span start times resistant to hrtime clock drift
  [#3129](https://github.com/open-telemetry/opentelemetry-js/issues/3129)

* fix(sdk-trace-base): validate maxExportBatchSize in BatchSpanProcessorBase
  [#3232](https://github.com/open-telemetry/opentelemetry-js/issues/3232)

### :books: (Refine Doc)

* docs(metrics): add missing metrics packages to SDK reference documentation [#3239](https://github.com/open-telemetry/opentelemetry-js/pull/3239) @dyladan

### :house: (Internal)

* deps: update markdownlint-cli to 0.32.2 [#3253](https://github.com/open-telemetry/opentelemetry-js/pull/3253) @pichlermarc

## 1.6.0

### :rocket: (Enhancement)

* perf(opentelemetry-core): improve hexToBase64 performance [#3178](https://github.com/open-telemetry/opentelemetry-js/pull/3178) @seemk
* feat(sdk-trace-base): move Sampler declaration into sdk-trace-base [#3088](https://github.com/open-telemetry/opentelemetry-js/pull/3088) @legendecas
* fix(grpc-instrumentation): added grpc attributes in instrumentation [#3127](https://github.com/open-telemetry/opentelemetry-js/pull/3127) @andrewzenkov
* feat: support latest `@opentelemetry/api` [#3177](https://github.com/open-telemetry/opentelemetry-js/pull/3177) @dyladan

### :bug: (Bug Fix)

* fix(context-async-hooks): Ensure listeners added using `once` can be removed using `removeListener`
  [#3133](https://github.com/open-telemetry/opentelemetry-js/pull/3133)

### :books: (Refine Doc)

* chore: update trace-web example and rename it to opentelemetry-web [#3145](https://github.com/open-telemetry/opentelemetry-js/pull/3145) @pichlermarc
* chore: update https example [#3152](https://github.com/open-telemetry/opentelemetry-js/pull/3152) @pichlermarc

## 1.5.0

### :rocket: (Enhancement)

* feat(sdk-trace-base): Improve extensibility of BasicTracerProvider [#3023](https://github.com/open-telemetry/opentelemetry-js/pull/3023) @Rauno56

## 1.4.0

### :rocket: (Enhancement)

* fix(resources): fix browser compatibility for host and os detectors [#3004](https://github.com/open-telemetry/opentelemetry-js/pull/3004) @legendecas
* fix(sdk-trace-base): fix crash on environments without global document [#3000](https://github.com/open-telemetry/opentelemetry-js/pull/3000) @legendecas
* fix(sdk-trace-base): fix spanLimits attribute length/count to consider env values [#3068](https://github.com/open-telemetry/opentelemetry-js/pull/3068) @svetlanabrennan

### :house: (Internal)

* test: add node 18 and remove EoL node versions [#3048](https://github.com/open-telemetry/opentelemetry-js/pull/3048) @dyladan

## 1.3.1

### :bug: (Bug Fix)

* fix(resources): fix browser compatibility for host and os detectors [#3004](https://github.com/open-telemetry/opentelemetry-js/pull/3004) @legendecas

## 1.3.0

### :boom: Breaking Change

* chore: remove unused InstrumentationConfig#path [#2944](https://github.com/open-telemetry/opentelemetry-js/pull/2944) @flarna

### :rocket: (Enhancement)

* feat(ConsoleSpanExporter): export span links [#2917](https://github.com/open-telemetry/opentelemetry-js/pull/2917) @trentm
* feat: warn when hooked module is already loaded [#2926](https://github.com/open-telemetry/opentelemetry-js/pull/2926) @nozik
* feat: implement OSDetector [#2927](https://github.com/open-telemetry/opentelemetry-js/pull/2927) @rauno56
* feat: implement HostDetector [#2921](https://github.com/open-telemetry/opentelemetry-js/pull/2921) @rauno56
* feat(opentelemetry-core): add InstrumentationScope [#2959](https://github.com/open-telemetry/opentelemetry-js/pull/2959) @pichlermarc

### :bug: (Bug Fix)

* fix(sdk-web): parse url with relative url string [#2972](https://github.com/open-telemetry/opentelemetry-js/pull/2972) @legendecas

## 1.2.0

### :bug: (Bug Fix)

* fix: sanitize attributes inputs [#2881](https://github.com/open-telemetry/opentelemetry-js/pull/2881) @legendecas
* fix: support earlier API versions [#2892](https://github.com/open-telemetry/opentelemetry-js/pull/2892) @dyladan
* fix: support extract one digit '0' in jaeger traceFlag [#2905](https://github.com/open-telemetry/opentelemetry-js/issues/2905) @shmilyoo
* fix(resources): extend ResourceAttributes interface to comply with spec [#2924](https://github.com/open-telemetry/opentelemetry-js/pull/2924) @blumamir

### :books: (Refine Doc)

* docs(sdk): update earliest support node version [#2860](https://github.com/open-telemetry/opentelemetry-js/pull/2860) @svetlanabrennan

### :house: (Internal)

* chore: require changelog entry to merge PR [#2847](https://github.com/open-telemetry/opentelemetry-js/pull/2847) @dyladan
* chore: remove peer API check [#2892](https://github.com/open-telemetry/opentelemetry-js/pull/2892) @dyladan
* chore: merge lerna subdirectories into a single monorepo [#2892](https://github.com/open-telemetry/opentelemetry-js/pull/2892) @dyladan
* chore: indent the code with eslint [#2923](https://github.com/open-telemetry/opentelemetry-js/pull/2923) @blumamir
* `opentelemetry-propagator-jaeger`
  * [#2906](https://github.com/open-telemetry/opentelemetry-js/pull/2906) fix: support extract one digit '0' in jaeger traceFlag ([@shmilyoo](https://github.com/shmilyoo))

## 1.1.1

* [#2849](https://github.com/open-telemetry/opentelemetry-js/pull/2849) fix: correct changelog and compat matrix for 1.1 release ([@Flarna](https://github.com/Flarna))
* [#2823](https://github.com/open-telemetry/opentelemetry-js/pull/2823) fix: enable downlevelIteration for es5 targets ([@legendecas](https://github.com/legendecas))
* [#2844](https://github.com/open-telemetry/opentelemetry-js/pull/2844) chore: add prepublishOnly to ensure a full build ([@legendecas](https://github.com/legendecas))

## 1.1.0

### :rocket: (Enhancement)

* `opentelemetry-resources`
  * [#2727](https://github.com/open-telemetry/opentelemetry-js/pull/2727) feat(opentelemetry-resources): add runtime version information ([@cuichenli](https://github.com/cuichenli))
* `exporter-trace-otlp-http`, `opentelemetry-core`
  * [#2796](https://github.com/open-telemetry/opentelemetry-js/pull/2796) feat(trace-otlp-http-exporter): add compression env vars ([@svetlanabrennan](https://github.com/svetlanabrennan))
* `instrumentation-http`
  * [#2704](https://github.com/open-telemetry/opentelemetry-js/pull/2704) feat(instrumentation-http): add options to ignore requests ([@legendecas](https://github.com/legendecas))
* `opentelemetry-core`, `opentelemetry-exporter-jaeger`
  * [#2754](https://github.com/open-telemetry/opentelemetry-js/pull/2754) fix(exporter-jaeger): add env variable for agent port ([@blumamir](https://github.com/blumamir))
* `exporter-trace-otlp-grpc`, `exporter-trace-otlp-http`, `exporter-trace-otlp-proto`, `opentelemetry-context-async-hooks`, `opentelemetry-context-zone-peer-dep`, `opentelemetry-core`, `opentelemetry-exporter-jaeger`, `opentelemetry-exporter-zipkin`, `opentelemetry-propagator-b3`, `opentelemetry-propagator-jaeger`, `opentelemetry-resources`, `opentelemetry-sdk-trace-base`, `opentelemetry-sdk-trace-node`, `opentelemetry-sdk-trace-web`, `opentelemetry-shim-opentracing`
  * [#2737](https://github.com/open-telemetry/opentelemetry-js/pull/2737) feat: add support for API 1.1.x ([@dyladan](https://github.com/dyladan))
* `opentelemetry-sdk-trace-web`
  * [#2719](https://github.com/open-telemetry/opentelemetry-js/pull/2719) feat(sdk-trace-web): web worker support ([@legendecas](https://github.com/legendecas))
* `exporter-trace-otlp-http`, `exporter-trace-otlp-proto`
  * [#2557](https://github.com/open-telemetry/opentelemetry-js/pull/2557) feat(otlp-exporter-http): change otlp-http port to canonical 4318 ([@secustor](https://github.com/secustor))
* `exporter-trace-otlp-grpc`, `exporter-trace-otlp-http`, `exporter-trace-otlp-proto`, `opentelemetry-core`, `opentelemetry-exporter-jaeger`, `opentelemetry-sdk-trace-base`
  * [#2695](https://github.com/open-telemetry/opentelemetry-js/pull/2695) refactor: unifying shutdown once with BindOnceFuture ([@legendecas](https://github.com/legendecas))
* `opentelemetry-propagator-jaeger`
  * [#2673](https://github.com/open-telemetry/opentelemetry-js/pull/2673) feat(@opentelemetry/propagator-jaeger): support custom baggage prefix ([@sschegolev](https://github.com/sschegolev))
* `exporter-trace-otlp-grpc`, `exporter-trace-otlp-http`, `exporter-trace-otlp-proto`
  * [#2626](https://github.com/open-telemetry/opentelemetry-js/pull/2626) chore: bump otlp trace exporters to v1 ([@Rauno56](https://github.com/Rauno56))
* `opentelemetry-context-zone-peer-dep`, `opentelemetry-context-zone`, `opentelemetry-core`, `opentelemetry-exporter-zipkin`, `opentelemetry-propagator-b3`, `opentelemetry-resources`, `opentelemetry-sdk-trace-base`, `opentelemetry-sdk-trace-web`, `opentelemetry-semantic-conventions`
  * [#2556](https://github.com/open-telemetry/opentelemetry-js/pull/2556) chore: add esm2015 entry for web apps aiming at modern browsers ([@echoontheway](https://github.com/echoontheway))

### :bug: (Bug Fix)

* `exporter-trace-otlp-grpc`, `exporter-trace-otlp-http`, `exporter-trace-otlp-proto`
  * [#2788](https://github.com/open-telemetry/opentelemetry-js/pull/2788) fix(deps): use 1.x trace otlp http exporter ([@dyladan](https://github.com/dyladan))
* `opentelemetry-sdk-trace-base`
  * [#2790](https://github.com/open-telemetry/opentelemetry-js/pull/2790) fix: pass same context to Sampler and SpanProcessor in root span case ([@Flarna](https://github.com/Flarna))
  * [#2757](https://github.com/open-telemetry/opentelemetry-js/pull/2757) fix: add parentContext to onStart ([@Flarna](https://github.com/Flarna))
  * [#2678](https://github.com/open-telemetry/opentelemetry-js/pull/2678) fix: span attribute count and value limits (#2671) ([@Bataran](https://github.com/Bataran))
  * [#2679](https://github.com/open-telemetry/opentelemetry-js/pull/2679) fix: span events count limit when set to 0 ([@Bataran](https://github.com/Bataran))
* `opentelemetry-core`
  * [#2766](https://github.com/open-telemetry/opentelemetry-js/pull/2766) fix(baggage): include baggage metadata when propagating baggage entries ([@chrskrchr](https://github.com/chrskrchr))
* `opentelemetry-exporter-jaeger`
  * [#2731](https://github.com/open-telemetry/opentelemetry-js/pull/2731) fix(exporter-jaeger): transform all links to jaeger reference ([@blumamir](https://github.com/blumamir))
* `opentelemetry-resources`
  * [#2739](https://github.com/open-telemetry/opentelemetry-js/pull/2739) fix(resources): align exported names in different environments ([@legendecas](https://github.com/legendecas))
* Other
  * [#2680](https://github.com/open-telemetry/opentelemetry-js/pull/2680) fix: tracer typo in fetchxhr examples ([@MSNev](https://github.com/MSNev))
  * [#2650](https://github.com/open-telemetry/opentelemetry-js/pull/2650) fix: clientMethodTrace missing original properties ([@bgpo](https://github.com/bgpo))
* `opentelemetry-propagator-jaeger`
  * [#2694](https://github.com/open-telemetry/opentelemetry-js/pull/2694) fix(propagator-jaeger): 0-pad span-id to match 16-symbol validation ([@nikolaylagutko](https://github.com/nikolaylagutko))
* `opentelemetry-exporter-zipkin`, `opentelemetry-sdk-trace-web`
  * [#2689](https://github.com/open-telemetry/opentelemetry-js/pull/2689) fix: remove window and document dependencies in web packages ([@legendecas](https://github.com/legendecas))

### :books: (Refine Doc)

* Other
  * [#2830](https://github.com/open-telemetry/opentelemetry-js/pull/2830) Cleanup removed documentation for missing benchmarks ([@dmathieu](https://github.com/dmathieu))
  * [#2807](https://github.com/open-telemetry/opentelemetry-js/pull/2807) docs: document removal of shutdown flag in OTLPExporterBase ([@legendecas](https://github.com/legendecas))
  * [#2814](https://github.com/open-telemetry/opentelemetry-js/pull/2814) docs: simplify contrib part in readme ([@Flarna](https://github.com/Flarna))
  * [#2802](https://github.com/open-telemetry/opentelemetry-js/pull/2802) docs(prom-example): remove deprecated startServer option ([@naseemkullah](https://github.com/naseemkullah))
  * [#2728](https://github.com/open-telemetry/opentelemetry-js/pull/2728) docs: specify minimun version of npm to run command in subproject ([@cuichenli](https://github.com/cuichenli))
  * [#2720](https://github.com/open-telemetry/opentelemetry-js/pull/2720) docs: document node v10 EOL ([@YanivD](https://github.com/YanivD))
  * [#2688](https://github.com/open-telemetry/opentelemetry-js/pull/2688) docs: update typedoc config ([@dyladan](https://github.com/dyladan))
  * [#2685](https://github.com/open-telemetry/opentelemetry-js/pull/2685) docs: remove circle-ci from development guide, update link, and fix typo. ([@pichlermarc](https://github.com/pichlermarc))
  * [#2661](https://github.com/open-telemetry/opentelemetry-js/pull/2661) chore: update and fix tracer-web examples ([@MSNev](https://github.com/MSNev))
  * [#2647](https://github.com/open-telemetry/opentelemetry-js/pull/2647) chore: update opentelemetry dependencies to latest versions ([@svetlanabrennan](https://github.com/svetlanabrennan))
* `exporter-trace-otlp-grpc`
  * [#2726](https://github.com/open-telemetry/opentelemetry-js/pull/2726) docs(otlp-grpc-exporter): update default url ([@svetlanabrennan](https://github.com/svetlanabrennan))
* `opentelemetry-context-async-hooks`
  * [#2619](https://github.com/open-telemetry/opentelemetry-js/pull/2619) docs(context): Fix links, edit prose ([@spencerwilson](https://github.com/spencerwilson))
* `opentelemetry-context-async-hooks`, `opentelemetry-sdk-trace-node`
  * [#2651](https://github.com/open-telemetry/opentelemetry-js/pull/2651) docs: fix links to the context document ([@legendecas](https://github.com/legendecas))

### :house: (Internal)

* `opentelemetry-sdk-trace-base`
  * [#2768](https://github.com/open-telemetry/opentelemetry-js/pull/2768) test(sdk-trace-base): pin core.hrtime dependencies on timeOrigin ([@legendecas](https://github.com/legendecas))
* `exporter-trace-otlp-http`, `opentelemetry-context-zone-peer-dep`, `opentelemetry-context-zone`, `opentelemetry-core`, `opentelemetry-exporter-zipkin`, `opentelemetry-propagator-b3`, `opentelemetry-resources`, `opentelemetry-sdk-trace-base`, `opentelemetry-sdk-trace-web`, `opentelemetry-semantic-conventions`
  * [#2765](https://github.com/open-telemetry/opentelemetry-js/pull/2765) chore: target to es2017 in the no-polyfill target ([@legendecas](https://github.com/legendecas))
* Other
  * [#2743](https://github.com/open-telemetry/opentelemetry-js/pull/2743) test(sdk-metrics-base): test metric instrument interfaces ([@legendecas](https://github.com/legendecas))
  * [#2752](https://github.com/open-telemetry/opentelemetry-js/pull/2752) test(integration-w3c): fix inconsistent api versions loaded ([@legendecas](https://github.com/legendecas))
  * [#2715](https://github.com/open-telemetry/opentelemetry-js/pull/2715) chore: update actions/checkout to v2 ([@legendecas](https://github.com/legendecas))
  * [#2702](https://github.com/open-telemetry/opentelemetry-js/pull/2702) chore: add Chengzhong Wu as maintainer ([@dyladan](https://github.com/dyladan))
  * [#2703](https://github.com/open-telemetry/opentelemetry-js/pull/2703) chore: add Amir Blum as maintainer ([@dyladan](https://github.com/dyladan))
  * [#2701](https://github.com/open-telemetry/opentelemetry-js/pull/2701) chore: add Rauno Viskus as maintainer ([@dyladan](https://github.com/dyladan))
  * [#2693](https://github.com/open-telemetry/opentelemetry-js/pull/2693) chore: retry link checks on code 429 with 'retry-after' header ([@legendecas](https://github.com/legendecas))
  * [#2669](https://github.com/open-telemetry/opentelemetry-js/pull/2669) chore: checks links in typedoc html ([@legendecas](https://github.com/legendecas))
  * [#2683](https://github.com/open-telemetry/opentelemetry-js/pull/2683) chore: start a style guide ([@dyladan](https://github.com/dyladan))
  * [#2684](https://github.com/open-telemetry/opentelemetry-js/pull/2684) chore: remove @obecny as maintainer ([@dyladan](https://github.com/dyladan))
  * [#2663](https://github.com/open-telemetry/opentelemetry-js/pull/2663) chore: fix nojekyll in docs command ([@dyladan](https://github.com/dyladan))
  * [#2648](https://github.com/open-telemetry/opentelemetry-js/pull/2648) refactor(opentelemetry-sdk-node): remove redundant judgments for metric ([@rickyes](https://github.com/rickyes))
  * [#2638](https://github.com/open-telemetry/opentelemetry-js/pull/2638) chore: Update wip metrics references ([@dyladan](https://github.com/dyladan))
  * [#2629](https://github.com/open-telemetry/opentelemetry-js/pull/2629) chore: rename metrics packages to prevent lerna linking ([@dyladan](https://github.com/dyladan))
  * [#2623](https://github.com/open-telemetry/opentelemetry-js/pull/2623) chore: fix the compilation for typescript 4.4 ([@dyladan](https://github.com/dyladan))
  * [#2598](https://github.com/open-telemetry/opentelemetry-js/pull/2598) chore: Remove old metrics SDK ([@dyladan](https://github.com/dyladan))
* `opentelemetry-core`
  * [#2709](https://github.com/open-telemetry/opentelemetry-js/pull/2709) test(sdk-metrics): browser compatibility tests ([@legendecas](https://github.com/legendecas))
* `exporter-trace-otlp-grpc`, `exporter-trace-otlp-http`, `exporter-trace-otlp-proto`, `opentelemetry-exporter-jaeger`, `opentelemetry-exporter-zipkin`, `opentelemetry-propagator-b3`, `opentelemetry-resources`, `opentelemetry-sdk-trace-base`, `opentelemetry-sdk-trace-web`, `opentelemetry-semantic-conventions`
  * [#2710](https://github.com/open-telemetry/opentelemetry-js/pull/2710) chore: apply eslint rule semi ([@legendecas](https://github.com/legendecas))
* `exporter-trace-otlp-grpc`, `exporter-trace-otlp-http`, `exporter-trace-otlp-proto`, `opentelemetry-context-async-hooks`, `opentelemetry-context-zone-peer-dep`, `opentelemetry-context-zone`, `opentelemetry-core`, `opentelemetry-exporter-jaeger`, `opentelemetry-exporter-zipkin`, `opentelemetry-propagator-b3`, `opentelemetry-propagator-jaeger`, `opentelemetry-resources`, `opentelemetry-sdk-trace-base`, `opentelemetry-sdk-trace-node`, `opentelemetry-sdk-trace-web`, `opentelemetry-semantic-conventions`, `opentelemetry-shim-opentracing`, `template`
  * [#2699](https://github.com/open-telemetry/opentelemetry-js/pull/2699) chore: rename `--include-filtered-dependencies` ([@Rauno56](https://github.com/Rauno56))
* `opentelemetry-context-async-hooks`, `opentelemetry-context-zone-peer-dep`, `opentelemetry-context-zone`, `opentelemetry-core`, `opentelemetry-exporter-jaeger`, `opentelemetry-exporter-zipkin`, `opentelemetry-propagator-b3`, `opentelemetry-propagator-jaeger`, `opentelemetry-resources`, `opentelemetry-sdk-trace-base`, `opentelemetry-sdk-trace-node`, `opentelemetry-sdk-trace-web`, `opentelemetry-semantic-conventions`, `opentelemetry-shim-opentracing`
  * [#2657](https://github.com/open-telemetry/opentelemetry-js/pull/2657) chore: add markdown link checks ([@legendecas](https://github.com/legendecas))
* `opentelemetry-exporter-jaeger`, `opentelemetry-exporter-zipkin`, `opentelemetry-resources`, `opentelemetry-semantic-conventions`
  * [#2652](https://github.com/open-telemetry/opentelemetry-js/pull/2652) Update nock ([@dyladan](https://github.com/dyladan))
* `opentelemetry-sdk-trace-web`
  * [#2451](https://github.com/open-telemetry/opentelemetry-js/pull/2451) chore(sdk-trace-web): fix lint warnings ([@alisabzevari](https://github.com/alisabzevari))

### Committers: 24

* Ali Sabzevari ([@alisabzevari](https://github.com/alisabzevari))
* Amir Blum ([@blumamir](https://github.com/blumamir))
* Chris Karcher ([@chrskrchr](https://github.com/chrskrchr))
* Damien Mathieu ([@dmathieu](https://github.com/dmathieu))
* Daniel Dyla ([@dyladan](https://github.com/dyladan))
* Gerhard Stöbich ([@Flarna](https://github.com/Flarna))
* Marc Pichler ([@pichlermarc](https://github.com/pichlermarc))
* Mitar Milanovic ([@Bataran](https://github.com/Bataran))
* Nev ([@MSNev](https://github.com/MSNev))
* Nikolay Lagutko ([@nikolaylagutko](https://github.com/nikolaylagutko))
* Rauno Viskus ([@Rauno56](https://github.com/Rauno56))
* Ricky Zhou ([@rickyes](https://github.com/rickyes))
* Sebastian Poxhofer ([@secustor](https://github.com/secustor))
* Siim Kallas ([@seemk](https://github.com/seemk))
* Spencer Wilson ([@spencerwilson](https://github.com/spencerwilson))
* Srikanth Chekuri ([@srikanthccv](https://github.com/srikanthccv))
* Svetlana Brennan ([@svetlanabrennan](https://github.com/svetlanabrennan))
* Will Li ([@cuichenli](https://github.com/cuichenli))
* Yaniv Davidi ([@YanivD](https://github.com/YanivD))
* [@bgpo](https://github.com/bgpo)
* [@echoontheway](https://github.com/echoontheway)
* [@naseemkullah](https://github.com/naseemkullah)
* [@sschegolev](https://github.com/sschegolev)
* legendecas ([@legendecas](https://github.com/legendecas))

## 1.0.1 / Experimental 0.27.0

### :boom: Breaking Change

* Other
  * [#2566](https://github.com/open-telemetry/opentelemetry-js/pull/2566) feat!(metrics): remove batch observer ([@dyladan](https://github.com/dyladan))
  * [#2485](https://github.com/open-telemetry/opentelemetry-js/pull/2485) feat!: Split metric and trace exporters into new experimental packages ([@willarmiros](https://github.com/willarmiros))
  * [#2540](https://github.com/open-telemetry/opentelemetry-js/pull/2540) fix(sdk-metrics-base): remove metric kind BATCH_OBSERVER ([@legendecas](https://github.com/legendecas))
  * [#2496](https://github.com/open-telemetry/opentelemetry-js/pull/2496) feat(api-metrics): rename metric instruments to match feature-freeze API specification ([@legendecas](https://github.com/legendecas))
* `opentelemetry-core`
  * [#2529](https://github.com/open-telemetry/opentelemetry-js/pull/2529) feat(api-metrics): add schemaUrl to meter creations ([@legendecas](https://github.com/legendecas))

### :rocket: (Enhancement)

* Other
  * [#2523](https://github.com/open-telemetry/opentelemetry-js/pull/2523) feat: Rename Labels to Attributes ([@pirgeo](https://github.com/pirgeo))
  * [#2559](https://github.com/open-telemetry/opentelemetry-js/pull/2559) feat(api-metrics): remove bind/unbind and bound instruments ([@legendecas](https://github.com/legendecas))
  * [#2563](https://github.com/open-telemetry/opentelemetry-js/pull/2563) feat(sdk-metrics-base): remove per-meter config on MeterProvider.getMeter ([@legendecas](https://github.com/legendecas))
* `opentelemetry-core`
  * [#2465](https://github.com/open-telemetry/opentelemetry-js/pull/2465) fix: prefer globalThis instead of window to support webworkers ([@legendecas](https://github.com/legendecas))
* `opentelemetry-semantic-conventions`
  * [#2532](https://github.com/open-telemetry/opentelemetry-js/pull/2532) feat(@opentelemetry/semantic-conventions): change enum to object literals ([@echoontheway](https://github.com/echoontheway))
  * [#2528](https://github.com/open-telemetry/opentelemetry-js/pull/2528) feat: upgrade semantic-conventions to latest v1.7.0 spec ([@weyert](https://github.com/weyert))
* `opentelemetry-core`, `opentelemetry-sdk-trace-base`
  * [#2484](https://github.com/open-telemetry/opentelemetry-js/pull/2484) feat: new merge function ([@obecny](https://github.com/obecny))

### :bug: (Bug Fix)

* Other
  * [#2610](https://github.com/open-telemetry/opentelemetry-js/pull/2610) fix: preventing double enable for instrumentation that has been already enabled ([@obecny](https://github.com/obecny))
  * [#2581](https://github.com/open-telemetry/opentelemetry-js/pull/2581) feat: lazy initialization of the gzip stream ([@fungiboletus](https://github.com/fungiboletus))
  * [#2584](https://github.com/open-telemetry/opentelemetry-js/pull/2584) fix: fixing compatibility versions for detectors ([@obecny](https://github.com/obecny))
  * [#2558](https://github.com/open-telemetry/opentelemetry-js/pull/2558) fix(@opentelemetry/exporter-prometheus): unref prometheus server to prevent process running indefinitely ([@mothershipper](https://github.com/mothershipper))
  * [#2495](https://github.com/open-telemetry/opentelemetry-js/pull/2495) fix(sdk-metrics-base): metrics name should be in the max length of 63 ([@legendecas](https://github.com/legendecas))
  * [#2497](https://github.com/open-telemetry/opentelemetry-js/pull/2497) feat(@opentelemetry-instrumentation-fetch): support reading response body from the hook applyCustomAttributesOnSpan ([@echoontheway](https://github.com/echoontheway))
* `opentelemetry-core`
  * [#2560](https://github.com/open-telemetry/opentelemetry-js/pull/2560) fix(core): support regex global flag in urlMatches ([@moander](https://github.com/moander))
* `opentelemetry-exporter-zipkin`
  * [#2519](https://github.com/open-telemetry/opentelemetry-js/pull/2519) fix(exporter-zipkin): correct status tags names ([@t2t2](https://github.com/t2t2))

### :books: (Refine Doc)

* Other
  * [#2561](https://github.com/open-telemetry/opentelemetry-js/pull/2561) Use new canonical path to Getting Started ([@chalin](https://github.com/chalin))
  * [#2576](https://github.com/open-telemetry/opentelemetry-js/pull/2576) docs(instrumentation): update links in the Readme ([@OlivierAlbertini](https://github.com/OlivierAlbertini))
  * [#2600](https://github.com/open-telemetry/opentelemetry-js/pull/2600) docs: fix URLs in README post-experimental move ([@arbourd](https://github.com/arbourd))
  * [#2579](https://github.com/open-telemetry/opentelemetry-js/pull/2579) doc: Move upgrade propagator notes to correct section ([@NathanielRN](https://github.com/NathanielRN))
  * [#2568](https://github.com/open-telemetry/opentelemetry-js/pull/2568) chore(doc): update matrix with contrib version for 1.0 core ([@vmarchaud](https://github.com/vmarchaud))
  * [#2555](https://github.com/open-telemetry/opentelemetry-js/pull/2555) docs: expose existing comments ([@moander](https://github.com/moander))
  * [#2493](https://github.com/open-telemetry/opentelemetry-js/pull/2493) chore: remove getting started and link to documentation. ([@svrnm](https://github.com/svrnm))
* `opentelemetry-core`
  * [#2604](https://github.com/open-telemetry/opentelemetry-js/pull/2604) Docs: Document the HrTime format ([@JamesJHPark](https://github.com/JamesJHPark))

### :house: (Internal)

* Other
  * [#2404](https://github.com/open-telemetry/opentelemetry-js/pull/2404) chore: Fix lint warnings in instrumentation package ([@alisabzevari](https://github.com/alisabzevari))
  * [#2533](https://github.com/open-telemetry/opentelemetry-js/pull/2533) chore: regularly close stale issues ([@Rauno56](https://github.com/Rauno56))
  * [#2570](https://github.com/open-telemetry/opentelemetry-js/pull/2570) chore: adding selenium tests with browserstack ([@obecny](https://github.com/obecny))
  * [#2522](https://github.com/open-telemetry/opentelemetry-js/pull/2522) chore: cleanup setting config in instrumentations ([@Flarna](https://github.com/Flarna))
  * [#2541](https://github.com/open-telemetry/opentelemetry-js/pull/2541) chore: slim font size for section title in PR template ([@legendecas](https://github.com/legendecas))
  * [#2509](https://github.com/open-telemetry/opentelemetry-js/pull/2509) chore: expand pull request template with action items ([@pragmaticivan](https://github.com/pragmaticivan))
  * [#2488](https://github.com/open-telemetry/opentelemetry-js/pull/2488) chore: inline sources in source maps ([@dyladan](https://github.com/dyladan))
  * [#2514](https://github.com/open-telemetry/opentelemetry-js/pull/2514) chore: update stable dependencies to 1.0 ([@dyladan](https://github.com/dyladan))
* `opentelemetry-sdk-trace-base`, `opentelemetry-sdk-trace-node`, `opentelemetry-sdk-trace-web`
  * [#2607](https://github.com/open-telemetry/opentelemetry-js/pull/2607) chore: update npm badge image links ([@legendecas](https://github.com/legendecas))
* `opentelemetry-context-async-hooks`, `opentelemetry-context-zone-peer-dep`, `opentelemetry-core`, `opentelemetry-exporter-jaeger`, `opentelemetry-exporter-zipkin`, `opentelemetry-propagator-b3`, `opentelemetry-propagator-jaeger`, `opentelemetry-resources`, `opentelemetry-sdk-trace-base`, `opentelemetry-sdk-trace-node`, `opentelemetry-sdk-trace-web`, `opentelemetry-shim-opentracing`
  * [#2531](https://github.com/open-telemetry/opentelemetry-js/pull/2531) chore(deps): pin minor API version ([@Flarna](https://github.com/Flarna))
* `opentelemetry-core`
  * [#2520](https://github.com/open-telemetry/opentelemetry-js/pull/2520) chore(deps): remove unused semver  ([@mhennoch](https://github.com/mhennoch))

### Committers: 23

* (Eliseo) Nathaniel Ruiz Nowell ([@NathanielRN](https://github.com/NathanielRN))
* Ali Sabzevari ([@alisabzevari](https://github.com/alisabzevari))
* Antoine Pultier ([@fungiboletus](https://github.com/fungiboletus))
* Bartlomiej Obecny ([@obecny](https://github.com/obecny))
* Daniel Dyla ([@dyladan](https://github.com/dyladan))
* Dylan Arbour ([@arbourd](https://github.com/arbourd))
* Georg Pirklbauer ([@pirgeo](https://github.com/pirgeo))
* Gerhard Stöbich ([@Flarna](https://github.com/Flarna))
* Ivan Santos ([@pragmaticivan](https://github.com/pragmaticivan))
* Jack ([@mothershipper](https://github.com/mothershipper))
* James ([@JamesJHPark](https://github.com/JamesJHPark))
* MartenH ([@mhennoch](https://github.com/mhennoch))
* Olivier Albertini ([@OlivierAlbertini](https://github.com/OlivierAlbertini))
* Patrice Chalin ([@chalin](https://github.com/chalin))
* Rauno Viskus ([@Rauno56](https://github.com/Rauno56))
* Severin Neumann ([@svrnm](https://github.com/svrnm))
* Valentin Marchaud ([@vmarchaud](https://github.com/vmarchaud))
* Weyert de Boer ([@weyert](https://github.com/weyert))
* William Armiros ([@willarmiros](https://github.com/willarmiros))
* [@echoontheway](https://github.com/echoontheway)
* legendecas ([@legendecas](https://github.com/legendecas))
* moander ([@moander](https://github.com/moander))
* t2t2 ([@t2t2](https://github.com/t2t2))

## 1.0.0

No changes

## 0.26.0

### :boom: Breaking Change

* `opentelemetry-exporter-collector-grpc`, `opentelemetry-exporter-otlp-grpc`, `opentelemetry-exporter-otlp-http`, `opentelemetry-exporter-otlp-proto`
  * [#2476](https://github.com/open-telemetry/opentelemetry-js/pull/2476) chore!: rename collector exporters ([@dyladan](https://github.com/dyladan))
* `opentelemetry-core`, `opentelemetry-instrumentation-grpc`, `opentelemetry-sdk-trace-base`, `opentelemetry-shim-opentracing`
  * [#2429](https://github.com/open-telemetry/opentelemetry-js/pull/2429) fix!: remove 'Http' from W3C propagator names ([@aabmass](https://github.com/aabmass))

### :rocket: (Enhancement)

* `opentelemetry-core`, `opentelemetry-sdk-trace-base`
  * [#2430](https://github.com/open-telemetry/opentelemetry-js/pull/2430) feat(opentelemetry-sdk-trace-base): implemented general limits of attributes ([@banothurameshnaik](https://github.com/banothurameshnaik))
  * [#2418](https://github.com/open-telemetry/opentelemetry-js/pull/2418) feat(opentelemetry-sdk-trace-base): implemented option to limit length of values of attributes ([@banothurameshnaik](https://github.com/banothurameshnaik))
* `opentelemetry-instrumentation`
  * [#2450](https://github.com/open-telemetry/opentelemetry-js/pull/2450) fix: handle missing package.json file when checking for version ([@nozik](https://github.com/nozik))
* `opentelemetry-semantic-conventions`
  * [#2456](https://github.com/open-telemetry/opentelemetry-js/pull/2456) feat: upgrade semantic conventions to the latest 1.6.1 version ([@weyert](https://github.com/weyert))
* `opentelemetry-exporter-collector-proto`, `opentelemetry-exporter-collector`
  * [#2438](https://github.com/open-telemetry/opentelemetry-js/pull/2438) feat: OTEL_EXPORTER_OTLP_ENDPOINT append version and signal ([@longility](https://github.com/longility))

### :bug: (Bug Fix)

* Other
  * [#2494](https://github.com/open-telemetry/opentelemetry-js/pull/2494) fix: remove setting http.route in http span attributes ([@mustafain117](https://github.com/mustafain117))
* `opentelemetry-instrumentation-fetch`
  * [#2426](https://github.com/open-telemetry/opentelemetry-js/pull/2426) fix(opentelemetry-instrumentation-fetch): fixed override of headers ([@philipszalla](https://github.com/philipszalla))
* `opentelemetry-sdk-trace-base`
  * [#2434](https://github.com/open-telemetry/opentelemetry-js/pull/2434) fix: ReferenceError when OTEL_TRACES_SAMPLER used without OTEL_TRACES_SAMPLER_ARG ([@hermanbanken](https://github.com/hermanbanken))

### :books: (Refine Doc)

* [#2478](https://github.com/open-telemetry/opentelemetry-js/pull/2478) Update links to packages moved to experimental ([@jessitron](https://github.com/jessitron))
* [#2463](https://github.com/open-telemetry/opentelemetry-js/pull/2463) docs(README): Fix links in README.md ([@JamesJHPark](https://github.com/JamesJHPark))
* [#2437](https://github.com/open-telemetry/opentelemetry-js/pull/2437) docs(examples): updated examples readme links ([@banothurameshnaik](https://github.com/banothurameshnaik))
* [#2421](https://github.com/open-telemetry/opentelemetry-js/pull/2421) docs(website): support GH page links to canonical src ([@chalin](https://github.com/chalin))
* [#2408](https://github.com/open-telemetry/opentelemetry-js/pull/2408) docs: make link to exporters filter only exporters ([@Rauno56](https://github.com/Rauno56))
* [#2297](https://github.com/open-telemetry/opentelemetry-js/pull/2297) eslint configuration for getting-started examples ([@alisabzevari](https://github.com/alisabzevari))

### :house: (Internal)

* `opentelemetry-exporter-otlp-http`
  * [#2490](https://github.com/open-telemetry/opentelemetry-js/pull/2490) chore: mark otlp exporters experimental ([@dyladan](https://github.com/dyladan))
  * [#2491](https://github.com/open-telemetry/opentelemetry-js/pull/2491) fix: remove usage of serviceName property in tests for otel collector ([@mustafain117](https://github.com/mustafain117))
* `opentelemetry-sdk-node`
  * [#2473](https://github.com/open-telemetry/opentelemetry-js/pull/2473) chore: move sdk-node to experimental ([@dyladan](https://github.com/dyladan))
  * [#2453](https://github.com/open-telemetry/opentelemetry-js/pull/2453) chore(sdk-node): fix lint warnings ([@alisabzevari](https://github.com/alisabzevari))
* Other
  * [#2469](https://github.com/open-telemetry/opentelemetry-js/pull/2469) Drop website_docs folder ([@chalin](https://github.com/chalin))
  * [#2474](https://github.com/open-telemetry/opentelemetry-js/pull/2474) chore: move missed test file to its package ([@dyladan](https://github.com/dyladan))
  * [#2435](https://github.com/open-telemetry/opentelemetry-js/pull/2435) chore: simplify unit test cache ([@dyladan](https://github.com/dyladan))
* `opentelemetry-context-zone`, `opentelemetry-core`, `opentelemetry-exporter-collector-grpc`, `opentelemetry-exporter-collector-proto`, `opentelemetry-exporter-collector`, `opentelemetry-exporter-prometheus`, `opentelemetry-exporter-zipkin`, `opentelemetry-instrumentation-fetch`, `opentelemetry-instrumentation-grpc`, `opentelemetry-instrumentation-http`, `opentelemetry-instrumentation-xml-http-request`, `opentelemetry-propagator-b3`, `opentelemetry-propagator-jaeger`, `opentelemetry-resources`, `opentelemetry-sdk-metrics-base`, `opentelemetry-sdk-node`, `opentelemetry-sdk-trace-base`, `opentelemetry-sdk-trace-web`
  * [#2462](https://github.com/open-telemetry/opentelemetry-js/pull/2462) chore: split stable and experimental packages into groups using directories ([@dyladan](https://github.com/dyladan))
* `opentelemetry-instrumentation-http`
  * [#2126](https://github.com/open-telemetry/opentelemetry-js/pull/2126) feat(instrumentation-http): add diag debug on http request events ([@Asafb26](https://github.com/Asafb26))
  * [#2455](https://github.com/open-telemetry/opentelemetry-js/pull/2455) chore(instrumentation-http): fix lint warnings ([@alisabzevari](https://github.com/alisabzevari))
* `opentelemetry-instrumentation-fetch`
  * [#2454](https://github.com/open-telemetry/opentelemetry-js/pull/2454) chore(instrumentation-fetch): fix lint warnings ([@alisabzevari](https://github.com/alisabzevari))
* `opentelemetry-exporter-collector`
  * [#2452](https://github.com/open-telemetry/opentelemetry-js/pull/2452) chore(exporter-collector): fix lint warnings ([@alisabzevari](https://github.com/alisabzevari))
* `opentelemetry-sdk-trace-base`, `opentelemetry-sdk-trace-node`
  * [#2446](https://github.com/open-telemetry/opentelemetry-js/pull/2446) chore(sdk-trace): fix lint warnings ([@alisabzevari](https://github.com/alisabzevari))
* `opentelemetry-exporter-prometheus`, `opentelemetry-exporter-zipkin`, `opentelemetry-shim-opentracing`
  * [#2447](https://github.com/open-telemetry/opentelemetry-js/pull/2447) chore(exporter): fix lint warnings ([@alisabzevari](https://github.com/alisabzevari))

### Committers: 18

* Aaron Abbott ([@aabmass](https://github.com/aabmass))
* Ali Sabzevari ([@alisabzevari](https://github.com/alisabzevari))
* Asaf Ben Aharon ([@Asafb26](https://github.com/Asafb26))
* Banothu Ramesh Naik ([@banothurameshnaik](https://github.com/banothurameshnaik))
* Daniel Dyla ([@dyladan](https://github.com/dyladan))
* Gerhard Stöbich ([@Flarna](https://github.com/Flarna))
* Herman ([@hermanbanken](https://github.com/hermanbanken))
* James ([@JamesJHPark](https://github.com/JamesJHPark))
* Jessica Kerr ([@jessitron](https://github.com/jessitron))
* Long Mai ([@longility](https://github.com/longility))
* Mustafain Ali Khan ([@mustafain117](https://github.com/mustafain117))
* Patrice Chalin ([@chalin](https://github.com/chalin))
* Philip Szalla ([@philipszalla](https://github.com/philipszalla))
* Ran Nozik ([@nozik](https://github.com/nozik))
* Rauno Viskus ([@Rauno56](https://github.com/Rauno56))
* Siim Kallas ([@seemk](https://github.com/seemk))
* Weyert de Boer ([@weyert](https://github.com/weyert))
* legendecas ([@legendecas](https://github.com/legendecas))

## 0.25.0

### :boom: Breaking Change

* `opentelemetry-api-metrics`, `opentelemetry-context-zone-peer-dep`, `opentelemetry-context-zone`, `opentelemetry-core`, `opentelemetry-exporter-collector-grpc`, `opentelemetry-exporter-collector-proto`, `opentelemetry-exporter-collector`, `opentelemetry-exporter-jaeger`, `opentelemetry-exporter-prometheus`, `opentelemetry-exporter-zipkin`, `opentelemetry-instrumentation-fetch`, `opentelemetry-instrumentation-grpc`, `opentelemetry-instrumentation-http`, `opentelemetry-instrumentation-xml-http-request`, `opentelemetry-instrumentation`, `opentelemetry-propagator-jaeger`, `opentelemetry-sdk-metrics-base`, `opentelemetry-sdk-node`, `opentelemetry-sdk-trace-base`, `opentelemetry-sdk-trace-node`, `opentelemetry-sdk-trace-web`, `opentelemetry-shim-opentracing`
  * [#2340](https://github.com/open-telemetry/opentelemetry-js/pull/2340) chore: rename sdks to better represent what they are [#2146] ([@vmarchaud](https://github.com/vmarchaud))

### :rocket: (Enhancement)

* `opentelemetry-exporter-collector-grpc`, `opentelemetry-exporter-collector-proto`, `opentelemetry-exporter-collector`, `opentelemetry-exporter-zipkin`
  * [#1775](https://github.com/open-telemetry/opentelemetry-js/pull/1775) fix(@opentelemetry/exporter-collector): remove fulfilled promises cor… ([@aabmass](https://github.com/aabmass))
* `opentelemetry-exporter-collector`
  * [#2336](https://github.com/open-telemetry/opentelemetry-js/pull/2336) feat: use Blob in sendBeacon to add application/json type ([@jufab](https://github.com/jufab))

### :bug: (Bug Fix)

* `opentelemetry-instrumentation-grpc`, `opentelemetry-instrumentation-http`, `opentelemetry-instrumentation-jaeger`, `opentelemetry-exporter-zipkin`, `opentelemetry-sdk-trace-base`
  * [#2499](https://github.com/open-telemetry/opentelemetry-js/pull/2499) fix: 2389- replaced logger unformatted strings with template literals ([@PaurushGarg](https://github.com/PaurushGarg))
* `opentelemetry-instrumentation-fetch`
  * [#2411](https://github.com/open-telemetry/opentelemetry-js/pull/2411) fix(instrumentation-fetch): `fetch(string, Request)` silently drops request body ([@t2t2](https://github.com/t2t2))
* `opentelemetry-sdk-trace-base`
  * [#2396](https://github.com/open-telemetry/opentelemetry-js/pull/2396) fix: respect sampled flag in Span Processors, fix associated tests ([@quickgiant](https://github.com/quickgiant))

### :books: (Refine Doc)

* Other
  * [#2412](https://github.com/open-telemetry/opentelemetry-js/pull/2412) docs: fix examples in website_docs/instrumentation.md ([@svrnm](https://github.com/svrnm))
  * [#2400](https://github.com/open-telemetry/opentelemetry-js/pull/2400) Website docs update 0821 ([@svrnm](https://github.com/svrnm))
* `opentelemetry-resources`, `opentelemetry-semantic-conventions`
  * [#2399](https://github.com/open-telemetry/opentelemetry-js/pull/2399) chore: update doc identifier names in readme ([@lonewolf3739](https://github.com/lonewolf3739))

### :house: (Internal)

* `opentelemetry-core`, `opentelemetry-exporter-collector-grpc`, `opentelemetry-exporter-collector-proto`, `opentelemetry-instrumentation-http`, `opentelemetry-sdk-trace-node`
  * [#2416](https://github.com/open-telemetry/opentelemetry-js/pull/2416) chore: hoist dependencies to speed up ci ([@dyladan](https://github.com/dyladan))
* `opentelemetry-propagator-b3`, `opentelemetry-propagator-jaeger`, `opentelemetry-resources`, `opentelemetry-sdk-metrics-base`
  * [#2406](https://github.com/open-telemetry/opentelemetry-js/pull/2406) chore: Fix lint warnings in propagator-jaeger, propagator-b3, resources, and sdk-metrics-base packages ([@alisabzevari](https://github.com/alisabzevari))
* `opentelemetry-core`
  * [#2405](https://github.com/open-telemetry/opentelemetry-js/pull/2405) chore: Fix lint warnings in core package ([@alisabzevari](https://github.com/alisabzevari))
* `opentelemetry-resource-detector-aws`, `opentelemetry-resource-detector-gcp`, `opentelemetry-sdk-node`
  * [#2392](https://github.com/open-telemetry/opentelemetry-js/pull/2392) refactor: move detectors to opentelemetry-js-contrib repo ([@legendecas](https://github.com/legendecas))
* `opentelemetry-exporter-collector-grpc`, `opentelemetry-exporter-collector-proto`, `opentelemetry-exporter-collector`, `opentelemetry-exporter-jaeger`, `opentelemetry-exporter-zipkin`, `opentelemetry-instrumentation-fetch`, `opentelemetry-instrumentation-grpc`, `opentelemetry-instrumentation-http`, `opentelemetry-instrumentation-xml-http-request`, `opentelemetry-sdk-node`, `opentelemetry-sdk-trace-node`, `opentelemetry-sdk-trace-web`, `opentelemetry-shim-opentracing`
  * [#2402](https://github.com/open-telemetry/opentelemetry-js/pull/2402) chore: sort entries in tsconfig ([@Flarna](https://github.com/Flarna))
* `opentelemetry-api-metrics`, `opentelemetry-context-zone-peer-dep`
  * [#2390](https://github.com/open-telemetry/opentelemetry-js/pull/2390) chore: fix Lint warnings in api-metrics and context-zone-peer-dep ([@alisabzevari](https://github.com/alisabzevari))
* Other
  * [#2397](https://github.com/open-telemetry/opentelemetry-js/pull/2397) chore: change codeowners to point to team ([@dyladan](https://github.com/dyladan))
  * [#2385](https://github.com/open-telemetry/opentelemetry-js/pull/2385) chore: move api into dependencies in integration tests ([@Flarna](https://github.com/Flarna))

### Committers: 11

* Aaron Abbott ([@aabmass](https://github.com/aabmass))
* Ali Sabzevari ([@alisabzevari](https://github.com/alisabzevari))
* Clark Jacobsohn ([@quickgiant](https://github.com/quickgiant))
* Daniel Dyla ([@dyladan](https://github.com/dyladan))
* Gerhard Stöbich ([@Flarna](https://github.com/Flarna))
* Julien Fabre ([@jufab](https://github.com/jufab))
* Severin Neumann ([@svrnm](https://github.com/svrnm))
* Srikanth Chekuri ([@lonewolf3739](https://github.com/lonewolf3739))
* Valentin Marchaud ([@vmarchaud](https://github.com/vmarchaud))
* legendecas ([@legendecas](https://github.com/legendecas))
* t2t2 ([@t2t2](https://github.com/t2t2))

## 0.24.0

### :boom: Breaking Change

* `opentelemetry-core`, `opentelemetry-exporter-jaeger`, `opentelemetry-exporter-zipkin`, `opentelemetry-node`, `opentelemetry-resource-detector-aws`, `opentelemetry-resource-detector-gcp`, `opentelemetry-resources`, `opentelemetry-semantic-conventions`, `opentelemetry-web`
  * [#2345](https://github.com/open-telemetry/opentelemetry-js/pull/2345) feat: updated spec to v1.5.0 and renamed resource class ([@weyert](https://github.com/weyert))

### :rocket: (Enhancement)

* `opentelemetry-exporter-collector-proto`, `opentelemetry-exporter-collector`
  * [#2337](https://github.com/open-telemetry/opentelemetry-js/pull/2337) Support gzip compression for node exporter collector ([@alisabzevari](https://github.com/alisabzevari))
* `opentelemetry-instrumentation-http`
  * [#2332](https://github.com/open-telemetry/opentelemetry-js/pull/2332) feat(@opentelemetry-instrumentation-http): support adding custom attributes before a span is started ([@echoontheway](https://github.com/echoontheway))
  * [#2349](https://github.com/open-telemetry/opentelemetry-js/pull/2349) fix(instrumentation-http): set outgoing request attributes on start span ([@blumamir](https://github.com/blumamir))
* `opentelemetry-web`
  * [#2343](https://github.com/open-telemetry/opentelemetry-js/pull/2343) feat(opentelemetry-web): capture decodedBodySize / http.response_content_length_uncompressed ([@t2t2](https://github.com/t2t2))
* `opentelemetry-instrumentation`
  * [#2309](https://github.com/open-telemetry/opentelemetry-js/pull/2309) chore: add includePrerelease option to instrumentation config ([@dyladan](https://github.com/dyladan))

### :bug: (Bug Fix)

* `opentelemetry-exporter-collector`
  * [#2357](https://github.com/open-telemetry/opentelemetry-js/pull/2357) fix: headers are appended to existing one (open-telemetry#2335) ([@niko-achilles](https://github.com/niko-achilles))
* `opentelemetry-exporter-collector-grpc`
  * [#2322](https://github.com/open-telemetry/opentelemetry-js/pull/2322) fix(@opentelemetry/exporter-collector-grpc) regression from #2130 when host specified without protocol ([@lizthegrey](https://github.com/lizthegrey))
* `opentelemetry-exporter-collector-proto`
  * [#2331](https://github.com/open-telemetry/opentelemetry-js/pull/2331) Change default HTTP exporter port to 55681 ([@NathanielRN](https://github.com/NathanielRN))

### :books: (Refine Doc)

* Other
  * [#2344](https://github.com/open-telemetry/opentelemetry-js/pull/2344) Additional website docs updates ([@svrnm](https://github.com/svrnm))
  * [#2365](https://github.com/open-telemetry/opentelemetry-js/pull/2365) docs: add quickstart code example ([@vreynolds](https://github.com/vreynolds))
  * [#2358](https://github.com/open-telemetry/opentelemetry-js/pull/2358) examples opentelemetry-api version fix ([@CptSchnitz](https://github.com/CptSchnitz))
  * [#2308](https://github.com/open-telemetry/opentelemetry-js/pull/2308) chore: use typedoc to build sdk reference ([@dyladan](https://github.com/dyladan))
  * [#2324](https://github.com/open-telemetry/opentelemetry-js/pull/2324) fix: update and make website docs work ([@svrnm](https://github.com/svrnm))
  * [#2328](https://github.com/open-telemetry/opentelemetry-js/pull/2328) chore: updating compatibility matrix ([@obecny](https://github.com/obecny))
  * [#2326](https://github.com/open-telemetry/opentelemetry-js/pull/2326) chore: fix tracer-web example webpack config ([@jonchurch](https://github.com/jonchurch))
* `opentelemetry-resource-detector-aws`
  * [#2379](https://github.com/open-telemetry/opentelemetry-js/pull/2379) fix: fixup aws detector readme ([@legendecas](https://github.com/legendecas))
* `opentelemetry-propagator-b3`
  * [#2342](https://github.com/open-telemetry/opentelemetry-js/pull/2342) docs: updates README.md for @opentelemetry/propagator-b3 ([@OmkarKirpan](https://github.com/OmkarKirpan))
* `opentelemetry-exporter-collector-grpc`
  * [#2266](https://github.com/open-telemetry/opentelemetry-js/pull/2266) fix(exporter-collector-grpc): incorrect URL format on docs after 0.20.0 update ([@brunoluiz](https://github.com/brunoluiz))

### :house: (Internal)

* Other
  * [#2366](https://github.com/open-telemetry/opentelemetry-js/pull/2366) chore: adding Rauno56 to js approvers ([@obecny](https://github.com/obecny))
  * [#2350](https://github.com/open-telemetry/opentelemetry-js/pull/2350) chore: ignore backcompat in renovate ([@dyladan](https://github.com/dyladan))
  * [#2352](https://github.com/open-telemetry/opentelemetry-js/pull/2352) replaced word plugin with instrumentation ([@niko-achilles](https://github.com/niko-achilles))
  * [#2311](https://github.com/open-telemetry/opentelemetry-js/pull/2311) chore: ignore @types/node in backcompat ([@dyladan](https://github.com/dyladan))
* `opentelemetry-exporter-collector-grpc`, `opentelemetry-exporter-jaeger`, `opentelemetry-instrumentation`, `opentelemetry-node`, `opentelemetry-sdk-node`, `opentelemetry-shim-opentracing`, `opentelemetry-tracing`, `opentelemetry-web`
  * [#2351](https://github.com/open-telemetry/opentelemetry-js/pull/2351) style: use single quotes everywhere and add a rule to eslint ([@blumamir](https://github.com/blumamir))
* `template`
  * [#2319](https://github.com/open-telemetry/opentelemetry-js/pull/2319) chore: update package template engines version ([@jonchurch](https://github.com/jonchurch))

### Committers: 18

* (Eliseo) Nathaniel Ruiz Nowell ([@NathanielRN](https://github.com/NathanielRN))
* Ali Sabzevari ([@alisabzevari](https://github.com/alisabzevari))
* Amir Blum ([@blumamir](https://github.com/blumamir))
* Bartlomiej Obecny ([@obecny](https://github.com/obecny))
* Bruno Luiz Silva ([@brunoluiz](https://github.com/brunoluiz))
* Daniel Dyla ([@dyladan](https://github.com/dyladan))
* Gerhard Stöbich ([@Flarna](https://github.com/Flarna))
* Jonathan Church ([@jonchurch](https://github.com/jonchurch))
* Liz Fong-Jones ([@lizthegrey](https://github.com/lizthegrey))
* Niko Achilles Kokkinos ([@niko-achilles](https://github.com/niko-achilles))
* Ofer Adelstein ([@CptSchnitz](https://github.com/CptSchnitz))
* Omkar Kirpan ([@OmkarKirpan](https://github.com/OmkarKirpan))
* Severin Neumann ([@svrnm](https://github.com/svrnm))
* Vera Reynolds ([@vreynolds](https://github.com/vreynolds))
* Weyert de Boer ([@weyert](https://github.com/weyert))
* [@echoontheway](https://github.com/echoontheway)
* legendecas ([@legendecas](https://github.com/legendecas))
* t2t2 ([@t2t2](https://github.com/t2t2))

## 0.23.0

### :rocket: (Enhancement)

* `opentelemetry-shim-opentracing`
  * [#2282](https://github.com/open-telemetry/opentelemetry-js/pull/2282) feat(shim-opentracing): update logging based on new spec ([@vreynolds](https://github.com/vreynolds))
* `opentelemetry-exporter-collector-grpc`
  * [#2304](https://github.com/open-telemetry/opentelemetry-js/pull/2304) feat: otlp-grpc exporter uses headers environment variables ([@vreynolds](https://github.com/vreynolds))
* `opentelemetry-propagator-b3`
  * [#2285](https://github.com/open-telemetry/opentelemetry-js/pull/2285) fix(propagator-b3): update extract to check for array ([@jordanworner](https://github.com/jordanworner))
* `opentelemetry-core`, `opentelemetry-instrumentation-fetch`, `opentelemetry-instrumentation-xml-http-request`, `opentelemetry-web`
  * [#2226](https://github.com/open-telemetry/opentelemetry-js/pull/2226) fix(xhr): make performance observer work with relative urls ([@mhennoch](https://github.com/mhennoch))

### :books: (Refine Doc)

* Other
  * [#2306](https://github.com/open-telemetry/opentelemetry-js/pull/2306) chore: update the website getting started docs ([@dyladan](https://github.com/dyladan))
  * [#2283](https://github.com/open-telemetry/opentelemetry-js/pull/2283) Module opentelemetry/instrumentation-grpc required ([@pramodsreek](https://github.com/pramodsreek))
* `opentelemetry-sdk-node`
  * [#2300](https://github.com/open-telemetry/opentelemetry-js/pull/2300) chore(README): update link to BatchSpanProcessor in sdk node ([@pragmaticivan](https://github.com/pragmaticivan))
* `opentelemetry-exporter-jaeger`, `opentelemetry-exporter-zipkin`, `opentelemetry-sdk-node`
  * [#2290](https://github.com/open-telemetry/opentelemetry-js/pull/2290) fix: service.name resource attribute ([@OmkarKirpan](https://github.com/OmkarKirpan))
* `opentelemetry-resources`
  * [#2289](https://github.com/open-telemetry/opentelemetry-js/pull/2289) docs(opentelemetry-resources): fix wrong sample code in readme ([@alisabzevari](https://github.com/alisabzevari))

### :house: (Internal)

* `opentelemetry-context-async-hooks`, `opentelemetry-context-zone-peer-dep`, `opentelemetry-web`
  * [#2247](https://github.com/open-telemetry/opentelemetry-js/pull/2247) feat: unify the signatures of bind and with ([@Rauno56](https://github.com/Rauno56))
* Other
  * [#2296](https://github.com/open-telemetry/opentelemetry-js/pull/2296) chore: do not upgrade backwards compatibility ([@dyladan](https://github.com/dyladan))
  * [#2302](https://github.com/open-telemetry/opentelemetry-js/pull/2302) chore: use setup-node ([@dyladan](https://github.com/dyladan))

### Committers: 9

* Ali Sabzevari ([@alisabzevari](https://github.com/alisabzevari))
* Daniel Dyla ([@dyladan](https://github.com/dyladan))
* Ivan Santos ([@pragmaticivan](https://github.com/pragmaticivan))
* Jordan Worner ([@jordanworner](https://github.com/jordanworner))
* MartenH ([@mhennoch](https://github.com/mhennoch))
* Omkar Kirpan ([@OmkarKirpan](https://github.com/OmkarKirpan))
* Pramod ([@pramodsreek](https://github.com/pramodsreek))
* Rauno Viskus ([@Rauno56](https://github.com/Rauno56))
* Vera Reynolds ([@vreynolds](https://github.com/vreynolds))

## 0.22.0

### :rocket: (Enhancement)

* `opentelemetry-tracing`
  * [#2243](https://github.com/open-telemetry/opentelemetry-js/pull/2243) feat(tracing): auto flush BatchSpanProcessor on browser ([@kkruk-sumo](https://github.com/kkruk-sumo))
* `opentelemetry-resource-detector-aws`, `opentelemetry-semantic-conventions`
  * [#2268](https://github.com/open-telemetry/opentelemetry-js/pull/2268) feat(semantic-conventions): upgrade semantic conventions to version 1… ([@weyert](https://github.com/weyert))
* `opentelemetry-api-metrics`, `opentelemetry-context-async-hooks`, `opentelemetry-context-zone-peer-dep`, `opentelemetry-core`, `opentelemetry-exporter-collector-grpc`, `opentelemetry-exporter-collector-proto`, `opentelemetry-exporter-collector`, `opentelemetry-exporter-jaeger`, `opentelemetry-exporter-prometheus`, `opentelemetry-exporter-zipkin`, `opentelemetry-instrumentation-fetch`, `opentelemetry-instrumentation-grpc`, `opentelemetry-instrumentation-http`, `opentelemetry-instrumentation-xml-http-request`, `opentelemetry-instrumentation`, `opentelemetry-metrics`, `opentelemetry-node`, `opentelemetry-propagator-b3`, `opentelemetry-propagator-jaeger`, `opentelemetry-resource-detector-aws`, `opentelemetry-resource-detector-gcp`, `opentelemetry-resources`, `opentelemetry-sdk-node`, `opentelemetry-shim-opentracing`, `opentelemetry-tracing`, `opentelemetry-web`
  * [#2276](https://github.com/open-telemetry/opentelemetry-js/pull/2276) chore(deps): update dependency @opentelemetry/api to v1 ([@renovate-bot](https://github.com/renovate-bot))

### :books: (Refine Doc)

* [#2287](https://github.com/open-telemetry/opentelemetry-js/pull/2287) chore(doc): update compatibility matrix ([@vmarchaud](https://github.com/vmarchaud))

### Committers: 3

* Krystian Kruk ([@kkruk-sumo](https://github.com/kkruk-sumo))
* Valentin Marchaud ([@vmarchaud](https://github.com/vmarchaud))
* Weyert de Boer ([@weyert](https://github.com/weyert))

## 0.21.0

### :rocket: (Enhancement)

* `opentelemetry-instrumentation-fetch`, `opentelemetry-instrumentation-grpc`, `opentelemetry-instrumentation-http`, `opentelemetry-instrumentation-xml-http-request`, `opentelemetry-instrumentation`
  * [#2261](https://github.com/open-telemetry/opentelemetry-js/pull/2261) Adding ComponentLogger into instrumentations ([@obecny](https://github.com/obecny))
* `opentelemetry-api-metrics`, `opentelemetry-context-async-hooks`, `opentelemetry-context-zone-peer-dep`, `opentelemetry-core`, `opentelemetry-exporter-collector-grpc`, `opentelemetry-exporter-collector-proto`, `opentelemetry-exporter-collector`, `opentelemetry-exporter-jaeger`, `opentelemetry-exporter-prometheus`, `opentelemetry-exporter-zipkin`, `opentelemetry-instrumentation-fetch`, `opentelemetry-instrumentation-grpc`, `opentelemetry-instrumentation-http`, `opentelemetry-instrumentation-xml-http-request`, `opentelemetry-instrumentation`, `opentelemetry-metrics`, `opentelemetry-node`, `opentelemetry-propagator-b3`, `opentelemetry-propagator-jaeger`, `opentelemetry-resource-detector-aws`, `opentelemetry-resource-detector-gcp`, `opentelemetry-resources`, `opentelemetry-sdk-node`, `opentelemetry-shim-opentracing`, `opentelemetry-tracing`, `opentelemetry-web`
  * [#2255](https://github.com/open-telemetry/opentelemetry-js/pull/2255) chore: update API to 0.21.0 ([@dyladan](https://github.com/dyladan))

### :books: (Refine Doc)

* [#2263](https://github.com/open-telemetry/opentelemetry-js/pull/2263) docs(README): update link to @opentelemetry/api package ([@nvenegas](https://github.com/nvenegas))
* [#2254](https://github.com/open-telemetry/opentelemetry-js/pull/2254) chore: update compatibility matrix ([@dyladan](https://github.com/dyladan))
* [#2253](https://github.com/open-telemetry/opentelemetry-js/pull/2253) chore: add missing changelog entry ([@dyladan](https://github.com/dyladan))

### :house: (Internal)

* `opentelemetry-api-metrics`, `opentelemetry-context-async-hooks`, `opentelemetry-context-zone-peer-dep`, `opentelemetry-context-zone`, `opentelemetry-core`, `opentelemetry-exporter-collector-grpc`, `opentelemetry-exporter-collector-proto`, `opentelemetry-exporter-collector`, `opentelemetry-exporter-jaeger`, `opentelemetry-exporter-prometheus`, `opentelemetry-exporter-zipkin`, `opentelemetry-instrumentation-fetch`, `opentelemetry-instrumentation-grpc`, `opentelemetry-instrumentation-http`, `opentelemetry-instrumentation-xml-http-request`, `opentelemetry-instrumentation`, `opentelemetry-metrics`, `opentelemetry-node`, `opentelemetry-propagator-b3`, `opentelemetry-propagator-jaeger`, `opentelemetry-resource-detector-aws`, `opentelemetry-resource-detector-gcp`, `opentelemetry-resources`, `opentelemetry-sdk-node`, `opentelemetry-semantic-conventions`, `opentelemetry-shim-opentracing`, `opentelemetry-tracing`, `opentelemetry-web`, `template`
  * [#2244](https://github.com/open-telemetry/opentelemetry-js/pull/2244) chore: add node:16 to the test matrix ([@Rauno56](https://github.com/Rauno56))

### Committers: 4

* Bartlomiej Obecny ([@obecny](https://github.com/obecny))
* Daniel Dyla ([@dyladan](https://github.com/dyladan))
* Nicolas Venegas ([@nvenegas](https://github.com/nvenegas))
* Rauno Viskus ([@Rauno56](https://github.com/Rauno56))

## 0.20.0

### :boom: Breaking Change

* `opentelemetry-sdk-node`, `opentelemetry-tracing`
  * [#2190](https://github.com/open-telemetry/opentelemetry-js/pull/2190) feat: apply spec changes for `TraceParams` ([@weyert](https://github.com/weyert))
* `opentelemetry-node`, `opentelemetry-propagator-jaeger`, `opentelemetry-shim-opentracing`
  * [#2148](https://github.com/open-telemetry/opentelemetry-js/pull/2148) chore: renaming jaeger http trace propagator to jaeger propagator ([@obecny](https://github.com/obecny))
* `opentelemetry-core`, `opentelemetry-instrumentation-grpc`, `opentelemetry-shim-opentracing`, `opentelemetry-tracing`
  * [#2149](https://github.com/open-telemetry/opentelemetry-js/pull/2149) chore: adding sufix propagator to http baggage and http trace context ([@obecny](https://github.com/obecny))

### :rocket: (Enhancement)

* `opentelemetry-shim-opentracing`
  * [#2194](https://github.com/open-telemetry/opentelemetry-js/pull/2194) feat(shim-opentracing): update setTag based on new spec ([@vreynolds](https://github.com/vreynolds))
* `opentelemetry-tracing`
  * [#2221](https://github.com/open-telemetry/opentelemetry-js/pull/2221) feat: add startActiveSpan method to Tracer ([@naseemkullah](https://github.com/naseemkullah))
* `opentelemetry-core`, `opentelemetry-exporter-collector-grpc`, `opentelemetry-exporter-collector-proto`, `opentelemetry-exporter-collector`, `opentelemetry-exporter-jaeger`, `opentelemetry-exporter-zipkin`, `opentelemetry-metrics`, `opentelemetry-resources`, `opentelemetry-sdk-node`, `opentelemetry-tracing`
  * [#2227](https://github.com/open-telemetry/opentelemetry-js/pull/2227) chore: set default service name ([@dyladan](https://github.com/dyladan))
* `opentelemetry-api-metrics`, `opentelemetry-context-async-hooks`, `opentelemetry-context-zone-peer-dep`, `opentelemetry-context-zone`, `opentelemetry-core`, `opentelemetry-exporter-collector-grpc`, `opentelemetry-exporter-collector-proto`, `opentelemetry-exporter-collector`, `opentelemetry-exporter-jaeger`, `opentelemetry-exporter-prometheus`, `opentelemetry-exporter-zipkin`, `opentelemetry-instrumentation-fetch`, `opentelemetry-instrumentation-grpc`, `opentelemetry-instrumentation-http`, `opentelemetry-instrumentation-xml-http-request`, `opentelemetry-instrumentation`, `opentelemetry-metrics`, `opentelemetry-node`, `opentelemetry-propagator-b3`, `opentelemetry-propagator-jaeger`, `opentelemetry-resource-detector-aws`, `opentelemetry-resource-detector-gcp`, `opentelemetry-resources`, `opentelemetry-sdk-node`, `opentelemetry-shim-opentracing`, `opentelemetry-tracing`, `opentelemetry-web`
  * [#2225](https://github.com/open-telemetry/opentelemetry-js/pull/2225) chore: upgrading to api ver. 0.20.0 ([@obecny](https://github.com/obecny))
* `opentelemetry-instrumentation`
  * [#2224](https://github.com/open-telemetry/opentelemetry-js/pull/2224) feat(opentelemetry-instrumentation): getConfig and setConfig ([@mottibec](https://github.com/mottibec))
* `opentelemetry-core`, `opentelemetry-instrumentation-http`, `opentelemetry-propagator-b3`, `opentelemetry-propagator-jaeger`, `opentelemetry-tracing`
  * [#2202](https://github.com/open-telemetry/opentelemetry-js/pull/2202) Move suppress tracing context key to SDK ([@dyladan](https://github.com/dyladan))
* `opentelemetry-core`, `opentelemetry-tracing`
  * [#2100](https://github.com/open-telemetry/opentelemetry-js/pull/2100) feat(tracing): allow to configure exporter by environment #1676 ([@vmarchaud](https://github.com/vmarchaud))
* `opentelemetry-core`, `opentelemetry-exporter-collector-grpc`, `opentelemetry-exporter-collector-proto`, `opentelemetry-exporter-collector`
  * [#2117](https://github.com/open-telemetry/opentelemetry-js/pull/2117) feat(exporter-collector): support config from env #2099 ([@vmarchaud](https://github.com/vmarchaud))
* `opentelemetry-exporter-collector`, `opentelemetry-exporter-zipkin`, `opentelemetry-tracing`
  * [#2183](https://github.com/open-telemetry/opentelemetry-js/pull/2183) chore: removing usage of timed event from api ([@obecny](https://github.com/obecny))
* Other
  * [#2195](https://github.com/open-telemetry/opentelemetry-js/pull/2195) fix: remove redundant try-catch from http/https server examples ([@legendecas](https://github.com/legendecas))
* `opentelemetry-exporter-collector-grpc`
  * [#2130](https://github.com/open-telemetry/opentelemetry-js/pull/2130) chore: url validation & README to prevent gRPC footguns. ([@lizthegrey](https://github.com/lizthegrey))
* `opentelemetry-semantic-conventions`
  * [#2167](https://github.com/open-telemetry/opentelemetry-js/pull/2167) semantic-conventions: include built esm files in package ([@t2t2](https://github.com/t2t2))
* `opentelemetry-instrumentation-xml-http-request`
  * [#2134](https://github.com/open-telemetry/opentelemetry-js/pull/2134) feat(instrumentation-xhr): add applyCustomAttributesOnSpan hook ([@mhennoch](https://github.com/mhennoch))
* `opentelemetry-exporter-prometheus`
  * [#2122](https://github.com/open-telemetry/opentelemetry-js/pull/2122) feat: add diag warning when metric name is invalid ([@weyert](https://github.com/weyert))
* `opentelemetry-api-metrics`, `opentelemetry-exporter-collector-grpc`, `opentelemetry-exporter-collector-proto`, `opentelemetry-exporter-collector`, `opentelemetry-metrics`
  * [#2118](https://github.com/open-telemetry/opentelemetry-js/pull/2118) chore(deps): support cumulative, delta, and pass-through exporters ([@sergeylanzman](https://github.com/sergeylanzman))

### :bug: (Bug Fix)

* `opentelemetry-exporter-collector-grpc`
  * [#2214](https://github.com/open-telemetry/opentelemetry-js/pull/2214) chore: fixes after last changes to url ([@obecny](https://github.com/obecny))
* `opentelemetry-tracing`
  * [#2185](https://github.com/open-telemetry/opentelemetry-js/pull/2185) fix: use invalid parent for sampler when options.root ([@dyladan](https://github.com/dyladan))
  * [#2171](https://github.com/open-telemetry/opentelemetry-js/pull/2171) fix: move initialization of const above first use #2170 ([@dyladan](https://github.com/dyladan))
* `opentelemetry-instrumentation-grpc`
  * [#2179](https://github.com/open-telemetry/opentelemetry-js/pull/2179) chore(grpc-instrumentation): fix grpc example #2160 ([@vmarchaud](https://github.com/vmarchaud))
* `opentelemetry-core`
  * [#2165](https://github.com/open-telemetry/opentelemetry-js/pull/2165) [sampler] treat invalid SpanContext as no SpanContext ([@thisthat](https://github.com/thisthat))

### :books: (Refine Doc)

* `opentelemetry-node`
  * [#2180](https://github.com/open-telemetry/opentelemetry-js/pull/2180) fix docs typo ([@sbrichardson](https://github.com/sbrichardson))
* Other
  * [#2168](https://github.com/open-telemetry/opentelemetry-js/pull/2168) chore: update feature status in readme ([@dyladan](https://github.com/dyladan))
* `opentelemetry-instrumentation-fetch`, `opentelemetry-instrumentation-grpc`, `opentelemetry-instrumentation-http`, `opentelemetry-instrumentation-xml-http-request`, `opentelemetry-instrumentation`, `opentelemetry-node`, `opentelemetry-sdk-node`, `opentelemetry-web`
  * [#2127](https://github.com/open-telemetry/opentelemetry-js/pull/2127) chore: prefer use of global TracerProvider/MeterProvider ([@Flarna](https://github.com/Flarna))

### :house: (Internal)

* `opentelemetry-api-metrics`, `opentelemetry-context-async-hooks`, `opentelemetry-context-zone-peer-dep`, `opentelemetry-context-zone`, `opentelemetry-core`, `opentelemetry-exporter-collector-grpc`, `opentelemetry-exporter-collector-proto`, `opentelemetry-exporter-collector`, `opentelemetry-exporter-jaeger`, `opentelemetry-exporter-prometheus`, `opentelemetry-exporter-zipkin`, `opentelemetry-instrumentation-fetch`, `opentelemetry-instrumentation-grpc`, `opentelemetry-instrumentation-http`, `opentelemetry-instrumentation-xml-http-request`, `opentelemetry-instrumentation`, `opentelemetry-metrics`, `opentelemetry-node`, `opentelemetry-propagator-b3`, `opentelemetry-propagator-jaeger`, `opentelemetry-resource-detector-aws`, `opentelemetry-resource-detector-gcp`, `opentelemetry-resources`, `opentelemetry-sdk-node`, `opentelemetry-semantic-conventions`, `opentelemetry-shim-opentracing`, `opentelemetry-tracing`, `opentelemetry-web`, `template`
  * [#2241](https://github.com/open-telemetry/opentelemetry-js/pull/2241) chore: update typescript to 4.3 and enable noImplicitOverride ([@Flarna](https://github.com/Flarna))
  * [#2204](https://github.com/open-telemetry/opentelemetry-js/pull/2204) Remove GTS and prettier ([@dyladan](https://github.com/dyladan))
* `opentelemetry-instrumentation-http`, `opentelemetry-instrumentation`, `opentelemetry-tracing`
  * [#2229](https://github.com/open-telemetry/opentelemetry-js/pull/2229) chore: remove references to NOOP singletons ([@dyladan](https://github.com/dyladan))
* `opentelemetry-node`, `opentelemetry-sdk-node`, `opentelemetry-web`
  * [#2230](https://github.com/open-telemetry/opentelemetry-js/pull/2230) chore: remove references to Noop classes from API ([@dyladan](https://github.com/dyladan))
* `opentelemetry-api-metrics`, `opentelemetry-context-zone-peer-dep`, `opentelemetry-context-zone`, `opentelemetry-core`, `opentelemetry-exporter-collector`, `opentelemetry-exporter-zipkin`, `opentelemetry-instrumentation-fetch`, `opentelemetry-instrumentation-xml-http-request`, `opentelemetry-instrumentation`, `opentelemetry-propagator-jaeger`, `opentelemetry-tracing`, `opentelemetry-web`
  * [#2234](https://github.com/open-telemetry/opentelemetry-js/pull/2234) chore: downgrade karma-webpack ([@dyladan](https://github.com/dyladan))
* `opentelemetry-sdk-node`
  * [#2219](https://github.com/open-telemetry/opentelemetry-js/pull/2219) fix(opentelemetry-sdk-node): move nock to dev dependencies ([@nflaig](https://github.com/nflaig))
* `opentelemetry-core`
  * [#2155](https://github.com/open-telemetry/opentelemetry-js/pull/2155) chore: move tracecontext propagator into trace ([@dyladan](https://github.com/dyladan))
* `opentelemetry-api-metrics`, `opentelemetry-context-zone-peer-dep`, `opentelemetry-context-zone`, `opentelemetry-core`, `opentelemetry-exporter-collector`, `opentelemetry-exporter-zipkin`, `opentelemetry-instrumentation-fetch`, `opentelemetry-instrumentation-xml-http-request`, `opentelemetry-instrumentation`, `opentelemetry-metrics`, `opentelemetry-propagator-b3`, `opentelemetry-propagator-jaeger`, `opentelemetry-resources`, `opentelemetry-semantic-conventions`, `opentelemetry-tracing`, `opentelemetry-web`, `template`
  * [#2112](https://github.com/open-telemetry/opentelemetry-js/pull/2112) feat: add ESM builds for packages used in browser ([@t2t2](https://github.com/t2t2))

### Committers: 18

* Bartlomiej Obecny ([@obecny](https://github.com/obecny))
* Daniel Dyla ([@dyladan](https://github.com/dyladan))
* Gerhard Stöbich ([@Flarna](https://github.com/Flarna))
* Giovanni Liva ([@thisthat](https://github.com/thisthat))
* Liz Fong-Jones ([@lizthegrey](https://github.com/lizthegrey))
* MartenH ([@mhennoch](https://github.com/mhennoch))
* Motti Bechhofer ([@mottibec](https://github.com/mottibec))
* Naseem ([@naseemkullah](https://github.com/naseemkullah))
* Nico Flaig ([@nflaig](https://github.com/nflaig))
* Sergey Lanzman ([@sergeylanzman](https://github.com/sergeylanzman))
* Severin Neumann ([@svrnm](https://github.com/svrnm))
* Stephen Richardson  ([@sbrichardson](https://github.com/sbrichardson))
* Valentin Marchaud ([@vmarchaud](https://github.com/vmarchaud))
* Vera Reynolds ([@vreynolds](https://github.com/vreynolds))
* Weyert de Boer ([@weyert](https://github.com/weyert))
* andrew quartey ([@drexler](https://github.com/drexler))
* legendecas ([@legendecas](https://github.com/legendecas))
* t2t2 ([@t2t2](https://github.com/t2t2))

## 0.19.0

### :boom: Breaking Change

* `opentelemetry-core`, `opentelemetry-tracing`
  * [#2111](https://github.com/open-telemetry/opentelemetry-js/pull/2111) feat: handle OTEL_TRACES_SAMPLER env var ([@jtmalinowski](https://github.com/jtmalinowski))
  * [#2098](https://github.com/open-telemetry/opentelemetry-js/pull/2098) chore(env): update default value for span's attributes/links/events count #1675 ([@vmarchaud](https://github.com/vmarchaud))
* `opentelemetry-instrumentation-fetch`, `opentelemetry-instrumentation-grpc`, `opentelemetry-instrumentation-http`, `opentelemetry-instrumentation-xml-http-request`, `opentelemetry-semantic-conventions`, `opentelemetry-tracing`, `opentelemetry-web`
  * [#2083](https://github.com/open-telemetry/opentelemetry-js/pull/2083) feat: add semconv generator for `semantic-conventions`-package ([@weyert](https://github.com/weyert))
* `opentelemetry-core`, `opentelemetry-grpc-utils`, `opentelemetry-instrumentation-fetch`, `opentelemetry-instrumentation-grpc`, `opentelemetry-instrumentation-http`, `opentelemetry-instrumentation-xml-http-request`, `opentelemetry-instrumentation`, `opentelemetry-node`, `opentelemetry-plugin-grpc-js`, `opentelemetry-plugin-grpc`, `opentelemetry-plugin-http`, `opentelemetry-plugin-https`, `opentelemetry-sdk-node`, `opentelemetry-web`
  * [#2081](https://github.com/open-telemetry/opentelemetry-js/pull/2081) remove plugins ([@obecny](https://github.com/obecny))
* `opentelemetry-api-metrics`, `opentelemetry-context-async-hooks`, `opentelemetry-context-zone-peer-dep`, `opentelemetry-core`, `opentelemetry-exporter-collector-grpc`, `opentelemetry-exporter-collector-proto`, `opentelemetry-exporter-collector`, `opentelemetry-exporter-jaeger`, `opentelemetry-exporter-prometheus`, `opentelemetry-exporter-zipkin`, `opentelemetry-grpc-utils`, `opentelemetry-instrumentation-fetch`, `opentelemetry-instrumentation-grpc`, `opentelemetry-instrumentation-http`, `opentelemetry-instrumentation-xml-http-request`, `opentelemetry-instrumentation`, `opentelemetry-metrics`, `opentelemetry-node`, `opentelemetry-plugin-grpc-js`, `opentelemetry-plugin-grpc`, `opentelemetry-plugin-http`, `opentelemetry-plugin-https`, `opentelemetry-propagator-b3`, `opentelemetry-propagator-jaeger`, `opentelemetry-resource-detector-aws`, `opentelemetry-resource-detector-gcp`, `opentelemetry-resources`, `opentelemetry-sdk-node`, `opentelemetry-shim-opentracing`, `opentelemetry-tracing`, `opentelemetry-web`
  * [#2074](https://github.com/open-telemetry/opentelemetry-js/pull/2074) chore: peer depend on API ([@dyladan](https://github.com/dyladan))
  * [#2063](https://github.com/open-telemetry/opentelemetry-js/pull/2063) chore: update API dependency to 1.0.0-rc.0 ([@dyladan](https://github.com/dyladan))
* `opentelemetry-core`, `opentelemetry-propagator-b3`
  * [#2054](https://github.com/open-telemetry/opentelemetry-js/pull/2054) refactor: simplify b3 options ([@mwear](https://github.com/mwear))

### :rocket: (Enhancement)

* `opentelemetry-instrumentation`
  * [#2135](https://github.com/open-telemetry/opentelemetry-js/pull/2135) fix: add isEnabled to InstrumentationBase ([@seemk](https://github.com/seemk))
* `opentelemetry-semantic-conventions`
  * [#2115](https://github.com/open-telemetry/opentelemetry-js/pull/2115) feat: upgrade semantic conventions to v1.2.0 of spec ([@weyert](https://github.com/weyert))
* `opentelemetry-core`, `opentelemetry-exporter-zipkin`
  * [#2097](https://github.com/open-telemetry/opentelemetry-js/pull/2097) feat(zipkin): allow to configure url via environment #1675 ([@vmarchaud](https://github.com/vmarchaud))
* `opentelemetry-exporter-zipkin`
  * [#2050](https://github.com/open-telemetry/opentelemetry-js/pull/2050) chore: adding interceptor for getting headers before each request ([@obecny](https://github.com/obecny))
* `opentelemetry-exporter-collector-grpc`
  * [#2092](https://github.com/open-telemetry/opentelemetry-js/pull/2092) Migrate exporter-collector-grpc to grpc-js ([@obecny](https://github.com/obecny))
* `opentelemetry-instrumentation-http`
  * [#2043](https://github.com/open-telemetry/opentelemetry-js/pull/2043) chore: avoid unneeded context.with in http instrumentation ([@Flarna](https://github.com/Flarna))
* `opentelemetry-instrumentation-fetch`, `opentelemetry-instrumentation-xml-http-request`
  * [#2061](https://github.com/open-telemetry/opentelemetry-js/pull/2061) chore: adding info to debug whenever headers are being skipped due to cors policy ([@obecny](https://github.com/obecny))

### :bug: (Bug Fix)

* `opentelemetry-exporter-prometheus`
  * [#2121](https://github.com/open-telemetry/opentelemetry-js/pull/2121) fix: ensure the label names are sanitised ([@weyert](https://github.com/weyert))
* `opentelemetry-instrumentation`
  * [#2120](https://github.com/open-telemetry/opentelemetry-js/pull/2120) fix(instrumentation): support multiple module definitions with different versions ([@seemk](https://github.com/seemk))
* `opentelemetry-instrumentation-http`, `opentelemetry-tracing`
  * [#2105](https://github.com/open-telemetry/opentelemetry-js/pull/2105) fix: don't use spanId from invalid parent ([@Flarna](https://github.com/Flarna))
* `opentelemetry-context-async-hooks`
  * [#2088](https://github.com/open-telemetry/opentelemetry-js/pull/2088) fix: correct removeAllListeners in case no event is passed ([@Flarna](https://github.com/Flarna))
* `opentelemetry-resource-detector-aws`
  * [#2076](https://github.com/open-telemetry/opentelemetry-js/pull/2076) fix: await http response in AWS EKS detector ([@vreynolds](https://github.com/vreynolds))
* `opentelemetry-core`, `opentelemetry-propagator-b3`, `opentelemetry-propagator-jaeger`
  * [#2082](https://github.com/open-telemetry/opentelemetry-js/pull/2082) chore: do not inject span context when instrumentation is suppressed ([@dyladan](https://github.com/dyladan))
* `opentelemetry-core`
  * [#2080](https://github.com/open-telemetry/opentelemetry-js/pull/2080) fix: do not inject invalid span context ([@dyladan](https://github.com/dyladan))
* `opentelemetry-tracing`
  * [#2086](https://github.com/open-telemetry/opentelemetry-js/pull/2086) fix: exception.type should always be a string ([@YanivD](https://github.com/YanivD))
* `opentelemetry-propagator-jaeger`
  * [#1986](https://github.com/open-telemetry/opentelemetry-js/pull/1986) fix(propagator-jaeger): zero pad extracted trace id to 32 characters ([@sid-maddy](https://github.com/sid-maddy))

### :books: (Refine Doc)

* [#2094](https://github.com/open-telemetry/opentelemetry-js/pull/2094) chore: fixing readme info ([@obecny](https://github.com/obecny))
* [#2051](https://github.com/open-telemetry/opentelemetry-js/pull/2051) Add opentelemetry.io docs ([@austinlparker](https://github.com/austinlparker))

### :house: (Internal)

* `opentelemetry-exporter-collector-grpc`, `opentelemetry-metrics`, `opentelemetry-tracing`
  * [#1780](https://github.com/open-telemetry/opentelemetry-js/pull/1780) chore: no-floating-promises ([@naseemkullah](https://github.com/naseemkullah))
* `opentelemetry-context-zone`, `opentelemetry-core`, `opentelemetry-exporter-collector-grpc`, `opentelemetry-exporter-collector-proto`, `opentelemetry-exporter-collector`, `opentelemetry-exporter-jaeger`, `opentelemetry-exporter-prometheus`, `opentelemetry-exporter-zipkin`, `opentelemetry-instrumentation-fetch`, `opentelemetry-instrumentation-grpc`, `opentelemetry-instrumentation-http`, `opentelemetry-instrumentation-xml-http-request`, `opentelemetry-instrumentation`, `opentelemetry-metrics`, `opentelemetry-node`, `opentelemetry-propagator-jaeger`, `opentelemetry-resource-detector-aws`, `opentelemetry-resource-detector-gcp`, `opentelemetry-resources`, `opentelemetry-sdk-node`, `opentelemetry-shim-opentracing`, `opentelemetry-tracing`, `opentelemetry-web`
  * [#2073](https://github.com/open-telemetry/opentelemetry-js/pull/2073) chore: pin own deps ([@dyladan](https://github.com/dyladan))

### Committers: 15

* Anuraag Agrawal ([@anuraaga](https://github.com/anuraaga))
* Austin Parker ([@austinlparker](https://github.com/austinlparker))
* Bartlomiej Obecny ([@obecny](https://github.com/obecny))
* Daniel Dyla ([@dyladan](https://github.com/dyladan))
* Gerhard Stöbich ([@Flarna](https://github.com/Flarna))
* Jakub Malinowski ([@jtmalinowski](https://github.com/jtmalinowski))
* Matthew Wear ([@mwear](https://github.com/mwear))
* Naseem ([@naseemkullah](https://github.com/naseemkullah))
* Niek Kruse ([@niekert](https://github.com/niekert))
* Siddhesh Mhadnak ([@sid-maddy](https://github.com/sid-maddy))
* Siim Kallas ([@seemk](https://github.com/seemk))
* Valentin Marchaud ([@vmarchaud](https://github.com/vmarchaud))
* Vera Reynolds ([@vreynolds](https://github.com/vreynolds))
* Weyert de Boer ([@weyert](https://github.com/weyert))
* Yaniv Davidi ([@YanivD](https://github.com/YanivD))

## 0.18.2

### :bug: (Bug Fix)

* `opentelemetry-api-metrics`, `opentelemetry-context-async-hooks`, `opentelemetry-context-zone-peer-dep`, `opentelemetry-core`, `opentelemetry-exporter-collector-grpc`, `opentelemetry-exporter-collector-proto`, `opentelemetry-exporter-collector`, `opentelemetry-exporter-jaeger`, `opentelemetry-exporter-prometheus`, `opentelemetry-exporter-zipkin`, `opentelemetry-grpc-utils`, `opentelemetry-instrumentation-fetch`, `opentelemetry-instrumentation-grpc`, `opentelemetry-instrumentation-http`, `opentelemetry-instrumentation-xml-http-request`, `opentelemetry-instrumentation`, `opentelemetry-metrics`, `opentelemetry-node`, `opentelemetry-plugin-grpc-js`, `opentelemetry-plugin-grpc`, `opentelemetry-plugin-http`, `opentelemetry-plugin-https`, `opentelemetry-propagator-b3`, `opentelemetry-propagator-jaeger`, `opentelemetry-resource-detector-aws`, `opentelemetry-resource-detector-gcp`, `opentelemetry-resources`, `opentelemetry-sdk-node`, `opentelemetry-shim-opentracing`, `opentelemetry-tracing`, `opentelemetry-web`
  * [#2056](https://github.com/open-telemetry/opentelemetry-js/pull/2056) chore: downgrade API for patch release ([@dyladan](https://github.com/dyladan))

### Committers: 1

* Daniel Dyla ([@dyladan](https://github.com/dyladan))

## 0.18.1

### :rocket: (Enhancement)

* `opentelemetry-instrumentation-fetch`, `opentelemetry-web`
  * [#2010](https://github.com/open-telemetry/opentelemetry-js/pull/2010) Server side rendering support ([@ryhinchey](https://github.com/ryhinchey))
* `opentelemetry-semantic-conventions`
  * [#2026](https://github.com/open-telemetry/opentelemetry-js/pull/2026) feat: add NET_TRANSPORT IPC attributes ([@seemk](https://github.com/seemk))
* `opentelemetry-instrumentation`
  * [#1999](https://github.com/open-telemetry/opentelemetry-js/pull/1999) chore: fixing path of instrumentation file for different systems ([@obecny](https://github.com/obecny))
* `opentelemetry-instrumentation-grpc`
  * [#2005](https://github.com/open-telemetry/opentelemetry-js/pull/2005) chore: exporting grpc instrumentation config ([@obecny](https://github.com/obecny))

### :bug: (Bug Fix)

* `opentelemetry-sdk-node`
  * [#2006](https://github.com/open-telemetry/opentelemetry-js/pull/2006) chore: replacing console with diag ([@obecny](https://github.com/obecny))

### :books: (Refine Doc)

* `opentelemetry-resource-detector-gcp`
  * [#2002](https://github.com/open-telemetry/opentelemetry-js/pull/2002) doc: add usage to README.md of gcp detector ([@weyert](https://github.com/weyert))
* `opentelemetry-api-metrics`, `opentelemetry-context-async-hooks`, `opentelemetry-context-zone-peer-dep`, `opentelemetry-context-zone`, `opentelemetry-core`, `opentelemetry-exporter-collector-grpc`, `opentelemetry-exporter-collector-proto`, `opentelemetry-exporter-collector`, `opentelemetry-exporter-jaeger`, `opentelemetry-exporter-prometheus`, `opentelemetry-exporter-zipkin`, `opentelemetry-grpc-utils`, `opentelemetry-instrumentation-fetch`, `opentelemetry-instrumentation-grpc`, `opentelemetry-instrumentation-http`, `opentelemetry-instrumentation-xml-http-request`, `opentelemetry-instrumentation`, `opentelemetry-metrics`, `opentelemetry-node`, `opentelemetry-plugin-grpc-js`, `opentelemetry-plugin-grpc`, `opentelemetry-plugin-http`, `opentelemetry-plugin-https`, `opentelemetry-propagator-b3`, `opentelemetry-resource-detector-aws`, `opentelemetry-resource-detector-gcp`, `opentelemetry-resources`, `opentelemetry-sdk-node`, `opentelemetry-semantic-conventions`, `opentelemetry-shim-opentracing`, `opentelemetry-tracing`, `opentelemetry-web`
  * [#2040](https://github.com/open-telemetry/opentelemetry-js/pull/2040) chore: fixing broken links, updating to correct base url ([@obecny](https://github.com/obecny))
* `opentelemetry-resources`
  * [#2031](https://github.com/open-telemetry/opentelemetry-js/pull/2031) chore: add resource example ([@vknelluri](https://github.com/vknelluri))
* Other
  * [#2021](https://github.com/open-telemetry/opentelemetry-js/pull/2021) chore: updating compatibility matrix ([@obecny](https://github.com/obecny))
* `opentelemetry-core`
  * [#2011](https://github.com/open-telemetry/opentelemetry-js/pull/2011) docs: fix links & headings about built-in samplers ([@pokutuna](https://github.com/pokutuna))

### :house: (Internal)

* Other
  * [#2028](https://github.com/open-telemetry/opentelemetry-js/pull/2028) chore: removing examples of packages that are part of contrib repo ([@obecny](https://github.com/obecny))
  * [#2033](https://github.com/open-telemetry/opentelemetry-js/pull/2033) chore: add husky to renovate ignore ([@dyladan](https://github.com/dyladan))
  * [#1985](https://github.com/open-telemetry/opentelemetry-js/pull/1985) chore: fix renovate config ([@dyladan](https://github.com/dyladan))
  * [#1992](https://github.com/open-telemetry/opentelemetry-js/pull/1992) chore: update eslint ([@Flarna](https://github.com/Flarna))
  * [#1981](https://github.com/open-telemetry/opentelemetry-js/pull/1981) chore: do not pin the api package ([@dyladan](https://github.com/dyladan))
* `opentelemetry-api-metrics`, `opentelemetry-context-async-hooks`, `opentelemetry-context-zone-peer-dep`, `opentelemetry-core`, `opentelemetry-exporter-collector-grpc`, `opentelemetry-exporter-collector-proto`, `opentelemetry-exporter-collector`, `opentelemetry-exporter-jaeger`, `opentelemetry-exporter-prometheus`, `opentelemetry-exporter-zipkin`, `opentelemetry-grpc-utils`, `opentelemetry-instrumentation-fetch`, `opentelemetry-instrumentation-grpc`, `opentelemetry-instrumentation-http`, `opentelemetry-instrumentation-xml-http-request`, `opentelemetry-instrumentation`, `opentelemetry-metrics`, `opentelemetry-node`, `opentelemetry-plugin-grpc-js`, `opentelemetry-plugin-grpc`, `opentelemetry-plugin-http`, `opentelemetry-plugin-https`, `opentelemetry-propagator-b3`, `opentelemetry-resource-detector-aws`, `opentelemetry-resource-detector-gcp`, `opentelemetry-resources`, `opentelemetry-sdk-node`, `opentelemetry-shim-opentracing`, `opentelemetry-tracing`, `opentelemetry-web`
  * [#2038](https://github.com/open-telemetry/opentelemetry-js/pull/2038) chore: use api release candidate ([@dyladan](https://github.com/dyladan))
* `opentelemetry-exporter-zipkin`
  * [#2039](https://github.com/open-telemetry/opentelemetry-js/pull/2039) Check type of navigator.sendBeacon ([@dyladan](https://github.com/dyladan))
* `opentelemetry-core`, `opentelemetry-exporter-collector`, `opentelemetry-instrumentation-fetch`, `opentelemetry-metrics`, `opentelemetry-propagator-b3`
  * [#1978](https://github.com/open-telemetry/opentelemetry-js/pull/1978) chore: don't disable rule eqeqeq ([@Flarna](https://github.com/Flarna))
* `opentelemetry-propagator-jaeger`
  * [#1931](https://github.com/open-telemetry/opentelemetry-js/pull/1931) adopt opentelemetry-propagator-jaeger ([@jtmalinowski](https://github.com/jtmalinowski))

### Committers: 12

* Bartlomiej Obecny ([@obecny](https://github.com/obecny))
* Daniel Dyla ([@dyladan](https://github.com/dyladan))
* Gerhard Stöbich ([@Flarna](https://github.com/Flarna))
* Jakub Malinowski ([@jtmalinowski](https://github.com/jtmalinowski))
* Neil Fordyce ([@neilfordyce](https://github.com/neilfordyce))
* Nir Hadassi ([@nirsky](https://github.com/nirsky))
* Ryan Hinchey ([@ryhinchey](https://github.com/ryhinchey))
* SJ ([@skjindal93](https://github.com/skjindal93))
* Siim Kallas ([@seemk](https://github.com/seemk))
* Weyert de Boer ([@weyert](https://github.com/weyert))
* [@vknelluri](https://github.com/vknelluri)
* pokutuna ([@pokutuna](https://github.com/pokutuna))

## 0.18.0

### :boom: Breaking Change

* `opentelemetry-resources`
  * [#1975](https://github.com/open-telemetry/opentelemetry-js/pull/1975) fix: specification compliant resource collision precedence ([@lonewolf3739](https://github.com/lonewolf3739))

### :rocket: (Enhancement)

* `opentelemetry-semantic-conventions`
  * [#1976](https://github.com/open-telemetry/opentelemetry-js/pull/1976) feat(semantic-conventions): add missing RpcAttributes from spec ([@blumamir](https://github.com/blumamir))

### :bug: (Bug Fix)

* `opentelemetry-exporter-collector-grpc`, `opentelemetry-exporter-collector`
  * [#1938](https://github.com/open-telemetry/opentelemetry-js/pull/1938) fix(exporter-collector): wrong data type for numbers ([@kudlatyamroth](https://github.com/kudlatyamroth))
* `opentelemetry-instrumentation-http`, `opentelemetry-plugin-http`
  * [#1939](https://github.com/open-telemetry/opentelemetry-js/pull/1939) fix: use socket from the request ([@mzahor](https://github.com/mzahor))
* `opentelemetry-context-async-hooks`
  * [#1937](https://github.com/open-telemetry/opentelemetry-js/pull/1937) fix: isolate binding EventEmitter ([@Flarna](https://github.com/Flarna))

### :books: (Refine Doc)

* [#1973](https://github.com/open-telemetry/opentelemetry-js/pull/1973) docs(readme): fix @opentelemetry/instrumentation-http link ([@Hongbo-Miao](https://github.com/Hongbo-Miao))
* [#1941](https://github.com/open-telemetry/opentelemetry-js/pull/1941) fix: update readme upgrade guidelines version setting ([@MSNev](https://github.com/MSNev))

### :house: (Internal)

* `opentelemetry-api-metrics`, `opentelemetry-context-async-hooks`, `opentelemetry-context-zone-peer-dep`, `opentelemetry-core`, `opentelemetry-exporter-collector-grpc`, `opentelemetry-exporter-collector-proto`, `opentelemetry-exporter-collector`, `opentelemetry-exporter-jaeger`, `opentelemetry-exporter-prometheus`, `opentelemetry-exporter-zipkin`, `opentelemetry-grpc-utils`, `opentelemetry-instrumentation-fetch`, `opentelemetry-instrumentation-grpc`, `opentelemetry-instrumentation-http`, `opentelemetry-instrumentation-xml-http-request`, `opentelemetry-instrumentation`, `opentelemetry-metrics`, `opentelemetry-node`, `opentelemetry-plugin-grpc-js`, `opentelemetry-plugin-grpc`, `opentelemetry-plugin-http`, `opentelemetry-plugin-https`, `opentelemetry-propagator-b3`, `opentelemetry-resource-detector-aws`, `opentelemetry-resource-detector-gcp`, `opentelemetry-resources`, `opentelemetry-sdk-node`, `opentelemetry-shim-opentracing`, `opentelemetry-tracing`, `opentelemetry-web`
  * [#1977](https://github.com/open-telemetry/opentelemetry-js/pull/1977) chore: update API to 0.18.0 ([@Flarna](https://github.com/Flarna))
* Other
  * [#1960](https://github.com/open-telemetry/opentelemetry-js/pull/1960) chore: updating current state of compatibility matrix ([@obecny](https://github.com/obecny))
* `opentelemetry-api-metrics`, `opentelemetry-api`, `opentelemetry-context-async-hooks`, `opentelemetry-context-base`, `opentelemetry-context-zone-peer-dep`, `opentelemetry-core`, `opentelemetry-exporter-collector-grpc`, `opentelemetry-exporter-collector-proto`, `opentelemetry-exporter-collector`, `opentelemetry-exporter-jaeger`, `opentelemetry-exporter-prometheus`, `opentelemetry-exporter-zipkin`, `opentelemetry-grpc-utils`, `opentelemetry-instrumentation-fetch`, `opentelemetry-instrumentation-grpc`, `opentelemetry-instrumentation-http`, `opentelemetry-instrumentation-xml-http-request`, `opentelemetry-instrumentation`, `opentelemetry-metrics`, `opentelemetry-node`, `opentelemetry-plugin-grpc-js`, `opentelemetry-plugin-grpc`, `opentelemetry-plugin-http`, `opentelemetry-plugin-https`, `opentelemetry-propagator-b3`, `opentelemetry-resource-detector-aws`, `opentelemetry-resource-detector-gcp`, `opentelemetry-resources`, `opentelemetry-sdk-node`, `opentelemetry-shim-opentracing`, `opentelemetry-tracing`, `opentelemetry-web`
  * [#1942](https://github.com/open-telemetry/opentelemetry-js/pull/1942) chore: remove API and context-base ([@dyladan](https://github.com/dyladan))
* `opentelemetry-core`, `opentelemetry-exporter-collector`, `opentelemetry-instrumentation-http`, `opentelemetry-metrics`, `opentelemetry-plugin-http`
  * [#1922](https://github.com/open-telemetry/opentelemetry-js/pull/1922) chore: lint on shadowing in non-test sources, fix a few of them ([@johnbley](https://github.com/johnbley))

### Committers: 10

* Amir Blum ([@blumamir](https://github.com/blumamir))
* Bartlomiej Obecny ([@obecny](https://github.com/obecny))
* Daniel Dyla ([@dyladan](https://github.com/dyladan))
* Gerhard Stöbich ([@Flarna](https://github.com/Flarna))
* Hongbo Miao ([@Hongbo-Miao](https://github.com/Hongbo-Miao))
* John Bley ([@johnbley](https://github.com/johnbley))
* Karol Fuksiewicz ([@kudlatyamroth](https://github.com/kudlatyamroth))
* Marian Zagoruiko ([@mzahor](https://github.com/mzahor))
* Nev ([@MSNev](https://github.com/MSNev))
* Srikanth Chekuri ([@lonewolf3739](https://github.com/lonewolf3739))

## 0.17.0

### :boom: Breaking Change

* `opentelemetry-api-metrics`, `opentelemetry-api`, `opentelemetry-core`, `opentelemetry-exporter-collector-grpc`, `opentelemetry-exporter-collector-proto`, `opentelemetry-exporter-collector`, `opentelemetry-exporter-jaeger`, `opentelemetry-exporter-prometheus`, `opentelemetry-exporter-zipkin`, `opentelemetry-grpc-utils`, `opentelemetry-instrumentation-fetch`, `opentelemetry-instrumentation-grpc`, `opentelemetry-instrumentation-http`, `opentelemetry-instrumentation-xml-http-request`, `opentelemetry-instrumentation`, `opentelemetry-metrics`, `opentelemetry-node`, `opentelemetry-plugin-grpc-js`, `opentelemetry-plugin-grpc`, `opentelemetry-plugin-http`, `opentelemetry-plugin-https`, `opentelemetry-resource-detector-aws`, `opentelemetry-resource-detector-gcp`, `opentelemetry-resources`, `opentelemetry-sdk-node`, `opentelemetry-shim-opentracing`, `opentelemetry-tracing`, `opentelemetry-web`
  * [#1925](https://github.com/open-telemetry/opentelemetry-js/pull/1925) feat(diag-logger): replace logger with diag logger ([@MSNev](https://github.com/MSNev))
* `opentelemetry-api`, `opentelemetry-instrumentation-http`, `opentelemetry-node`, `opentelemetry-plugin-http`, `opentelemetry-tracing`
  * [#1899](https://github.com/open-telemetry/opentelemetry-js/pull/1899) chore: create NoopSpan instead reusing NOOP_SPAN ([@Flarna](https://github.com/Flarna))
* `opentelemetry-tracing`
  * [#1908](https://github.com/open-telemetry/opentelemetry-js/pull/1908) chore: remove config from BasicTracerProvider#getTracer ([@Flarna](https://github.com/Flarna))
* `opentelemetry-core`, `opentelemetry-instrumentation-http`, `opentelemetry-node`, `opentelemetry-plugin-http`, `opentelemetry-tracing`
  * [#1900](https://github.com/open-telemetry/opentelemetry-js/pull/1900) chore: remove NoRecordingSpan ([@Flarna](https://github.com/Flarna))
* `opentelemetry-instrumentation-fetch`, `opentelemetry-instrumentation-xml-http-request`, `opentelemetry-instrumentation`, `opentelemetry-node`, `opentelemetry-sdk-node`, `opentelemetry-web`
  * [#1855](https://github.com/open-telemetry/opentelemetry-js/pull/1855) Use instrumentation loader to load plugins and instrumentations ([@obecny](https://github.com/obecny))
* `opentelemetry-api`, `opentelemetry-core`, `opentelemetry-shim-opentracing`
  * [#1876](https://github.com/open-telemetry/opentelemetry-js/pull/1876) refactor!: specification compliant baggage ([@dyladan](https://github.com/dyladan))
* `opentelemetry-api-metrics`, `opentelemetry-api`, `opentelemetry-context-async-hooks`, `opentelemetry-context-base`, `opentelemetry-context-zone-peer-dep`, `opentelemetry-context-zone`, `opentelemetry-core`, `opentelemetry-exporter-collector-grpc`, `opentelemetry-exporter-collector-proto`, `opentelemetry-exporter-collector`, `opentelemetry-exporter-jaeger`, `opentelemetry-exporter-prometheus`, `opentelemetry-exporter-zipkin`, `opentelemetry-grpc-utils`, `opentelemetry-instrumentation-fetch`, `opentelemetry-instrumentation-grpc`, `opentelemetry-instrumentation-http`, `opentelemetry-instrumentation-xml-http-request`, `opentelemetry-instrumentation`, `opentelemetry-metrics`, `opentelemetry-node`, `opentelemetry-plugin-grpc-js`, `opentelemetry-plugin-grpc`, `opentelemetry-plugin-http`, `opentelemetry-plugin-https`, `opentelemetry-propagator-b3`, `opentelemetry-resource-detector-aws`, `opentelemetry-resource-detector-gcp`, `opentelemetry-resources`, `opentelemetry-sdk-node`, `opentelemetry-semantic-conventions`, `opentelemetry-shim-opentracing`, `opentelemetry-tracing`, `opentelemetry-web`
  * [#1874](https://github.com/open-telemetry/opentelemetry-js/pull/1874) More specific api type names ([@dyladan](https://github.com/dyladan))

### :rocket: (Enhancement)

* `opentelemetry-exporter-prometheus`
  * [#1857](https://github.com/open-telemetry/opentelemetry-js/pull/1857) feat: add prometheus exporter host and port env vars ([@naseemkullah](https://github.com/naseemkullah))
  * [#1879](https://github.com/open-telemetry/opentelemetry-js/pull/1879) feat(prometheus): add `getMetricsRequestHandler`-method to Prometheus ([@weyert](https://github.com/weyert))
* `opentelemetry-core`, `opentelemetry-tracing`
  * [#1918](https://github.com/open-telemetry/opentelemetry-js/pull/1918) chore: batch processor, aligning with latest spec changes for environments variables ([@obecny](https://github.com/obecny))
* `opentelemetry-instrumentation-grpc`
  * [#1806](https://github.com/open-telemetry/opentelemetry-js/pull/1806) feat: merge grpc-js into grpc instrumentation #1657 ([@vmarchaud](https://github.com/vmarchaud))
* `opentelemetry-api`, `opentelemetry-core`
  * [#1880](https://github.com/open-telemetry/opentelemetry-js/pull/1880) feat(diag-logger): introduce a new global level api.diag for internal diagnostic logging ([@MSNev](https://github.com/MSNev))
* Other
  * [#1920](https://github.com/open-telemetry/opentelemetry-js/pull/1920) chore: adding compatibility matrix for core and contrib versions ([@obecny](https://github.com/obecny))
* `opentelemetry-api`, `opentelemetry-context-async-hooks`, `opentelemetry-context-base`, `opentelemetry-context-zone-peer-dep`, `opentelemetry-tracing`, `opentelemetry-web`
  * [#1883](https://github.com/open-telemetry/opentelemetry-js/pull/1883) feat: add support to forward args in context.with ([@Flarna](https://github.com/Flarna))
* `opentelemetry-api`, `opentelemetry-core`, `opentelemetry-shim-opentracing`
  * [#1876](https://github.com/open-telemetry/opentelemetry-js/pull/1876) refactor!: specification compliant baggage ([@dyladan](https://github.com/dyladan))

### :books: (Refine Doc)

* Other
  * [#1904](https://github.com/open-telemetry/opentelemetry-js/pull/1904) chore: fix upgrade guideline ([@dyladan](https://github.com/dyladan))
* `opentelemetry-api`
  * [#1901](https://github.com/open-telemetry/opentelemetry-js/pull/1901) doc: correct tracer docs ([@Flarna](https://github.com/Flarna))

### Committers: 8

* Bartlomiej Obecny ([@obecny](https://github.com/obecny))
* Daniel Dyla ([@dyladan](https://github.com/dyladan))
* Gerhard Stöbich ([@Flarna](https://github.com/Flarna))
* Naseem ([@naseemkullah](https://github.com/naseemkullah))
* Nev ([@MSNev](https://github.com/MSNev))
* Srikanth Chekuri ([@lonewolf3739](https://github.com/lonewolf3739))
* Valentin Marchaud ([@vmarchaud](https://github.com/vmarchaud))
* Weyert de Boer ([@weyert](https://github.com/weyert))

## 0.16.0

### :boom: Breaking Change

* `opentelemetry-exporter-collector`
  * [#1863](https://github.com/open-telemetry/opentelemetry-js/pull/1863) fix(exporter-collector): all http export requests should share same a… ([@blumamir](https://github.com/blumamir))
* `opentelemetry-api`, `opentelemetry-exporter-collector`, `opentelemetry-exporter-jaeger`
  * [#1860](https://github.com/open-telemetry/opentelemetry-js/pull/1860) chore: fixing status code aligning it with proto ([@obecny](https://github.com/obecny))

### :rocket: (Enhancement)

* `opentelemetry-core`
  * [#1837](https://github.com/open-telemetry/opentelemetry-js/pull/1837) chore(http-propagation): reduce complexity of traceparent parsing ([@marcbachmann](https://github.com/marcbachmann))
* `opentelemetry-api`, `opentelemetry-exporter-collector`, `opentelemetry-exporter-jaeger`
  * [#1860](https://github.com/open-telemetry/opentelemetry-js/pull/1860) chore: fixing status code aligning it with proto ([@obecny](https://github.com/obecny))

### :bug: (Bug Fix)

* `opentelemetry-exporter-collector`
  * [#1863](https://github.com/open-telemetry/opentelemetry-js/pull/1863) fix(exporter-collector): all http export requests should share same a… ([@blumamir](https://github.com/blumamir))

### :books: (Refine Doc)

* `opentelemetry-api`
  * [#1864](https://github.com/open-telemetry/opentelemetry-js/pull/1864) chore: export API singleton types ([@dyladan](https://github.com/dyladan))
* `opentelemetry-api-metrics`, `opentelemetry-api`, `opentelemetry-context-async-hooks`, `opentelemetry-context-base`, `opentelemetry-context-zone-peer-dep`, `opentelemetry-context-zone`, `opentelemetry-core`, `opentelemetry-exporter-collector-grpc`, `opentelemetry-exporter-collector-proto`, `opentelemetry-exporter-collector`, `opentelemetry-exporter-jaeger`, `opentelemetry-exporter-prometheus`, `opentelemetry-exporter-zipkin`, `opentelemetry-grpc-utils`, `opentelemetry-instrumentation-fetch`, `opentelemetry-instrumentation-grpc`, `opentelemetry-instrumentation-http`, `opentelemetry-instrumentation-xml-http-request`, `opentelemetry-instrumentation`, `opentelemetry-metrics`, `opentelemetry-node`, `opentelemetry-plugin-grpc-js`, `opentelemetry-plugin-grpc`, `opentelemetry-plugin-http`, `opentelemetry-plugin-https`, `opentelemetry-propagator-b3`, `opentelemetry-resource-detector-aws`, `opentelemetry-resource-detector-gcp`, `opentelemetry-resources`, `opentelemetry-sdk-node`, `opentelemetry-semantic-conventions`, `opentelemetry-shim-opentracing`, `opentelemetry-tracing`, `opentelemetry-web`
  * [#1866](https://github.com/open-telemetry/opentelemetry-js/pull/1866) chore: remove all gitter links and replace with dicussions ([@dyladan](https://github.com/dyladan))
* `opentelemetry-exporter-jaeger`
  * [#1869](https://github.com/open-telemetry/opentelemetry-js/pull/1869) Add info that the project only works with Node.js ([@JapuDCret](https://github.com/JapuDCret))
* `opentelemetry-api-metrics`, `opentelemetry-api`, `opentelemetry-context-async-hooks`, `opentelemetry-context-base`, `opentelemetry-context-zone-peer-dep`, `opentelemetry-context-zone`, `opentelemetry-core`, `opentelemetry-exporter-collector-grpc`, `opentelemetry-exporter-collector-proto`, `opentelemetry-exporter-collector`, `opentelemetry-exporter-jaeger`, `opentelemetry-exporter-prometheus`, `opentelemetry-exporter-zipkin`, `opentelemetry-grpc-utils`, `opentelemetry-instrumentation-fetch`, `opentelemetry-instrumentation-grpc`, `opentelemetry-instrumentation-http`, `opentelemetry-instrumentation-xml-http-request`, `opentelemetry-instrumentation`, `opentelemetry-metrics`, `opentelemetry-node`, `opentelemetry-plugin-grpc-js`, `opentelemetry-plugin-grpc`, `opentelemetry-plugin-http`, `opentelemetry-plugin-https`, `opentelemetry-resource-detector-aws`, `opentelemetry-resource-detector-gcp`, `opentelemetry-resources`, `opentelemetry-sdk-node`, `opentelemetry-semantic-conventions`, `opentelemetry-shim-opentracing`, `opentelemetry-tracing`, `opentelemetry-web`
  * [#1865](https://github.com/open-telemetry/opentelemetry-js/pull/1865) Fix all links to point to main ([@dyladan](https://github.com/dyladan))
* Other
  * [#1858](https://github.com/open-telemetry/opentelemetry-js/pull/1858) docs: update contribution documentation ([@drexler](https://github.com/drexler))

### Committers: 6

* Amir Blum ([@blumamir](https://github.com/blumamir))
* Bartlomiej Obecny ([@obecny](https://github.com/obecny))
* Daniel Dyla ([@dyladan](https://github.com/dyladan))
* Marc Bachmann ([@marcbachmann](https://github.com/marcbachmann))
* [@JapuDCret](https://github.com/JapuDCret)
* andrew quartey ([@drexler](https://github.com/drexler))

## 0.15.0

### :boom: Breaking Change

* `opentelemetry-api-metrics`, `opentelemetry-api`, `opentelemetry-exporter-collector-grpc`, `opentelemetry-exporter-collector-proto`, `opentelemetry-exporter-collector`, `opentelemetry-exporter-prometheus`, `opentelemetry-instrumentation`, `opentelemetry-metrics`, `opentelemetry-sdk-node`
  * [#1797](https://github.com/open-telemetry/opentelemetry-js/pull/1797) chore!: split metrics into its own api package ([@dyladan](https://github.com/dyladan))
* `opentelemetry-api`, `opentelemetry-context-zone-peer-dep`, `opentelemetry-context-zone`, `opentelemetry-grpc-utils`, `opentelemetry-instrumentation-http`, `opentelemetry-instrumentation-xml-http-request`, `opentelemetry-node`, `opentelemetry-plugin-fetch`, `opentelemetry-plugin-grpc-js`, `opentelemetry-plugin-grpc`, `opentelemetry-plugin-http`, `opentelemetry-plugin-https`, `opentelemetry-tracing`, `opentelemetry-web`
  * [#1764](https://github.com/open-telemetry/opentelemetry-js/pull/1764) chore: remove tracer apis not part of spec ([@Flarna](https://github.com/Flarna))
* `opentelemetry-exporter-collector-grpc`, `opentelemetry-exporter-collector-proto`
  * [#1725](https://github.com/open-telemetry/opentelemetry-js/pull/1725) Use new gRPC default port ([@jufab](https://github.com/jufab))
* `opentelemetry-api`, `opentelemetry-core`, `opentelemetry-instrumentation-http`, `opentelemetry-node`, `opentelemetry-plugin-fetch`, `opentelemetry-plugin-http`, `opentelemetry-plugin-https`, `opentelemetry-propagator-b3`, `opentelemetry-shim-opentracing`, `opentelemetry-tracing`
  * [#1749](https://github.com/open-telemetry/opentelemetry-js/pull/1749) chore: improve naming of span related context APIs ([@Flarna](https://github.com/Flarna))

### :rocket: (Enhancement)

* `opentelemetry-instrumentation-http`, `opentelemetry-plugin-http`, `opentelemetry-plugin-https`
  * [#1838](https://github.com/open-telemetry/opentelemetry-js/pull/1838) improv(instrumentation-http): supressInstrumentation when we get a request on ignoredPath [#1831] ([@vmarchaud](https://github.com/vmarchaud))
* `opentelemetry-web`
  * [#1769](https://github.com/open-telemetry/opentelemetry-js/pull/1769) Allow zero/negative performance timings ([@johnbley](https://github.com/johnbley))
* `opentelemetry-instrumentation-fetch`
  * [#1662](https://github.com/open-telemetry/opentelemetry-js/pull/1662) fix(plugin-fetch): check if PerformanceObserver exists ([@mhennoch](https://github.com/mhennoch))
  * [#1796](https://github.com/open-telemetry/opentelemetry-js/pull/1796) Convert fetch plugin to instrumentation ([@obecny](https://github.com/obecny))
* `opentelemetry-exporter-zipkin`
  * [#1789](https://github.com/open-telemetry/opentelemetry-js/pull/1789) feat(exporter-zipkin): per-span service name ([@sfishel-splunk](https://github.com/sfishel-splunk))
* `opentelemetry-api-metrics`, `opentelemetry-api`, `opentelemetry-exporter-collector-grpc`, `opentelemetry-exporter-collector-proto`, `opentelemetry-exporter-collector`, `opentelemetry-exporter-prometheus`, `opentelemetry-instrumentation`, `opentelemetry-metrics`, `opentelemetry-sdk-node`
  * [#1797](https://github.com/open-telemetry/opentelemetry-js/pull/1797) chore!: split metrics into its own api package ([@dyladan](https://github.com/dyladan))
* `opentelemetry-exporter-collector`
  * [#1822](https://github.com/open-telemetry/opentelemetry-js/pull/1822) chore: remove unused dependency ([@dyladan](https://github.com/dyladan))
* `opentelemetry-api`
  * [#1815](https://github.com/open-telemetry/opentelemetry-js/pull/1815) chore: change SpanOptions startTime to TimeInput ([@dyladan](https://github.com/dyladan))
  * [#1813](https://github.com/open-telemetry/opentelemetry-js/pull/1813) fix(api): add public 'fields' function to api.propagator ([@blumamir](https://github.com/blumamir))
* `opentelemetry-instrumentation`
  * [#1803](https://github.com/open-telemetry/opentelemetry-js/pull/1803) chore: adding async function for safe execute in instrumentation ([@obecny](https://github.com/obecny))
  * [#1731](https://github.com/open-telemetry/opentelemetry-js/pull/1731) feat: creating one auto loader for instrumentation and old plugins ([@obecny](https://github.com/obecny))
* `opentelemetry-instrumentation`, `opentelemetry-node`
  * [#1807](https://github.com/open-telemetry/opentelemetry-js/pull/1807) perf(opentelemetry-node): plugin loader search required cache ([@blumamir](https://github.com/blumamir))
* Other
  * [#1785](https://github.com/open-telemetry/opentelemetry-js/pull/1785) Add CodeQL security scans ([@amanbrar1999](https://github.com/amanbrar1999))
* `opentelemetry-instrumentation-grpc`, `opentelemetry-instrumentation`
  * [#1744](https://github.com/open-telemetry/opentelemetry-js/pull/1744) feat(grpc-instrumentation): migrate grpc to instrumentation #1656 ([@vmarchaud](https://github.com/vmarchaud))
* `opentelemetry-core`, `opentelemetry-tracing`
  * [#1755](https://github.com/open-telemetry/opentelemetry-js/pull/1755) feat: batch span processor environment config ([@mwear](https://github.com/mwear))
* `opentelemetry-instrumentation-http`
  * [#1771](https://github.com/open-telemetry/opentelemetry-js/pull/1771) feat(http-instrumentation): add content size attributes to spans ([@vmarchaud](https://github.com/vmarchaud))
* `opentelemetry-core`, `opentelemetry-exporter-collector-proto`, `opentelemetry-exporter-collector`, `opentelemetry-exporter-jaeger`, `opentelemetry-exporter-prometheus`, `opentelemetry-exporter-zipkin`, `opentelemetry-grpc-utils`, `opentelemetry-instrumentation-http`, `opentelemetry-metrics`, `opentelemetry-node`, `opentelemetry-plugin-http`, `opentelemetry-plugin-https`, `opentelemetry-resource-detector-aws`, `opentelemetry-resource-detector-gcp`, `opentelemetry-resources`, `opentelemetry-shim-opentracing`, `opentelemetry-tracing`, `opentelemetry-web`
  * [#1746](https://github.com/open-telemetry/opentelemetry-js/pull/1746) chore: remove NoopLogger from sdk and use from api ([@lonewolf3739](https://github.com/lonewolf3739))

### :bug: (Bug Fix)

* `opentelemetry-core`
  * [#1784](https://github.com/open-telemetry/opentelemetry-js/pull/1784) fix(opentelemetry-core): fixed timeInputToHrTime when time is Date type ([@zoomchan-cxj](https://github.com/zoomchan-cxj))
* `opentelemetry-exporter-collector-grpc`, `opentelemetry-exporter-collector-proto`
  * [#1725](https://github.com/open-telemetry/opentelemetry-js/pull/1725) Use new gRPC default port ([@jufab](https://github.com/jufab))

### :books: (Refine Doc)

* `opentelemetry-exporter-collector`
  * [#1791](https://github.com/open-telemetry/opentelemetry-js/pull/1791) docs: fix readme MetricProvider -> MeterProvider ([@aabmass](https://github.com/aabmass))

### Committers: 17

* Aaron Abbott ([@aabmass](https://github.com/aabmass))
* Aman Brar ([@amanbrar1999](https://github.com/amanbrar1999))
* Amir Blum ([@blumamir](https://github.com/blumamir))
* Bartlomiej Obecny ([@obecny](https://github.com/obecny))
* Daniel Dyla ([@dyladan](https://github.com/dyladan))
* Gerhard Stöbich ([@Flarna](https://github.com/Flarna))
* Jakub Malinowski ([@jtmalinowski](https://github.com/jtmalinowski))
* John Bley ([@johnbley](https://github.com/johnbley))
* Julien Fabre ([@jufab](https://github.com/jufab))
* MartenH ([@mhennoch](https://github.com/mhennoch))
* Matthew Wear ([@mwear](https://github.com/mwear))
* Naseem ([@naseemkullah](https://github.com/naseemkullah))
* Paul Draper ([@pauldraper](https://github.com/pauldraper))
* Simon Fishel ([@sfishel-splunk](https://github.com/sfishel-splunk))
* Srikanth Chekuri ([@lonewolf3739](https://github.com/lonewolf3739))
* Valentin Marchaud ([@vmarchaud](https://github.com/vmarchaud))
* Zoom Chan ([@zoomchan-cxj](https://github.com/zoomchan-cxj))

## 0.14.0

### :boom: Breaking Change

* `opentelemetry-api`, `opentelemetry-metrics`
  * [#1709](https://github.com/open-telemetry/opentelemetry-js/pull/1709) refactor: batch observer to be independent from metric types ([@legendecas](https://github.com/legendecas))
* `opentelemetry-api`, `opentelemetry-instrumentation-http`, `opentelemetry-instrumentation-xml-http-request`, `opentelemetry-plugin-fetch`, `opentelemetry-plugin-grpc-js`, `opentelemetry-plugin-grpc`, `opentelemetry-plugin-http`, `opentelemetry-shim-opentracing`
  * [#1734](https://github.com/open-telemetry/opentelemetry-js/pull/1734) chore: requires user to pass context to propagation APIs ([@Flarna](https://github.com/Flarna))
* `opentelemetry-api`, `opentelemetry-core`, `opentelemetry-grpc-utils`, `opentelemetry-node`, `opentelemetry-plugin-fetch`, `opentelemetry-plugin-grpc-js`, `opentelemetry-plugin-grpc`, `opentelemetry-plugin-http`
  * [#1715](https://github.com/open-telemetry/opentelemetry-js/pull/1715) chore: moving plugin from api to core ([@obecny](https://github.com/obecny))

### :rocket: (Enhancement)

* `opentelemetry-semantic-conventions`
  * [#1684](https://github.com/open-telemetry/opentelemetry-js/pull/1684) feat(semantic-conventions): messaging specifications ([@nirsky](https://github.com/nirsky))
* `opentelemetry-tracing`
  * [#1685](https://github.com/open-telemetry/opentelemetry-js/pull/1685) chore: remove ordered attribute dropping ([@dyladan](https://github.com/dyladan))
* `opentelemetry-api`, `opentelemetry-core`, `opentelemetry-sdk-node`, `opentelemetry-shim-opentracing`, `opentelemetry-tracing`
  * [#1687](https://github.com/open-telemetry/opentelemetry-js/pull/1687) chore: rename CorrelationContext to Baggage ([@dyladan](https://github.com/dyladan))
* `opentelemetry-exporter-prometheus`
  * [#1697](https://github.com/open-telemetry/opentelemetry-js/pull/1697) fix(exporter-prometheus): add appendTimestamp option to ExporterConfig ([@antoniomrfranco](https://github.com/antoniomrfranco))
* `opentelemetry-exporter-collector-proto`, `opentelemetry-exporter-collector`
  * [#1661](https://github.com/open-telemetry/opentelemetry-js/pull/1661) Use http keep-alive in collector exporter ([@lonewolf3739](https://github.com/lonewolf3739))
* `opentelemetry-plugin-http`, `opentelemetry-semantic-conventions`
  * [#1625](https://github.com/open-telemetry/opentelemetry-js/pull/1625)  feat(opentelemetry-js): add content size attributes to HTTP spans  ([@nijotz](https://github.com/nijotz))
* `opentelemetry-exporter-collector`
  * [#1708](https://github.com/open-telemetry/opentelemetry-js/pull/1708) feat(exporter-collector): implement concurrencyLimit option ([@dobesv](https://github.com/dobesv))
* `opentelemetry-api`, `opentelemetry-core`, `opentelemetry-grpc-utils`, `opentelemetry-node`, `opentelemetry-plugin-fetch`, `opentelemetry-plugin-grpc-js`, `opentelemetry-plugin-grpc`, `opentelemetry-plugin-http`
  * [#1715](https://github.com/open-telemetry/opentelemetry-js/pull/1715) chore: moving plugin from api to core ([@obecny](https://github.com/obecny))

### :bug: (Bug Fix)

* `opentelemetry-exporter-jaeger`
  * [#1758](https://github.com/open-telemetry/opentelemetry-js/pull/1758) fix(@opentelemetry/exporter-jaeger): fixed issue #1757 ([@debagger](https://github.com/debagger))
* `opentelemetry-exporter-collector-grpc`, `opentelemetry-exporter-collector-proto`, `opentelemetry-exporter-collector`
  * [#1751](https://github.com/open-telemetry/opentelemetry-js/pull/1751) Fixing Span status when exporting span ([@obecny](https://github.com/obecny))
* `opentelemetry-instrumentation-http`, `opentelemetry-plugin-http`
  * [#1747](https://github.com/open-telemetry/opentelemetry-js/pull/1747) feat: fixing failing test ([@obecny](https://github.com/obecny))
* `opentelemetry-instrumentation-xml-http-request`
  * [#1720](https://github.com/open-telemetry/opentelemetry-js/pull/1720) fix(xhr): check for resource timing support ([@bradfrosty](https://github.com/bradfrosty))

### Committers: 13

* Antônio Franco ([@antoniomrfranco](https://github.com/antoniomrfranco))
* Bartlomiej Obecny ([@obecny](https://github.com/obecny))
* Brad Frost ([@bradfrosty](https://github.com/bradfrosty))
* Daniel Dyla ([@dyladan](https://github.com/dyladan))
* Dobes Vandermeer ([@dobesv](https://github.com/dobesv))
* Gerhard Stöbich ([@Flarna](https://github.com/Flarna))
* Mikhail Sokolov ([@debagger](https://github.com/debagger))
* Nik Zap ([@nijotz](https://github.com/nijotz))
* Nir Hadassi ([@nirsky](https://github.com/nirsky))
* Shovnik Bhattacharya ([@shovnik](https://github.com/shovnik))
* Srikanth Chekuri ([@lonewolf3739](https://github.com/lonewolf3739))
* Valentin Marchaud ([@vmarchaud](https://github.com/vmarchaud))
* legendecas ([@legendecas](https://github.com/legendecas))

## 0.13.0

### :boom: Breaking Change

* `opentelemetry-api`, `opentelemetry-exporter-collector-grpc`, `opentelemetry-exporter-collector-proto`, `opentelemetry-exporter-collector`, `opentelemetry-exporter-prometheus`, `opentelemetry-metrics`, `opentelemetry-sdk-node`
  * [#1700](https://github.com/open-telemetry/opentelemetry-js/pull/1700) Metrics updates ([@obecny](https://github.com/obecny))
* `opentelemetry-api`, `opentelemetry-exporter-collector-grpc`, `opentelemetry-exporter-collector-proto`, `opentelemetry-exporter-collector`, `opentelemetry-exporter-jaeger`, `opentelemetry-exporter-zipkin`, `opentelemetry-grpc-utils`, `opentelemetry-plugin-grpc-js`, `opentelemetry-plugin-grpc`, `opentelemetry-plugin-http`, `opentelemetry-plugin-https`, `opentelemetry-shim-opentracing`, `opentelemetry-tracing`
  * [#1644](https://github.com/open-telemetry/opentelemetry-js/pull/1644) fix!: change status codes from grpc status codes ([@lonewolf3739](https://github.com/lonewolf3739))
* `opentelemetry-core`, `opentelemetry-exporter-collector-proto`, `opentelemetry-exporter-collector`, `opentelemetry-exporter-jaeger`, `opentelemetry-exporter-prometheus`, `opentelemetry-exporter-zipkin`, `opentelemetry-metrics`, `opentelemetry-tracing`
  * [#1643](https://github.com/open-telemetry/opentelemetry-js/pull/1643) refactor: new interface for ExportResult #1569 ([@vmarchaud](https://github.com/vmarchaud))
* `opentelemetry-api`, `opentelemetry-core`, `opentelemetry-plugin-fetch`, `opentelemetry-plugin-xml-http-request`, `opentelemetry-propagator-b3`, `opentelemetry-web`
  * [#1595](https://github.com/open-telemetry/opentelemetry-js/pull/1595) chore!: move b3 into its own package ([@mwear](https://github.com/mwear))
* `opentelemetry-api`, `opentelemetry-core`, `opentelemetry-plugin-fetch`, `opentelemetry-plugin-grpc-js`, `opentelemetry-plugin-grpc`, `opentelemetry-shim-opentracing`
  * [#1576](https://github.com/open-telemetry/opentelemetry-js/pull/1576) feat: add keys operation to getter ([@dyladan](https://github.com/dyladan))

### :rocket: (Enhancement)

* `opentelemetry-resource-detector-aws`
  * [#1669](https://github.com/open-telemetry/opentelemetry-js/pull/1669) Feat: Added Amazon EKS Resource Detector ([@KKelvinLo](https://github.com/KKelvinLo))
* `opentelemetry-api`, `opentelemetry-exporter-collector-grpc`, `opentelemetry-exporter-collector-proto`, `opentelemetry-exporter-collector`, `opentelemetry-exporter-prometheus`, `opentelemetry-metrics`, `opentelemetry-sdk-node`
  * [#1700](https://github.com/open-telemetry/opentelemetry-js/pull/1700) Metrics updates ([@obecny](https://github.com/obecny))
* `opentelemetry-tracing`
  * [#1692](https://github.com/open-telemetry/opentelemetry-js/pull/1692) chore: remove unused tracer config gracefulShutdown ([@Flarna](https://github.com/Flarna))
  * [#1622](https://github.com/open-telemetry/opentelemetry-js/pull/1622) fix(tracing): use globalErrorHandler when flushing fails ([@johanneswuerbach](https://github.com/johanneswuerbach))
* `opentelemetry-semantic-conventions`
  * [#1670](https://github.com/open-telemetry/opentelemetry-js/pull/1670) feat(semantic-conventions): FaaS specifications ([@nirsky](https://github.com/nirsky))
* `opentelemetry-exporter-collector-grpc`, `opentelemetry-exporter-collector-proto`, `opentelemetry-exporter-collector`, `opentelemetry-exporter-prometheus`, `opentelemetry-metrics`
  * [#1628](https://github.com/open-telemetry/opentelemetry-js/pull/1628) fix: boundaries option propagation in ValueRecorder Metric ([@AndrewGrachov](https://github.com/AndrewGrachov))
* `opentelemetry-exporter-collector-proto`, `opentelemetry-exporter-collector`
  * [#1607](https://github.com/open-telemetry/opentelemetry-js/pull/1607) feat(exporter-collector): log upstream error #1459 ([@vmarchaud](https://github.com/vmarchaud))
* `opentelemetry-instrumentation-xml-http-request`
  * [#1651](https://github.com/open-telemetry/opentelemetry-js/pull/1651) chore: use performance directly in xhr plugin ([@dyladan](https://github.com/dyladan))
* `opentelemetry-instrumentation-xml-http-request`, `opentelemetry-instrumentation`, `opentelemetry-web`
  * [#1659](https://github.com/open-telemetry/opentelemetry-js/pull/1659) feat: replacing base plugin with instrumentation for xml-http-request ([@obecny](https://github.com/obecny))
* `opentelemetry-core`, `opentelemetry-tracing`
  * [#1653](https://github.com/open-telemetry/opentelemetry-js/pull/1653) chore: env vars for span limit as per specification ([@jtmalinowski](https://github.com/jtmalinowski))
* `opentelemetry-exporter-zipkin`
  * [#1474](https://github.com/open-telemetry/opentelemetry-js/pull/1474) chore(zipkin): export ExporterConfig ([@shivkanya9146](https://github.com/shivkanya9146))
* `opentelemetry-api`, `opentelemetry-node`, `opentelemetry-plugin-fetch`, `opentelemetry-tracing`
  * [#1612](https://github.com/open-telemetry/opentelemetry-js/pull/1612) chore: remove explicit parent option ([@dyladan](https://github.com/dyladan))
* `opentelemetry-exporter-zipkin`, `opentelemetry-plugin-http`, `opentelemetry-tracing`
  * [#1632](https://github.com/open-telemetry/opentelemetry-js/pull/1632) feat: span processor onstart recieves context ([@dyladan](https://github.com/dyladan))
* `opentelemetry-api`, `opentelemetry-core`, `opentelemetry-tracing`
  * [#1631](https://github.com/open-telemetry/opentelemetry-js/pull/1631) chore: sampler gets a full context ([@dyladan](https://github.com/dyladan))
* `opentelemetry-api`, `opentelemetry-core`, `opentelemetry-plugin-http`, `opentelemetry-plugin-https`, `opentelemetry-propagator-b3`
  * [#1615](https://github.com/open-telemetry/opentelemetry-js/pull/1615) chore: add fields operation to TextMapPropagator ([@dyladan](https://github.com/dyladan))
* `opentelemetry-plugin-xml-http-request`, `opentelemetry-tracing`
  * [#1621](https://github.com/open-telemetry/opentelemetry-js/pull/1621) chore: ensure onStart is called with a writeable span ([@dyladan](https://github.com/dyladan))
* `opentelemetry-api`, `opentelemetry-core`
  * [#1597](https://github.com/open-telemetry/opentelemetry-js/pull/1597) fix: make TraceState immutable ([@Flarna](https://github.com/Flarna))

### :bug: (Bug Fix)

* `opentelemetry-tracing`
  * [#1666](https://github.com/open-telemetry/opentelemetry-js/pull/1666) fix: clear BatchSpanProcessor internal spans buffer before exporting ([@TsvetanMilanov](https://github.com/TsvetanMilanov))
* `opentelemetry-exporter-collector-grpc`, `opentelemetry-exporter-collector-proto`, `opentelemetry-exporter-collector`
  * [#1641](https://github.com/open-telemetry/opentelemetry-js/pull/1641) fix: do not access promise before resolve ([@obecny](https://github.com/obecny))
  * [#1627](https://github.com/open-telemetry/opentelemetry-js/pull/1627) chore: fixing conversion of id to hex and base64 ([@obecny](https://github.com/obecny))

### :books: (Refine Doc)

* `opentelemetry-context-zone-peer-dep`, `opentelemetry-context-zone`, `opentelemetry-instrumentation-xml-http-request`
  * [#1696](https://github.com/open-telemetry/opentelemetry-js/pull/1696) chore: use WebTracerProvider instead of WebTracer in docs ([@bradfrosty](https://github.com/bradfrosty))
* `opentelemetry-api`
  * [#1650](https://github.com/open-telemetry/opentelemetry-js/pull/1650) docs: document null and undefined attribute values undefined behavior ([@dyladan](https://github.com/dyladan))
* `opentelemetry-context-zone-peer-dep`, `opentelemetry-web`
  * [#1616](https://github.com/open-telemetry/opentelemetry-js/pull/1616) docs: zone ctx manager can only be used with es2015 ([@dyladan](https://github.com/dyladan))

### Committers: 16

* Andrew ([@AndrewGrachov](https://github.com/AndrewGrachov))
* Bartlomiej Obecny ([@obecny](https://github.com/obecny))
* Brad Frost ([@bradfrosty](https://github.com/bradfrosty))
* Daniel Dyla ([@dyladan](https://github.com/dyladan))
* Gerhard Stöbich ([@Flarna](https://github.com/Flarna))
* Jakub Malinowski ([@jtmalinowski](https://github.com/jtmalinowski))
* Johannes Würbach ([@johanneswuerbach](https://github.com/johanneswuerbach))
* Kelvin Lo ([@KKelvinLo](https://github.com/KKelvinLo))
* Matthew Wear ([@mwear](https://github.com/mwear))
* Naga ([@tannaga](https://github.com/tannaga))
* Nir Hadassi ([@nirsky](https://github.com/nirsky))
* Shivkanya Andhare ([@shivkanya9146](https://github.com/shivkanya9146))
* Srikanth Chekuri ([@lonewolf3739](https://github.com/lonewolf3739))
* Tsvetan Milanov ([@TsvetanMilanov](https://github.com/TsvetanMilanov))
* Valentin Marchaud ([@vmarchaud](https://github.com/vmarchaud))
* [@snyder114](https://github.com/snyder114)

## 0.12.0

### :boom: Breaking Change

* `opentelemetry-api`, `opentelemetry-exporter-collector-grpc`, `opentelemetry-exporter-collector-proto`, `opentelemetry-exporter-collector`, `opentelemetry-exporter-prometheus`, `opentelemetry-metrics`
  * [#1588](https://github.com/open-telemetry/opentelemetry-js/pull/1588) Update to Proto v0.5.0 ([@obecny](https://github.com/obecny))
* `opentelemetry-api`, `opentelemetry-core`, `opentelemetry-plugin-http`, `opentelemetry-plugin-https`, `opentelemetry-shim-opentracing`
  * [#1589](https://github.com/open-telemetry/opentelemetry-js/pull/1589) feat: simplify active span logic ([@mwear](https://github.com/mwear))
* `opentelemetry-resource-detector-aws`, `opentelemetry-resources`
  * [#1581](https://github.com/open-telemetry/opentelemetry-js/pull/1581) chore: remove duplicate hostname resource attribute ([@mwear](https://github.com/mwear))
* `opentelemetry-api`, `opentelemetry-core`, `opentelemetry-plugin-fetch`, `opentelemetry-plugin-xml-http-request`
  * [#1560](https://github.com/open-telemetry/opentelemetry-js/pull/1560) feat: b3 single header support ([@mwear](https://github.com/mwear))
* `opentelemetry-core`, `opentelemetry-tracing`
  * [#1562](https://github.com/open-telemetry/opentelemetry-js/pull/1562) feat(core): rename ProbabilitySampler to TraceIdRatioBasedSampler ([@legendecas](https://github.com/legendecas))
* `opentelemetry-exporter-prometheus`
  * [#1375](https://github.com/open-telemetry/opentelemetry-js/pull/1375) feat: make prometheus config preventServerStart optional ([@legendecas](https://github.com/legendecas))
* `opentelemetry-core`, `opentelemetry-exporter-prometheus`, `opentelemetry-metrics`, `opentelemetry-sdk-node`, `opentelemetry-tracing`
  * [#1522](https://github.com/open-telemetry/opentelemetry-js/pull/1522) Remove process listener ([@dyladan](https://github.com/dyladan))

### :rocket: (Enhancement)

* `opentelemetry-api`, `opentelemetry-exporter-collector-grpc`, `opentelemetry-exporter-collector-proto`, `opentelemetry-exporter-collector`, `opentelemetry-exporter-prometheus`, `opentelemetry-metrics`
  * [#1588](https://github.com/open-telemetry/opentelemetry-js/pull/1588) Update to Proto v0.5.0 ([@obecny](https://github.com/obecny))
* `opentelemetry-core`, `opentelemetry-tracing`
  * [#1577](https://github.com/open-telemetry/opentelemetry-js/pull/1577) feat: implement parent based sampler ([@dyladan](https://github.com/dyladan))
* `opentelemetry-instrumentation`
  * [#1572](https://github.com/open-telemetry/opentelemetry-js/pull/1572) feat: adding function for checking wrapped into instrumentation ([@obecny](https://github.com/obecny))
* `opentelemetry-core`
  * [#1579](https://github.com/open-telemetry/opentelemetry-js/pull/1579) fix: correlation-context header ([@Asafb26](https://github.com/Asafb26))
  * [#1503](https://github.com/open-telemetry/opentelemetry-js/pull/1503) feat: add deep-merge util ([@naseemkullah](https://github.com/naseemkullah))
* `opentelemetry-exporter-prometheus`
  * [#1570](https://github.com/open-telemetry/opentelemetry-js/pull/1570) fix: make prometheus histogram export  cumulative ([@AndrewGrachov](https://github.com/AndrewGrachov))
* `opentelemetry-api`, `opentelemetry-core`, `opentelemetry-exporter-collector-proto`, `opentelemetry-exporter-collector`, `opentelemetry-exporter-jaeger`, `opentelemetry-exporter-prometheus`, `opentelemetry-exporter-zipkin`, `opentelemetry-metrics`, `opentelemetry-tracing`
  * [#1514](https://github.com/open-telemetry/opentelemetry-js/pull/1514) feat: add global error handler ([@mwear](https://github.com/mwear))
* `opentelemetry-api`, `opentelemetry-core`, `opentelemetry-node`, `opentelemetry-plugin-http`, `opentelemetry-plugin-https`, `opentelemetry-shim-opentracing`, `opentelemetry-tracing`
  * [#1527](https://github.com/open-telemetry/opentelemetry-js/pull/1527) feat(api): propagate spanContext only using API #1456 ([@vmarchaud](https://github.com/vmarchaud))
* `opentelemetry-node`, `opentelemetry-sdk-node`
  * [#1525](https://github.com/open-telemetry/opentelemetry-js/pull/1525) feat(node-tracer): use AsyncLocalStorageContextManager by default starting Node 14.8 #1511 ([@vmarchaud](https://github.com/vmarchaud))
* `opentelemetry-exporter-collector`, `opentelemetry-exporter-jaeger`, `opentelemetry-exporter-zipkin`, `opentelemetry-grpc-utils`, `opentelemetry-plugin-grpc-js`, `opentelemetry-plugin-grpc`, `opentelemetry-plugin-http`, `opentelemetry-plugin-https`
  * [#1548](https://github.com/open-telemetry/opentelemetry-js/pull/1548) chore(http): remove `x-opentelemetry-outgoing-request` header #1547 ([@vmarchaud](https://github.com/vmarchaud))
* Other
  * [#1553](https://github.com/open-telemetry/opentelemetry-js/pull/1553) docs: fix and update getting-started ([@svrnm](https://github.com/svrnm))
  * [#1550](https://github.com/open-telemetry/opentelemetry-js/pull/1550) EOL semantics by adding .gitattributes and changing tsconfig.json ([@MarkSeufert](https://github.com/MarkSeufert))
* `opentelemetry-api`, `opentelemetry-instrumentation`, `opentelemetry-node`
  * [#1540](https://github.com/open-telemetry/opentelemetry-js/pull/1540) Plugins refactoring - new instrumentation package for plugins ([@obecny](https://github.com/obecny))
* `opentelemetry-api`, `opentelemetry-tracing`
  * [#1555](https://github.com/open-telemetry/opentelemetry-js/pull/1555) chore: disallow null attribute values ([@dyladan](https://github.com/dyladan))
* `opentelemetry-resource-detector-aws`, `opentelemetry-resources`
  * [#1404](https://github.com/open-telemetry/opentelemetry-js/pull/1404) Feat: Added AWS ECS Plugins Resource Detector ([@EdZou](https://github.com/EdZou))
* `opentelemetry-node`
  * [#1543](https://github.com/open-telemetry/opentelemetry-js/pull/1543) feat: enable dns instrumentation by default ([@naseemkullah](https://github.com/naseemkullah))
  * [#1532](https://github.com/open-telemetry/opentelemetry-js/pull/1532) fix: decrease level of unsupported-version logs to warn ([@naseemkullah](https://github.com/naseemkullah))
* `opentelemetry-resources`, `opentelemetry-sdk-node`
  * [#1531](https://github.com/open-telemetry/opentelemetry-js/pull/1531) feat: process resource detector ([@mihirsoni](https://github.com/mihirsoni))
* `opentelemetry-api`, `opentelemetry-context-async-hooks`, `opentelemetry-context-base`, `opentelemetry-context-zone-peer-dep`, `opentelemetry-core`, `opentelemetry-shim-opentracing`, `opentelemetry-tracing`, `opentelemetry-web`
  * [#1515](https://github.com/open-telemetry/opentelemetry-js/pull/1515) chore: use interface for context types ([@dyladan](https://github.com/dyladan))
* `opentelemetry-exporter-zipkin`
  * [#1399](https://github.com/open-telemetry/opentelemetry-js/pull/1399) chore: refactoring zipkin to be able to use it in web ([@obecny](https://github.com/obecny))
* `opentelemetry-exporter-collector-grpc`, `opentelemetry-exporter-collector-proto`, `opentelemetry-exporter-collector`, `opentelemetry-exporter-jaeger`, `opentelemetry-exporter-prometheus`, `opentelemetry-exporter-zipkin`, `opentelemetry-metrics`, `opentelemetry-plugin-fetch`, `opentelemetry-plugin-xml-http-request`, `opentelemetry-tracing`
  * [#1439](https://github.com/open-telemetry/opentelemetry-js/pull/1439) unifying shutdown across code base ([@obecny](https://github.com/obecny))

### :bug: (Bug Fix)

* `opentelemetry-plugin-http`
  * [#1546](https://github.com/open-telemetry/opentelemetry-js/pull/1546) fix(http): do not set outgoing http span as active in the context #1479 ([@vmarchaud](https://github.com/vmarchaud))
* `opentelemetry-metrics`
  * [#1567](https://github.com/open-telemetry/opentelemetry-js/pull/1567) fix: histogram aggregator lastUpdateTime ([@AndrewGrachov](https://github.com/AndrewGrachov))
  * [#1470](https://github.com/open-telemetry/opentelemetry-js/pull/1470) IMPORTANT - Fixing collecting data from observers when using batch observer in first run ([@obecny](https://github.com/obecny))
* `opentelemetry-plugin-http`, `opentelemetry-plugin-https`
  * [#1551](https://github.com/open-telemetry/opentelemetry-js/pull/1551) fix: avoid circular require in plugins ([@dyladan](https://github.com/dyladan))
* `opentelemetry-context-async-hooks`
  * [#1530](https://github.com/open-telemetry/opentelemetry-js/pull/1530) fix: ignore TIMERWRAP in AsyncHooksContextManager ([@Flarna](https://github.com/Flarna))
* `opentelemetry-exporter-collector-grpc`, `opentelemetry-exporter-collector-proto`
  * [#1539](https://github.com/open-telemetry/opentelemetry-js/pull/1539) fix: include missing proto files in npm distribution ([@blumamir](https://github.com/blumamir))

### :books: (Refine Doc)

* Other
  * [#1536](https://github.com/open-telemetry/opentelemetry-js/pull/1536) chore: variable names cleanup ([@DarkPurple141](https://github.com/DarkPurple141))
* `opentelemetry-exporter-collector-proto`, `opentelemetry-exporter-collector`
  * [#1483](https://github.com/open-telemetry/opentelemetry-js/pull/1483) docs: change CollectorExporter to CollectorTraceExporter ([@Hongbo-Miao](https://github.com/Hongbo-Miao))

### :sparkles: (Feature)

* `opentelemetry-resource-detector-aws`, `opentelemetry-resources`
  * [#1404](https://github.com/open-telemetry/opentelemetry-js/pull/1404) Feat: Added AWS ECS Plugins Resource Detector ([@EdZou](https://github.com/EdZou))
* `opentelemetry-exporter-zipkin`
  * [#1399](https://github.com/open-telemetry/opentelemetry-js/pull/1399) chore: refactoring zipkin to be able to use it in web ([@obecny](https://github.com/obecny))

### Committers: 19

* Alex Hinds ([@DarkPurple141](https://github.com/DarkPurple141))
* Amir Blum ([@blumamir](https://github.com/blumamir))
* Andrew ([@AndrewGrachov](https://github.com/AndrewGrachov))
* Asaf Ben Aharon ([@Asafb26](https://github.com/Asafb26))
* Bartlomiej Obecny ([@obecny](https://github.com/obecny))
* Cong Zou ([@EdZou](https://github.com/EdZou))
* Daniel Dyla ([@dyladan](https://github.com/dyladan))
* Gerhard Stöbich ([@Flarna](https://github.com/Flarna))
* Hongbo Miao ([@Hongbo-Miao](https://github.com/Hongbo-Miao))
* Igor Morozov ([@morigs](https://github.com/morigs))
* Justin Walz ([@justinwalz](https://github.com/justinwalz))
* Mark ([@MarkSeufert](https://github.com/MarkSeufert))
* Matthew Wear ([@mwear](https://github.com/mwear))
* Mihir Soni ([@mihirsoni](https://github.com/mihirsoni))
* Naseem ([@naseemkullah](https://github.com/naseemkullah))
* Severin Neumann ([@svrnm](https://github.com/svrnm))
* Steve Flanders ([@flands](https://github.com/flands))
* Valentin Marchaud ([@vmarchaud](https://github.com/vmarchaud))
* legendecas ([@legendecas](https://github.com/legendecas))

## 0.11.0

### :boom: Breaking Change

* `opentelemetry-api`, `opentelemetry-core`, `opentelemetry-node`, `opentelemetry-plugin-http`, `opentelemetry-plugin-https`, `opentelemetry-sdk-node`, `opentelemetry-tracing`, `opentelemetry-web`
  * [#1458](https://github.com/open-telemetry/opentelemetry-js/pull/1458) refactor: rename HttpText to TextMap propagator ([@dengliming](https://github.com/dengliming))
* `opentelemetry-api`, `opentelemetry-core`, `opentelemetry-exporter-collector-grpc`, `opentelemetry-exporter-collector-proto`, `opentelemetry-exporter-collector`, `opentelemetry-metrics`
  * [#1446](https://github.com/open-telemetry/opentelemetry-js/pull/1446) Collector split ([@obecny](https://github.com/obecny))
* `opentelemetry-exporter-collector`, `opentelemetry-exporter-jaeger`, `opentelemetry-exporter-zipkin`, `opentelemetry-node`, `opentelemetry-resources`, `opentelemetry-web`
  * [#1419](https://github.com/open-telemetry/opentelemetry-js/pull/1419) chore!: refer to resource labels as attributes ([@mwear](https://github.com/mwear))

### :rocket: (Enhancement)

* `opentelemetry-api`, `opentelemetry-core`, `opentelemetry-shim-opentracing`, `opentelemetry-tracing`
  * [#1447](https://github.com/open-telemetry/opentelemetry-js/pull/1447) Move SpanContext isValid to the API ([@srjames90](https://github.com/srjames90))
* `opentelemetry-plugin-xml-http-request`
  * [#1476](https://github.com/open-telemetry/opentelemetry-js/pull/1476) Align xhr span name with spec ([@johnbley](https://github.com/johnbley))
* `opentelemetry-resource-detector-gcp`, `opentelemetry-sdk-node`
  * [#1469](https://github.com/open-telemetry/opentelemetry-js/pull/1469) chore: bump gcp-metadata ([@dyladan](https://github.com/dyladan))
* `opentelemetry-exporter-prometheus`
  * [#1310](https://github.com/open-telemetry/opentelemetry-js/pull/1310) feat: prometheus serializer ([@legendecas](https://github.com/legendecas))
  * [#1428](https://github.com/open-telemetry/opentelemetry-js/pull/1428) feat: Add missing prometheus exports for ValueRecorder, SumObserver & UpDownSumObserver ([@paulfairless](https://github.com/paulfairless))
* `opentelemetry-core`, `opentelemetry-tracing`
  * [#1344](https://github.com/open-telemetry/opentelemetry-js/pull/1344) feat: introduces ability to suppress tracing via context ([@michaelgoin](https://github.com/michaelgoin))
* `opentelemetry-api`, `opentelemetry-exporter-collector-proto`, `opentelemetry-plugin-http`, `opentelemetry-semantic-conventions`, `opentelemetry-tracing`
  * [#1372](https://github.com/open-telemetry/opentelemetry-js/pull/1372) feat: adding possibility of recording exception ([@obecny](https://github.com/obecny))
* `opentelemetry-api`, `opentelemetry-core`, `opentelemetry-exporter-collector-grpc`, `opentelemetry-exporter-collector-proto`, `opentelemetry-exporter-collector`, `opentelemetry-metrics`
  * [#1446](https://github.com/open-telemetry/opentelemetry-js/pull/1446) Collector split ([@obecny](https://github.com/obecny))
* `opentelemetry-metrics`
  * [#1366](https://github.com/open-telemetry/opentelemetry-js/pull/1366) fix: ignore non-number value on BaseBoundInstrument.update ([@legendecas](https://github.com/legendecas))
* `opentelemetry-node`
  * [#1440](https://github.com/open-telemetry/opentelemetry-js/pull/1440) fix: add Hapi and Koa to default supported plugins ([@carolinee21](https://github.com/carolinee21))
* `opentelemetry-resources`
  * [#1408](https://github.com/open-telemetry/opentelemetry-js/pull/1408) Feat: Migrate EC2 Plugin Resource Detector from IMDSv1 to IMDSv2 ([@EdZou](https://github.com/EdZou))
* `opentelemetry-core`
  * [#1349](https://github.com/open-telemetry/opentelemetry-js/pull/1349) feat: faster span and trace id generation ([@dyladan](https://github.com/dyladan))
* `opentelemetry-context-async-hooks`
  * [#1356](https://github.com/open-telemetry/opentelemetry-js/pull/1356) feat: use a symbol to store patched listeners ([@Flarna](https://github.com/Flarna))
* `opentelemetry-semantic-conventions`
  * [#1407](https://github.com/open-telemetry/opentelemetry-js/pull/1407) semantic conventions for operating system ([@obecny](https://github.com/obecny))
  * [#1409](https://github.com/open-telemetry/opentelemetry-js/pull/1409) removing semantic conventions from code coverage ([@obecny](https://github.com/obecny))
  * [#1388](https://github.com/open-telemetry/opentelemetry-js/pull/1388) chore: transpile semantic conventions to es5 ([@dyladan](https://github.com/dyladan))

### :bug: (Bug Fix)

* `opentelemetry-api`, `opentelemetry-metrics`
  * [#1373](https://github.com/open-telemetry/opentelemetry-js/pull/1373) fix: updates ValueRecorder to allow negative values ([@michaelgoin](https://github.com/michaelgoin))
* `opentelemetry-metrics`
  * [#1475](https://github.com/open-telemetry/opentelemetry-js/pull/1475) fix: proper histogram boundaries sort ([@AndrewGrachov](https://github.com/AndrewGrachov))
* `opentelemetry-core`
  * [#1336](https://github.com/open-telemetry/opentelemetry-js/pull/1336) fix: correlation context propagation extract for a single entry ([@rubenvp8510](https://github.com/rubenvp8510))
  * [#1406](https://github.com/open-telemetry/opentelemetry-js/pull/1406) Pass W3C Trace Context test suite at strictness 1 ([@michaelgoin](https://github.com/michaelgoin))
* `opentelemetry-context-base`
  * [#1387](https://github.com/open-telemetry/opentelemetry-js/pull/1387) fix: allow multiple instances of core to interact with context ([@dyladan](https://github.com/dyladan))

### :books: (Refine Doc)

* `opentelemetry-exporter-collector`
  * [#1432](https://github.com/open-telemetry/opentelemetry-js/pull/1432) docs(exporter-collector): CollectorTransportNode should be CollectorProtocolNode ([@Hongbo-Miao](https://github.com/Hongbo-Miao))
  * [#1361](https://github.com/open-telemetry/opentelemetry-js/pull/1361) chore: adding info about collector compatible version, removing duplicated doc after merge ([@obecny](https://github.com/obecny))
* `opentelemetry-metrics`
  * [#1427](https://github.com/open-telemetry/opentelemetry-js/pull/1427) chore: fix histogram type documentation ([@TigerHe7](https://github.com/TigerHe7))
* Other
  * [#1431](https://github.com/open-telemetry/opentelemetry-js/pull/1431) Fix typo in document. ([@dengliming](https://github.com/dengliming))

### Committers: 21

* Andrew ([@AndrewGrachov](https://github.com/AndrewGrachov))
* Bartlomiej Obecny ([@obecny](https://github.com/obecny))
* Cong Zou ([@EdZou](https://github.com/EdZou))
* Daniel Dyla ([@dyladan](https://github.com/dyladan))
* Gerhard Stöbich ([@Flarna](https://github.com/Flarna))
* Hongbo Miao ([@Hongbo-Miao](https://github.com/Hongbo-Miao))
* Igor Konforti ([@confiq](https://github.com/confiq))
* John Bley ([@johnbley](https://github.com/johnbley))
* Jonah Rosenblum ([@jonahrosenblum](https://github.com/jonahrosenblum))
* Mark Wolff ([@markwolff](https://github.com/markwolff))
* Matthew Wear ([@mwear](https://github.com/mwear))
* Michael Goin ([@michaelgoin](https://github.com/michaelgoin))
* Paul Fairless ([@paulfairless](https://github.com/paulfairless))
* Reginald McDonald ([@reggiemcdonald](https://github.com/reggiemcdonald))
* Ruben Vargas Palma ([@rubenvp8510](https://github.com/rubenvp8510))
* Sergio Regueira ([@sergioregueira](https://github.com/sergioregueira))
* Tiger He ([@TigerHe7](https://github.com/TigerHe7))
* [@carolinee21](https://github.com/carolinee21)
* [@dengliming](https://github.com/dengliming)
* [@srjames90](https://github.com/srjames90)
* legendecas ([@legendecas](https://github.com/legendecas))

## 0.10.2

### :rocket: (Enhancement)

* `opentelemetry-core`, `opentelemetry-tracing`
  * [#1331](https://github.com/open-telemetry/opentelemetry-js/pull/1331) Feat: Make ID generator configurable ([@EdZou](https://github.com/EdZou))
* `opentelemetry-api`, `opentelemetry-context-base`
  * [#1368](https://github.com/open-telemetry/opentelemetry-js/pull/1368) feat(api/context-base): change compile target to es5 ([@markwolff](https://github.com/markwolff))

### Committers: 3

* Cong Zou ([@EdZou](https://github.com/EdZou))
* Mark Wolff ([@markwolff](https://github.com/markwolff))
* Reginald McDonald ([@reggiemcdonald](https://github.com/reggiemcdonald))

## 0.10.1

### :bug: (Bug Fix)

* `opentelemetry-plugin-grpc-js`
  * [#1358](https://github.com/open-telemetry/opentelemetry-js/pull/1358) fix: add missing grpc-js index ([@dyladan](https://github.com/dyladan))

### Committers: 1

* Daniel Dyla ([@dyladan](https://github.com/dyladan))

## 0.10.0

### :boom: Breaking Change

* `opentelemetry-exporter-collector`, `opentelemetry-metrics`
  * [#1292](https://github.com/open-telemetry/opentelemetry-js/pull/1292) feat: remove HistogramAggregator.reset ([@legendecas](https://github.com/legendecas))
* `opentelemetry-api`, `opentelemetry-exporter-prometheus`, `opentelemetry-metrics`
  * [#1137](https://github.com/open-telemetry/opentelemetry-js/pull/1137) Batch observer ([@obecny](https://github.com/obecny))
* `opentelemetry-exporter-collector`
  * [#1256](https://github.com/open-telemetry/opentelemetry-js/pull/1256) feat: Collector Metric Exporter [1/x] Rename CollectorExporter to CollectorTraceExporter  ([@davidwitten](https://github.com/davidwitten))

### :rocket: (Enhancement)

* `opentelemetry-exporter-collector`
  * [#1339](https://github.com/open-telemetry/opentelemetry-js/pull/1339) Proto update to latest to support arrays and maps ([@obecny](https://github.com/obecny))
  * [#1302](https://github.com/open-telemetry/opentelemetry-js/pull/1302) feat: adding proto over http for collector exporter ([@obecny](https://github.com/obecny))
  * [#1247](https://github.com/open-telemetry/opentelemetry-js/pull/1247) feat: adding json over http for collector exporter ([@obecny](https://github.com/obecny))
* `opentelemetry-core`, `opentelemetry-metrics`, `opentelemetry-tracing`
  * [#974](https://github.com/open-telemetry/opentelemetry-js/pull/974) feat: add OTEL_LOG_LEVEL env var ([@naseemkullah](https://github.com/naseemkullah))
* `opentelemetry-metrics`, `opentelemetry-node`, `opentelemetry-sdk-node`
  * [#1187](https://github.com/open-telemetry/opentelemetry-js/pull/1187) Add nodejs sdk package ([@dyladan](https://github.com/dyladan))
* `opentelemetry-shim-opentracing`
  * [#918](https://github.com/open-telemetry/opentelemetry-js/pull/918) feat: add baggage support to the opentracing shim ([@rubenvp8510](https://github.com/rubenvp8510))
* `opentelemetry-tracing`
  * [#1069](https://github.com/open-telemetry/opentelemetry-js/pull/1069) feat: add OTEL_SAMPLING_PROBABILITY env var ([@naseemkullah](https://github.com/naseemkullah))
  * [#1296](https://github.com/open-telemetry/opentelemetry-js/pull/1296) feat: force flush and shutdown callback for span exporters ([@dyladan](https://github.com/dyladan))
* `opentelemetry-node`
  * [#1343](https://github.com/open-telemetry/opentelemetry-js/pull/1343) feat(grpc-js): enable autoinstrumentation by default ([@markwolff](https://github.com/markwolff))
* `opentelemetry-exporter-collector`, `opentelemetry-exporter-prometheus`, `opentelemetry-metrics`
  * [#1276](https://github.com/open-telemetry/opentelemetry-js/pull/1276) chore: updating aggregator MinMaxLastSumCount and use it for value observer and value recorder ([@obecny](https://github.com/obecny))
* `opentelemetry-plugin-fetch`, `opentelemetry-plugin-xml-http-request`, `opentelemetry-semantic-conventions`, `opentelemetry-web`
  * [#1262](https://github.com/open-telemetry/opentelemetry-js/pull/1262) feat(opentelemetry-web): capture decodedBodySize / http.response_content_length ([@johnbley](https://github.com/johnbley))
* `opentelemetry-resources`
  * [#1211](https://github.com/open-telemetry/opentelemetry-js/pull/1211) Resource auto detection logging ([@adamegyed](https://github.com/adamegyed))
* `opentelemetry-api`, `opentelemetry-exporter-prometheus`, `opentelemetry-metrics`
  * [#1137](https://github.com/open-telemetry/opentelemetry-js/pull/1137) Batch observer ([@obecny](https://github.com/obecny))
* `opentelemetry-core`
  * [#1191](https://github.com/open-telemetry/opentelemetry-js/pull/1191) Add platform agnostic way to read environment variables ([@obecny](https://github.com/obecny))
* `opentelemetry-context-async-hooks`
  * [#1210](https://github.com/open-telemetry/opentelemetry-js/pull/1210) AsyncLocalStorage based ContextManager ([@johanneswuerbach](https://github.com/johanneswuerbach))
* `opentelemetry-api`, `opentelemetry-context-async-hooks`, `opentelemetry-context-base`, `opentelemetry-context-zone-peer-dep`, `opentelemetry-context-zone`, `opentelemetry-core`, `opentelemetry-exporter-collector`, `opentelemetry-exporter-jaeger`, `opentelemetry-exporter-prometheus`, `opentelemetry-exporter-zipkin`, `opentelemetry-metrics`, `opentelemetry-node`, `opentelemetry-plugin-fetch`, `opentelemetry-plugin-grpc-js`, `opentelemetry-plugin-grpc`, `opentelemetry-plugin-http`, `opentelemetry-plugin-https`, `opentelemetry-plugin-xml-http-request`, `opentelemetry-resources`, `opentelemetry-semantic-conventions`, `opentelemetry-shim-opentracing`, `opentelemetry-tracing`, `opentelemetry-web`
  * [#1237](https://github.com/open-telemetry/opentelemetry-js/pull/1237) fix(package.json): publish source maps ([@markwolff](https://github.com/markwolff))
* `opentelemetry-core`, `opentelemetry-exporter-collector`, `opentelemetry-exporter-jaeger`, `opentelemetry-exporter-zipkin`, `opentelemetry-metrics`, `opentelemetry-tracing`
  * [#1171](https://github.com/open-telemetry/opentelemetry-js/pull/1171) feat: add instrumentation library and update collector exporter ([@mwear](https://github.com/mwear))
* `opentelemetry-plugin-xml-http-request`
  * [#1216](https://github.com/open-telemetry/opentelemetry-js/pull/1216) Increase Test Coverage for XML Http Plugin ([@thgao](https://github.com/thgao))
* `opentelemetry-core`, `opentelemetry-node`, `opentelemetry-tracing`, `opentelemetry-web`
  * [#1218](https://github.com/open-telemetry/opentelemetry-js/pull/1218) fix: change default propagator to match spec ([@jonahrosenblum](https://github.com/jonahrosenblum))

### :bug: (Bug Fix)

* `opentelemetry-plugin-grpc`
  * [#1289](https://github.com/open-telemetry/opentelemetry-js/pull/1289) fix(grpc): camelCase methods can be double patched ([@markwolff](https://github.com/markwolff))
* `opentelemetry-plugin-fetch`
  * [#1274](https://github.com/open-telemetry/opentelemetry-js/pull/1274) fix: do not crash on fetch(new Request(url)) ([@dyladan](https://github.com/dyladan))
* `opentelemetry-core`
  * [#1269](https://github.com/open-telemetry/opentelemetry-js/pull/1269) fix(opentelemetry-core): modify regex to allow future versions ([@srjames90](https://github.com/srjames90))
* `opentelemetry-exporter-collector`
  * [#1254](https://github.com/open-telemetry/opentelemetry-js/pull/1254) fix: default url for otelcol ([@jufab](https://github.com/jufab))

### :books: (Refine Doc)

* `opentelemetry-metrics`
  * [#1239](https://github.com/open-telemetry/opentelemetry-js/pull/1239) chore: update metrics example with UpDownCounter ([@mayurkale22](https://github.com/mayurkale22))
* `opentelemetry-exporter-jaeger`
  * [#1234](https://github.com/open-telemetry/opentelemetry-js/pull/1234) docs: add note about endpoint config option ([@danielmbarlow](https://github.com/danielmbarlow))
* `opentelemetry-api`
  * [#1231](https://github.com/open-telemetry/opentelemetry-js/pull/1231) fix(jsdoc): change null to undefined ([@markwolff](https://github.com/markwolff))

### :sparkles: (Feature)

* `opentelemetry-api`, `opentelemetry-metrics`
  * [#1272](https://github.com/open-telemetry/opentelemetry-js/pull/1272) feat: adding new metric: up down sum observer ([@obecny](https://github.com/obecny))

### Committers: 21

* Adam Egyed ([@adamegyed](https://github.com/adamegyed))
* Aravin ([@aravinsiva](https://github.com/aravinsiva))
* Bartlomiej Obecny ([@obecny](https://github.com/obecny))
* Bryan Clement ([@lykkin](https://github.com/lykkin))
* Connor Lindsey ([@connorlindsey](https://github.com/connorlindsey))
* Daniel Dyla ([@dyladan](https://github.com/dyladan))
* Daniel M Barlow ([@danielmbarlow](https://github.com/danielmbarlow))
* David W. ([@davidwitten](https://github.com/davidwitten))
* Johannes Würbach ([@johanneswuerbach](https://github.com/johanneswuerbach))
* John Bley ([@johnbley](https://github.com/johnbley))
* Jonah Rosenblum ([@jonahrosenblum](https://github.com/jonahrosenblum))
* Julien FABRE ([@jufab](https://github.com/jufab))
* Mark Wolff ([@markwolff](https://github.com/markwolff))
* Matthew Wear ([@mwear](https://github.com/mwear))
* Mayur Kale ([@mayurkale22](https://github.com/mayurkale22))
* Naseem ([@naseemkullah](https://github.com/naseemkullah))
* Ruben Vargas Palma ([@rubenvp8510](https://github.com/rubenvp8510))
* Shivkanya Andhare ([@shivkanya9146](https://github.com/shivkanya9146))
* Tina Gao ([@thgao](https://github.com/thgao))
* [@srjames90](https://github.com/srjames90)
* legendecas ([@legendecas](https://github.com/legendecas))

## 0.9.0

### :boom: Breaking Change

* `opentelemetry-api`, `opentelemetry-exporter-prometheus`, `opentelemetry-metrics`
  * [#1120](https://github.com/open-telemetry/opentelemetry-js/pull/1120) feat: add the UpDownCounter instrument ([@mayurkale22](https://github.com/mayurkale22))
  * [#1126](https://github.com/open-telemetry/opentelemetry-js/pull/1126) feat!: remove label keys as they are no longer part of the spec ([@naseemkullah](https://github.com/naseemkullah))
* `opentelemetry-api`, `opentelemetry-metrics`
  * [#1117](https://github.com/open-telemetry/opentelemetry-js/pull/1117) chore: rename meaure to value recorder ([@dyladan](https://github.com/dyladan))
* `opentelemetry-api`, `opentelemetry-core`, `opentelemetry-tracing`
  * [#1058](https://github.com/open-telemetry/opentelemetry-js/pull/1058) feat: spec compliant sampling result support ([@legendecas](https://github.com/legendecas))

### :rocket: (Enhancement)

* Other
  * [#1181](https://github.com/open-telemetry/opentelemetry-js/pull/1181) feat: add node-plugins-all package ([@dyladan](https://github.com/dyladan))
* `opentelemetry-plugin-fetch`, `opentelemetry-plugin-xml-http-request`, `opentelemetry-web`
  * [#1121](https://github.com/open-telemetry/opentelemetry-js/pull/1121) chore: adding plugin-fetch and example ([@obecny](https://github.com/obecny))
* `opentelemetry-node`
  * [#1153](https://github.com/open-telemetry/opentelemetry-js/pull/1153) feat: add OPENTELEMETRY_NO_PATCH_MODULES ([@markwolff](https://github.com/markwolff))
  * [#1151](https://github.com/open-telemetry/opentelemetry-js/pull/1151) chore(todo): add missing span sampling test ([@markwolff](https://github.com/markwolff))
* `opentelemetry-exporter-jaeger`
  * [#965](https://github.com/open-telemetry/opentelemetry-js/pull/965) feat(opentelemetry-exporter-jaeger): http sender ([@leonardodalcin](https://github.com/leonardodalcin))
* `opentelemetry-exporter-zipkin`
  * [#1138](https://github.com/open-telemetry/opentelemetry-js/pull/1138) feat(opentelemetry-js): infer zipkin service name from resource ([@rezakrimi](https://github.com/rezakrimi))
* `opentelemetry-plugin-xml-http-request`
  * [#1133](https://github.com/open-telemetry/opentelemetry-js/pull/1133) fix(plugin-xml-http-request): support sync requests ([@johnbley](https://github.com/johnbley))
* `opentelemetry-metrics`
  * [#1145](https://github.com/open-telemetry/opentelemetry-js/pull/1145) chore: creating new metric kind ([@obecny](https://github.com/obecny))
* `opentelemetry-exporter-collector`
  * [#1204](https://github.com/open-telemetry/opentelemetry-js/pull/1204) feat: collector exporter custom headers and metadata ([@mwear](https://github.com/mwear))
* `opentelemetry-exporter-zipkin`
  * [#1202](https://github.com/open-telemetry/opentelemetry-js/pull/1202) Adds possibility to set headers to zipkin exporter ([@obecny](https://github.com/obecny))

### :bug: (Bug Fix)

* `opentelemetry-exporter-collector`
  * [#1197](https://github.com/open-telemetry/opentelemetry-js/pull/1197) fix(exporter-collector): default endpoint for node and browser ([@davidwitten](https://github.com/davidwitten))
* `opentelemetry-context-zone-peer-dep`
  * [#1209](https://github.com/open-telemetry/opentelemetry-js/pull/1209) chore: fixing zone from which to fork a new zone ([@obecny](https://github.com/obecny))

### :sparkles: (Feature)

* `opentelemetry-semantic-conventions`
  * [#1160](https://github.com/open-telemetry/opentelemetry-js/pull/1160) refactor(attributes): move enums to @opentelemetry/semantic-conventions ([@markwolff](https://github.com/markwolff))

### :books: (Refine Doc)

* Other
  * [#1192](https://github.com/open-telemetry/opentelemetry-js/pull/1192) Fix_typo ([@shivkanya9146](https://github.com/shivkanya9146))
  * [#1147](https://github.com/open-telemetry/opentelemetry-js/pull/1147) ci: lint markdown files ([@naseemkullah](https://github.com/naseemkullah))
  * [#1142](https://github.com/open-telemetry/opentelemetry-js/pull/1142) chore: template prometheus endpoint in examples rather than hardcode ([@naseemkullah](https://github.com/naseemkullah))
  * [#1217](https://github.com/open-telemetry/opentelemetry-js/pull/1217) chore: fix markdown linting and add npm script ([@dyladan](https://github.com/dyladan))

### Committers: 13

* David W. ([@davidwitten](https://github.com/davidwitten))
* Bartlomiej Obecny ([@obecny](https://github.com/obecny))
* Daniel Dyla ([@dyladan](https://github.com/dyladan))
* Mark Wolff ([@markwolff](https://github.com/markwolff))
* Mayur Kale ([@mayurkale22](https://github.com/mayurkale22))
* Naseem ([@naseemkullah](https://github.com/naseemkullah))
* Valentin Marchaud ([@vmarchaud](https://github.com/vmarchaud))
* legendecas ([@legendecas](https://github.com/legendecas))
* Shivkanya Andhare ([@shivkanya9146](https://github.com/shivkanya9146))
* Leonardo Dalcin ([@leonardodalcin](https://github.com/leonardodalcin))
* [@rezakrimi](https://github.com/rezakrimi)
* John Bley ([@johnbley](https://github.com/johnbley))
* Matthew Wear ([@mwear](https://github.com/mwear))

## 0.8.3

### :rocket: (Enhancement)

* `opentelemetry-node`
  * [#980](https://github.com/open-telemetry/opentelemetry-js/pull/980) feat: merge user supplied and default plugin configs ([@naseemkullah](https://github.com/naseemkullah))

### :bug: (Bug Fix)

* `opentelemetry-context-async-hooks`
  * [#1099](https://github.com/open-telemetry/opentelemetry-js/pull/1099) fix(asynchooks-scope): fix context loss using .with() #1101 ([@vmarchaud](https://github.com/vmarchaud))

### :books: (Refine Doc)

* Other
  * [#1100](https://github.com/open-telemetry/opentelemetry-js/pull/1100) docs(batcher): document how to configure custom aggregators #989 ([@vmarchaud](https://github.com/vmarchaud))
* `opentelemetry-api`
  * [#1106](https://github.com/open-telemetry/opentelemetry-js/pull/1106) chore: improve API documentation ([@mayurkale22](https://github.com/mayurkale22))

### Committers: 7

* Bartlomiej Obecny ([@obecny](https://github.com/obecny))
* Daniel Dyla ([@dyladan](https://github.com/dyladan))
* Kanika Shah ([@kanikashah90](https://github.com/kanikashah90))
* Mayur Kale ([@mayurkale22](https://github.com/mayurkale22))
* Naseem ([@naseemkullah](https://github.com/naseemkullah))
* Valentin Marchaud ([@vmarchaud](https://github.com/vmarchaud))
* [@shivkanya9146](https://github.com/shivkanya9146)

## 0.8.2

### :rocket: (Enhancement)

* `opentelemetry-exporter-collector`
  * [#1063](https://github.com/open-telemetry/opentelemetry-js/pull/1063) feat: exporter collector TLS option ([@mzahor](https://github.com/mzahor))
* `opentelemetry-core`
  * [#838](https://github.com/open-telemetry/opentelemetry-js/pull/838) feat: implement W3C Correlation Context propagator ([@rubenvp8510](https://github.com/rubenvp8510))

### :bug: (Bug Fix)

* `opentelemetry-api`
  * [#1067](https://github.com/open-telemetry/opentelemetry-js/pull/1067) fix: missing `global` in browser environments ([@legendecas](https://github.com/legendecas))

### :books: (Refine Doc)

* Other
  * [#1057](https://github.com/open-telemetry/opentelemetry-js/pull/1057) chore: add examples README.md ([@mayurkale22](https://github.com/mayurkale22))
* `opentelemetry-core`
  * [#1080](https://github.com/open-telemetry/opentelemetry-js/pull/1080) docs: document CorrelationContext propagator under Built-in Implement… ([@rubenvp8510](https://github.com/rubenvp8510))

### Committers: 5

* Marian Zagoruiko ([@mzahor](https://github.com/mzahor))
* Mayur Kale ([@mayurkale22](https://github.com/mayurkale22))
* Olivier Albertini ([@OlivierAlbertini](https://github.com/OlivierAlbertini))
* Ruben Vargas Palma ([@rubenvp8510](https://github.com/rubenvp8510))
* legendecas ([@legendecas](https://github.com/legendecas))

## 0.8.1

### :rocket: (Enhancement)

* Other
  * [#1050](https://github.com/open-telemetry/opentelemetry-js/pull/1050) feat: add plugin metapackages ([@dyladan](https://github.com/dyladan))
* `opentelemetry-resources`
  * [#1055](https://github.com/open-telemetry/opentelemetry-js/pull/1055) chore(opentelemetry-resources): add instance type and az to aws detector ([@justinwalz](https://github.com/justinwalz))
* `opentelemetry-plugin-http`
  * [#963](https://github.com/open-telemetry/opentelemetry-js/pull/963) feat(plugin-http): add plugin hooks before processing req and res ([@BlumAmir](https://github.com/BlumAmir))
* `opentelemetry-metrics`
  * [#1049](https://github.com/open-telemetry/opentelemetry-js/pull/1049) chore: pipe resource through to MetricRecord ([@mwear](https://github.com/mwear))
* `opentelemetry-api`, `opentelemetry-metrics`
  * [#1032](https://github.com/open-telemetry/opentelemetry-js/pull/1032) Make Labels Optional for CounterMetric::add ([@astorm](https://github.com/astorm))

### :bug: (Bug Fix)

* `opentelemetry-plugin-http`
  * [#1060](https://github.com/open-telemetry/opentelemetry-js/pull/1060) fix(http-plugin): don't modify user's headers object in plugin ([@BlumAmir](https://github.com/BlumAmir))
* `opentelemetry-exporter-collector`
  * [#1053](https://github.com/open-telemetry/opentelemetry-js/pull/1053) fix: include proto files in deployment package ([@dyladan](https://github.com/dyladan))

### :books: (Refine Doc)

* Other
  * [#1065](https://github.com/open-telemetry/opentelemetry-js/pull/1065) style: format README ([@naseemkullah](https://github.com/naseemkullah))
  * [#1064](https://github.com/open-telemetry/opentelemetry-js/pull/1064) chore: update README ([@mayurkale22](https://github.com/mayurkale22))
  * [#1051](https://github.com/open-telemetry/opentelemetry-js/pull/1051) chore: deploy docs using github action ([@dyladan](https://github.com/dyladan))
* `opentelemetry-exporter-prometheus`
  * [#1056](https://github.com/open-telemetry/opentelemetry-js/pull/1056) fix readme: setting labelKeys when creating the counter ([@luebken](https://github.com/luebken))

### Committers: 9

* Alan Storm ([@astorm](https://github.com/astorm))
* Amir Blum ([@BlumAmir](https://github.com/BlumAmir))
* Daniel Dyla ([@dyladan](https://github.com/dyladan))
* Justin Walz ([@justinwalz](https://github.com/justinwalz))
* Matthew Wear ([@mwear](https://github.com/mwear))
* Matthias Lübken ([@luebken](https://github.com/luebken))
* Mayur Kale ([@mayurkale22](https://github.com/mayurkale22))
* Naseem ([@naseemkullah](https://github.com/naseemkullah))
* [@shivkanya9146](https://github.com/shivkanya9146)

## 0.8.0

Released 2020-05-12

### :boom: Breaking Change

* `opentelemetry-api`, `opentelemetry-metrics`
  * [#1001](https://github.com/open-telemetry/opentelemetry-js/pull/1001) fix: observers should not expose bind/unbind method ([@legendecas](https://github.com/legendecas))

### :bug: (Bug Fix)

* `opentelemetry-plugin-http`
  * [#984](https://github.com/open-telemetry/opentelemetry-js/pull/984) fix(http-plugin): strip otel custom http header #983 ([@vmarchaud](https://github.com/vmarchaud))
* `opentelemetry-core`
  * [#1021](https://github.com/open-telemetry/opentelemetry-js/pull/1021) fix: left pad short b3 trace identifiers ([@dyladan](https://github.com/dyladan))
* `opentelemetry-plugin-xml-http-reques`
  * [#1002](https://github.com/open-telemetry/opentelemetry-js/pull/1002) fix(opentelemetry-plugin-xml-http-request): define span kind as CLIENT for xmlhttprequests ([@ivansenic](https://github.com/ivansenic))
* `opentelemetry-plugin-grpc`
  * [#1005](https://github.com/open-telemetry/opentelemetry-js/pull/1005) fix: add missing error status handler ([@markwolff](https://github.com/markwolff))
* `opentelemetry-exporter-collector`
  * [#1008](https://github.com/open-telemetry/opentelemetry-js/pull/1008) fix: permission denied error when cloning submodules ([@sleighzy](https://github.com/sleighzy))

### :rocket: (Enhancement)

* `opentelemetry-exporter-zipkin`, `opentelemetry-plugin-http`, `opentelemetry-tracing`
  * [#1037](https://github.com/open-telemetry/opentelemetry-js/pull/1037) fix(tracing): span processor should receive a readable span as parameters ([@legendecas](https://github.com/legendecas))
* `opentelemetry-tracing`
  * [#1024](https://github.com/open-telemetry/opentelemetry-js/pull/1024) fix: multi span processor should flush child span processors ([@legendecas](https://github.com/legendecas))
* `opentelemetry-metrics`, `opentelemetry-tracing`
  * [#1015](https://github.com/open-telemetry/opentelemetry-js/pull/1015) fix: prevent duplicated resource creation ([@legendecas](https://github.com/legendecas))
* `opentelemetry-metrics`
  * [#1014](https://github.com/open-telemetry/opentelemetry-js/pull/1014) feat(metrics): use MetricDescriptor to determine aggregator #989 ([@vmarchaud](https://github.com/vmarchaud))
* `opentelemetry-plugin-http`
  * [#948](https://github.com/open-telemetry/opentelemetry-js/pull/948) feat(http-plugin): add options to disable new spans if no parent ([@vmarchaud](https://github.com/vmarchaud))
* `opentelemetry-api`, `opentelemetry-node`, `opentelemetry-plugin-grpc`, `opentelemetry-plugin-http`, `opentelemetry-plugin-https`, `opentelemetry-plugin-xml-http-request`, `opentelemetry-tracing`, `opentelemetry-web`
  * [#943](https://github.com/open-telemetry/opentelemetry-js/pull/943) Use global API instances ([@dyladan](https://github.com/dyladan))
* `opentelemetry-api`
  * [#1016](https://github.com/open-telemetry/opentelemetry-js/pull/1016) refactor: normalize namespace import name for @opentelemetry/api ([@legendecas](https://github.com/legendecas))
* `opentelemetry-core`, `opentelemetry-base`
  * [#991](https://github.com/open-telemetry/opentelemetry-js/pull/991) refactor: merge opentelemetry-base to opentelemetry-core ([@legendecas](https://github.com/legendecas))
* `opentelemetry-core`
  * [#981](https://github.com/open-telemetry/opentelemetry-js/pull/981) chore: splitting BasePlugin into browser and node ([@obecny](https://github.com/obecny))

### :books: (Refine Doc)

* Other
  * [#1003](https://github.com/open-telemetry/opentelemetry-js/pull/1003) chore: test on node 14 ([@dyladan](https://github.com/dyladan))
  * [#990](https://github.com/open-telemetry/opentelemetry-js/pull/990) fix(opentracing-shim): update opentracing shim example ([@sleighzy](https://github.com/sleighzy))

### Committers: 7

* legendecas ([@legendecas](https://github.com/legendecas))
* Valentin Marchaud ([@vmarchaud](https://github.com/vmarchaud))
* Daniel Dyla ([@dyladan](https://github.com/dyladan))
* Ivan Senic ([@ivansenic](https://github.com/ivansenic))
* Mark Wolff ([@markwolff](https://github.com/markwolff))
* Simon Leigh ([@sleighzy](https://github.com/sleighzy))
* Bartlomiej Obecny ([@obecny](https://github.com/obecny))

## 0.7.0

Released 2020-04-23

### :boom: Breaking Change

* `opentelemetry-exporter-collector`
  * [#901](https://github.com/open-telemetry/opentelemetry-js/pull/901) grpc for node and support for new proto format for node and browser ([@obecny](https://github.com/obecny))
* `opentelemetry-api`, `opentelemetry-metrics`
  * [#964](https://github.com/open-telemetry/opentelemetry-js/pull/964) chore: adding metric observable to be able to support async update ([@obecny](https://github.com/obecny))

### :bug: (Bug Fix)

* `opentelemetry-plugin-http`
  * [#960](https://github.com/open-telemetry/opentelemetry-js/pull/960) [http] fix: use url.URL ([@naseemkullah](https://github.com/naseemkullah))
* `opentelemetry-core`
  * [#977](https://github.com/open-telemetry/opentelemetry-js/pull/977) fix(B3Propagator): B3 sampled causing gRPC error ([@mayurkale22](https://github.com/mayurkale22))

### :rocket: (Enhancement)

* `opentelemetry-resources`
  * [#899](https://github.com/open-telemetry/opentelemetry-js/pull/899) feat: resource auto-detection ([@mwear](https://github.com/mwear))
* `opentelemetry-metrics`
  * [#930](https://github.com/open-telemetry/opentelemetry-js/pull/930) feat(aggregators): implement histogram aggregator ([@vmarchaud](https://github.com/vmarchaud))

### Committers: 5

* Naseem ([@naseemkullah](https://github.com/naseemkullah))
* Matthew Wear ([@mwear](https://github.com/mwear))
* Bartlomiej Obecny ([@obecny](https://github.com/obecny))
* Mayur Kale ([@mayurkale22](https://github.com/mayurkale22))
* Valentin Marchaud ([@vmarchaud](https://github.com/vmarchaud))

## 0.6.1

Released 2020-04-08

### :rocket: (Enhancement)

* `opentelemetry-exporter-jaeger`
  * [#924](https://github.com/open-telemetry/opentelemetry-js/pull/924) [Jaeger-Exporter] host default env var ([@naseemkullah](https://github.com/naseemkullah))
* `opentelemetry-metrics`
  * [#933](https://github.com/open-telemetry/opentelemetry-js/pull/933) feat(meter): allow custom batcher #932 ([@vmarchaud](https://github.com/vmarchaud))

### :bug: (Bug Fix)

* `opentelemetry-plugin-http`
  * [#946](https://github.com/open-telemetry/opentelemetry-js/pull/946) Remove bad null check ([@dyladan](https://github.com/dyladan))
* `opentelemetry-exporter-prometheus`, `opentelemetry-metrics`
  * [#941](https://github.com/open-telemetry/opentelemetry-js/pull/941) fix: do not clear other labelsets when updating metrics ([@dyladan](https://github.com/dyladan))

### :books: (Refine Doc)

* `opentelemetry-propagator-jaeger`
  * [#937](https://github.com/open-telemetry/opentelemetry-js/pull/937) fix: Jaeger propagator example of usage" ([@shivkanya9146](https://github.com/shivkanya9146))

### Committers: 4

* Daniel Dyla ([@dyladan](https://github.com/dyladan))
* Naseem ([@naseemkullah](https://github.com/naseemkullah))
* Valentin Marchaud ([@vmarchaud](https://github.com/vmarchaud))
* [@shivkanya9146](https://github.com/shivkanya9146)

## 0.6.0

Released 2020-04-01

### :boom: Breaking Change

* `opentelemetry-api`, `opentelemetry-metrics`
  * [#915](https://github.com/open-telemetry/opentelemetry-js/pull/915) Remove label set from metrics API ([@mayurkale22](https://github.com/mayurkale22))

### :rocket: (Enhancement)

* `opentelemetry-tracing`
  * [#913](https://github.com/open-telemetry/opentelemetry-js/pull/913) chore: remove unused default argument in Tracer ([@Flarna](https://github.com/Flarna))
* `opentelemetry-exporter-jaeger`
  * [#916](https://github.com/open-telemetry/opentelemetry-js/pull/916) chore: removing force flush ([@obecny](https://github.com/obecny))

### :books: (Refine Doc)

* `opentelemetry-node`
  * [#921](https://github.com/open-telemetry/opentelemetry-js/pull/921) chore: fix Require Path in README [@shivkanya9146](https://github.com/shivkanya9146))

### Committers: 4

* Mayur Kale ([@mayurkale22](https://github.com/mayurkale22))
* Bartlomiej Obecny ([@obecny](https://github.com/obecny))
* Gerhard Stöbich ([@Flarna](https://github.com/Flarna))
* Shivkanya Andhare ([@shivkanya9146](https://github.com/shivkanya9146))

## 0.5.2

Released 2020-03-27

### :rocket: (Enhancement)

* `opentelemetry-exporter-prometheus`, `opentelemetry-metrics`
  * [#893](https://github.com/open-telemetry/opentelemetry-js/pull/893) Metrics: Add lastUpdateTimestamp associated with point ([@mayurkale22](https://github.com/mayurkale22))
* `opentelemetry-tracing`
  * [#896](https://github.com/open-telemetry/opentelemetry-js/pull/896) Do not export empty span lists ([@dyladan](https://github.com/dyladan))
* `opentelemetry-api`, `opentelemetry-tracing`
  * [#889](https://github.com/open-telemetry/opentelemetry-js/pull/889) feat: start a root span with spanOptions.parent = null ([@dyladan](https://github.com/dyladan))

### :bug: (Bug Fix)

* `opentelemetry-core`, `opentelemetry-propagator-jaeger`
  * [#904](https://github.com/open-telemetry/opentelemetry-js/pull/904) fix: add type checking in propagators ([@dyladan](https://github.com/dyladan))
* `opentelemetry-context-base`, `opentelemetry-core`, `opentelemetry-plugin-document-load`, `opentelemetry-plugin-user-interaction`, `opentelemetry-web`
  * [#906](https://github.com/open-telemetry/opentelemetry-js/pull/906) chore: fixing documentation for web tracer provider, fixing examples … ([@obecny](https://github.com/obecny))
* Other
  * [#884](https://github.com/open-telemetry/opentelemetry-js/pull/884) chore: fixing main package.json version ([@obecny](https://github.com/obecny))

### :books: (Refine Doc)

* `opentelemetry-context-base`, `opentelemetry-core`, `opentelemetry-plugin-document-load`, `opentelemetry-plugin-user-interaction`, `opentelemetry-web`
  * [#906](https://github.com/open-telemetry/opentelemetry-js/pull/906) chore: fixing documentation for web tracer provider, fixing examples … ([@obecny](https://github.com/obecny))

### Committers: 4

* Bartlomiej Obecny ([@obecny](https://github.com/obecny))
* Daniel Dyla ([@dyladan](https://github.com/dyladan))
* Mark Robert Henderson ([@aphelionz](https://github.com/aphelionz))
* Mayur Kale ([@mayurkale22](https://github.com/mayurkale22))

## 0.5.1

Released 2020-03-19

### :bug: (Bug Fix)

* `opentelemetry-web`
  * [#873](https://github.com/open-telemetry/opentelemetry-js/pull/873) Remove unnecessary `this` overwrite in stack context manager ([@dyladan](https://github.com/dyladan))
* `opentelemetry-plugin-mysql`
  * [#880](https://github.com/open-telemetry/opentelemetry-js/pull/880) Do not multiwrap pool queries ([@dyladan](https://github.com/dyladan))
* `opentelemetry-metrics`
  * [#881](https://github.com/open-telemetry/opentelemetry-js/pull/881)  fix: @opentelemetry/metrics fails to run due to bad import ([@mayurkale22](https://github.com/mayurkale22))

### Committers: 2

* Daniel Dyla ([@dyladan](https://github.com/dyladan))
* Mayur Kale ([@mayurkale22](https://github.com/mayurkale22))

## 0.5.0

Released 2020-03-16

### First official beta release

* provides almost fully complete metrics, tracing, and context propagation functionality but makes **no promises** around breaking changes

### :boom: Breaking Change

* [#853](https://github.com/open-telemetry/opentelemetry-js/pull/853) Rename scope to context
* [#851](https://github.com/open-telemetry/opentelemetry-js/pull/851) Rename formatter to propagator

### :rocket: (Enhancement)

* [#828](https://github.com/open-telemetry/opentelemetry-js/pull/828) feat: metric observer
* [#858](https://github.com/open-telemetry/opentelemetry-js/pull/858) chore: update out-of-date dependencies
* [#856](https://github.com/open-telemetry/opentelemetry-js/pull/856) fix: change loglevel for beta
* [#843](https://github.com/open-telemetry/opentelemetry-js/pull/843) export resource to exporters
* [#846](https://github.com/open-telemetry/opentelemetry-js/pull/846) SDK Resource
* [#625](https://github.com/open-telemetry/opentelemetry-js/pull/625) feat: introduce ended property on Span
* [#837](https://github.com/open-telemetry/opentelemetry-js/pull/837) Simplify SDK registration
* [#818](https://github.com/open-telemetry/opentelemetry-js/pull/818) fix: change SpanContext.traceFlags to mandatory
* [#827](https://github.com/open-telemetry/opentelemetry-js/pull/827) Add getter and setter arguments to propagation API
* [#821](https://github.com/open-telemetry/opentelemetry-js/pull/821) feat: add composite propagator
* [#824](https://github.com/open-telemetry/opentelemetry-js/pull/824) Faster trace id generation
* [#708](https://github.com/open-telemetry/opentelemetry-js/pull/708) Simplify and speed up trace context parsing
* [#802](https://github.com/open-telemetry/opentelemetry-js/pull/802) chore: adding force flush to span processors
* [#816](https://github.com/open-telemetry/opentelemetry-js/pull/816) feat: use context-based tracing
* [#815](https://github.com/open-telemetry/opentelemetry-js/pull/815) Resources API: package, semantic conventions, and test utils
* [#797](https://github.com/open-telemetry/opentelemetry-js/pull/797) Add propagation API
* [#792](https://github.com/open-telemetry/opentelemetry-js/pull/792) Add context API
* [#685](https://github.com/open-telemetry/opentelemetry-js/pull/685) feat: add express plugin #666
* [#769](https://github.com/open-telemetry/opentelemetry-js/pull/769) Separate context propagation (OTEP 66)
* [#653](https://github.com/open-telemetry/opentelemetry-js/pull/653) Prevent loading plugins for incorrect module #626
* [#654](https://github.com/open-telemetry/opentelemetry-js/pull/654) feat: warn user when a instrumented package was already required #636
* [#772](https://github.com/open-telemetry/opentelemetry-js/pull/772) chore: add typing to propagator carrier
* [#735](https://github.com/open-telemetry/opentelemetry-js/pull/735) feat: decode jaeger header
* [#719](https://github.com/open-telemetry/opentelemetry-js/pull/719) feat(plugin-http): sync. specs for statuscode
* [#701](https://github.com/open-telemetry/opentelemetry-js/pull/701) feat: add jaeger http trace format (#696)

### :bug: (Bug Fix)

* [#798](https://github.com/open-telemetry/opentelemetry-js/pull/798) Respect sampled bit in probability sampler
* [#743](https://github.com/open-telemetry/opentelemetry-js/pull/743) fix: left pad jaeger trace ids
* [#715](https://github.com/open-telemetry/opentelemetry-js/pull/715) fix: unref jaeger socket to prevent process running indefinitely

## 0.4.0

Released 2020-02-05

### :rocket: (Enhancement)

* `opentelemetry-api`
  * [#727](https://github.com/open-telemetry/opentelemetry-js/pull/727) Api separation (deprecate `opentelemetry-types`)
  * [#749](https://github.com/open-telemetry/opentelemetry-js/pull/749) chore: rename registry to provider

### :sparkles: (Feature)

* `opentelemetry-plugin-http`
  * [#719](https://github.com/open-telemetry/opentelemetry-js/pull/719) feat(plugin-http): sync. specs for statuscode
* `opentelemetry-exporter-jaeger`
  * [#735](https://github.com/open-telemetry/opentelemetry-js/pull/735) feat: decode jaeger header
* `opentelemetry-plugin-user-interaction`
  * [#658](https://github.com/open-telemetry/opentelemetry-js/pull/658) feat: plugin user interaction for web

### :books: (Refine Doc)

* [#689](https://github.com/open-telemetry/opentelemetry-js/pull/689) Add benchmark README and latest numbers
* [#733](https://github.com/open-telemetry/opentelemetry-js/pull/733) chore: add instruction for pg-pool plugin
* [#665](https://github.com/open-telemetry/opentelemetry-js/pull/665) docs: add ioredis example
* [#731](https://github.com/open-telemetry/opentelemetry-js/pull/731) Update Stackdriver exporter example

### :bug: (Bug Fix)

* `opentelemetry-exporter-jaeger`
  * [#715](https://github.com/open-telemetry/opentelemetry-js/pull/715) fix: unref jaeger socket to prevent process running indefinitely
* `opentelemetry-plugin-ioredis`
  * [#671](https://github.com/open-telemetry/opentelemetry-js/pull/671) [ioredis plugin] fix: change supportedVersions to >1 <5

## 0.3.3

Released 2020-01-22

### :rocket: (Enhancement)

* `opentelemetry-core`, `opentelemetry-exporter-collector`, `opentelemetry-exporter-zipkin`, `opentelemetry-node`, `opentelemetry-plugin-dns`, `opentelemetry-plugin-document-load`, `opentelemetry-plugin-grpc`, `opentelemetry-plugin-http`, `opentelemetry-plugin-https`, `opentelemetry-plugin-ioredis`, `opentelemetry-plugin-mongodb`, `opentelemetry-plugin-mysql`, `opentelemetry-plugin-postgres`, `opentelemetry-plugin-redis`, `opentelemetry-plugin-xml-http-request`, `opentelemetry-shim-opentracing`, `opentelemetry-tracing`, `opentelemetry-types`, `opentelemetry-web`
  * [#582](https://github.com/open-telemetry/opentelemetry-js/pull/582) Named Tracers / Tracer Registry
* `opentelemetry-node`, `opentelemetry-plugin-postgres`
  * [#662](https://github.com/open-telemetry/opentelemetry-js/pull/662) feat: add pg-pool to default list of instrumented plugins
  * [#708](https://github.com/open-telemetry/opentelemetry-js/pull/708) Simplify and speed up trace context parsing
* `opentelemetry-metrics`
  * [#700](https://github.com/open-telemetry/opentelemetry-js/pull/700) implement named meter

### :sparkles: (Feature)

* `opentelemetry-propagator-jaeger`
  * [#701](https://github.com/open-telemetry/opentelemetry-js/pull/701) add jaeger http trace format
* `opentelemetry-exporter-stackdriver-trace`
  * [#648](https://github.com/open-telemetry/opentelemetry-js/pull/648) Stackdriver Trace exporter

### :books: (Refine Doc)

* [#673](https://github.com/open-telemetry/opentelemetry-js/pull/673) chore(getting-started): Added a TypeScript version for Getting Started Guide

### :bug: (Bug Fix)

* `opentelemetry-plugin-ioredis`
  * [#714](https://github.com/open-telemetry/opentelemetry-js/pull/714) fix: return module exports from ioredis

## 0.3.2

Released 2020-01-03

### :rocket: (Enhancement)

* `opentelemetry-plugin-http`, `opentelemetry-plugin-https`
  * [#643](https://github.com/open-telemetry/opentelemetry-js/pull/643) feat(plugin-http): add/modify attributes
  * [#651](https://github.com/open-telemetry/opentelemetry-js/pull/651) chore: add version script to all packages
* `opentelemetry-plugin-mongodb`
  * [#652](https://github.com/open-telemetry/opentelemetry-js/pull/652) feat: port mongodb-core plugin to mongodb
* `opentelemetry-metrics`
  * [#634](https://github.com/open-telemetry/opentelemetry-js/pull/634) Rename metric handle to bound instrument
* `opentelemetry-test-utils`
  * [#644](https://github.com/open-telemetry/opentelemetry-js/pull/644) feat: test-utils

### :sparkles: (Feature)

* `opentelemetry-plugin-ioredis`
  * [#558](https://github.com/open-telemetry/opentelemetry-js/pull/558) feat(plugin): add ioredis plugin

### :books: (Refine Doc)

* `opentelemetry-node`, `opentelemetry-plugin-xml-http-request`
  * [#646](https://github.com/open-telemetry/opentelemetry-js/pull/646) chore: update default plugins list and fix npm badge
* `opentelemetry-plugin-document-load`, `opentelemetry-plugin-mysql`, `opentelemetry-plugin-redis`, `opentelemetry-plugin-xml-http-request`, `opentelemetry-shim-opentracing`
  * [#647](https://github.com/open-telemetry/opentelemetry-js/pull/647) chore: update plugin readme with example links
* `opentelemetry-plugin-postgres`
  * [#539](https://github.com/open-telemetry/opentelemetry-js/pull/539) chore(docs:postgres): add usage instructions
* Other
  * [#645](https://github.com/open-telemetry/opentelemetry-js/pull/645) chore(plugin-pg): move dev dependencies out of `dependencies` in package.json

## 0.3.1

Released 2019-12-20

### :bug: (Bug Fix)

* `opentelemetry-plugin-grpc`
  * [#631](https://github.com/open-telemetry/opentelemetry-js/pull/631) fix(grpc): patch original client methods
  * [#593](https://github.com/open-telemetry/opentelemetry-js/pull/593) fix: transpile to es2017 as esnext may result in unsupported JS code

### :books: (Refine Doc)

* Other
  * [#629](https://github.com/open-telemetry/opentelemetry-js/pull/629) ci: deploy documentation on releases
  * [#581](https://github.com/open-telemetry/opentelemetry-js/pull/581) feat: add OpenTracing example

### :rocket: (Enhancement)

* [#633](https://github.com/open-telemetry/opentelemetry-js/pull/633) chore: enable incremental builds

### :sparkles: (Feature)

* `opentelemetry-plugin-xml-http-request`
  * [#595](https://github.com/open-telemetry/opentelemetry-js/pull/595) feat: implement XMLHttpRequest plugin

## 0.3.0

Released 2019-12-13

### :rocket: (Enhancement)

* `opentelemetry-core`, `opentelemetry-node`, `opentelemetry-plugin-dns`, `opentelemetry-plugin-document-load`, `opentelemetry-plugin-grpc`, `opentelemetry-plugin-postgres`, `opentelemetry-plugin-redis`, `opentelemetry-tracing`, `opentelemetry-types`
  * [#569](https://github.com/open-telemetry/opentelemetry-js/pull/569) chore: allow parent span to be null
* `opentelemetry-plugin-document-load`
  * [#546](https://github.com/open-telemetry/opentelemetry-js/pull/546) chore: fixing issue when metric time is 0 in document-load plugin
  * [#469](https://github.com/open-telemetry/opentelemetry-js/pull/469) chore: fixing problem with load event and performance for loadend
* `opentelemetry-plugin-http`, `opentelemetry-plugin-https`
  * [#548](https://github.com/open-telemetry/opentelemetry-js/pull/548) fix(plugin-http): adapt to current @types/node
* Other
  * [#510](https://github.com/open-telemetry/opentelemetry-js/pull/510) chore(circleci): remove duplicate compile step
  * [#514](https://github.com/open-telemetry/opentelemetry-js/pull/514) ci: enumerate caching paths manually
  * [#470](https://github.com/open-telemetry/opentelemetry-js/pull/470) chore: remove examples from lerna packages
* `opentelemetry-core`, `opentelemetry-metrics`, `opentelemetry-types`
  * [#507](https://github.com/open-telemetry/opentelemetry-js/pull/507) feat: direct calling of metric instruments
  * [#517](https://github.com/open-telemetry/opentelemetry-js/pull/517) chore: update dependencies gts and codecov
  * [#497](https://github.com/open-telemetry/opentelemetry-js/pull/497) chore: bump typescript version to ^3.7.2
* `opentelemetry-metrics`
  * [#475](https://github.com/open-telemetry/opentelemetry-js/pull/475) add shutdown method on MetricExporter interface
* `opentelemetry-core`, `opentelemetry-plugin-document-load`, `opentelemetry-tracing`, `opentelemetry-web`
  * [#466](https://github.com/open-telemetry/opentelemetry-js/pull/466) chore: fixing coverage for karma using istanbul

### :bug: (Bug Fix)

* `opentelemetry-exporter-jaeger`
  * [#609](https://github.com/open-telemetry/opentelemetry-js/pull/609) Jaeger no flush interval
* `opentelemetry-plugin-dns`
  * [#613](https://github.com/open-telemetry/opentelemetry-js/pull/613) fix(plugin-dns): remove from default plugin list
* `opentelemetry-plugin-http`
  * [#589](https://github.com/open-telemetry/opentelemetry-js/pull/589) fix(plugin-http): correct handling of WHATWG urls
  * [#580](https://github.com/open-telemetry/opentelemetry-js/pull/580) fix(plugin-http): http.url attribute
* `opentelemetry-shim-opentracing`
  * [#577](https://github.com/open-telemetry/opentelemetry-js/pull/577) fix: add missing `main` in package.json
* `opentelemetry-exporter-zipkin`
  * [#526](https://github.com/open-telemetry/opentelemetry-js/pull/526) fix: zipkin-exporter: don't export after shutdown
* `opentelemetry-plugin-grpc`
  * [#487](https://github.com/open-telemetry/opentelemetry-js/pull/487) fix(grpc): use correct supportedVersions
* `opentelemetry-core`
  * [#472](https://github.com/open-telemetry/opentelemetry-js/pull/472) fix(core): add missing semver dependency

### :books: (Refine Doc)

* Other
  * [#574](https://github.com/open-telemetry/opentelemetry-js/pull/574) chore: add CHANGELOG.md
  * [#575](https://github.com/open-telemetry/opentelemetry-js/pull/575) Add exporter guide
  * [#534](https://github.com/open-telemetry/opentelemetry-js/pull/534) feat: add redis plugin example
  * [#562](https://github.com/open-telemetry/opentelemetry-js/pull/562) chore(web-example): Added a README for the existing example
  * [#537](https://github.com/open-telemetry/opentelemetry-js/pull/537) examples(tracing): add multi exporter example
  * [#484](https://github.com/open-telemetry/opentelemetry-js/pull/484) chore: update README for new milestones
* `opentelemetry-plugin-mongodb-core`
  * [#564](https://github.com/open-telemetry/opentelemetry-js/pull/564) docs: add usage for mongodb-core plugin #543)
* `opentelemetry-metrics`
  * [#490](https://github.com/open-telemetry/opentelemetry-js/pull/490) chore: update metrics README
* `opentelemetry-plugin-redis`
  * [#551](https://github.com/open-telemetry/opentelemetry-js/pull/551) chore: fix minor typo
* `opentelemetry-exporter-prometheus`
  * [#521](https://github.com/open-telemetry/opentelemetry-js/pull/521) chore: update prometheus exporter readme with usage and links
* `opentelemetry-types`
  * [#512](https://github.com/open-telemetry/opentelemetry-js/pull/512) chore: minor name change
* `opentelemetry-plugin-postgres`
  * [#473](https://github.com/open-telemetry/opentelemetry-js/pull/473) chore(plugin): postgres-pool plugin skeleton

### :sparkles: (Feature)

* `opentelemetry-core`, `opentelemetry-exporter-collector`
  * [#552](https://github.com/open-telemetry/opentelemetry-js/pull/552) Collector exporter
* `opentelemetry-node`, `opentelemetry-plugin-mysql`
  * [#525](https://github.com/open-telemetry/opentelemetry-js/pull/525) feat: mysql support
* `opentelemetry-plugin-redis`
  * [#503](https://github.com/open-telemetry/opentelemetry-js/pull/503) feat(plugin): implement redis plugin
* `opentelemetry-plugin-mongodb-core`
  * [#205](https://github.com/open-telemetry/opentelemetry-js/pull/205) feat: add mongodb plugin
* `opentelemetry-exporter-prometheus`
  * [#483](https://github.com/open-telemetry/opentelemetry-js/pull/483) feat: Add prometheus exporter
* `opentelemetry-metrics`
  * [#500](https://github.com/open-telemetry/opentelemetry-js/pull/500) feat: add ConsoleMetricExporter
  * [#468](https://github.com/open-telemetry/opentelemetry-js/pull/468) feat: validate metric names
* `opentelemetry-scope-zone-peer-dep`, `opentelemetry-scope-zone`, `opentelemetry-web`
  * [#461](https://github.com/open-telemetry/opentelemetry-js/pull/461) feat(scope-zone): new scope manager to support async operations in web
* `opentelemetry-core`, `opentelemetry-plugin-document-load`
  * [#477](https://github.com/open-telemetry/opentelemetry-js/pull/477) feat(traceparent): setting parent span from server
* `opentelemetry-core`, `opentelemetry-metrics`, `opentelemetry-types`
  * [#463](https://github.com/open-telemetry/opentelemetry-js/pull/463) feat: implement labelset
* `opentelemetry-metrics`, `opentelemetry-types`
  * [#437](https://github.com/open-telemetry/opentelemetry-js/pull/437) feat(metrics): add registerMetric and getMetrics

## 0.2.0

Released 2019-11-04

### :rocket: (Enhancement)

* `opentelemetry-shim-opentracing`, `opentelemetry-tracing`, `opentelemetry-types`
  * [#449](https://github.com/open-telemetry/opentelemetry-js/pull/449) fix: allow recording links only at Span creation time
* `opentelemetry-core`, `opentelemetry-node`, `opentelemetry-tracing`, `opentelemetry-types`
  * [#454](https://github.com/open-telemetry/opentelemetry-js/pull/454) fix(span): rename span recording flag
* `opentelemetry-metrics`
  * [#475](https://github.com/open-telemetry/opentelemetry-js/pull/475) add shutdown method on MetricExporter interface
* `opentelemetry-plugin-document-load`
  * [#469](https://github.com/open-telemetry/opentelemetry-js/pull/469) chore: fixing problem with load event and performance for loadend
* `opentelemetry-core`, `opentelemetry-plugin-document-load`, `opentelemetry-tracing`, `opentelemetry-web`
  * [#466](https://github.com/open-telemetry/opentelemetry-js/pull/466) chore: fixing coverage for karma using istanbul

### :bug: (Bug Fix)

* `opentelemetry-tracing`
  * [#444](https://github.com/open-telemetry/opentelemetry-js/pull/444) fix: batchSpanProcessor test failing intermittently
* `opentelemetry-core`
  * [#472](https://github.com/open-telemetry/opentelemetry-js/pull/472) fix(core): add missing semver dependency

### :books: (Refine Doc)

* [#462](https://github.com/open-telemetry/opentelemetry-js/pull/462) chore: update README
* [#460](https://github.com/open-telemetry/opentelemetry-js/pull/460) chore: move members list out of community repo
* [#445](https://github.com/open-telemetry/opentelemetry-js/pull/445) chore: update CONTRIBUTING.md
* [#459](https://github.com/open-telemetry/opentelemetry-js/pull/459) chore: update API docs

### :sparkles: (Feature)

* `opentelemetry-metrics`, `opentelemetry-types`
  * [#437](https://github.com/open-telemetry/opentelemetry-js/pull/437) feat(metrics): add registerMetric and getMetrics
* `opentelemetry-metrics`
  * [#468](https://github.com/open-telemetry/opentelemetry-js/pull/468) feat: validate metric names
* `opentelemetry-plugin-postgres`
  * [#417](https://github.com/open-telemetry/opentelemetry-js/pull/417) feature(plugin): implement postgres plugin
* `opentelemetry-core`, `opentelemetry-types`
  * [#451](https://github.com/open-telemetry/opentelemetry-js/pull/451) feat: add IsRemote field to SpanContext, set by propagators
* `opentelemetry-core`, `opentelemetry-plugin-document-load`, `opentelemetry-tracing`, `opentelemetry-types`, `opentelemetry-web`
  * [#433](https://github.com/open-telemetry/opentelemetry-js/pull/433) feat(plugin-document-load): new plugin for document load for web tracer

## 0.1.1

* chore: add prepare script and bump the version (#431)
* docs: fix broken links (#428)
* docs(exporter-jaeger): fix jaeger version (#430)
* fix(plugin-http): ensure no leaks (#398)
* Update readme (#421)
* refactor: cal duration once instead of each get duration call (#412)
* chore: add npm version badge (#414)

## 0.1.0

* Initial release<|MERGE_RESOLUTION|>--- conflicted
+++ resolved
@@ -65,12 +65,9 @@
   * (user-facing): only a non-env-var based default is now used on `WebTracerProvider#register()`.
     * propagators can now not be configured via `window.OTEL_PROPAGATORS` anymore, please pass the propagator to `WebTracerProvider#register()` instead.
     * if not configured via code, `WebTracerProvider#register()` will now fall back to defaults (`tracecontext` and `baggage`)
-<<<<<<< HEAD
 * chore!: Raise the minimum supported Node.js version to `^18.19.0 || >=20.6.0`. Support for Node.js 14, 16, and early minor versions of 18 and 20 have been dropped. This applies to all packages except the 'api' and 'semantic-conventions' packages. [#5395](https://github.com/open-telemetry/opentelemetry-js/issues/5395) @trentm
-=======
 * feat(core)!: remove TracesSamplerValues from exports [#5406](https://github.com/open-telemetry/opentelemetry-js/pull/5406) @pichlermarc
   * (user-facing): TracesSamplerValues was only consumed internally and has been removed from exports without replacement
->>>>>>> 15ba2d7d
 
 ### :rocket: (Enhancement)
 
