/*
 * Copyright The OpenTelemetry Authors
 *
 * Licensed under the Apache License, Version 2.0 (the "License");
 * you may not use this file except in compliance with the License.
 * You may obtain a copy of the License at
 *
 *      https://www.apache.org/licenses/LICENSE-2.0
 *
 * Unless required by applicable law or agreed to in writing, software
 * distributed under the License is distributed on an "AS IS" BASIS,
 * WITHOUT WARRANTIES OR CONDITIONS OF ANY KIND, either express or implied.
 * See the License for the specific language governing permissions and
 * limitations under the License.
 */

import { Attributes } from './Metric';

/**
 * Interface that is being used in callback function for Observable Metric
 */
export interface ObservableResult {
<<<<<<< HEAD
  observe(value: number, labels?: Labels): void;
=======
  observe(value: number, attributes: Attributes): void;
>>>>>>> fdab6422
}<|MERGE_RESOLUTION|>--- conflicted
+++ resolved
@@ -20,9 +20,5 @@
  * Interface that is being used in callback function for Observable Metric
  */
 export interface ObservableResult {
-<<<<<<< HEAD
-  observe(value: number, labels?: Labels): void;
-=======
-  observe(value: number, attributes: Attributes): void;
->>>>>>> fdab6422
+  observe(value: number, attributes?: Attributes): void;
 }