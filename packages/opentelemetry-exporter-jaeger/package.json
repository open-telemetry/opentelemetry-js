{
  "name": "@opentelemetry/exporter-jaeger",
  "version": "1.14.0",
  "description": "OpenTelemetry Exporter Jaeger allows user to send collected traces to Jaeger",
  "main": "build/src/index.js",
  "types": "build/src/index.d.ts",
  "repository": "open-telemetry/opentelemetry-js",
  "scripts": {
    "prepublishOnly": "npm run compile",
    "compile": "tsc --build",
    "clean": "tsc --build --clean",
    "test": "nyc ts-mocha -p tsconfig.json 'test/**/*.test.ts'",
    "tdd": "npm run test -- --watch-extensions ts --watch",
    "codecov": "nyc report --reporter=json && codecov -f coverage/*.json -p ../../",
    "lint": "eslint . --ext .ts",
    "lint:fix": "eslint . --ext .ts --fix",
    "version": "node ../../scripts/version-update.js",
    "watch": "tsc --build --watch",
    "precompile": "cross-var lerna run version --scope $npm_package_name --include-dependencies",
    "prewatch": "npm run precompile",
    "peer-api-check": "node ../../scripts/peer-api-check.js"
  },
  "keywords": [
    "opentelemetry",
    "nodejs",
    "tracing",
    "profiling",
    "jaeger"
  ],
  "author": "OpenTelemetry Authors",
  "license": "Apache-2.0",
  "engines": {
    "node": ">=14"
  },
  "files": [
    "build/src/**/*.js",
    "build/src/**/*.js.map",
    "build/src/**/*.d.ts",
    "doc",
    "LICENSE",
    "README.md"
  ],
  "publishConfig": {
    "access": "public"
  },
  "devDependencies": {
    "@opentelemetry/api": "^1.0.0",
    "@opentelemetry/resources": "1.14.0",
    "@types/mocha": "10.0.0",
    "@types/node": "18.6.5",
    "@types/sinon": "10.0.13",
    "codecov": "3.8.3",
<<<<<<< HEAD
    "cross-var": "1.1.0",
    "mocha": "10.0.0",
=======
    "mocha": "10.2.0",
>>>>>>> a2ff4b67
    "nock": "13.0.11",
    "nyc": "15.1.0",
    "sinon": "15.0.0",
    "ts-mocha": "10.0.0",
    "typescript": "4.4.4"
  },
  "peerDependencies": {
    "@opentelemetry/api": "^1.0.0"
  },
  "dependencies": {
    "@opentelemetry/core": "1.14.0",
    "@opentelemetry/sdk-trace-base": "1.14.0",
    "@opentelemetry/semantic-conventions": "1.14.0",
    "jaeger-client": "^3.15.0"
  },
  "homepage": "https://github.com/open-telemetry/opentelemetry-js/tree/main/packages/opentelemetry-exporter-jaeger",
  "sideEffects": false
}<|MERGE_RESOLUTION|>--- conflicted
+++ resolved
@@ -50,12 +50,8 @@
     "@types/node": "18.6.5",
     "@types/sinon": "10.0.13",
     "codecov": "3.8.3",
-<<<<<<< HEAD
     "cross-var": "1.1.0",
-    "mocha": "10.0.0",
-=======
     "mocha": "10.2.0",
->>>>>>> a2ff4b67
     "nock": "13.0.11",
     "nyc": "15.1.0",
     "sinon": "15.0.0",
