/*
 * Copyright The OpenTelemetry Authors
 *
 * Licensed under the Apache License, Version 2.0 (the "License");
 * you may not use this file except in compliance with the License.
 * You may obtain a copy of the License at
 *
 *      https://www.apache.org/licenses/LICENSE-2.0
 *
 * Unless required by applicable law or agreed to in writing, software
 * distributed under the License is distributed on an "AS IS" BASIS,
 * WITHOUT WARRANTIES OR CONDITIONS OF ANY KIND, either express or implied.
 * See the License for the specific language governing permissions and
 * limitations under the License.
 */
import { diag } from '@opentelemetry/api';
import { OTLPExporterError } from '../../types';
import {
  DEFAULT_EXPORT_MAX_ATTEMPTS,
  DEFAULT_EXPORT_INITIAL_BACKOFF,
  DEFAULT_EXPORT_BACKOFF_MULTIPLIER,
  DEFAULT_EXPORT_MAX_BACKOFF,
  isExportRetryable,
  parseRetryAfterToMills,
} from '../../util';

const defaultHeaders = {
  Accept: 'application/json',
  'Content-Type': 'application/json',
};

/**
 * Send metrics/spans using browser navigator.sendBeacon
 * @param body
 * @param url
 * @param blobPropertyBag
 * @param onSuccess
 * @param onError
 */
export function sendWithBeacon(
  body: string,
  url: string,
  blobPropertyBag: BlobPropertyBag,
  onSuccess: () => void,
  onError: (error: OTLPExporterError) => void
): void {
  if (navigator.sendBeacon(url, new Blob([body], blobPropertyBag))) {
    diag.debug('sendBeacon - can send', body);
    onSuccess();
  } else {
    const error = new OTLPExporterError(`sendBeacon - cannot send ${body}`);
    onError(error);
  }
}

/**
 * function to send metrics/spans using browser XMLHttpRequest
 *     used when navigator.sendBeacon is not available
 * @param body
 * @param url
 * @param headers
 * @param onSuccess
 * @param onError
 */
export function sendWithXhr(
  body: string | Blob,
  url: string,
  headers: Record<string, string>,
  exporterTimeout: number,
  onSuccess: () => void,
  onError: (error: OTLPExporterError) => void
): void {
  let retryTimer: ReturnType<typeof setTimeout>;
  let xhr: XMLHttpRequest;
  let reqIsDestroyed = false;

  const exporterTimer = setTimeout(() => {
    clearTimeout(retryTimer);
    reqIsDestroyed = true;

    if (xhr.readyState === XMLHttpRequest.DONE) {
      const err = new OTLPExporterError('Request Timeout');
      onError(err);
    } else {
      xhr.abort();
    }
  }, exporterTimeout);

  const sendWithRetry = (
    retries = DEFAULT_EXPORT_MAX_ATTEMPTS,
    minDelay = DEFAULT_EXPORT_INITIAL_BACKOFF
  ) => {
    xhr = new XMLHttpRequest();
    xhr.open('POST', url);

<<<<<<< HEAD
  Object.entries({
    ...defaultHeaders,
    ...headers,
  }).forEach(([k, v]) => {
    xhr.setRequestHeader(k, v);
  });
=======
    const defaultHeaders = {
      Accept: 'application/json',
      'Content-Type': 'application/json',
    };

    Object.entries({
      ...defaultHeaders,
      ...headers,
    }).forEach(([k, v]) => {
      xhr.setRequestHeader(k, v);
    });
>>>>>>> ebc8575a

    xhr.send(body);

    xhr.onreadystatechange = () => {
      if (xhr.readyState === XMLHttpRequest.DONE && reqIsDestroyed === false) {
        if (xhr.status >= 200 && xhr.status <= 299) {
          diag.debug('xhr success', body);
          onSuccess();
          clearTimeout(exporterTimer);
          clearTimeout(retryTimer);
        } else if (xhr.status && isExportRetryable(xhr.status) && retries > 0) {
          let retryTime: number;
          minDelay = DEFAULT_EXPORT_BACKOFF_MULTIPLIER * minDelay;

          // retry after interval specified in Retry-After header
          if (xhr.getResponseHeader('Retry-After')) {
            retryTime = parseRetryAfterToMills(
              xhr.getResponseHeader('Retry-After')!
            );
          } else {
            // exponential backoff with jitter
            retryTime = Math.round(
              Math.random() * (DEFAULT_EXPORT_MAX_BACKOFF - minDelay) + minDelay
            );
          }

          retryTimer = setTimeout(() => {
            sendWithRetry(retries - 1, minDelay);
          }, retryTime);
        } else {
          const error = new OTLPExporterError(
            `Failed to export with XHR (status: ${xhr.status})`,
            xhr.status
          );
          onError(error);
          clearTimeout(exporterTimer);
          clearTimeout(retryTimer);
        }
      }
    };

    xhr.onabort = () => {
      if (reqIsDestroyed) {
        const err = new OTLPExporterError('Request Timeout');
        onError(err);
      }
      clearTimeout(exporterTimer);
      clearTimeout(retryTimer);
    };

    xhr.onerror = () => {
      if (reqIsDestroyed) {
        const err = new OTLPExporterError('Request Timeout');
        onError(err);
      }
      clearTimeout(exporterTimer);
      clearTimeout(retryTimer);
    };
  };
<<<<<<< HEAD
}

/**
 * function to send metrics/spans using browser fetch
 *     used when navigator.sendBeacon and XMLHttpRequest are not available
 * @param body
 * @param url
 * @param headers
 * @param onSuccess
 * @param onError
 */
export function sendWithFetch(
  body: string,
  url: string,
  headers: Record<string, string>,
  exporterTimeout: number,
  onSuccess: () => void,
  onError: (error: OTLPExporterError) => void
): void {
  const controller = new AbortController();
  const timerId = setTimeout(() => controller.abort(), exporterTimeout);
  fetch(url, {
    method: 'POST',
    headers: {
      ...defaultHeaders,
      ...headers,
    },
    signal: controller.signal,
    body,
  })
    .then(
      response => {
        if (response.ok) {
          response.text().then(
            t => diag.debug('Request Success', t),
            () => {}
          );
          onSuccess();
        } else {
          onError(
            new OTLPExporterError(
              `Failed to export with fetch: (${response.status} ${response.statusText})`,
              response.status
            )
          );
        }
      },
      (e: Error) => {
        if (e.name === 'AbortError') {
          onError(new OTLPExporterError('Request Timeout'));
        } else {
          onError(
            new OTLPExporterError(`Request Fail: ${e.name} ${e.message}`)
          );
        }
      }
    )
    .finally(() => clearTimeout(timerId));
=======

  sendWithRetry();
>>>>>>> ebc8575a
}<|MERGE_RESOLUTION|>--- conflicted
+++ resolved
@@ -93,26 +93,12 @@
     xhr = new XMLHttpRequest();
     xhr.open('POST', url);
 
-<<<<<<< HEAD
-  Object.entries({
-    ...defaultHeaders,
-    ...headers,
-  }).forEach(([k, v]) => {
-    xhr.setRequestHeader(k, v);
-  });
-=======
-    const defaultHeaders = {
-      Accept: 'application/json',
-      'Content-Type': 'application/json',
-    };
-
     Object.entries({
       ...defaultHeaders,
       ...headers,
     }).forEach(([k, v]) => {
       xhr.setRequestHeader(k, v);
     });
->>>>>>> ebc8575a
 
     xhr.send(body);
 
@@ -172,8 +158,10 @@
       clearTimeout(retryTimer);
     };
   };
-<<<<<<< HEAD
+
+  sendWithRetry();
 }
+
 
 /**
  * function to send metrics/spans using browser fetch
@@ -231,8 +219,4 @@
       }
     )
     .finally(() => clearTimeout(timerId));
-=======
-
-  sendWithRetry();
->>>>>>> ebc8575a
 }