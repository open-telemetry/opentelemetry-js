--- conflicted
+++ resolved
@@ -14,13 +14,9 @@
  * limitations under the License.
  */
 
-import { Context, SpanContext, TraceFlags } from '@opentelemetry/api';
+import { Context, context, SpanContext, TraceFlags } from '@opentelemetry/api';
 import {
   ALWAYS_SAMPLER,
-<<<<<<< HEAD
-=======
-  HttpTraceContext,
->>>>>>> a34d03a8
   NEVER_SAMPLER,
   NoopLogger,
   NoRecordingSpan,
@@ -28,27 +24,21 @@
   setExtractedSpanContext,
   TraceState,
 } from '@opentelemetry/core';
+import { NoopScopeManager, ScopeManager } from '@opentelemetry/scope-base';
 import * as assert from 'assert';
 import { BasicTracerProvider, Span } from '../src';
 
 describe('BasicTracerProvider', () => {
+  beforeEach(() => {
+    context.initGlobalContextManager(new NoopScopeManager());
+  });
+
   describe('constructor', () => {
     it('should construct an instance without any options', () => {
       const provider = new BasicTracerProvider();
       assert.ok(provider instanceof BasicTracerProvider);
     });
 
-<<<<<<< HEAD
-=======
-    it('should construct an instance with http text format', () => {
-      const provider = new BasicTracerProvider({
-        httpTextFormat: new HttpTraceContext(),
-        scopeManager: new NoopScopeManager(),
-      });
-      assert.ok(provider instanceof BasicTracerProvider);
-    });
-
->>>>>>> a34d03a8
     it('should construct an instance with logger', () => {
       const provider = new BasicTracerProvider({
         logger: new NoopLogger(),
@@ -310,23 +300,15 @@
       assert.deepStrictEqual(span.attributes, defaultAttributes);
     });
   });
-<<<<<<< HEAD
-=======
 
   describe('.getCurrentSpan()', () => {
-    it('should return null with NoopScopeManager', () => {
-      const tracer = new BasicTracerProvider().getTracer('default');
-      const currentSpan = tracer.getCurrentSpan();
-      assert.deepStrictEqual(currentSpan, undefined);
-    });
-
     it('should return current span when it exists', () => {
-      const tracer = new BasicTracerProvider({
-        scopeManager: {
-          active: () =>
-            setActiveSpan(Context.ROOT_CONTEXT, ('foo' as any) as Span),
-        } as ScopeManager,
-      }).getTracer('default');
+      context.initGlobalContextManager({
+        active: () =>
+          setActiveSpan(Context.ROOT_CONTEXT, ('foo' as any) as Span),
+      } as ScopeManager);
+
+      const tracer = new BasicTracerProvider().getTracer('default');
       assert.deepStrictEqual(tracer.getCurrentSpan(), 'foo');
     });
   });
@@ -354,12 +336,4 @@
       return patchedFn();
     });
   });
-
-  describe('.getHttpTextFormat()', () => {
-    it('should get default HTTP text formatter', () => {
-      const tracer = new BasicTracerProvider().getTracer('default');
-      assert.ok(tracer.getHttpTextFormat() instanceof HttpTraceContext);
-    });
-  });
->>>>>>> a34d03a8
 });