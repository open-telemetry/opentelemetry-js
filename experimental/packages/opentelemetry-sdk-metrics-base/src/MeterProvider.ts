/*
 * Copyright The OpenTelemetry Authors
 *
 * Licensed under the Apache License, Version 2.0 (the "License");
 * you may not use this file except in compliance with the License.
 * You may obtain a copy of the License at
 *
 *      https://www.apache.org/licenses/LICENSE-2.0
 *
 * Unless required by applicable law or agreed to in writing, software
 * distributed under the License is distributed on an "AS IS" BASIS,
 * WITHOUT WARRANTIES OR CONDITIONS OF ANY KIND, either express or implied.
 * See the License for the specific language governing permissions and
 * limitations under the License.
 */

import * as api from '@opentelemetry/api-metrics';
import { Resource } from '@opentelemetry/resources';
import { Meter } from '.';
import { DEFAULT_CONFIG, MeterConfig } from './types';
// eslint-disable-next-line @typescript-eslint/no-var-requires
const merge = require('lodash.merge');
// @TODO - replace once the core is released
// import { merge } from '@opentelemetry/core';


/**
 * This class represents a meter provider which platform libraries can extend
 */
export class MeterProvider implements api.MeterProvider {
  private readonly _config: MeterConfig;
  private readonly _meters: Map<string, Meter> = new Map();
  private _shuttingDownPromise: Promise<void> = Promise.resolve();
  private _isShutdown = false;
  readonly resource: Resource;

  constructor(config: MeterConfig = {}) {
    const mergedConfig = merge({}, DEFAULT_CONFIG, config);
    this.resource = mergedConfig.resource || Resource.empty();
    this.resource = Resource.default().merge(this.resource);
    this._config = Object.assign({}, mergedConfig, {
      resource: this.resource,
    });
  }

  /**
   * Returns a Meter, creating one if one with the given name and version is not already created
   *
   * @returns Meter A Meter with the given name and version
   */
<<<<<<< HEAD
  getMeter(name: string, version?: string): Meter {
    const key = `${name}@${version || ''}`;
    if (!this._meters.has(key)) {
      this._meters.set(
        key,
        new Meter({ name, version }, this._config)
=======
  getMeter(name: string, version?: string, config?: MeterConfig): Meter {
    const key = `${name}@${version ?? ''}:${config?.schemaUrl ?? ''}`;
    if (!this._meters.has(key)) {
      this._meters.set(
        key,
        new Meter({
          name,
          version,
          // @ts-expect-error ts(2345) TODO: upgrade @opentelemetry/core InstrumentationLibrary definition
          schemaUrl: config?.schemaUrl
        }, Object.assign({}, this._config, config))
>>>>>>> 61cf8c5e
      );
    }

    // eslint-disable-next-line @typescript-eslint/no-non-null-assertion
    return this._meters.get(key)!;
  }

  shutdown(): Promise<void> {
    if (this._isShutdown) {
      return this._shuttingDownPromise;
    }
    this._isShutdown = true;

    this._shuttingDownPromise = new Promise((resolve, reject) => {
      Promise.resolve()
        .then(() => {
          return Promise.all(
            Array.from(this._meters, ([_, meter]) => meter.shutdown())
          );
        })
        .then(() => {
          if (this._config.exporter) {
            return this._config.exporter.shutdown();
          }
          return;
        })
        .then(resolve)
        .catch(e => {
          reject(e);
        });
    });
    return this._shuttingDownPromise;
  }
}<|MERGE_RESOLUTION|>--- conflicted
+++ resolved
@@ -48,16 +48,8 @@
    *
    * @returns Meter A Meter with the given name and version
    */
-<<<<<<< HEAD
-  getMeter(name: string, version?: string): Meter {
-    const key = `${name}@${version || ''}`;
-    if (!this._meters.has(key)) {
-      this._meters.set(
-        key,
-        new Meter({ name, version }, this._config)
-=======
-  getMeter(name: string, version?: string, config?: MeterConfig): Meter {
-    const key = `${name}@${version ?? ''}:${config?.schemaUrl ?? ''}`;
+  getMeter(name: string, version?: string, options?: api.MeterOptions): Meter {
+    const key = `${name}@${version ?? ''}:${options?.schemaUrl ?? ''}`;
     if (!this._meters.has(key)) {
       this._meters.set(
         key,
@@ -66,8 +58,7 @@
           version,
           // @ts-expect-error ts(2345) TODO: upgrade @opentelemetry/core InstrumentationLibrary definition
           schemaUrl: config?.schemaUrl
-        }, Object.assign({}, this._config, config))
->>>>>>> 61cf8c5e
+        }, this._config)
       );
     }
 
