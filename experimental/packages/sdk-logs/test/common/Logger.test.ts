--- conflicted
+++ resolved
@@ -16,17 +16,11 @@
 
 import * as assert from 'assert';
 import * as sinon from 'sinon';
-
-<<<<<<< HEAD
 import {
   LoggerProvider,
   NoopLogRecordProcessor,
   createLoggerConfigurator,
 } from '../../src';
-=======
-import { LoggerProvider } from '../../src';
-import { NoopLogRecordProcessor } from '../../src/export/NoopLogRecordProcessor';
->>>>>>> 66ee4d62
 import { LogRecordImpl } from '../../src/LogRecordImpl';
 import { ROOT_CONTEXT, TraceFlags, context, trace } from '@opentelemetry/api';
 import {
