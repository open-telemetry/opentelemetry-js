name: Publish packages to NPM

on:
  workflow_dispatch:

permissions:
  contents: read

jobs:
<<<<<<< HEAD
  setup-and-compile:
    runs-on: ubuntu-latest
    steps:
      - name: Checkout Repository
        uses: actions/checkout@v5
        with:
          fetch-depth: 0
      - name: Setup Node
        uses: actions/setup-node@v5
        with:
          node-version: 24
          registry-url: 'https://registry.npmjs.org'
      - run: npm ci --ignore-scripts
      # NOTE: in the past, we've had situations where the compiled files were missing as the `prepublishOnly` script was
      # missing in some packages. `npx lerna publish` *should* also run compile, but this is intended as a safeguard
      # when that does not happen for whatever reason.
      - run: npm run compile
      - name: Upload contents for publish
        uses: actions/upload-artifact@v4
        with:
          name: publish-cache-${{ github.run_number }}
          path: .
          include-hidden-files: true
          if-no-files-found: error
          retention-days: 10
=======
>>>>>>> 977c8a4e
  npm-publish:
    permissions:
      contents: read
      id-token: write # needed for OIDC and provenance
    runs-on: ubuntu-latest
    environment: npm-publish-environment
    steps:
      - uses: actions/checkout@v5
      - uses: actions/setup-node@v5
        with:
          # Require npm 11.5.1 or later for https://docs.npmjs.com/trusted-publishers.
          node-version: 24
          registry-url: 'https://registry.npmjs.org'
      - run: npm ci --ignore-scripts
      - run: npm run compile
      # Release Please has already incremented versions and published tags, so we just
      # need to publish all unpublished versions to npm here
      # See: https://github.com/lerna/lerna/tree/main/libs/commands/publish#bump-from-package
      - name: Publish to npm
        env:
          NPM_CONFIG_PROVENANCE: true
        # NOTE: using --concurrency 1 to reduce the likelihood of a race when publishing,
        # which happens when the npm registry is not fully consistent yet. This can cause the publishing of a package to be
        # rejected because dependencies are not available yet. `lerna` does ensure that this is not the case locally
        # (packages are in-fact published in the correct order), but the race on the registry still applies.
        # If this happens, run the workflow again - there should be enough time for everything to settle until this workflow
        # attempts to publish again.
        run: npx lerna publish --concurrency 1 from-package --no-push --no-private --no-git-tag-version --dist-tag=latest --yes<|MERGE_RESOLUTION|>--- conflicted
+++ resolved
@@ -7,34 +7,6 @@
   contents: read
 
 jobs:
-<<<<<<< HEAD
-  setup-and-compile:
-    runs-on: ubuntu-latest
-    steps:
-      - name: Checkout Repository
-        uses: actions/checkout@v5
-        with:
-          fetch-depth: 0
-      - name: Setup Node
-        uses: actions/setup-node@v5
-        with:
-          node-version: 24
-          registry-url: 'https://registry.npmjs.org'
-      - run: npm ci --ignore-scripts
-      # NOTE: in the past, we've had situations where the compiled files were missing as the `prepublishOnly` script was
-      # missing in some packages. `npx lerna publish` *should* also run compile, but this is intended as a safeguard
-      # when that does not happen for whatever reason.
-      - run: npm run compile
-      - name: Upload contents for publish
-        uses: actions/upload-artifact@v4
-        with:
-          name: publish-cache-${{ github.run_number }}
-          path: .
-          include-hidden-files: true
-          if-no-files-found: error
-          retention-days: 10
-=======
->>>>>>> 977c8a4e
   npm-publish:
     permissions:
       contents: read
