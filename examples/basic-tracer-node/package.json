{
  "name": "example-basic-tracer-node",
  "private": true,
  "version": "0.25.0",
  "description": "Example of using @opentelemetry/sdk-trace-base in Node.js",
  "main": "index.js",
  "scripts": {
    "start": "node ./index.js"
  },
  "repository": {
    "type": "git",
    "url": "git+ssh://git@github.com/open-telemetry/opentelemetry-js.git"
  },
  "keywords": [
    "opentelemetry",
    "tracing"
  ],
  "engines": {
    "node": ">=8"
  },
  "author": "OpenTelemetry Authors",
  "license": "Apache-2.0",
  "bugs": {
    "url": "https://github.com/open-telemetry/opentelemetry-js/issues"
  },
  "dependencies": {
    "@opentelemetry/api": "^1.0.2",
<<<<<<< HEAD
    "@opentelemetry/exporter-jaeger": "0.25.0",
    "@opentelemetry/sdk-trace-base": "0.25.0"
=======
    "@opentelemetry/exporter-jaeger": "0.24.0",
    "@opentelemetry/resources": "0.24.0",
    "@opentelemetry/semantic-conventions": "0.24.0",
    "@opentelemetry/sdk-trace-base": "0.24.0"
>>>>>>> f1291389
  },
  "homepage": "https://github.com/open-telemetry/opentelemetry-js#readme"
}<|MERGE_RESOLUTION|>--- conflicted
+++ resolved
@@ -25,15 +25,10 @@
   },
   "dependencies": {
     "@opentelemetry/api": "^1.0.2",
-<<<<<<< HEAD
     "@opentelemetry/exporter-jaeger": "0.25.0",
+    "@opentelemetry/resources": "0.25.0",
+    "@opentelemetry/semantic-conventions": "0.25.0",
     "@opentelemetry/sdk-trace-base": "0.25.0"
-=======
-    "@opentelemetry/exporter-jaeger": "0.24.0",
-    "@opentelemetry/resources": "0.24.0",
-    "@opentelemetry/semantic-conventions": "0.24.0",
-    "@opentelemetry/sdk-trace-base": "0.24.0"
->>>>>>> f1291389
   },
   "homepage": "https://github.com/open-telemetry/opentelemetry-js#readme"
 }