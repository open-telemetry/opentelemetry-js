--- conflicted
+++ resolved
@@ -225,7 +225,6 @@
       assert.strictEqual(requestData, data);
     });
 
-<<<<<<< HEAD
     // use fake timers to replace setTimeout in sendWithHttp function
     const clock = sinon.useFakeTimers();
 
@@ -237,20 +236,6 @@
     });
 
     clock.restore();
-=======
-    sendWithHttp(
-      exporter,
-      data,
-      'application/json',
-      () => {
-        // Show that we aren't setting the gzip encoding header
-        assert(setHeaderSpy.withArgs('Content-Encoding', 'gzip').notCalled);
-      },
-      (err: OTLPExporterError) => {
-        assert.fail(err);
-      }
-    );
->>>>>>> 08f597f3
   });
 
   it('should send with gzip compression if configured to do so', () => {
@@ -269,7 +254,6 @@
       assert(Buffer.concat(buffers).equals(compressedData));
     });
 
-<<<<<<< HEAD
     // use fake timers to replace setTimeout in sendWithHttp function
     const clock = sinon.useFakeTimers();
 
@@ -281,20 +265,7 @@
     });
 
     clock.restore();
-=======
-    sendWithHttp(
-      exporter,
-      data,
-      'application/json',
-      () => {
-        // Show that we are setting the gzip encoding header
-        assert(setHeaderSpy.withArgs('Content-Encoding', 'gzip').calledOnce);
-      },
-      (err: OTLPExporterError) => {
-        assert.fail(err);
-      }
-    );
->>>>>>> 08f597f3
+
   });
 
   it('should work with gzip compression enabled even after multiple requests', () => {
@@ -325,7 +296,6 @@
         assert(Buffer.concat(buffers).equals(compressedData));
       });
 
-<<<<<<< HEAD
       // use fake timers to replace setTimeout in sendWithHttp function
       const clock = sinon.useFakeTimers();
 
@@ -337,20 +307,6 @@
       });
 
       clock.restore();
-=======
-      sendWithHttp(
-        exporter,
-        data,
-        'application/json',
-        () => {
-          // Show that we are setting the gzip encoding header
-          assert(setHeaderSpy.withArgs('Content-Encoding', 'gzip').calledOnce);
-        },
-        (err: OTLPExporterError) => {
-          assert.fail(err);
-        }
-      );
->>>>>>> 08f597f3
     }
   });
 });