--- conflicted
+++ resolved
@@ -75,12 +75,7 @@
     "sinon": "10.0.0",
     "ts-loader": "8.3.0",
     "ts-mocha": "8.0.0",
-<<<<<<< HEAD
-    "typescript": "4.3.4",
-=======
-    "ts-node": "10.0.0",
     "typescript": "4.3.5",
->>>>>>> 4b3425dd
     "webpack": "4.46.0"
   },
   "peerDependencies": {
