--- conflicted
+++ resolved
@@ -24,32 +24,16 @@
 export class DummyPropagation implements HttpTextFormat {
   static TRACE_CONTEXT_KEY = 'x-dummy-trace-id';
   static SPAN_CONTEXT_KEY = 'x-dummy-span-id';
-<<<<<<< HEAD
-  extract(format: string, carrier: http.OutgoingHttpHeaders): SpanContext {
-    return {
+  extract(context: Context, carrier: http.OutgoingHttpHeaders) {
+    return setExtractedSpanContext(context, {
       traceId: hexToId(carrier[DummyPropagation.TRACE_CONTEXT_KEY] as string),
       spanId: hexToId(carrier[DummyPropagation.SPAN_CONTEXT_KEY] as string),
-    };
-  }
-  inject(
-    spanContext: SpanContext,
-    format: string,
-    headers: { [custom: string]: string }
-  ): void {
-    headers[DummyPropagation.TRACE_CONTEXT_KEY] = idToHex(spanContext.traceId);
-    headers[DummyPropagation.SPAN_CONTEXT_KEY] = idToHex(spanContext.spanId);
-=======
-  extract(context: Context, carrier: http.OutgoingHttpHeaders) {
-    return setExtractedSpanContext(context, {
-      traceId: carrier[DummyPropagation.TRACE_CONTEXT_KEY] as string,
-      spanId: DummyPropagation.SPAN_CONTEXT_KEY,
     });
   }
   inject(context: Context, headers: { [custom: string]: string }): void {
     const spanContext = getParentSpanContext(context);
     if (!spanContext) return;
-    headers[DummyPropagation.TRACE_CONTEXT_KEY] = spanContext.traceId;
-    headers[DummyPropagation.SPAN_CONTEXT_KEY] = spanContext.spanId;
->>>>>>> 03bf1917
+    headers[DummyPropagation.TRACE_CONTEXT_KEY] = idToHex(spanContext.traceId);
+    headers[DummyPropagation.SPAN_CONTEXT_KEY] = idToHex(spanContext.spanId);
   }
 }