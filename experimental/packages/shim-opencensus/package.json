{
  "name": "@opentelemetry/shim-opencensus",
  "version": "0.39.1",
  "description": "OpenCensus to OpenTelemetry shim",
  "main": "build/src/index.js",
  "types": "build/src/index.d.ts",
  "repository": "open-telemetry/opentelemetry-js",
  "scripts": {
    "prepublishOnly": "npm run compile",
    "compile": "tsc --build",
    "clean": "tsc --build --clean",
    "tdd": "npm run test -- --extension ts --watch",
    "test": "nyc ts-mocha -p tsconfig.json test/**/*.test.ts",
    "codecov": "nyc report --reporter=json && codecov -f coverage/*.json -p ../../../",
    "lint": "eslint . --ext .ts",
    "lint:fix": "eslint . --ext .ts --fix",
    "version": "node ../../../scripts/version-update.js",
    "watch": "tsc --build --watch",
    "precompile": "lerna run version --scope $(npm pkg get name) --include-dependencies",
    "prewatch": "npm run precompile",
    "peer-api-check": "node ../../../scripts/peer-api-check.js"
  },
  "keywords": [
    "opentelemetry",
    "opencensus",
    "nodejs",
    "tracing",
    "profiling"
  ],
  "author": "OpenTelemetry Authors",
  "license": "Apache-2.0",
  "engines": {
    "node": ">=14"
  },
  "files": [
    "build/src/**/*.js",
    "build/src/**/*.js.map",
    "build/src/**/*.d.ts",
    "doc",
    "LICENSE",
    "README.md"
  ],
  "publishConfig": {
    "access": "public"
  },
  "devDependencies": {
    "@opentelemetry/core": "1.13.0",
    "@opentelemetry/context-async-hooks": "1.13.0",
    "@opentelemetry/sdk-trace-base": "1.13.0",
    "@opencensus/core": "0.1.0",
    "@opentelemetry/api": "1.4.1",
    "@types/mocha": "10.0.0",
    "@types/node": "18.6.5",
    "codecov": "3.8.3",
    "mocha": "10.0.0",
    "nyc": "15.1.0",
    "sinon": "15.0.0",
    "@types/sinon": "10.0.13",
    "ts-mocha": "10.0.0",
    "typescript": "4.4.4"
  },
  "peerDependencies": {
    "@opencensus/core": "^0.1.0",
    "@opentelemetry/api": "^1.0.0"
  },
  "dependencies": {
<<<<<<< HEAD
    "@opentelemetry/core": "^1.0.0",
    "semver": "^7.3.5",
    "require-in-the-middle": "^7.1.0"
=======
    "@opentelemetry/context-async-hooks": "1.13.0",
    "@opentelemetry/core": "1.13.0",
    "require-in-the-middle": "^7.0.0",
    "semver": "^7.3.5"
>>>>>>> 17eca4c7
  },
  "homepage": "https://github.com/open-telemetry/opentelemetry-js/tree/main/packages/shim-opencensus",
  "sideEffects": false
}<|MERGE_RESOLUTION|>--- conflicted
+++ resolved
@@ -44,7 +44,6 @@
     "access": "public"
   },
   "devDependencies": {
-    "@opentelemetry/core": "1.13.0",
     "@opentelemetry/context-async-hooks": "1.13.0",
     "@opentelemetry/sdk-trace-base": "1.13.0",
     "@opencensus/core": "0.1.0",
@@ -64,16 +63,9 @@
     "@opentelemetry/api": "^1.0.0"
   },
   "dependencies": {
-<<<<<<< HEAD
-    "@opentelemetry/core": "^1.0.0",
-    "semver": "^7.3.5",
-    "require-in-the-middle": "^7.1.0"
-=======
-    "@opentelemetry/context-async-hooks": "1.13.0",
     "@opentelemetry/core": "1.13.0",
     "require-in-the-middle": "^7.0.0",
     "semver": "^7.3.5"
->>>>>>> 17eca4c7
   },
   "homepage": "https://github.com/open-telemetry/opentelemetry-js/tree/main/packages/shim-opencensus",
   "sideEffects": false
