/*
 * Copyright The OpenTelemetry Authors
 *
 * Licensed under the Apache License, Version 2.0 (the "License");
 * you may not use this file except in compliance with the License.
 * You may obtain a copy of the License at
 *
 *      https://www.apache.org/licenses/LICENSE-2.0
 *
 * Unless required by applicable law or agreed to in writing, software
 * distributed under the License is distributed on an "AS IS" BASIS,
 * WITHOUT WARRANTIES OR CONDITIONS OF ANY KIND, either express or implied.
 * See the License for the specific language governing permissions and
 * limitations under the License.
 */

import * as assert from 'assert';
import * as nock from 'nock';
import { ReadableSpan } from '@opentelemetry/tracing';
import {
  ExportResult,
  hrTimeToMicroseconds,
  ExportResultCode,
} from '@opentelemetry/core';
import * as api from '@opentelemetry/api';
import { Resource } from '@opentelemetry/resources';
import { ZipkinExporter } from '../../src';
import * as zipkinTypes from '../../src/types';
import { TraceFlags } from '@opentelemetry/api';
import { ResourceAttributes } from '@opentelemetry/semantic-conventions';

const MICROS_PER_SECS = 1e6;

function getReadableSpan() {
  const startTime = 1566156729709;
  const duration = 2000;
  const readableSpan: ReadableSpan = {
    name: 'my-span',
    kind: api.SpanKind.INTERNAL,
    spanContext: () => {
      return {
        traceId: 'd4cda95b652f4a1592b449d5929fda1b',
        spanId: '6e0c63257de34c92',
        traceFlags: TraceFlags.NONE,
      };
    },
    startTime: [startTime, 0],
    endTime: [startTime + duration, 0],
    ended: true,
    duration: [duration, 0],
    status: {
      code: api.SpanStatusCode.OK,
    },
    attributes: {},
    links: [],
    events: [],
    resource: Resource.empty(),
    instrumentationLibrary: { name: 'default', version: '0.0.1' },
  };
  return readableSpan;
}

describe('Zipkin Exporter - node', () => {
  describe('constructor', () => {
    it('should construct an exporter', () => {
      const exporter = new ZipkinExporter({ serviceName: 'my-service' });
      assert.ok(typeof exporter.export === 'function');
      assert.ok(typeof exporter.shutdown === 'function');
    });
    it('should construct an exporter with url', () => {
      const exporter = new ZipkinExporter({
        serviceName: 'my-service',
        url: 'http://localhost',
      });
      assert.ok(typeof exporter.export === 'function');
      assert.ok(typeof exporter.shutdown === 'function');
    });
    it('should construct an exporter with logger', () => {
      const exporter = new ZipkinExporter({
        serviceName: 'my-service',
      });
      assert.ok(typeof exporter.export === 'function');
      assert.ok(typeof exporter.shutdown === 'function');
    });
    it('should construct an exporter with statusCodeTagName', () => {
      const exporter = new ZipkinExporter({
        serviceName: 'my-service',
        statusCodeTagName: 'code',
      });
      assert.ok(typeof exporter.export === 'function');
      assert.ok(typeof exporter.shutdown === 'function');
    });
    it('should construct an exporter with statusDescriptionTagName', () => {
      const exporter = new ZipkinExporter({
        serviceName: 'my-service',
        statusDescriptionTagName: 'description',
      });
      assert.ok(typeof exporter.export === 'function');
      assert.ok(typeof exporter.shutdown === 'function');
    });
  });

  describe('export', () => {
    before(() => {
      nock.disableNetConnect();
    });

    after(() => {
      nock.enableNetConnect();
    });

    it('should skip send with empty array', () => {
      const exporter = new ZipkinExporter({
        serviceName: 'my-service',
      });

      exporter.export([], (result: ExportResult) => {
        assert.strictEqual(result.code, ExportResultCode.SUCCESS);
      });
    });

    it('should send spans to Zipkin backend and return with Success', () => {
      let requestBody: [zipkinTypes.Span];
      const scope = nock('http://localhost:9411')
        .post('/api/v2/spans', (body: [zipkinTypes.Span]) => {
          requestBody = body;
          return true;
        })
        .reply(202);

      const parentSpanId = '5c1c63257de34c67';
      const startTime = 1566156729709;
      const duration = 2000;

      const span1: ReadableSpan = {
        name: 'my-span',
        kind: api.SpanKind.INTERNAL,
        parentSpanId,
        spanContext: () => {
          return {
            traceId: 'd4cda95b652f4a1592b449d5929fda1b',
            spanId: '6e0c63257de34c92',
            traceFlags: TraceFlags.NONE,
          };
        },
        startTime: [startTime, 0],
        endTime: [startTime + duration, 0],
        ended: true,
        duration: [duration, 0],
        status: {
          code: api.SpanStatusCode.OK,
        },
        attributes: {
          key1: 'value1',
          key2: 'value2',
        },
        links: [],
        events: [
          {
            name: 'my-event',
            time: [startTime + 10, 0],
            attributes: { key3: 'value3' },
          },
        ],
        resource: Resource.empty(),
        instrumentationLibrary: { name: 'default', version: '0.0.1' },
      };
      const span2: ReadableSpan = {
        name: 'my-span',
        kind: api.SpanKind.SERVER,
        spanContext: () => {
          return {
            traceId: 'd4cda95b652f4a1592b449d5929fda1b',
            spanId: '6e0c63257de34c92',
            traceFlags: TraceFlags.NONE,
          };
        },
        startTime: [startTime, 0],
        endTime: [startTime + duration, 0],
        ended: true,
        duration: [duration, 0],
        status: {
          code: api.SpanStatusCode.OK,
        },
        attributes: {},
        links: [],
        events: [],
        resource: Resource.empty(),
        instrumentationLibrary: { name: 'default', version: '0.0.1' },
      };

      const exporter = new ZipkinExporter({
        serviceName: 'my-service',
      });

      exporter.export([span1, span2], (result: ExportResult) => {
        scope.done();
        assert.strictEqual(result.code, ExportResultCode.SUCCESS);
        assert.deepStrictEqual(requestBody, [
          // Span 1
          {
            annotations: [
              {
                value: 'my-event',
                timestamp: (startTime + 10) * MICROS_PER_SECS,
              },
            ],
            duration: duration * MICROS_PER_SECS,
            id: span1.spanContext().spanId,
            localEndpoint: {
              serviceName: 'my-service',
            },
            name: span1.name,
            parentId: parentSpanId,
            tags: {
              key1: 'value1',
              key2: 'value2',
              'ot.status_code': 'OK',
            },
            timestamp: startTime * MICROS_PER_SECS,
            traceId: span1.spanContext().traceId,
          },
          // Span 2
          {
            duration: duration * MICROS_PER_SECS,
            id: span2.spanContext().spanId,
            kind: 'SERVER',
            localEndpoint: {
              serviceName: 'my-service',
            },
            name: span2.name,
            tags: {
              'ot.status_code': 'OK',
            },
            timestamp: hrTimeToMicroseconds([startTime, 0]),
            traceId: span2.spanContext().traceId,
          },
        ]);
      });
    });

    it('should support https protocol', () => {
      const scope = nock('https://localhost:9411')
        .post('/api/v2/spans')
        .reply(200);

      const exporter = new ZipkinExporter({
        serviceName: 'my-service',
        url: 'https://localhost:9411/api/v2/spans',
      });

      exporter.export([getReadableSpan()], (result: ExportResult) => {
        scope.done();
        assert.strictEqual(result.code, ExportResultCode.SUCCESS);
      });
    });

    it('should return Failed result with 4xx', () => {
      const scope = nock('http://localhost:9411')
        .post('/api/v2/spans')
        .reply(400);

      const exporter = new ZipkinExporter({
        serviceName: 'my-service',
      });

      exporter.export([getReadableSpan()], (result: ExportResult) => {
        scope.done();
        assert.strictEqual(result.code, ExportResultCode.FAILED);
      });
    });

    it('should return failed result with 5xx', () => {
      const scope = nock('http://localhost:9411')
        .post('/api/v2/spans')
        .reply(500);

      const exporter = new ZipkinExporter({
        serviceName: 'my-service',
      });

      exporter.export([getReadableSpan()], (result: ExportResult) => {
        scope.done();
        assert.strictEqual(result.code, ExportResultCode.FAILED);
      });
    });

    it('should return failed result with socket error', () => {
      const scope = nock('http://localhost:9411')
        .post('/api/v2/spans')
        .replyWithError(new Error('My Socket Error'));

      const exporter = new ZipkinExporter({
        serviceName: 'my-service',
      });

      exporter.export([getReadableSpan()], (result: ExportResult) => {
        scope.done();
        assert.strictEqual(result.code, ExportResultCode.FAILED);
      });
    });

    it('should return failed result after shutdown', done => {
      const exporter = new ZipkinExporter({
        serviceName: 'my-service',
      });

      exporter.shutdown();

      exporter.export([getReadableSpan()], (result: ExportResult) => {
        assert.strictEqual(result.code, ExportResultCode.FAILED);
        done();
      });
    });

<<<<<<< HEAD
=======
    it('should set serviceName to "Opentelemetry Service" by default', () => {
      const scope = nock('http://localhost:9411')
        .post('/api/v2/spans')
        .replyWithError(new Error('My Socket Error'));

      const parentSpanId = '5c1c63257de34c67';
      const startTime = 1566156729709;
      const duration = 2000;

      const span1: ReadableSpan = {
        name: 'my-span',
        kind: api.SpanKind.INTERNAL,
        parentSpanId,
        spanContext: () => {
          return {
            traceId: 'd4cda95b652f4a1592b449d5929fda1b',
            spanId: '6e0c63257de34c92',
            traceFlags: TraceFlags.NONE,
          };
        },
        startTime: [startTime, 0],
        endTime: [startTime + duration, 0],
        ended: true,
        duration: [duration, 0],
        status: {
          code: api.SpanStatusCode.OK,
        },
        attributes: {
          key1: 'value1',
          key2: 'value2',
        },
        links: [],
        events: [
          {
            name: 'my-event',
            time: [startTime + 10, 0],
            attributes: { key3: 'value3' },
          },
        ],
        resource: Resource.empty(),
        instrumentationLibrary: { name: 'default', version: '0.0.1' },
      };
      const span2: ReadableSpan = {
        name: 'my-span',
        kind: api.SpanKind.SERVER,
        spanContext: () => {
          return {
            traceId: 'd4cda95b652f4a1592b449d5929fda1b',
            spanId: '6e0c63257de34c92',
            traceFlags: TraceFlags.NONE,
          };
        },
        startTime: [startTime, 0],
        endTime: [startTime + duration, 0],
        ended: true,
        duration: [duration, 0],
        status: {
          code: api.SpanStatusCode.OK,
        },
        attributes: {},
        links: [],
        events: [],
        resource: Resource.empty(),
        instrumentationLibrary: { name: 'default', version: '0.0.1' },
      };

      const exporter = new ZipkinExporter({});

      exporter.export([span1, span2], (result: ExportResult) => {
        scope.done();
        assert.equal(exporter['_serviceName'], 'OpenTelemetry Service');
      });
    });

    it('should set serviceName if resource has one', () => {
      const resource_service_name = 'resource_service_name';
>>>>>>> 8e5c8a09

    it('should call globalErrorHandler on error', () => {
      const expectedError = new Error('Whoops');
      const scope = nock('http://localhost:9411')
        .post('/api/v2/spans')
        .replyWithError(expectedError);

<<<<<<< HEAD
      const exporter = new ZipkinExporter({
        serviceName: 'my-service',
=======
      const parentSpanId = '5c1c63257de34c67';
      const startTime = 1566156729709;
      const duration = 2000;

      const span1: ReadableSpan = {
        name: 'my-span',
        kind: api.SpanKind.INTERNAL,
        parentSpanId,
        spanContext: () => {
          return {
            traceId: 'd4cda95b652f4a1592b449d5929fda1b',
            spanId: '6e0c63257de34c92',
            traceFlags: TraceFlags.NONE,
          };
        },
        startTime: [startTime, 0],
        endTime: [startTime + duration, 0],
        ended: true,
        duration: [duration, 0],
        status: {
          code: api.SpanStatusCode.OK,
        },
        attributes: {
          key1: 'value1',
          key2: 'value2',
        },
        links: [],
        events: [
          {
            name: 'my-event',
            time: [startTime + 10, 0],
            attributes: { key3: 'value3' },
          },
        ],
        resource: new Resource({
          [ResourceAttributes.SERVICE_NAME]: resource_service_name,
        }),
        instrumentationLibrary: { name: 'default', version: '0.0.1' },
      };
      const span2: ReadableSpan = {
        name: 'my-span',
        kind: api.SpanKind.SERVER,
        spanContext: () => {
          return {
            traceId: 'd4cda95b652f4a1592b449d5929fda1b',
            spanId: '6e0c63257de34c92',
            traceFlags: TraceFlags.NONE,
          };
        },
        startTime: [startTime, 0],
        endTime: [startTime + duration, 0],
        ended: true,
        duration: [duration, 0],
        status: {
          code: api.SpanStatusCode.OK,
        },
        attributes: {},
        links: [],
        events: [],
        resource: Resource.empty(),
        instrumentationLibrary: { name: 'default', version: '0.0.1' },
      };

      const exporter = new ZipkinExporter({});

      exporter.export([span1, span2], (result: ExportResult) => {
        scope.done();
        assert.equal(exporter['_serviceName'], resource_service_name);

        // checking if service name remains consistent in further exports
        exporter.export([span2], (result: ExportResult) => {
          scope.done();
          assert.equal(exporter['_serviceName'], resource_service_name);
        });
>>>>>>> 8e5c8a09
      });

      exporter.export([getReadableSpan()], (result: ExportResult) => {
        assert.deepStrictEqual(result.code, ExportResultCode.FAILED);
        assert.deepStrictEqual(result.error, expectedError);
        scope.done();
      });
    });
  });

<<<<<<< HEAD
  it('should set serviceName per-span if resource has one', () => {
    const resource_service_name = 'resource_service_name';
    const resource_service_name_prime = 'resource_service_name_prime';

    let requestBody: zipkinTypes.Span[];
    const scope = nock('http://localhost:9411')
      .post('/api/v2/spans', body => {
        requestBody = body;
        return true;
      })
      .replyWithError(new Error('My Socket Error'));

    const parentSpanId = '5c1c63257de34c67';
    const startTime = 1566156729709;
    const duration = 2000;

    const span1: ReadableSpan = {
      name: 'my-span',
      kind: api.SpanKind.INTERNAL,
      parentSpanId,
      spanContext: {
        traceId: 'd4cda95b652f4a1592b449d5929fda1b',
        spanId: '6e0c63257de34c92',
        traceFlags: TraceFlags.NONE,
      },
      startTime: [startTime, 0],
      endTime: [startTime + duration, 0],
      ended: true,
      duration: [duration, 0],
      status: {
        code: api.SpanStatusCode.OK,
      },
      attributes: {
        key1: 'value1',
        key2: 'value2',
      },
      links: [],
      events: [
        {
          name: 'my-event',
          time: [startTime + 10, 0],
          attributes: { key3: 'value3' },
=======
    it('should set serviceName per-span if resource has one', () => {
      const resource_service_name = 'resource_service_name';
      const resource_service_name_prime = 'resource_service_name_prime';

      let requestBody: zipkinTypes.Span[];
      const scope = nock('http://localhost:9411')
        .post('/api/v2/spans', body => {
          requestBody = body;
          return true;
        })
        .replyWithError(new Error('My Socket Error'));

      const parentSpanId = '5c1c63257de34c67';
      const startTime = 1566156729709;
      const duration = 2000;

      const span1: ReadableSpan = {
        name: 'my-span',
        kind: api.SpanKind.INTERNAL,
        parentSpanId,
        spanContext: () => {
          return {
            traceId: 'd4cda95b652f4a1592b449d5929fda1b',
            spanId: '6e0c63257de34c92',
            traceFlags: TraceFlags.NONE,
          };
        },
        startTime: [startTime, 0],
        endTime: [startTime + duration, 0],
        ended: true,
        duration: [duration, 0],
        status: {
          code: api.SpanStatusCode.OK,
        },
        attributes: {
          key1: 'value1',
          key2: 'value2',
        },
        links: [],
        events: [
          {
            name: 'my-event',
            time: [startTime + 10, 0],
            attributes: { key3: 'value3' },
          },
        ],
        resource: new Resource({
          [ResourceAttributes.SERVICE_NAME]: resource_service_name,
        }),
        instrumentationLibrary: { name: 'default', version: '0.0.1' },
      };
      const span2: ReadableSpan = {
        name: 'my-span',
        kind: api.SpanKind.SERVER,
        spanContext: () => {
          return {
            traceId: 'd4cda95b652f4a1592b449d5929fda1b',
            spanId: '6e0c63257de34c92',
            traceFlags: TraceFlags.NONE,
          };
        },
        startTime: [startTime, 0],
        endTime: [startTime + duration, 0],
        ended: true,
        duration: [duration, 0],
        status: {
          code: api.SpanStatusCode.OK,
>>>>>>> 8e5c8a09
        },
      ],
      resource: new Resource({
        [ResourceAttributes.SERVICE_NAME]: resource_service_name,
      }),
      instrumentationLibrary: { name: 'default', version: '0.0.1' },
    };
    const span2: ReadableSpan = {
      name: 'my-span',
      kind: api.SpanKind.SERVER,
      spanContext: {
        traceId: 'd4cda95b652f4a1592b449d5929fda1b',
        spanId: '6e0c63257de34c92',
        traceFlags: TraceFlags.NONE,
      },
      startTime: [startTime, 0],
      endTime: [startTime + duration, 0],
      ended: true,
      duration: [duration, 0],
      status: {
        code: api.SpanStatusCode.OK,
      },
      attributes: {},
      links: [],
      events: [],
      resource: new Resource({
        [ResourceAttributes.SERVICE_NAME]: resource_service_name_prime,
      }),
      instrumentationLibrary: { name: 'default', version: '0.0.1' },
    };

    const exporter = new ZipkinExporter({});

    exporter.export([span1, span2], (result: ExportResult) => {
      requestBody;
      scope.done();
      assert.equal(
        requestBody[0].localEndpoint.serviceName,
        resource_service_name
      );
      assert.equal(
        requestBody[1].localEndpoint.serviceName,
        resource_service_name_prime
      );
    });
  });

<<<<<<< HEAD
  it('should set serviceName per-span if span has attribute', () => {
    const span_service_name = 'span_service_name';
    const span_service_name_prime = 'span_service_name_prime';

    let requestBody: any;
    const scope = nock('http://localhost:9411')
      .post('/api/v2/spans', body => {
        requestBody = body;
        return true;
      })
      .replyWithError(new Error('My Socket Error'));

    const parentSpanId = '5c1c63257de34c67';
    const startTime = 1566156729709;
    const duration = 2000;

    const span1: ReadableSpan = {
      name: 'my-span',
      kind: api.SpanKind.INTERNAL,
      parentSpanId,
      spanContext: {
        traceId: 'd4cda95b652f4a1592b449d5929fda1b',
        spanId: '6e0c63257de34c92',
        traceFlags: TraceFlags.NONE,
      },
      startTime: [startTime, 0],
      endTime: [startTime + duration, 0],
      ended: true,
      duration: [duration, 0],
      status: {
        code: api.SpanStatusCode.OK,
      },
      attributes: {
        key1: 'value1',
        key2: 'value2',
        [ResourceAttributes.SERVICE_NAME]: span_service_name,
      },
      links: [],
      events: [
        {
          name: 'my-event',
          time: [startTime + 10, 0],
          attributes: { key3: 'value3' },
=======
    it('should set serviceName per-span if span has attribute', () => {
      const span_service_name = 'span_service_name';
      const span_service_name_prime = 'span_service_name_prime';

      let requestBody: any;
      const scope = nock('http://localhost:9411')
        .post('/api/v2/spans', body => {
          requestBody = body;
          return true;
        })
        .replyWithError(new Error('My Socket Error'));

      const parentSpanId = '5c1c63257de34c67';
      const startTime = 1566156729709;
      const duration = 2000;

      const span1: ReadableSpan = {
        name: 'my-span',
        kind: api.SpanKind.INTERNAL,
        parentSpanId,
        spanContext: () => {
          return {
            traceId: 'd4cda95b652f4a1592b449d5929fda1b',
            spanId: '6e0c63257de34c92',
            traceFlags: TraceFlags.NONE,
          };
        },
        startTime: [startTime, 0],
        endTime: [startTime + duration, 0],
        ended: true,
        duration: [duration, 0],
        status: {
          code: api.SpanStatusCode.OK,
        },
        attributes: {
          key1: 'value1',
          key2: 'value2',
          [ResourceAttributes.SERVICE_NAME]: span_service_name,
        },
        links: [],
        events: [
          {
            name: 'my-event',
            time: [startTime + 10, 0],
            attributes: { key3: 'value3' },
          },
        ],
        resource: Resource.empty(),
        instrumentationLibrary: { name: 'default', version: '0.0.1' },
      };
      const span2: ReadableSpan = {
        name: 'my-span',
        kind: api.SpanKind.SERVER,
        spanContext: () => {
          return {
            traceId: 'd4cda95b652f4a1592b449d5929fda1b',
            spanId: '6e0c63257de34c92',
            traceFlags: TraceFlags.NONE,
          };
        },
        startTime: [startTime, 0],
        endTime: [startTime + duration, 0],
        ended: true,
        duration: [duration, 0],
        status: {
          code: api.SpanStatusCode.OK,
>>>>>>> 8e5c8a09
        },
      ],
      resource: Resource.empty(),
      instrumentationLibrary: { name: 'default', version: '0.0.1' },
    };
    const span2: ReadableSpan = {
      name: 'my-span',
      kind: api.SpanKind.SERVER,
      spanContext: {
        traceId: 'd4cda95b652f4a1592b449d5929fda1b',
        spanId: '6e0c63257de34c92',
        traceFlags: TraceFlags.NONE,
      },
      startTime: [startTime, 0],
      endTime: [startTime + duration, 0],
      ended: true,
      duration: [duration, 0],
      status: {
        code: api.SpanStatusCode.OK,
      },
      attributes: {
        [ResourceAttributes.SERVICE_NAME]: span_service_name_prime,
      },
      links: [],
      events: [],
      resource: Resource.empty(),
      instrumentationLibrary: { name: 'default', version: '0.0.1' },
    };

    const exporter = new ZipkinExporter({});

    exporter.export([span1, span2], (result: ExportResult) => {
      requestBody;
      scope.done();
      assert.equal(
        requestBody[0].localEndpoint.serviceName,
        span_service_name
      );
      assert.equal(
        requestBody[1].localEndpoint.serviceName,
        span_service_name_prime
      );
    });
  });

  describe('when env.OTEL_EXPORTER_ZIPKIN_ENDPOINT is set', () => {
    before(() => {
      process.env.OTEL_EXPORTER_ZIPKIN_ENDPOINT = 'http://localhost:9412';
    })
    after(() => {
      delete process.env.OTEL_EXPORTER_ZIPKIN_ENDPOINT
    })
    it('should use url from env', () => {
      const scope = nock('http://localhost:9412').post('/').reply(200);
  
      const exporter = new ZipkinExporter({
        serviceName: 'my-service',
      });
  
      exporter.export([getReadableSpan()], (result: ExportResult) => {
        scope.done();
        assert.strictEqual(result.code, ExportResultCode.SUCCESS);
      });
    });
  });
});<|MERGE_RESOLUTION|>--- conflicted
+++ resolved
@@ -313,85 +313,6 @@
       });
     });
 
-<<<<<<< HEAD
-=======
-    it('should set serviceName to "Opentelemetry Service" by default', () => {
-      const scope = nock('http://localhost:9411')
-        .post('/api/v2/spans')
-        .replyWithError(new Error('My Socket Error'));
-
-      const parentSpanId = '5c1c63257de34c67';
-      const startTime = 1566156729709;
-      const duration = 2000;
-
-      const span1: ReadableSpan = {
-        name: 'my-span',
-        kind: api.SpanKind.INTERNAL,
-        parentSpanId,
-        spanContext: () => {
-          return {
-            traceId: 'd4cda95b652f4a1592b449d5929fda1b',
-            spanId: '6e0c63257de34c92',
-            traceFlags: TraceFlags.NONE,
-          };
-        },
-        startTime: [startTime, 0],
-        endTime: [startTime + duration, 0],
-        ended: true,
-        duration: [duration, 0],
-        status: {
-          code: api.SpanStatusCode.OK,
-        },
-        attributes: {
-          key1: 'value1',
-          key2: 'value2',
-        },
-        links: [],
-        events: [
-          {
-            name: 'my-event',
-            time: [startTime + 10, 0],
-            attributes: { key3: 'value3' },
-          },
-        ],
-        resource: Resource.empty(),
-        instrumentationLibrary: { name: 'default', version: '0.0.1' },
-      };
-      const span2: ReadableSpan = {
-        name: 'my-span',
-        kind: api.SpanKind.SERVER,
-        spanContext: () => {
-          return {
-            traceId: 'd4cda95b652f4a1592b449d5929fda1b',
-            spanId: '6e0c63257de34c92',
-            traceFlags: TraceFlags.NONE,
-          };
-        },
-        startTime: [startTime, 0],
-        endTime: [startTime + duration, 0],
-        ended: true,
-        duration: [duration, 0],
-        status: {
-          code: api.SpanStatusCode.OK,
-        },
-        attributes: {},
-        links: [],
-        events: [],
-        resource: Resource.empty(),
-        instrumentationLibrary: { name: 'default', version: '0.0.1' },
-      };
-
-      const exporter = new ZipkinExporter({});
-
-      exporter.export([span1, span2], (result: ExportResult) => {
-        scope.done();
-        assert.equal(exporter['_serviceName'], 'OpenTelemetry Service');
-      });
-    });
-
-    it('should set serviceName if resource has one', () => {
-      const resource_service_name = 'resource_service_name';
->>>>>>> 8e5c8a09
 
     it('should call globalErrorHandler on error', () => {
       const expectedError = new Error('Whoops');
@@ -399,85 +320,8 @@
         .post('/api/v2/spans')
         .replyWithError(expectedError);
 
-<<<<<<< HEAD
-      const exporter = new ZipkinExporter({
-        serviceName: 'my-service',
-=======
-      const parentSpanId = '5c1c63257de34c67';
-      const startTime = 1566156729709;
-      const duration = 2000;
-
-      const span1: ReadableSpan = {
-        name: 'my-span',
-        kind: api.SpanKind.INTERNAL,
-        parentSpanId,
-        spanContext: () => {
-          return {
-            traceId: 'd4cda95b652f4a1592b449d5929fda1b',
-            spanId: '6e0c63257de34c92',
-            traceFlags: TraceFlags.NONE,
-          };
-        },
-        startTime: [startTime, 0],
-        endTime: [startTime + duration, 0],
-        ended: true,
-        duration: [duration, 0],
-        status: {
-          code: api.SpanStatusCode.OK,
-        },
-        attributes: {
-          key1: 'value1',
-          key2: 'value2',
-        },
-        links: [],
-        events: [
-          {
-            name: 'my-event',
-            time: [startTime + 10, 0],
-            attributes: { key3: 'value3' },
-          },
-        ],
-        resource: new Resource({
-          [ResourceAttributes.SERVICE_NAME]: resource_service_name,
-        }),
-        instrumentationLibrary: { name: 'default', version: '0.0.1' },
-      };
-      const span2: ReadableSpan = {
-        name: 'my-span',
-        kind: api.SpanKind.SERVER,
-        spanContext: () => {
-          return {
-            traceId: 'd4cda95b652f4a1592b449d5929fda1b',
-            spanId: '6e0c63257de34c92',
-            traceFlags: TraceFlags.NONE,
-          };
-        },
-        startTime: [startTime, 0],
-        endTime: [startTime + duration, 0],
-        ended: true,
-        duration: [duration, 0],
-        status: {
-          code: api.SpanStatusCode.OK,
-        },
-        attributes: {},
-        links: [],
-        events: [],
-        resource: Resource.empty(),
-        instrumentationLibrary: { name: 'default', version: '0.0.1' },
-      };
-
-      const exporter = new ZipkinExporter({});
-
-      exporter.export([span1, span2], (result: ExportResult) => {
-        scope.done();
-        assert.equal(exporter['_serviceName'], resource_service_name);
-
-        // checking if service name remains consistent in further exports
-        exporter.export([span2], (result: ExportResult) => {
-          scope.done();
-          assert.equal(exporter['_serviceName'], resource_service_name);
-        });
->>>>>>> 8e5c8a09
+      const exporter = new ZipkinExporter({
+        serviceName: 'my-service',
       });
 
       exporter.export([getReadableSpan()], (result: ExportResult) => {
@@ -488,7 +332,6 @@
     });
   });
 
-<<<<<<< HEAD
   it('should set serviceName per-span if resource has one', () => {
     const resource_service_name = 'resource_service_name';
     const resource_service_name_prime = 'resource_service_name_prime';
@@ -509,11 +352,11 @@
       name: 'my-span',
       kind: api.SpanKind.INTERNAL,
       parentSpanId,
-      spanContext: {
+      spanContext: () => ({
         traceId: 'd4cda95b652f4a1592b449d5929fda1b',
         spanId: '6e0c63257de34c92',
         traceFlags: TraceFlags.NONE,
-      },
+      }),
       startTime: [startTime, 0],
       endTime: [startTime + duration, 0],
       ended: true,
@@ -531,75 +374,6 @@
           name: 'my-event',
           time: [startTime + 10, 0],
           attributes: { key3: 'value3' },
-=======
-    it('should set serviceName per-span if resource has one', () => {
-      const resource_service_name = 'resource_service_name';
-      const resource_service_name_prime = 'resource_service_name_prime';
-
-      let requestBody: zipkinTypes.Span[];
-      const scope = nock('http://localhost:9411')
-        .post('/api/v2/spans', body => {
-          requestBody = body;
-          return true;
-        })
-        .replyWithError(new Error('My Socket Error'));
-
-      const parentSpanId = '5c1c63257de34c67';
-      const startTime = 1566156729709;
-      const duration = 2000;
-
-      const span1: ReadableSpan = {
-        name: 'my-span',
-        kind: api.SpanKind.INTERNAL,
-        parentSpanId,
-        spanContext: () => {
-          return {
-            traceId: 'd4cda95b652f4a1592b449d5929fda1b',
-            spanId: '6e0c63257de34c92',
-            traceFlags: TraceFlags.NONE,
-          };
-        },
-        startTime: [startTime, 0],
-        endTime: [startTime + duration, 0],
-        ended: true,
-        duration: [duration, 0],
-        status: {
-          code: api.SpanStatusCode.OK,
-        },
-        attributes: {
-          key1: 'value1',
-          key2: 'value2',
-        },
-        links: [],
-        events: [
-          {
-            name: 'my-event',
-            time: [startTime + 10, 0],
-            attributes: { key3: 'value3' },
-          },
-        ],
-        resource: new Resource({
-          [ResourceAttributes.SERVICE_NAME]: resource_service_name,
-        }),
-        instrumentationLibrary: { name: 'default', version: '0.0.1' },
-      };
-      const span2: ReadableSpan = {
-        name: 'my-span',
-        kind: api.SpanKind.SERVER,
-        spanContext: () => {
-          return {
-            traceId: 'd4cda95b652f4a1592b449d5929fda1b',
-            spanId: '6e0c63257de34c92',
-            traceFlags: TraceFlags.NONE,
-          };
-        },
-        startTime: [startTime, 0],
-        endTime: [startTime + duration, 0],
-        ended: true,
-        duration: [duration, 0],
-        status: {
-          code: api.SpanStatusCode.OK,
->>>>>>> 8e5c8a09
         },
       ],
       resource: new Resource({
@@ -610,11 +384,11 @@
     const span2: ReadableSpan = {
       name: 'my-span',
       kind: api.SpanKind.SERVER,
-      spanContext: {
+      spanContext: () => ({
         traceId: 'd4cda95b652f4a1592b449d5929fda1b',
         spanId: '6e0c63257de34c92',
         traceFlags: TraceFlags.NONE,
-      },
+      }),
       startTime: [startTime, 0],
       endTime: [startTime + duration, 0],
       ended: true,
@@ -647,7 +421,6 @@
     });
   });
 
-<<<<<<< HEAD
   it('should set serviceName per-span if span has attribute', () => {
     const span_service_name = 'span_service_name';
     const span_service_name_prime = 'span_service_name_prime';
@@ -668,11 +441,11 @@
       name: 'my-span',
       kind: api.SpanKind.INTERNAL,
       parentSpanId,
-      spanContext: {
+      spanContext: () => ({
         traceId: 'd4cda95b652f4a1592b449d5929fda1b',
         spanId: '6e0c63257de34c92',
         traceFlags: TraceFlags.NONE,
-      },
+      }),
       startTime: [startTime, 0],
       endTime: [startTime + duration, 0],
       ended: true,
@@ -691,74 +464,6 @@
           name: 'my-event',
           time: [startTime + 10, 0],
           attributes: { key3: 'value3' },
-=======
-    it('should set serviceName per-span if span has attribute', () => {
-      const span_service_name = 'span_service_name';
-      const span_service_name_prime = 'span_service_name_prime';
-
-      let requestBody: any;
-      const scope = nock('http://localhost:9411')
-        .post('/api/v2/spans', body => {
-          requestBody = body;
-          return true;
-        })
-        .replyWithError(new Error('My Socket Error'));
-
-      const parentSpanId = '5c1c63257de34c67';
-      const startTime = 1566156729709;
-      const duration = 2000;
-
-      const span1: ReadableSpan = {
-        name: 'my-span',
-        kind: api.SpanKind.INTERNAL,
-        parentSpanId,
-        spanContext: () => {
-          return {
-            traceId: 'd4cda95b652f4a1592b449d5929fda1b',
-            spanId: '6e0c63257de34c92',
-            traceFlags: TraceFlags.NONE,
-          };
-        },
-        startTime: [startTime, 0],
-        endTime: [startTime + duration, 0],
-        ended: true,
-        duration: [duration, 0],
-        status: {
-          code: api.SpanStatusCode.OK,
-        },
-        attributes: {
-          key1: 'value1',
-          key2: 'value2',
-          [ResourceAttributes.SERVICE_NAME]: span_service_name,
-        },
-        links: [],
-        events: [
-          {
-            name: 'my-event',
-            time: [startTime + 10, 0],
-            attributes: { key3: 'value3' },
-          },
-        ],
-        resource: Resource.empty(),
-        instrumentationLibrary: { name: 'default', version: '0.0.1' },
-      };
-      const span2: ReadableSpan = {
-        name: 'my-span',
-        kind: api.SpanKind.SERVER,
-        spanContext: () => {
-          return {
-            traceId: 'd4cda95b652f4a1592b449d5929fda1b',
-            spanId: '6e0c63257de34c92',
-            traceFlags: TraceFlags.NONE,
-          };
-        },
-        startTime: [startTime, 0],
-        endTime: [startTime + duration, 0],
-        ended: true,
-        duration: [duration, 0],
-        status: {
-          code: api.SpanStatusCode.OK,
->>>>>>> 8e5c8a09
         },
       ],
       resource: Resource.empty(),
@@ -767,11 +472,11 @@
     const span2: ReadableSpan = {
       name: 'my-span',
       kind: api.SpanKind.SERVER,
-      spanContext: {
+      spanContext: () => ({
         traceId: 'd4cda95b652f4a1592b449d5929fda1b',
         spanId: '6e0c63257de34c92',
         traceFlags: TraceFlags.NONE,
-      },
+      }),
       startTime: [startTime, 0],
       endTime: [startTime + duration, 0],
       ended: true,
