--- conflicted
+++ resolved
@@ -55,12 +55,9 @@
 
 ### :rocket: (Enhancement)
 
-<<<<<<< HEAD
 * feat(sdk-trace-web): do not throw when passing extra options [#5357](https://github.com/open-telemetry/opentelemetry-js/pull/5357) @pichlermarc
   * `WebTracerProvider` constructor now does not throw anymore when `contextManager` or `propagator` are passed as extra options to the constructor
-=======
 * feat(sdk-trace-base): add stack trace warning to debug instrumentation [#5363](https://github.com/open-telemetry/opentelemetry-js/pull/5363) @neilfordyce
->>>>>>> 321c31f4
 
 ### :bug: (Bug Fix)
 
