--- conflicted
+++ resolved
@@ -62,20 +62,11 @@
     "@opentelemetry/api": "^1.0.2"
   },
   "dependencies": {
-<<<<<<< HEAD
     "@opentelemetry/context-async-hooks": "0.25.0",
     "@opentelemetry/core": "0.25.0",
     "@opentelemetry/propagator-b3": "0.25.0",
     "@opentelemetry/propagator-jaeger": "0.25.0",
     "@opentelemetry/sdk-trace-base": "0.25.0",
-    "semver": "^7.1.3"
-=======
-    "@opentelemetry/context-async-hooks": "0.24.0",
-    "@opentelemetry/core": "0.24.0",
-    "@opentelemetry/propagator-b3": "0.24.0",
-    "@opentelemetry/propagator-jaeger": "0.24.0",
-    "@opentelemetry/sdk-trace-base": "0.24.0",
     "semver": "^7.3.5"
->>>>>>> f1291389
   }
 }