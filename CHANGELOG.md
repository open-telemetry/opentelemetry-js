--- conflicted
+++ resolved
@@ -11,12 +11,8 @@
 
 ### :boom: Breaking Change
 
-<<<<<<< HEAD
-* feat(sdk-metrics): Add support for aggregation cardinality limit with a default limit of 2000. This limit can be customized via views [#5182](https://github.com/open-telemetry/opentelemetry-js/pull/5128)
 * fix(sdk-metrics): InMemoryMetricExporter clear metrics after shutdown to align with other exporters [#5131](https://github.com/open-telemetry/opentelemetry-js/issues/5131) @paper2
 
-=======
->>>>>>> eb81e286
 ### :rocket: (Enhancement)
 
 ### :bug: (Bug Fix)
