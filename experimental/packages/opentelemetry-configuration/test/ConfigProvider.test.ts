--- conflicted
+++ resolved
@@ -20,13 +20,12 @@
 import { createConfigProvider } from '../src/ConfigProvider';
 import { OtlpHttpEncoding } from '../src/models/commonModel';
 import {
-<<<<<<< HEAD
   ExemplarFilter,
   ExporterDefaultHistogramAggregation,
   ExporterTemporalityPreference,
   InstrumentType,
 } from '../src/models/meterProviderModel';
-=======
+import {
   setAttributeLimits,
   setLoggerProvider,
   setPropagators,
@@ -42,7 +41,6 @@
   setTracerProvider as setFileTracerProvider,
   setLoggerProvider as setFileLoggerProvider,
 } from '../src/FileConfigProvider';
->>>>>>> 8cf5a2b4
 
 const defaultConfig: Configuration = {
   disabled: false,
