--- conflicted
+++ resolved
@@ -63,7 +63,7 @@
 } from '@opentelemetry/sdk-trace-node';
 import { ATTR_SERVICE_NAME } from '@opentelemetry/semantic-conventions';
 import { NodeSDKConfiguration } from './types';
-import { getStringListFromEnv } from '@opentelemetry/core';
+import { getStringFromEnv, getStringListFromEnv } from '@opentelemetry/core';
 import {
   getResourceDetectorsFromEnv,
   getSpanProcessorsFromEnv,
@@ -478,7 +478,6 @@
     );
   }
 
-<<<<<<< HEAD
   private getExporterType(exporter: LogRecordExporterModel): LogRecordExporter {
     if (exporter.otlp_http) {
       if (exporter.otlp_http.encoding === 'json') {
@@ -498,29 +497,11 @@
       return new OTLPGrpcLogExporter();
     } else if (exporter.console) {
       return new ConsoleLogRecordExporter();
-=======
-  private configureLoggerProviderFromEnv(): void {
-    const enabledExporters = Array.from(
-      new Set(getStringListFromEnv('OTEL_LOGS_EXPORTER') ?? [])
-    );
-
-    if (enabledExporters.length === 0) {
-      diag.debug('OTEL_LOGS_EXPORTER is empty. Using default otlp exporter.');
-      enabledExporters.push('otlp');
-    }
-
-    if (enabledExporters.includes('none')) {
-      diag.info(
-        `OTEL_LOGS_EXPORTER contains "none". Logger provider will not be initialized.`
-      );
-      return;
->>>>>>> 8d0a0a77
     }
     diag.warn(`Unsupported Exporter value. Using OTLP http/protobuf.`);
     return new OTLPProtoLogExporter();
   }
 
-<<<<<<< HEAD
   private configureLoggerProviderFromConfigFactory(): void {
     const logRecordProcessors: LogRecordProcessor[] = [];
     this._config.logger_provider?.processors?.forEach(processor => {
@@ -542,39 +523,6 @@
           new SimpleLogRecordProcessor(
             this.getExporterType(processor.simple.exporter)
           )
-=======
-    const exporters: LogRecordExporter[] = [];
-
-    enabledExporters.forEach(exporter => {
-      if (exporter === 'otlp') {
-        const protocol =
-          (
-            getStringFromEnv('OTEL_EXPORTER_OTLP_LOGS_PROTOCOL') ??
-            getStringFromEnv('OTEL_EXPORTER_OTLP_PROTOCOL')
-          )?.trim() || 'http/protobuf'; // Using || to also fall back on empty string
-
-        switch (protocol) {
-          case 'grpc':
-            exporters.push(new OTLPGrpcLogExporter());
-            break;
-          case 'http/json':
-            exporters.push(new OTLPHttpLogExporter());
-            break;
-          case 'http/protobuf':
-            exporters.push(new OTLPProtoLogExporter());
-            break;
-          default:
-            diag.warn(
-              `Unsupported OTLP logs protocol: "${protocol}". Using http/protobuf.`
-            );
-            exporters.push(new OTLPProtoLogExporter());
-        }
-      } else if (exporter === 'console') {
-        exporters.push(new ConsoleLogRecordExporter());
-      } else {
-        diag.warn(
-          `Unsupported OTEL_LOGS_EXPORTER value: "${exporter}". Supported values are: otlp, console, none.`
->>>>>>> 8d0a0a77
         );
       }
     });
