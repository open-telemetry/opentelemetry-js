/*
 * Copyright The OpenTelemetry Authors
 *
 * Licensed under the Apache License, Version 2.0 (the "License");
 * you may not use this file except in compliance with the License.
 * You may obtain a copy of the License at
 *
 *      https://www.apache.org/licenses/LICENSE-2.0
 *
 * Unless required by applicable law or agreed to in writing, software
 * distributed under the License is distributed on an "AS IS" BASIS,
 * WITHOUT WARRANTIES OR CONDITIONS OF ANY KIND, either express or implied.
 * See the License for the specific language governing permissions and
 * limitations under the License.
 */

import * as metrics from '@opentelemetry/api-metrics-wip';
import { InstrumentationLibrary } from '@opentelemetry/core';
<<<<<<< HEAD
import {
  createInstrumentDescriptor, InstrumentDescriptor
} from './InstrumentDescriptor';
import { Counter, Histogram, InstrumentType, UpDownCounter } from './Instruments';
=======
import { createInstrumentDescriptor, InstrumentDescriptor, InstrumentType } from './InstrumentDescriptor';
import { Counter, Histogram, UpDownCounter } from './Instruments';
>>>>>>> 8daaddc6
import { MeterProviderSharedState } from './state/MeterProviderSharedState';
import { MultiMetricStorage } from './state/MultiWritableMetricStorage';
import { SyncMetricStorage } from './state/SyncMetricStorage';
import { MetricData } from './export/MetricData';
import { isNotNullish } from './utils';
import { MetricCollectorHandle } from './state/MetricCollector';
import { AsyncMetricStorage } from './state/AsyncMetricStorage';
import { HrTime } from '@opentelemetry/api';
import { WritableMetricStorage } from './state/WritableMetricStorage';
import { MetricStorageRegistry } from './state/MetricStorageRegistry';

/**
 * This class implements the {@link metrics.Meter} interface.
 */
export class Meter implements metrics.Meter {
  private _metricStorageRegistry = new MetricStorageRegistry();

  constructor(private _meterProviderSharedState: MeterProviderSharedState, private _instrumentationLibrary: InstrumentationLibrary) {
    this._meterProviderSharedState.meters.push(this);
  }

  /**
   * Create a {@link metrics.Histogram} instrument.
   */
  createHistogram(name: string, options?: metrics.HistogramOptions): metrics.Histogram {
    const descriptor = createInstrumentDescriptor(name, InstrumentType.HISTOGRAM, options);
    const storage = this._registerMetricStorage(descriptor);
    return new Histogram(storage, descriptor);
  }

  /**
   * Create a {@link metrics.Counter} instrument.
   */
  createCounter(name: string, options?: metrics.CounterOptions): metrics.Counter {
    const descriptor = createInstrumentDescriptor(name, InstrumentType.COUNTER, options);
    const storage = this._registerMetricStorage(descriptor);
    return new Counter(storage, descriptor);
  }

  /**
   * Create a {@link metrics.UpDownCounter} instrument.
   */
  createUpDownCounter(name: string, options?: metrics.UpDownCounterOptions): metrics.UpDownCounter {
    const descriptor = createInstrumentDescriptor(name, InstrumentType.UP_DOWN_COUNTER, options);
    const storage = this._registerMetricStorage(descriptor);
    return new UpDownCounter(storage, descriptor);
  }

  /**
   * Create a ObservableGauge instrument.
   */
  createObservableGauge(
    name: string,
    callback: metrics.ObservableCallback,
    options?: metrics.ObservableGaugeOptions,
  ): void {
    const descriptor = createInstrumentDescriptor(name, InstrumentType.OBSERVABLE_GAUGE, options);
    this._registerAsyncMetricStorage(descriptor, callback);
  }

  /**
   * Create a ObservableCounter instrument.
   */
  createObservableCounter(
    name: string,
    callback: metrics.ObservableCallback,
    options?: metrics.ObservableCounterOptions,
  ): void {
    const descriptor = createInstrumentDescriptor(name, InstrumentType.OBSERVABLE_COUNTER, options);
    this._registerAsyncMetricStorage(descriptor, callback);
  }

  /**
   * Create a ObservableUpDownCounter instrument.
   */
  createObservableUpDownCounter(
    name: string,
    callback: metrics.ObservableCallback,
    options?: metrics.ObservableUpDownCounterOptions,
  ): void {
    const descriptor = createInstrumentDescriptor(name, InstrumentType.OBSERVABLE_UP_DOWN_COUNTER, options);
    this._registerAsyncMetricStorage(descriptor, callback);
  }

  private _registerMetricStorage(descriptor: InstrumentDescriptor): WritableMetricStorage {
    const views = this._meterProviderSharedState.viewRegistry.findViews(descriptor, this._instrumentationLibrary);
    const storages = views.map(view => this._metricStorageRegistry.register(SyncMetricStorage.create(view, descriptor)))
      .filter(isNotNullish);

    if (storages.length === 1) {
      return storages[0];
    }

    // This will be a no-op WritableMetricStorage when length is null.
    return new MultiMetricStorage(storages);
  }

  private _registerAsyncMetricStorage(descriptor: InstrumentDescriptor, callback: metrics.ObservableCallback) {
    const views = this._meterProviderSharedState.viewRegistry.findViews(descriptor, this._instrumentationLibrary);
    views.forEach(view => {
      this._metricStorageRegistry.register(AsyncMetricStorage.create(view, descriptor, callback));
    });
  }

  /**
   * @internal
   * @param collector opaque handle of {@link MetricCollector} which initiated the collection.
   * @param collectionTime the HrTime at which the collection was initiated.
   * @returns the list of {@link MetricData} collected.
   */
  async collect(collector: MetricCollectorHandle, collectionTime: HrTime): Promise<MetricData[]> {
    const result = await Promise.all(Array.from(this._metricStorageRegistry.getStorages()).map(metricStorage => {
      return metricStorage.collect(
        collector,
        this._meterProviderSharedState.metricCollectors,
        this._meterProviderSharedState.resource,
        this._instrumentationLibrary,
        this._meterProviderSharedState.sdkStartTime,
        collectionTime);
    }));
    return result.filter(isNotNullish);
  }
}<|MERGE_RESOLUTION|>--- conflicted
+++ resolved
@@ -16,23 +16,16 @@
 
 import * as metrics from '@opentelemetry/api-metrics-wip';
 import { InstrumentationLibrary } from '@opentelemetry/core';
-<<<<<<< HEAD
-import {
-  createInstrumentDescriptor, InstrumentDescriptor
-} from './InstrumentDescriptor';
-import { Counter, Histogram, InstrumentType, UpDownCounter } from './Instruments';
-=======
 import { createInstrumentDescriptor, InstrumentDescriptor, InstrumentType } from './InstrumentDescriptor';
 import { Counter, Histogram, UpDownCounter } from './Instruments';
->>>>>>> 8daaddc6
 import { MeterProviderSharedState } from './state/MeterProviderSharedState';
 import { MultiMetricStorage } from './state/MultiWritableMetricStorage';
 import { SyncMetricStorage } from './state/SyncMetricStorage';
 import { MetricData } from './export/MetricData';
 import { isNotNullish } from './utils';
 import { MetricCollectorHandle } from './state/MetricCollector';
+import { HrTime } from '@opentelemetry/api';
 import { AsyncMetricStorage } from './state/AsyncMetricStorage';
-import { HrTime } from '@opentelemetry/api';
 import { WritableMetricStorage } from './state/WritableMetricStorage';
 import { MetricStorageRegistry } from './state/MetricStorageRegistry';
 
