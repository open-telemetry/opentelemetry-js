/*
 * Copyright The OpenTelemetry Authors
 *
 * Licensed under the Apache License, Version 2.0 (the "License");
 * you may not use this file except in compliance with the License.
 * You may obtain a copy of the License at
 *
 *      https://www.apache.org/licenses/LICENSE-2.0
 *
 * Unless required by applicable law or agreed to in writing, software
 * distributed under the License is distributed on an "AS IS" BASIS,
 * WITHOUT WARRANTIES OR CONDITIONS OF ANY KIND, either express or implied.
 * See the License for the specific language governing permissions and
 * limitations under the License.
 */

import { diag, Sampler } from '@opentelemetry/api';
import {
  AlwaysOffSampler,
  AlwaysOnSampler,
  getEnv,
  TracesSamplerValues,
  ParentBasedSampler,
  ENVIRONMENT,
  TraceIdRatioBasedSampler,
} from '@opentelemetry/core';

const env = getEnv();
const FALLBACK_OTEL_TRACES_SAMPLER = TracesSamplerValues.AlwaysOn;

/**
 * Default configuration. For fields with primitive values, any user-provided
 * value will override the corresponding default value. For fields with
 * non-primitive values (like `spanLimits`), the user-provided value will be
 * used to extend the default value.
 */
export const DEFAULT_CONFIG = {
  sampler: buildSamplerFromEnv(env),
<<<<<<< HEAD
  spanLimits: {
    attributeCountLimit: getEnv().OTEL_SPAN_ATTRIBUTE_COUNT_LIMIT,
    linkCountLimit: getEnv().OTEL_SPAN_LINK_COUNT_LIMIT,
    eventCountLimit: getEnv().OTEL_SPAN_EVENT_COUNT_LIMIT,
=======
  forceFlushTimeoutMillis: 30000,
  traceParams: {
    numberOfAttributesPerSpan: getEnv().OTEL_SPAN_ATTRIBUTE_COUNT_LIMIT,
    numberOfLinksPerSpan: getEnv().OTEL_SPAN_LINK_COUNT_LIMIT,
    numberOfEventsPerSpan: getEnv().OTEL_SPAN_EVENT_COUNT_LIMIT,
>>>>>>> 68852780
  },
};

/**
 * Based on environment, builds a sampler, complies with specification.
 * @param env optional, by default uses getEnv(), but allows passing a value to reuse parsed environment
 */
export function buildSamplerFromEnv(
  env: Required<ENVIRONMENT> = getEnv()
): Sampler {
  switch (env.OTEL_TRACES_SAMPLER) {
    case TracesSamplerValues.AlwaysOn:
      return new AlwaysOnSampler();
    case TracesSamplerValues.AlwaysOff:
      return new AlwaysOffSampler();
    case TracesSamplerValues.ParentBasedAlwaysOn:
      return new ParentBasedSampler({
        root: new AlwaysOnSampler(),
      });
    case TracesSamplerValues.ParentBasedAlwaysOff:
      return new ParentBasedSampler({
        root: new AlwaysOffSampler(),
      });
    case TracesSamplerValues.TraceIdRatio:
      return new TraceIdRatioBasedSampler(getSamplerProbabilityFromEnv(env));
    case TracesSamplerValues.ParentBasedTraceIdRatio:
      return new ParentBasedSampler({
        root: new TraceIdRatioBasedSampler(getSamplerProbabilityFromEnv(env)),
      });
    default:
      diag.error(
        `OTEL_TRACES_SAMPLER value "${env.OTEL_TRACES_SAMPLER} invalid, defaulting to ${FALLBACK_OTEL_TRACES_SAMPLER}".`
      );
      return new AlwaysOnSampler();
  }
}

const DEFAULT_RATIO = 1;

function getSamplerProbabilityFromEnv(
  env: Required<ENVIRONMENT>
): number | undefined {
  if (
    env.OTEL_TRACES_SAMPLER_ARG === undefined ||
    env.OTEL_TRACES_SAMPLER_ARG === ''
  ) {
    diag.error(
      `OTEL_TRACES_SAMPLER_ARG is blank, defaulting to ${DEFAULT_RATIO}.`
    );
    return DEFAULT_RATIO;
  }

  const probability = Number(env.OTEL_TRACES_SAMPLER_ARG);

  if (isNaN(probability)) {
    diag.error(
      `OTEL_TRACES_SAMPLER_ARG=${env.OTEL_TRACES_SAMPLER_ARG} was given, but it is invalid, defaulting to ${DEFAULT_RATIO}.`
    );
    return DEFAULT_RATIO;
  }

  if (probability < 0 || probability > 1) {
    diag.error(
      `OTEL_TRACES_SAMPLER_ARG=${env.OTEL_TRACES_SAMPLER_ARG} was given, but it is out of range ([0..1]), defaulting to ${DEFAULT_RATIO}.`
    );
    return DEFAULT_RATIO;
  }

  return probability;
}<|MERGE_RESOLUTION|>--- conflicted
+++ resolved
@@ -36,18 +36,11 @@
  */
 export const DEFAULT_CONFIG = {
   sampler: buildSamplerFromEnv(env),
-<<<<<<< HEAD
+  forceFlushTimeoutMillis: 30000,
   spanLimits: {
     attributeCountLimit: getEnv().OTEL_SPAN_ATTRIBUTE_COUNT_LIMIT,
     linkCountLimit: getEnv().OTEL_SPAN_LINK_COUNT_LIMIT,
     eventCountLimit: getEnv().OTEL_SPAN_EVENT_COUNT_LIMIT,
-=======
-  forceFlushTimeoutMillis: 30000,
-  traceParams: {
-    numberOfAttributesPerSpan: getEnv().OTEL_SPAN_ATTRIBUTE_COUNT_LIMIT,
-    numberOfLinksPerSpan: getEnv().OTEL_SPAN_LINK_COUNT_LIMIT,
-    numberOfEventsPerSpan: getEnv().OTEL_SPAN_EVENT_COUNT_LIMIT,
->>>>>>> 68852780
   },
 };
 
