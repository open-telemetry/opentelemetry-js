{
  "name": "@opentelemetry/otlp-transformer",
  "private": true,
  "publishConfig": {
    "access": "restricted"
  },
  "version": "0.28.0",
  "description": "Transform OpenTelemetry SDK data into OTLP",
  "module": "build/esm/index.js",
  "esnext": "build/esnext/index.js",
  "types": "build/src/index.d.ts",
  "repository": "open-telemetry/opentelemetry-js",
  "scripts": {
    "compile": "tsc --build tsconfig.all.json",
    "clean": "tsc --build --clean tsconfig.all.json",
    "lint": "eslint . --ext .ts",
    "lint:fix": "eslint . --ext .ts --fix",
    "tdd": "npm run test -- --watch-extensions ts --watch",
    "test": "nyc ts-mocha -p tsconfig.json 'test/**/*.test.ts'",
    "test:browser": "nyc karma start --single-run",
    "watch": "tsc --build -w tsconfig.all.json",
    "peer-api-check": "node ../../../scripts/peer-api-check.js",
    "codecov": "nyc report --reporter=json && codecov -f coverage/*.json -p ../../../"
  },
  "keywords": [
    "opentelemetry",
    "nodejs",
    "grpc",
    "protobuf",
    "otlp",
    "tracing",
    "metrics"
  ],
  "author": "OpenTelemetry Authors",
  "license": "Apache-2.0",
  "engines": {
    "node": ">=8.12.0"
  },
  "files": [
    "build/src/**/*.js",
    "build/src/**/*.js.map",
    "build/src/**/*.d.ts",
    "LICENSE",
    "README.md"
  ],
  "peerDependencies": {
    "@opentelemetry/api": ">=1.0.0 <1.2.0"
  },
  "devDependencies": {
    "@opentelemetry/api": ">=1.0.0 <1.2.0",
<<<<<<< HEAD
    "@opentelemetry/api-metrics": "0.28.0",
=======
>>>>>>> 0f3e4dea
    "@types/mocha": "8.2.3",
    "@types/webpack-env": "1.16.3",
    "codecov": "3.8.3",
    "istanbul-instrumenter-loader": "3.0.1",
    "karma": "6.3.16",
    "karma-chrome-launcher": "3.1.0",
    "karma-coverage-istanbul-reporter": "3.0.3",
    "karma-mocha": "2.0.1",
    "karma-spec-reporter": "0.0.32",
    "karma-webpack": "4.0.2",
    "mkdirp": "1.0.4",
    "mocha": "7.2.0",
    "nyc": "15.1.0",
    "protobufjs": "6.11.2",
    "rimraf": "3.0.2",
    "ts-loader": "8.3.0",
    "ts-mocha": "8.0.0",
    "typescript": "4.4.4",
    "webpack": "4.46.0"
  },
  "dependencies": {
<<<<<<< HEAD
    "@opentelemetry/core": "1.2.0",
    "@opentelemetry/resources": "1.2.0",
    "@opentelemetry/sdk-metrics-base": "0.28.0",
    "@opentelemetry/sdk-trace-base": "1.2.0"
=======
    "@opentelemetry/api-metrics": "0.27.0",
    "@opentelemetry/core": "1.1.1",
    "@opentelemetry/resources": "1.1.1",
    "@opentelemetry/sdk-metrics-base": "0.27.0",
    "@opentelemetry/sdk-trace-base": "1.1.1"
>>>>>>> 0f3e4dea
  }
}<|MERGE_RESOLUTION|>--- conflicted
+++ resolved
@@ -48,10 +48,6 @@
   },
   "devDependencies": {
     "@opentelemetry/api": ">=1.0.0 <1.2.0",
-<<<<<<< HEAD
-    "@opentelemetry/api-metrics": "0.28.0",
-=======
->>>>>>> 0f3e4dea
     "@types/mocha": "8.2.3",
     "@types/webpack-env": "1.16.3",
     "codecov": "3.8.3",
@@ -73,17 +69,10 @@
     "webpack": "4.46.0"
   },
   "dependencies": {
-<<<<<<< HEAD
+    "@opentelemetry/api-metrics": "0.28.0",
     "@opentelemetry/core": "1.2.0",
     "@opentelemetry/resources": "1.2.0",
     "@opentelemetry/sdk-metrics-base": "0.28.0",
     "@opentelemetry/sdk-trace-base": "1.2.0"
-=======
-    "@opentelemetry/api-metrics": "0.27.0",
-    "@opentelemetry/core": "1.1.1",
-    "@opentelemetry/resources": "1.1.1",
-    "@opentelemetry/sdk-metrics-base": "0.27.0",
-    "@opentelemetry/sdk-trace-base": "1.1.1"
->>>>>>> 0f3e4dea
   }
 }