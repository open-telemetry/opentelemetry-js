/*
 * Copyright The OpenTelemetry Authors
 *
 * Licensed under the Apache License, Version 2.0 (the "License");
 * you may not use this file except in compliance with the License.
 * You may obtain a copy of the License at
 *
 *      https://www.apache.org/licenses/LICENSE-2.0
 *
 * Unless required by applicable law or agreed to in writing, software
 * distributed under the License is distributed on an "AS IS" BASIS,
 * WITHOUT WARRANTIES OR CONDITIONS OF ANY KIND, either express or implied.
 * See the License for the specific language governing permissions and
 * limitations under the License.
 */
import * as assert from 'assert';
import * as transform from '../../src/transformMetrics';
import {
  mockCounter,
  mockDoubleCounter,
  mockObserver,
  mockedResources,
  mockedInstrumentationLibraries,
  multiResourceMetrics,
  multiInstrumentationLibraryMetrics,
  ensureCounterIsCorrect,
  ensureDoubleCounterIsCorrect,
  ensureObserverIsCorrect,
  mockHistogram,
  ensureHistogramIsCorrect,
  ensureValueRecorderIsCorrect,
  mockValueRecorder,
} from '../helper';
<<<<<<< HEAD
import {
  HistogramAggregator,
  MetricRecord,
  SumAggregator,
} from '@opentelemetry/metrics';
=======
>>>>>>> 2d71b3af
import { hrTimeToNanoseconds } from '@opentelemetry/core';
import { Resource } from '@opentelemetry/resources';
describe('transformMetrics', () => {
  describe('toCollectorMetric', () => {
<<<<<<< HEAD
    const counter: MetricRecord = mockCounter();
    const doubleCounter: MetricRecord = mockDoubleCounter();
    const observer: MetricRecord = mockObserver();
    const histogram: MetricRecord = mockHistogram();
    const recorder: MetricRecord = mockValueRecorder();
    const invalidMetric: MetricRecord = {
      descriptor: {
        name: 'name',
        description: 'description',
        unit: 'unit',
        metricKind: 8, // Not a valid metricKind
        valueType: 2, // Not double or int
      },
      labels: {},
      aggregator: new SumAggregator(),
      resource: new Resource({}),
      instrumentationLibrary: { name: 'x', version: 'y' },
    };
    beforeEach(() => {
      // Counter
      counter.aggregator.update(1);

      // Double Counter
      doubleCounter.aggregator.update(8);

      // Observer
      observer.aggregator.update(3);
      observer.aggregator.update(6);

      // Histogram
      histogram.aggregator.update(7);
      histogram.aggregator.update(14);
      (histogram.aggregator as HistogramAggregator).reset();

      // ValueRecorder
      recorder.aggregator.update(5);
=======
    beforeEach(() => {
      // Counter
      mockCounter.aggregator.update(1);

      // Observer
      mockObserver.aggregator.update(10);

      // Histogram
      mockHistogram.aggregator.update(7);
      mockHistogram.aggregator.update(14);

      // ValueRecorder
      mockValueRecorder.aggregator.update(5);
    });

    afterEach(() => {
      mockCounter.aggregator.update(-1); // Reset counter
>>>>>>> 2d71b3af
    });
    it('should convert metric', () => {
      ensureCounterIsCorrect(
        transform.toCollectorMetric(counter, 1592602232694000000),
        hrTimeToNanoseconds(counter.aggregator.toPoint().timestamp)
      );
      ensureObserverIsCorrect(
        transform.toCollectorMetric(observer, 1592602232694000000),
        hrTimeToNanoseconds(observer.aggregator.toPoint().timestamp)
      );
      ensureHistogramIsCorrect(
        transform.toCollectorMetric(histogram, 1592602232694000000),
        hrTimeToNanoseconds(histogram.aggregator.toPoint().timestamp)
      );

      ensureValueRecorderIsCorrect(
        transform.toCollectorMetric(recorder, 1592602232694000000),
        hrTimeToNanoseconds(recorder.aggregator.toPoint().timestamp)
      );

      ensureDoubleCounterIsCorrect(
        transform.toCollectorMetric(doubleCounter, 1592602232694000000),
        hrTimeToNanoseconds(doubleCounter.aggregator.toPoint().timestamp)
      );

      const emptyMetric = transform.toCollectorMetric(
        invalidMetric,
        1592602232694000000
      );
      assert.deepStrictEqual(emptyMetric.int64DataPoints, []);
    });
  });
  describe('toCollectorMetricDescriptor', () => {
    describe('groupMetricsByResourceAndLibrary', () => {
      it('should group by resource', () => {
        const [resource1, resource2] = mockedResources;
        const [library] = mockedInstrumentationLibraries;
        const [metric1, metric2, metric3] = multiResourceMetrics;

        const expected = new Map([
          [resource1, new Map([[library, [metric1, metric3]]])],
          [resource2, new Map([[library, [metric2]]])],
        ]);

        const result = transform.groupMetricsByResourceAndLibrary(
          multiResourceMetrics
        );

        assert.deepStrictEqual(result, expected);
      });

      it('should group by instrumentation library', () => {
        const [resource] = mockedResources;
        const [lib1, lib2] = mockedInstrumentationLibraries;
        const [metric1, metric2, metric3] = multiInstrumentationLibraryMetrics;
        const expected = new Map([
          [
            resource,
            new Map([
              [lib1, [metric1, metric3]],
              [lib2, [metric2]],
            ]),
          ],
        ]);

        const result = transform.groupMetricsByResourceAndLibrary(
          multiInstrumentationLibraryMetrics
        );

        assert.deepStrictEqual(result, expected);
      });
    });
  });
});<|MERGE_RESOLUTION|>--- conflicted
+++ resolved
@@ -31,19 +31,11 @@
   ensureValueRecorderIsCorrect,
   mockValueRecorder,
 } from '../helper';
-<<<<<<< HEAD
-import {
-  HistogramAggregator,
-  MetricRecord,
-  SumAggregator,
-} from '@opentelemetry/metrics';
-=======
->>>>>>> 2d71b3af
+import { MetricRecord, SumAggregator } from '@opentelemetry/metrics';
 import { hrTimeToNanoseconds } from '@opentelemetry/core';
 import { Resource } from '@opentelemetry/resources';
 describe('transformMetrics', () => {
   describe('toCollectorMetric', () => {
-<<<<<<< HEAD
     const counter: MetricRecord = mockCounter();
     const doubleCounter: MetricRecord = mockDoubleCounter();
     const observer: MetricRecord = mockObserver();
@@ -76,29 +68,9 @@
       // Histogram
       histogram.aggregator.update(7);
       histogram.aggregator.update(14);
-      (histogram.aggregator as HistogramAggregator).reset();
 
       // ValueRecorder
       recorder.aggregator.update(5);
-=======
-    beforeEach(() => {
-      // Counter
-      mockCounter.aggregator.update(1);
-
-      // Observer
-      mockObserver.aggregator.update(10);
-
-      // Histogram
-      mockHistogram.aggregator.update(7);
-      mockHistogram.aggregator.update(14);
-
-      // ValueRecorder
-      mockValueRecorder.aggregator.update(5);
-    });
-
-    afterEach(() => {
-      mockCounter.aggregator.update(-1); // Reset counter
->>>>>>> 2d71b3af
     });
     it('should convert metric', () => {
       ensureCounterIsCorrect(
