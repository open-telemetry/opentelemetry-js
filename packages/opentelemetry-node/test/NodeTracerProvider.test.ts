--- conflicted
+++ resolved
@@ -80,51 +80,6 @@
       });
       assert.ok(provider instanceof NodeTracerProvider);
     });
-
-<<<<<<< HEAD
-    it('should construct an instance with default attributes', () => {
-      provider = new NodeTracerProvider({
-        defaultAttributes: {
-          region: 'eu-west',
-          asg: 'my-asg',
-        },
-      });
-      assert.ok(provider instanceof NodeTracerProvider);
-=======
-    it('should load a merge of user configured and default plugins and implictly enable non-default plugins', () => {
-      provider = new NodeTracerProvider({
-        logger: new NoopLogger(),
-        plugins: {
-          'simple-module': {
-            path: '@opentelemetry/plugin-simple-module',
-          },
-          'supported-module': {
-            path: '@opentelemetry/plugin-supported-module',
-            enhancedDatabaseReporting: false,
-            ignoreMethods: [],
-            ignoreUrls: [],
-          },
-          'random-module': {
-            enabled: false,
-            path: '@opentelemetry/random-module',
-          },
-          http: {
-            path: '@opentelemetry/plugin-http-module',
-          },
-        },
-      });
-      const plugins = provider['_pluginLoader']['_plugins'];
-      assert.strictEqual(plugins.length, 0);
-      require('simple-module');
-      assert.strictEqual(plugins.length, 1);
-      require('supported-module');
-      assert.strictEqual(plugins.length, 2);
-      require('random-module');
-      assert.strictEqual(plugins.length, 2);
-      require('http');
-      assert.strictEqual(plugins.length, 3);
->>>>>>> 0cde542d
-    });
   });
 
   describe('.startSpan()', () => {
