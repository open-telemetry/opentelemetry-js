{
  "name": "@opentelemetry/instrumentation-grpc",
  "version": "0.40.0",
  "description": "OpenTelemetry grpc automatic instrumentation package.",
  "main": "build/src/index.js",
  "types": "build/src/index.d.ts",
  "repository": "open-telemetry/opentelemetry-js",
  "scripts": {
    "prepublishOnly": "npm run compile",
    "compile": "tsc --build",
    "clean": "tsc --build --clean",
    "test": "nyc ts-mocha -p tsconfig.json test/**/*.test.ts",
    "tdd": "npm run test -- --watch-extensions ts --watch",
    "lint": "eslint . --ext .ts",
    "lint:fix": "eslint . --ext .ts --fix",
    "codecov": "nyc report --reporter=json && codecov -f coverage/*.json -p ../../../",
    "version": "node ../../../scripts/version-update.js",
    "watch": "tsc --build --watch",
    "precompile": "lerna run version --scope $(npm pkg get name) --include-dependencies",
    "prewatch": "node ../../../scripts/version-update.js",
    "peer-api-check": "node ../../../scripts/peer-api-check.js"
  },
  "keywords": [
    "opentelemetry",
    "grpc",
    "nodejs",
    "tracing",
    "profiling",
    "instrumentation"
  ],
  "author": "OpenTelemetry Authors",
  "license": "Apache-2.0",
  "engines": {
    "node": ">=14"
  },
  "files": [
    "build/src/**/*.js",
    "build/src/**/*.js.map",
    "build/src/**/*.d.ts",
    "doc",
    "LICENSE",
    "README.md"
  ],
  "publishConfig": {
    "access": "public"
  },
  "devDependencies": {
    "@grpc/grpc-js": "^1.7.1",
    "@grpc/proto-loader": "^0.7.3",
    "@opentelemetry/api": "1.4.1",
    "@opentelemetry/context-async-hooks": "1.14.0",
    "@opentelemetry/core": "1.14.0",
    "@opentelemetry/sdk-trace-base": "1.14.0",
    "@opentelemetry/sdk-trace-node": "1.14.0",
    "@types/mocha": "10.0.0",
    "@types/node": "18.6.5",
    "@types/semver": "7.3.9",
    "@types/sinon": "10.0.13",
    "codecov": "3.8.3",
<<<<<<< HEAD
    "mocha": "10.0.0",
=======
    "grpc": "1.24.11",
    "mocha": "10.2.0",
>>>>>>> a2ff4b67
    "node-pre-gyp": "0.17.0",
    "nyc": "15.1.0",
    "semver": "7.3.5",
    "sinon": "15.0.0",
    "ts-mocha": "10.0.0",
    "typescript": "4.4.4"
  },
  "peerDependencies": {
    "@opentelemetry/api": "^1.3.0"
  },
  "dependencies": {
    "@opentelemetry/instrumentation": "0.40.0",
    "@opentelemetry/semantic-conventions": "1.14.0"
  },
  "homepage": "https://github.com/open-telemetry/opentelemetry-js/tree/main/experimental/packages/opentelemetry-instrumentation-grpc",
  "sideEffects": false
}<|MERGE_RESOLUTION|>--- conflicted
+++ resolved
@@ -57,12 +57,7 @@
     "@types/semver": "7.3.9",
     "@types/sinon": "10.0.13",
     "codecov": "3.8.3",
-<<<<<<< HEAD
-    "mocha": "10.0.0",
-=======
-    "grpc": "1.24.11",
     "mocha": "10.2.0",
->>>>>>> a2ff4b67
     "node-pre-gyp": "0.17.0",
     "nyc": "15.1.0",
     "semver": "7.3.5",
