/*!
 * Copyright 2019, OpenTelemetry Authors
 *
 * Licensed under the Apache License, Version 2.0 (the "License");
 * you may not use this file except in compliance with the License.
 * You may obtain a copy of the License at
 *
 *      https://www.apache.org/licenses/LICENSE-2.0
 *
 * Unless required by applicable law or agreed to in writing, software
 * distributed under the License is distributed on an "AS IS" BASIS,
 * WITHOUT WARRANTIES OR CONDITIONS OF ANY KIND, either express or implied.
 * See the License for the specific language governing permissions and
 * limitations under the License.
 */

import {
  Carrier,
  Context,
  HttpTextFormat,
  TraceFlags,
} from '@opentelemetry/api';
<<<<<<< HEAD
import { spanIdIsValid, traceIdIsValid } from '../../trace/spancontext-utils';
import { hexToId, idToHex } from '../../platform';
=======
import { getParentSpanContext, setExtractedSpanContext } from '../context';
>>>>>>> 03bf1917

export const X_B3_TRACE_ID = 'x-b3-traceid';
export const X_B3_SPAN_ID = 'x-b3-spanid';
export const X_B3_SAMPLED = 'x-b3-sampled';

/**
 * Propagator for the B3 HTTP header format.
 * Based on: https://github.com/openzipkin/b3-propagation
 */
export class B3Format implements HttpTextFormat {
  inject(context: Context, carrier: Carrier) {
    const spanContext = getParentSpanContext(context);
    if (!spanContext) return;

    if (
      traceIdIsValid(spanContext.traceId) &&
      spanIdIsValid(spanContext.spanId)
    ) {
      carrier[X_B3_TRACE_ID] = idToHex(spanContext.traceId);
      carrier[X_B3_SPAN_ID] = idToHex(spanContext.spanId);

      // We set the header only if there is an existing sampling decision.
      // Otherwise we will omit it => Absent.
      if (spanContext.traceFlags !== undefined) {
        carrier[X_B3_SAMPLED] = Number(spanContext.traceFlags);
      }
    }
  }

  extract(context: Context, carrier: Carrier): Context {
    const traceIdHeader = carrier[X_B3_TRACE_ID];
    const spanIdHeader = carrier[X_B3_SPAN_ID];
    const sampledHeader = carrier[X_B3_SAMPLED];
<<<<<<< HEAD
    if (!traceIdHeader || !spanIdHeader) return null;
    const traceId = hexToId(
      Array.isArray(traceIdHeader) ? traceIdHeader[0] : traceIdHeader
    );
    const spanId = hexToId(
      Array.isArray(spanIdHeader) ? spanIdHeader[0] : spanIdHeader
    );
=======
    if (!traceIdHeader || !spanIdHeader) return context;
    const traceId = Array.isArray(traceIdHeader)
      ? traceIdHeader[0]
      : traceIdHeader;
    const spanId = Array.isArray(spanIdHeader) ? spanIdHeader[0] : spanIdHeader;
>>>>>>> 03bf1917
    const options = Array.isArray(sampledHeader)
      ? sampledHeader[0]
      : sampledHeader;

<<<<<<< HEAD
    if (traceIdIsValid(traceId) && spanIdIsValid(spanId)) {
      return {
=======
    if (isValidTraceId(traceId) && isValidSpanId(spanId)) {
      return setExtractedSpanContext(context, {
>>>>>>> 03bf1917
        traceId,
        spanId,
        isRemote: true,
        traceFlags: isNaN(Number(options))
          ? TraceFlags.UNSAMPLED
          : Number(options),
      });
    }
    return context;
  }
}<|MERGE_RESOLUTION|>--- conflicted
+++ resolved
@@ -20,12 +20,8 @@
   HttpTextFormat,
   TraceFlags,
 } from '@opentelemetry/api';
-<<<<<<< HEAD
-import { spanIdIsValid, traceIdIsValid } from '../../trace/spancontext-utils';
+import { getParentSpanContext, setExtractedSpanContext } from '../context';
 import { hexToId, idToHex } from '../../platform';
-=======
-import { getParentSpanContext, setExtractedSpanContext } from '../context';
->>>>>>> 03bf1917
 
 export const X_B3_TRACE_ID = 'x-b3-traceid';
 export const X_B3_SPAN_ID = 'x-b3-spanid';
@@ -59,32 +55,19 @@
     const traceIdHeader = carrier[X_B3_TRACE_ID];
     const spanIdHeader = carrier[X_B3_SPAN_ID];
     const sampledHeader = carrier[X_B3_SAMPLED];
-<<<<<<< HEAD
-    if (!traceIdHeader || !spanIdHeader) return null;
+    if (!traceIdHeader || !spanIdHeader) return context;
     const traceId = hexToId(
       Array.isArray(traceIdHeader) ? traceIdHeader[0] : traceIdHeader
     );
     const spanId = hexToId(
       Array.isArray(spanIdHeader) ? spanIdHeader[0] : spanIdHeader
     );
-=======
-    if (!traceIdHeader || !spanIdHeader) return context;
-    const traceId = Array.isArray(traceIdHeader)
-      ? traceIdHeader[0]
-      : traceIdHeader;
-    const spanId = Array.isArray(spanIdHeader) ? spanIdHeader[0] : spanIdHeader;
->>>>>>> 03bf1917
     const options = Array.isArray(sampledHeader)
       ? sampledHeader[0]
       : sampledHeader;
 
-<<<<<<< HEAD
     if (traceIdIsValid(traceId) && spanIdIsValid(spanId)) {
-      return {
-=======
-    if (isValidTraceId(traceId) && isValidSpanId(spanId)) {
       return setExtractedSpanContext(context, {
->>>>>>> 03bf1917
         traceId,
         spanId,
         isRemote: true,
