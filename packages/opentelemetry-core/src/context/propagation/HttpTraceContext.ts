/*!
 * Copyright 2019, OpenTelemetry Authors
 *
 * Licensed under the Apache License, Version 2.0 (the "License");
 * you may not use this file except in compliance with the License.
 * You may obtain a copy of the License at
 *
 *      https://www.apache.org/licenses/LICENSE-2.0
 *
 * Unless required by applicable law or agreed to in writing, software
 * distributed under the License is distributed on an "AS IS" BASIS,
 * WITHOUT WARRANTIES OR CONDITIONS OF ANY KIND, either express or implied.
 * See the License for the specific language governing permissions and
 * limitations under the License.
 */

<<<<<<< HEAD
import { HttpTextFormat, SpanContext, TraceFlags } from '@opentelemetry/api';
import { Context } from '@opentelemetry/scope-base';
=======
import {
  Carrier,
  HttpTextFormat,
  SpanContext,
  TraceFlags,
} from '@opentelemetry/api';
>>>>>>> 4faac48f
import { TraceState } from '../../trace/TraceState';
import { getParentSpanContext, setExtractedSpanContext } from '../context';

export const TRACE_PARENT_HEADER = 'traceparent';
export const TRACE_STATE_HEADER = 'tracestate';
const VALID_TRACE_PARENT_REGEX = /^00-([\da-f]{32})-([\da-f]{16})-([\da-f]{2})$/;
const VERSION = '00';

/**
 * Parses information from the [traceparent] span tag and converts it into {@link SpanContext}
 * @param traceParent - A meta property that comes from server.
 *     It should be dynamically generated server side to have the server's request trace Id,
 *     a parent span Id that was set on the server's request span,
 *     and the trace flags to indicate the server's sampling decision
 *     (01 = sampled, 00 = not sampled).
 *     for example: '{version}-{traceId}-{spanId}-{sampleDecision}'
 *     For more information see {@link https://www.w3.org/TR/trace-context/}
 */
export function parseTraceParent(traceParent: string): SpanContext | null {
  const match = traceParent.match(VALID_TRACE_PARENT_REGEX);
  if (
    !match ||
    match[1] === '00000000000000000000000000000000' ||
    match[2] === '0000000000000000'
  ) {
    return null;
  }

  return {
    traceId: match[1],
    spanId: match[2],
    traceFlags: parseInt(match[3], 16),
  };
}

/**
 * Propagates {@link SpanContext} through Trace Context format propagation.
 *
 * Based on the Trace Context specification:
 * https://www.w3.org/TR/trace-context/
 */
export class HttpTraceContext implements HttpTextFormat {
<<<<<<< HEAD
  inject(context: Context, carrier: { [key: string]: unknown }) {
    const spanContext = getParentSpanContext(context);
    if (!spanContext) return;

=======
  inject(spanContext: SpanContext, format: string, carrier: Carrier) {
>>>>>>> 4faac48f
    const traceParent = `${VERSION}-${spanContext.traceId}-${
      spanContext.spanId
    }-0${Number(spanContext.traceFlags || TraceFlags.UNSAMPLED).toString(16)}`;

    carrier[TRACE_PARENT_HEADER] = traceParent;
    if (spanContext.traceState) {
      carrier[TRACE_STATE_HEADER] = spanContext.traceState.serialize();
    }
  }

<<<<<<< HEAD
  extract(context: Context, carrier: { [key: string]: unknown }): Context {
=======
  extract(format: string, carrier: Carrier): SpanContext | null {
>>>>>>> 4faac48f
    const traceParentHeader = carrier[TRACE_PARENT_HEADER];
    if (!traceParentHeader) return context;
    const traceParent = Array.isArray(traceParentHeader)
      ? traceParentHeader[0]
      : traceParentHeader;
    const spanContext = parseTraceParent(traceParent);
    if (!spanContext) return context;

    spanContext.isRemote = true;

    const traceStateHeader = carrier[TRACE_STATE_HEADER];
    if (traceStateHeader) {
      // If more than one `tracestate` header is found, we merge them into a
      // single header.
      const state = Array.isArray(traceStateHeader)
        ? traceStateHeader.join(',')
        : traceStateHeader;
      spanContext.traceState = new TraceState(state as string);
    }
    return setExtractedSpanContext(context, spanContext);
  }
}<|MERGE_RESOLUTION|>--- conflicted
+++ resolved
@@ -14,17 +14,13 @@
  * limitations under the License.
  */
 
-<<<<<<< HEAD
-import { HttpTextFormat, SpanContext, TraceFlags } from '@opentelemetry/api';
-import { Context } from '@opentelemetry/scope-base';
-=======
 import {
   Carrier,
+  Context,
   HttpTextFormat,
   SpanContext,
   TraceFlags,
 } from '@opentelemetry/api';
->>>>>>> 4faac48f
 import { TraceState } from '../../trace/TraceState';
 import { getParentSpanContext, setExtractedSpanContext } from '../context';
 
@@ -67,14 +63,10 @@
  * https://www.w3.org/TR/trace-context/
  */
 export class HttpTraceContext implements HttpTextFormat {
-<<<<<<< HEAD
-  inject(context: Context, carrier: { [key: string]: unknown }) {
+  inject(context: Context, carrier: Carrier) {
     const spanContext = getParentSpanContext(context);
     if (!spanContext) return;
 
-=======
-  inject(spanContext: SpanContext, format: string, carrier: Carrier) {
->>>>>>> 4faac48f
     const traceParent = `${VERSION}-${spanContext.traceId}-${
       spanContext.spanId
     }-0${Number(spanContext.traceFlags || TraceFlags.UNSAMPLED).toString(16)}`;
@@ -85,11 +77,7 @@
     }
   }
 
-<<<<<<< HEAD
-  extract(context: Context, carrier: { [key: string]: unknown }): Context {
-=======
-  extract(format: string, carrier: Carrier): SpanContext | null {
->>>>>>> 4faac48f
+  extract(context: Context, carrier: Carrier): Context {
     const traceParentHeader = carrier[TRACE_PARENT_HEADER];
     if (!traceParentHeader) return context;
     const traceParent = Array.isArray(traceParentHeader)
