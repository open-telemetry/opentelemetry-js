--- conflicted
+++ resolved
@@ -10,13 +10,10 @@
 
 ### :rocket: Features
 
-<<<<<<< HEAD
 * feat(sdk-node): always set up propagtion and context manager [#5930](https://github.com/open-telemetry/opentelemetry-js/pull/5930)
   * using `(new NodeSDK).start()` will now automatically set up a context management and propagation, even if no Trace SDK
     is initialized.
-=======
 * feat(otlp-exporter-base, otlp-grpc-exporter-base): add an option to let an SDK distribution prepend their own user-agent string in HTTP & GRPC exporters [#5928](https://github.com/open-telemetry/opentelemetry-js/pull/5928) @david-luna
->>>>>>> f85cee1e
 
 ### :bug: Bug Fixes
 
