/*
 * Copyright The OpenTelemetry Authors
 *
 * Licensed under the Apache License, Version 2.0 (the "License");
 * you may not use this file except in compliance with the License.
 * You may obtain a copy of the License at
 *
 *      https://www.apache.org/licenses/LICENSE-2.0
 *
 * Unless required by applicable law or agreed to in writing, software
 * distributed under the License is distributed on an "AS IS" BASIS,
 * WITHOUT WARRANTIES OR CONDITIONS OF ANY KIND, either express or implied.
 * See the License for the specific language governing permissions and
 * limitations under the License.
 */

import * as api from '@opentelemetry/api';
import {
  hrTime,
  hrTimeDuration,
  hrTimeToMicroseconds,
  millisToHrTime,
} from '@opentelemetry/core';
import { Resource } from '@opentelemetry/resources';
import { ReadableSpan } from '@opentelemetry/sdk-trace-base';
import * as assert from 'assert';
import { SEMRESATTRS_SERVICE_NAME } from '@opentelemetry/semantic-conventions';
import {
  defaultStatusCodeTagName,
  defaultStatusErrorTagName,
  toZipkinSpan,
  _toZipkinAnnotations,
  _toZipkinTags,
} from '../../src/transform';
import * as zipkinTypes from '../../src/types';
import { VERSION } from '../../src/version';

const resource = {
  attributes: {
    [SEMRESATTRS_SERVICE_NAME]: 'zipkin-test',
    cost: '112.12',
    service: 'ui',
    version: '1',
    'telemetry.sdk.language': 'nodejs',
    'telemetry.sdk.name': 'opentelemetry',
    'telemetry.sdk.version': VERSION,
  },
<<<<<<< HEAD
} as unknown as IResource;
const parentSpanContext: api.SpanContext = {
  traceId: '',
  spanId: '5c1c63257de34c67',
  traceFlags: api.TraceFlags.SAMPLED,
};
=======
} as unknown as Resource;
const parentId = '5c1c63257de34c67';
>>>>>>> c27fbc6d
const spanContext: api.SpanContext = {
  traceId: 'd4cda95b652f4a1592b449d5929fda1b',
  spanId: '6e0c63257de34c92',
  traceFlags: api.TraceFlags.SAMPLED,
};
const currentTime = Date.now();
const durationMs = 10;
const startTime = hrTime(currentTime - durationMs);
const endTime = hrTime(currentTime);
const duration = millisToHrTime(durationMs);

function getSpan(options: Partial<ReadableSpan>): ReadableSpan {
  const span = {
    name: options.name || 'my-span',
    kind: typeof options.kind === 'number' ? options.kind : api.SpanKind.SERVER,
    startTime: options.startTime || startTime,
    endTime: options.endTime || endTime,
    duration: options.duration || duration,
    spanContext: () => spanContext,
    parentSpanContext: options.parentSpanContext || parentSpanContext,
    attributes: options.attributes || {},
    events: options.events || [],
    status: options.status || { code: api.SpanStatusCode.UNSET },
    resource,
  } as ReadableSpan;

  // Expicit `undefined` properties in options will be removed from the
  // result span.
  Object.keys(options).forEach(k => {
    if (options[k as keyof ReadableSpan] === undefined) {
      delete span[k as keyof ReadableSpan];
    }
  });

  return span;
}

describe('transform', () => {
  describe('toZipkinSpan', () => {
    it('should convert an OpenTelemetry span to a Zipkin span', () => {
      const span = getSpan({
        attributes: { key1: 'value1', key2: 'value2' },
        events: [
          {
            name: 'my-event',
            time: hrTime(Date.now() + 5),
            attributes: { key3: 'value 3' },
          },
        ],
      });

      const zipkinSpan = toZipkinSpan(
        span,
        'my-service',
        defaultStatusCodeTagName,
        defaultStatusErrorTagName
      );
      assert.deepStrictEqual(zipkinSpan, {
        kind: 'SERVER',
        annotations: [
          {
            value: 'my-event',
            timestamp: Math.round(hrTimeToMicroseconds(span.events[0].time)),
          },
        ],
        duration: Math.round(
          hrTimeToMicroseconds(hrTimeDuration(span.startTime, span.endTime))
        ),
        id: span.spanContext().spanId,
        localEndpoint: {
          serviceName: 'my-service',
        },
        name: span.name,
        parentId: span.parentSpanContext?.spanId,
        tags: {
          key1: 'value1',
          key2: 'value2',
          [SEMRESATTRS_SERVICE_NAME]: 'zipkin-test',
          cost: '112.12',
          service: 'ui',
          version: '1',
          'telemetry.sdk.language': 'nodejs',
          'telemetry.sdk.name': 'opentelemetry',
          'telemetry.sdk.version': VERSION,
        },
        timestamp: hrTimeToMicroseconds(span.startTime),
        traceId: span.spanContext().traceId,
      });
      it("should skip parentSpanId if doesn't exist", () => {
        const span = getSpan({
          parentSpanContext: undefined,
        });

        const zipkinSpan = toZipkinSpan(
          span,
          'my-service',
          defaultStatusCodeTagName,
          defaultStatusErrorTagName
        );
        assert.deepStrictEqual(zipkinSpan, {
          kind: 'SERVER',
          annotations: undefined,
          duration: Math.round(
            hrTimeToMicroseconds(hrTimeDuration(span.startTime, span.endTime))
          ),
          id: span.spanContext().spanId,
          localEndpoint: {
            serviceName: 'my-service',
          },
          name: span.name,
          parentId: undefined,
          tags: {
            [SEMRESATTRS_SERVICE_NAME]: 'zipkin-test',
            cost: '112.12',
            service: 'ui',
            version: '1',
            'telemetry.sdk.language': 'nodejs',
            'telemetry.sdk.name': 'opentelemetry',
            'telemetry.sdk.version': VERSION,
          },
          timestamp: hrTimeToMicroseconds(span.startTime),
          traceId: span.spanContext().traceId,
        });
      });
    });
    // SpanKind mapping tests
    [
      { ot: api.SpanKind.CLIENT, zipkin: 'CLIENT' },
      { ot: api.SpanKind.SERVER, zipkin: 'SERVER' },
      { ot: api.SpanKind.CONSUMER, zipkin: 'CONSUMER' },
      { ot: api.SpanKind.PRODUCER, zipkin: 'PRODUCER' },
      { ot: api.SpanKind.INTERNAL, zipkin: undefined },
    ].forEach(item =>
      it(`should map OpenTelemetry SpanKind ${
        api.SpanKind[item.ot]
      } to Zipkin ${item.zipkin}`, () => {
        const span = getSpan({
          kind: item.ot,
        });
        const zipkinSpan = toZipkinSpan(
          span,
          'my-service',
          defaultStatusCodeTagName,
          defaultStatusErrorTagName
        );
        assert.deepStrictEqual(zipkinSpan, {
          kind: item.zipkin,
          annotations: undefined,
          duration: Math.round(
            hrTimeToMicroseconds(hrTimeDuration(span.startTime, span.endTime))
          ),
          id: span.spanContext().spanId,
          localEndpoint: {
            serviceName: 'my-service',
          },
          name: span.name,
          parentId: span.parentSpanContext?.spanId,
          tags: {
            [SEMRESATTRS_SERVICE_NAME]: 'zipkin-test',
            cost: '112.12',
            service: 'ui',
            version: '1',
            'telemetry.sdk.language': 'nodejs',
            'telemetry.sdk.name': 'opentelemetry',
            'telemetry.sdk.version': VERSION,
          },
          timestamp: hrTimeToMicroseconds(span.startTime),
          traceId: span.spanContext().traceId,
        });
      })
    );
  });

  describe('_toZipkinTags', () => {
    it('should convert OpenTelemetry attributes to Zipkin tags', () => {
      const span = getSpan({
        attributes: {
          key1: 'value1',
          key2: 'value2',
        },
      });
      const tags: zipkinTypes.Tags = _toZipkinTags(
        span,
        defaultStatusCodeTagName,
        defaultStatusErrorTagName
      );

      assert.deepStrictEqual(tags, {
        key1: 'value1',
        key2: 'value2',
        [SEMRESATTRS_SERVICE_NAME]: 'zipkin-test',
        'telemetry.sdk.language': 'nodejs',
        'telemetry.sdk.name': 'opentelemetry',
        'telemetry.sdk.version': VERSION,
        cost: '112.12',
        service: 'ui',
        version: '1',
      });
    });
    it('should map OpenTelemetry constructor attributes to a Zipkin tag', () => {
      const span = getSpan({
        attributes: {
          key1: 'value1',
          key2: 'value2',
        },
      });

      const tags: zipkinTypes.Tags = _toZipkinTags(
        span,
        defaultStatusCodeTagName,
        defaultStatusErrorTagName
      );

      assert.deepStrictEqual(tags, {
        key1: 'value1',
        key2: 'value2',
        [SEMRESATTRS_SERVICE_NAME]: 'zipkin-test',
        'telemetry.sdk.language': 'nodejs',
        'telemetry.sdk.name': 'opentelemetry',
        'telemetry.sdk.version': VERSION,
        cost: '112.12',
        service: 'ui',
        version: '1',
      });
    });
    it('should map OpenTelemetry SpanStatus.code to a Zipkin tag', () => {
      const span = getSpan({
        attributes: {
          key1: 'value1',
          key2: 'value2',
        },
        status: { code: api.SpanStatusCode.ERROR },
      });
      const tags: zipkinTypes.Tags = _toZipkinTags(
        span,
        defaultStatusCodeTagName,
        defaultStatusErrorTagName
      );

      assert.deepStrictEqual(tags, {
        key1: 'value1',
        key2: 'value2',
        [defaultStatusCodeTagName]: 'ERROR',
        [SEMRESATTRS_SERVICE_NAME]: 'zipkin-test',
        'telemetry.sdk.language': 'nodejs',
        'telemetry.sdk.name': 'opentelemetry',
        'telemetry.sdk.version': VERSION,
        cost: '112.12',
        service: 'ui',
        version: '1',
      });
    });
    it('should map OpenTelemetry SpanStatus.message to a Zipkin tag', () => {
      const span = getSpan({
        attributes: {
          key1: 'value1',
          key2: 'value2',
        },
        status: { code: api.SpanStatusCode.ERROR, message: 'my-message' },
      });
      const tags: zipkinTypes.Tags = _toZipkinTags(
        span,
        defaultStatusCodeTagName,
        defaultStatusErrorTagName
      );

      assert.deepStrictEqual(tags, {
        key1: 'value1',
        key2: 'value2',
        [defaultStatusCodeTagName]: 'ERROR',
        [defaultStatusErrorTagName]: 'my-message',
        [SEMRESATTRS_SERVICE_NAME]: 'zipkin-test',
        'telemetry.sdk.language': 'nodejs',
        'telemetry.sdk.name': 'opentelemetry',
        'telemetry.sdk.version': VERSION,
        cost: '112.12',
        service: 'ui',
        version: '1',
      });
    });
  });

  describe('_toZipkinAnnotations', () => {
    it('should convert OpenTelemetry events to Zipkin annotations', () => {
      const span = getSpan({
        events: [
          { name: 'my-event1', time: hrTime(Date.now()) },
          {
            name: 'my-event2',
            time: hrTime(Date.now()),
            attributes: { key1: 'value1' },
          },
        ],
      });

      const annotations = _toZipkinAnnotations(span.events);
      assert.deepStrictEqual(annotations, [
        {
          value: 'my-event1',
          timestamp: Math.round(hrTimeToMicroseconds(span.events[0].time)),
        },
        {
          value: 'my-event2',
          timestamp: Math.round(hrTimeToMicroseconds(span.events[1].time)),
        },
      ]);
    });
  });
});<|MERGE_RESOLUTION|>--- conflicted
+++ resolved
@@ -45,17 +45,13 @@
     'telemetry.sdk.name': 'opentelemetry',
     'telemetry.sdk.version': VERSION,
   },
-<<<<<<< HEAD
 } as unknown as IResource;
 const parentSpanContext: api.SpanContext = {
   traceId: '',
   spanId: '5c1c63257de34c67',
   traceFlags: api.TraceFlags.SAMPLED,
 };
-=======
-} as unknown as Resource;
 const parentId = '5c1c63257de34c67';
->>>>>>> c27fbc6d
 const spanContext: api.SpanContext = {
   traceId: 'd4cda95b652f4a1592b449d5929fda1b',
   spanId: '6e0c63257de34c92',
