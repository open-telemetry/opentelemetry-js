/*
 * Copyright The OpenTelemetry Authors
 *
 * Licensed under the Apache License, Version 2.0 (the "License");
 * you may not use this file except in compliance with the License.
 * You may obtain a copy of the License at
 *
 *      https://www.apache.org/licenses/LICENSE-2.0
 *
 * Unless required by applicable law or agreed to in writing, software
 * distributed under the License is distributed on an "AS IS" BASIS,
 * WITHOUT WARRANTIES OR CONDITIONS OF ANY KIND, either express or implied.
 * See the License for the specific language governing permissions and
 * limitations under the License.
 */
import * as assert from 'assert';
import * as transform from '../../src/transformMetrics';
import {
  mockCounter,
  mockDoubleCounter,
  mockObserver,
  ensureCounterIsCorrect,
  ensureDoubleCounterIsCorrect,
  ensureObserverIsCorrect,
  ensureValueRecorderIsCorrect,
  mockValueRecorder,
  mockedResources,
  mockedInstrumentationLibraries,
  multiResourceMetricsGet,
  multiInstrumentationLibraryMetricsGet,
  mockSumObserver,
  mockUpDownSumObserver,
  ensureSumObserverIsCorrect,
  ensureUpDownSumObserverIsCorrect,
} from '../helper';
import {
  BoundCounter,
  BoundObserver,
  BoundValueRecorder,
  Metric,
  SumAggregator,
} from '@opentelemetry/metrics';
import { hrTimeToNanoseconds } from '@opentelemetry/core';
import { Resource } from '@opentelemetry/resources';
import * as api from '@opentelemetry/api';

describe('transformMetrics', () => {
  describe('toCollectorMetric', async () => {
    let counter: Metric<BoundCounter> & api.Counter;
    let doubleCounter: Metric<BoundCounter> & api.Counter;
    let observer: Metric<BoundObserver> & api.ValueObserver;
    let sumObserver: Metric<BoundObserver> & api.SumObserver;
    let upDownSumObserver: Metric<BoundObserver> & api.UpDownSumObserver;
    let recorder: Metric<BoundValueRecorder> & api.ValueRecorder;
    beforeEach(() => {
      counter = mockCounter();
      doubleCounter = mockDoubleCounter();
      observer = mockObserver(observerResult => {
        observerResult.observe(3, {});
        observerResult.observe(6, {});
      });
      sumObserver = mockSumObserver(observerResult => {
        const labels = {};
        observerResult.observe(3, labels);
        observerResult.observe(5, labels);
        observerResult.observe(4, labels);
        observerResult.observe(-1, labels);
      });
      upDownSumObserver = mockUpDownSumObserver(observerResult => {
        const labels = {};
        observerResult.observe(3, labels);
        observerResult.observe(5, labels);
        observerResult.observe(4, labels);
        observerResult.observe(-1, labels);
      });

      recorder = mockValueRecorder();

      // Counter
      counter.add(1);

      // Double Counter
      doubleCounter.add(8);

      // ValueRecorder
      recorder.record(7);
      recorder.record(14);
    });

    it('should convert metric', async () => {
      const counterMetric = (await counter.getMetricRecord())[0];
      ensureCounterIsCorrect(
        transform.toCollectorMetric(counterMetric, 1592602232694000000),
        hrTimeToNanoseconds(await counterMetric.aggregator.toPoint().timestamp)
      );

      const doubleCounterMetric = (await doubleCounter.getMetricRecord())[0];
      ensureDoubleCounterIsCorrect(
        transform.toCollectorMetric(doubleCounterMetric, 1592602232694000000),
        hrTimeToNanoseconds(doubleCounterMetric.aggregator.toPoint().timestamp)
      );

      const observerMetric = (await observer.getMetricRecord())[0];
      ensureObserverIsCorrect(
        transform.toCollectorMetric(observerMetric, 1592602232694000000),
        hrTimeToNanoseconds(observerMetric.aggregator.toPoint().timestamp)
      );

<<<<<<< HEAD
      const sumObserverMetric = (await sumObserver.getMetricRecord())[0];
      ensureSumObserverIsCorrect(
        transform.toCollectorMetric(sumObserverMetric, 1592602232694000000),
        hrTimeToNanoseconds(sumObserverMetric.aggregator.toPoint().timestamp)
=======
      ensureValueRecorderIsCorrect(
        transform.toCollectorMetric(recorder, 1592602232694000000),
        hrTimeToNanoseconds(recorder.aggregator.toPoint().timestamp),
        [0, 100],
        [0, 2, 0]
>>>>>>> 8933661a
      );

      const upDownSumObserverMetric = (
        await upDownSumObserver.getMetricRecord()
      )[0];
      ensureUpDownSumObserverIsCorrect(
        transform.toCollectorMetric(
          upDownSumObserverMetric,
          1592602232694000000
        ),
        hrTimeToNanoseconds(
          upDownSumObserverMetric.aggregator.toPoint().timestamp
        )
      );

      const recorderMetric = (await recorder.getMetricRecord())[0];
      ensureValueRecorderIsCorrect(
        transform.toCollectorMetric(recorderMetric, 1592602232694000000),
        hrTimeToNanoseconds(recorderMetric.aggregator.toPoint().timestamp)
      );
    });

    it('should convert metric labels value to string', () => {
      const metric = transform.toCollectorMetric(
        {
          descriptor: {
            name: 'name',
            description: 'description',
            unit: 'unit',
            metricKind: 0,
            valueType: 0,
          },
          labels: { foo: (1 as unknown) as string },
          aggregator: new SumAggregator(),
          resource: new Resource({}),
          instrumentationLibrary: { name: 'x', version: 'y' },
        },
        1592602232694000000
      );
      const collectorMetric = metric.intSum?.dataPoints[0];
      assert.strictEqual(collectorMetric?.labels[0].value, '1');
    });
  });

  describe('groupMetricsByResourceAndLibrary', () => {
    it('should group by resource', async () => {
      const [resource1, resource2] = mockedResources;
      const [library] = mockedInstrumentationLibraries;
      const [metric1, metric2, metric3] = multiResourceMetricsGet(
        observerResult => {
          observerResult.observe(1, {});
        }
      );

      const expected = new Map([
        [resource1, new Map([[library, [metric1, metric3]]])],
        [resource2, new Map([[library, [metric2]]])],
      ]);

      const result = transform.groupMetricsByResourceAndLibrary(
        multiResourceMetricsGet(observerResult => {
          observerResult.observe(1, {});
        })
      );

      assert.deepStrictEqual(result, expected);
    });

    it('should group by instrumentation library', async () => {
      const [resource] = mockedResources;
      const [lib1, lib2] = mockedInstrumentationLibraries;
      const [
        metric1,
        metric2,
        metric3,
      ] = multiInstrumentationLibraryMetricsGet(observerResult => {});
      const expected = new Map([
        [
          resource,
          new Map([
            [lib1, [metric1, metric3]],
            [lib2, [metric2]],
          ]),
        ],
      ]);

      const result = transform.groupMetricsByResourceAndLibrary(
        multiInstrumentationLibraryMetricsGet(observerResult => {})
      );

      assert.deepStrictEqual(result, expected);
    });
  });
});<|MERGE_RESOLUTION|>--- conflicted
+++ resolved
@@ -106,18 +106,10 @@
         hrTimeToNanoseconds(observerMetric.aggregator.toPoint().timestamp)
       );
 
-<<<<<<< HEAD
       const sumObserverMetric = (await sumObserver.getMetricRecord())[0];
       ensureSumObserverIsCorrect(
         transform.toCollectorMetric(sumObserverMetric, 1592602232694000000),
         hrTimeToNanoseconds(sumObserverMetric.aggregator.toPoint().timestamp)
-=======
-      ensureValueRecorderIsCorrect(
-        transform.toCollectorMetric(recorder, 1592602232694000000),
-        hrTimeToNanoseconds(recorder.aggregator.toPoint().timestamp),
-        [0, 100],
-        [0, 2, 0]
->>>>>>> 8933661a
       );
 
       const upDownSumObserverMetric = (
@@ -136,7 +128,9 @@
       const recorderMetric = (await recorder.getMetricRecord())[0];
       ensureValueRecorderIsCorrect(
         transform.toCollectorMetric(recorderMetric, 1592602232694000000),
-        hrTimeToNanoseconds(recorderMetric.aggregator.toPoint().timestamp)
+        hrTimeToNanoseconds(recorderMetric.aggregator.toPoint().timestamp),
+        [0, 100],
+        [0, 2, 0]
       );
     });
 
