--- conflicted
+++ resolved
@@ -9,7 +9,6 @@
 
 ### :rocket: (Enhancement)
 
-<<<<<<< HEAD
 * feat(opentelemetry-sdk-node): automatically configure metrics exporter based on environment variables [#5168](https://github.com/open-telemetry/opentelemetry-js/pull/5168) @bhaskarbanerjee
 * feat(oltp-transformer)!: move each serializer to its own entrypoint [#5263](https://github.com/open-telemetry/opentelemetry-js/pull/5263) @pichlermarc
   * This package depends on all signals, as well as `protobuf.js`, so some bundlers like rollup would issue warnings even if the user made a conscious decision to not use a protobuf exporter
@@ -24,8 +23,6 @@
     * `@opentelemetry/otlp-transformer/logs/trace`: logs export service return types
     * `@opentelemetry/otlp-transformer/logs/protobuf`: logs export service return types
 
-=======
->>>>>>> 8dc74e60
 ### :bug: (Bug Fix)
 
 ### :books: (Refine Doc)
