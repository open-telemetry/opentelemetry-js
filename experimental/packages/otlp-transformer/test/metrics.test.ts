/*
 * Copyright The OpenTelemetry Authors
 *
 * Licensed under the Apache License, Version 2.0 (the "License");
 * you may not use this file except in compliance with the License.
 * You may obtain a copy of the License at
 *
 *      https://www.apache.org/licenses/LICENSE-2.0
 *
 * Unless required by applicable law or agreed to in writing, software
 * distributed under the License is distributed on an "AS IS" BASIS,
 * WITHOUT WARRANTIES OR CONDITIONS OF ANY KIND, either express or implied.
 * See the License for the specific language governing permissions and
 * limitations under the License.
 */
import { ValueType } from '@opentelemetry/api';
<<<<<<< HEAD
import { resourceFromDetectedResource } from '@opentelemetry/resources';
=======
import { Resource, resourceFromAttributes } from '@opentelemetry/resources';
>>>>>>> 95b40aa5
import {
  AggregationTemporality,
  DataPointType,
  MetricData,
  ResourceMetrics,
} from '@opentelemetry/sdk-metrics';
import * as assert from 'assert';
import { createExportMetricsServiceRequest } from '../src/metrics/internal';
import { EAggregationTemporality } from '../src/metrics/internal-types';
import { hrTime, hrTimeToNanoseconds } from '@opentelemetry/core';
import * as root from '../src/generated/root';
import { encodeAsLongBits, encodeAsString } from '../src/common/utils';
import { ProtobufMetricsSerializer } from '../src/metrics/protobuf';
import { JsonMetricsSerializer } from '../src/metrics/json';

const START_TIME = hrTime();
const END_TIME = hrTime();
const ATTRIBUTES = {
  'string-attribute': 'some attribute value',
  'int-attribute': 1,
  'double-attribute': 1.1,
  'boolean-attribute': true,
  'array-attribute': ['attribute value 1', 'attribute value 2'],
};

describe('Metrics', () => {
  const expectedResource = {
    attributes: [
      {
        key: 'resource-entity-id',
        value: {
          stringValue: 'resource entity value',
        },
      },
      {
        key: 'resource-entity-attribute',
        value: {
          stringValue: 'resource entity attribute value',
        },
      },
      {
        key: 'resource-attribute',
        value: {
          stringValue: 'resource attribute value',
        },
      },
    ],
    entityRefs: [
      {
        descriptionKeys: ['resource-entity-attribute'],
        idKeys: ['resource-entity-id'],
        schemaUrl: 'http://url.to.resource.schema',
        type: 'resource-entity-type',
      },
    ],
    droppedAttributesCount: 0,
  };

  const expectedScope = {
    name: 'mylib',
    version: '0.1.0',
  };

  const expectedSchemaUrl = 'http://url.to.schema';

  const expectedAttributes = [
    {
      key: 'string-attribute',
      value: {
        stringValue: 'some attribute value',
      },
    },
    {
      key: 'int-attribute',
      value: {
        intValue: 1,
      },
    },
    {
      key: 'double-attribute',
      value: {
        doubleValue: 1.1,
      },
    },
    {
      key: 'boolean-attribute',
      value: {
        boolValue: true,
      },
    },
    {
      key: 'array-attribute',
      value: {
        arrayValue: {
          values: [
            {
              stringValue: 'attribute value 1',
            },
            {
              stringValue: 'attribute value 2',
            },
          ],
        },
      },
    },
  ];

  function createCounterData(
    value: number,
    aggregationTemporality: AggregationTemporality
  ): MetricData {
    return {
      descriptor: {
        description: 'this is a description',
        name: 'counter',
        unit: '1',
        valueType: ValueType.INT,
      },
      aggregationTemporality,
      dataPointType: DataPointType.SUM,
      isMonotonic: true,
      dataPoints: [
        {
          value: value,
          startTime: START_TIME,
          endTime: END_TIME,
          attributes: ATTRIBUTES,
        },
      ],
    };
  }

  function createUpDownCounterData(
    value: number,
    aggregationTemporality: AggregationTemporality
  ): MetricData {
    return {
      descriptor: {
        description: 'this is a description',
        name: 'up-down-counter',
        unit: '1',
        valueType: ValueType.INT,
      },
      aggregationTemporality,
      dataPointType: DataPointType.SUM,
      isMonotonic: false,
      dataPoints: [
        {
          value: value,
          startTime: START_TIME,
          endTime: END_TIME,
          attributes: ATTRIBUTES,
        },
      ],
    };
  }

  function createObservableCounterData(
    value: number,
    aggregationTemporality: AggregationTemporality
  ): MetricData {
    return {
      descriptor: {
        description: 'this is a description',
        name: 'observable-counter',
        unit: '1',
        valueType: ValueType.INT,
      },
      aggregationTemporality,
      dataPointType: DataPointType.SUM,
      isMonotonic: true,
      dataPoints: [
        {
          value: value,
          startTime: START_TIME,
          endTime: END_TIME,
          attributes: ATTRIBUTES,
        },
      ],
    };
  }

  function createObservableUpDownCounterData(
    value: number,
    aggregationTemporality: AggregationTemporality
  ): MetricData {
    return {
      descriptor: {
        description: 'this is a description',
        name: 'observable-up-down-counter',
        unit: '1',
        valueType: ValueType.INT,
      },
      aggregationTemporality,
      dataPointType: DataPointType.SUM,
      isMonotonic: false,
      dataPoints: [
        {
          value: value,
          startTime: START_TIME,
          endTime: END_TIME,
          attributes: ATTRIBUTES,
        },
      ],
    };
  }

  function createObservableGaugeData(value: number): MetricData {
    return {
      descriptor: {
        description: 'this is a description',
        name: 'gauge',
        unit: '1',
        valueType: ValueType.DOUBLE,
      },
      aggregationTemporality: AggregationTemporality.CUMULATIVE,
      dataPointType: DataPointType.GAUGE,
      dataPoints: [
        {
          value: value,
          startTime: START_TIME,
          endTime: END_TIME,
          attributes: ATTRIBUTES,
        },
      ],
    };
  }

  function createHistogramMetrics(
    count: number,
    sum: number,
    boundaries: number[],
    counts: number[],
    aggregationTemporality: AggregationTemporality,
    min?: number,
    max?: number
  ): MetricData {
    return {
      descriptor: {
        description: 'this is a description',
        name: 'hist',
        unit: '1',
        valueType: ValueType.INT,
      },
      aggregationTemporality,
      dataPointType: DataPointType.HISTOGRAM,
      dataPoints: [
        {
          value: {
            sum: sum,
            count: count,
            min: min,
            max: max,
            buckets: {
              boundaries: boundaries,
              counts: counts,
            },
          },
          startTime: START_TIME,
          endTime: END_TIME,
          attributes: ATTRIBUTES,
        },
      ],
    };
  }

  function createExponentialHistogramMetrics(
    count: number,
    sum: number,
    scale: number,
    zeroCount: number,
    positive: { offset: number; bucketCounts: number[] },
    negative: { offset: number; bucketCounts: number[] },
    aggregationTemporality: AggregationTemporality,
    min?: number,
    max?: number
  ): MetricData {
    return {
      descriptor: {
        description: 'this is a description',
        name: 'xhist',
        unit: '1',
        valueType: ValueType.INT,
      },
      aggregationTemporality,
      dataPointType: DataPointType.EXPONENTIAL_HISTOGRAM,
      dataPoints: [
        {
          value: {
            sum: sum,
            count: count,
            min: min,
            max: max,
            zeroCount: zeroCount,
            scale: scale,
            positive: positive,
            negative: negative,
          },
          startTime: START_TIME,
          endTime: END_TIME,
          attributes: ATTRIBUTES,
        },
      ],
    };
  }

<<<<<<< HEAD
  function createResourceMetrics(metricData: MetricData[]): ResourceMetrics {
    const resource = resourceFromDetectedResource({
      attributes: {
        'resource-attribute': 'resource attribute value',
      },
      entities: [
        {
          identifier: {
            'resource-entity-id': 'resource entity value',
          },
          type: 'resource-entity-type',
          attributes: {
            'resource-entity-attribute': 'resource entity attribute value',
          },
          schemaUrl: 'http://url.to.resource.schema',
        },
      ],
    });
=======
  function createResourceMetrics(
    metricData: MetricData[],
    customResource?: Resource
  ): ResourceMetrics {
    const resource =
      customResource ||
      resourceFromAttributes({
        'resource-attribute': 'resource attribute value',
      });

>>>>>>> 95b40aa5
    return {
      resource: resource,
      scopeMetrics: [
        {
          scope: {
            name: 'mylib',
            version: '0.1.0',
            schemaUrl: expectedSchemaUrl,
          },
          metrics: metricData,
        },
      ],
    };
  }

  describe('createExportMetricsServiceRequest', () => {
    it('serializes a monotonic sum metric record', () => {
      const metrics = createResourceMetrics([
        createCounterData(10, AggregationTemporality.DELTA),
      ]);
      const exportRequest = createExportMetricsServiceRequest([metrics]);
      assert.ok(exportRequest);

      assert.deepStrictEqual(exportRequest, {
        resourceMetrics: [
          {
            resource: expectedResource,
            schemaUrl: undefined,
            scopeMetrics: [
              {
                scope: expectedScope,
                schemaUrl: expectedSchemaUrl,
                metrics: [
                  {
                    name: 'counter',
                    description: 'this is a description',
                    unit: '1',
                    sum: {
                      dataPoints: [
                        {
                          attributes: expectedAttributes,
                          startTimeUnixNano: encodeAsLongBits(START_TIME),
                          timeUnixNano: encodeAsLongBits(END_TIME),
                          asInt: 10,
                        },
                      ],
                      aggregationTemporality:
                        EAggregationTemporality.AGGREGATION_TEMPORALITY_DELTA,
                      isMonotonic: true,
                    },
                  },
                ],
              },
            ],
          },
        ],
      });
    });

    it('serializes a non-monotonic sum metric record', () => {
      const metrics = createResourceMetrics([
        createUpDownCounterData(10, AggregationTemporality.DELTA),
      ]);
      const exportRequest = createExportMetricsServiceRequest([metrics]);
      assert.ok(exportRequest);

      assert.deepStrictEqual(exportRequest, {
        resourceMetrics: [
          {
            resource: expectedResource,
            schemaUrl: undefined,
            scopeMetrics: [
              {
                scope: expectedScope,
                schemaUrl: expectedSchemaUrl,
                metrics: [
                  {
                    name: 'up-down-counter',
                    description: 'this is a description',
                    unit: '1',
                    sum: {
                      dataPoints: [
                        {
                          attributes: expectedAttributes,
                          startTimeUnixNano: encodeAsLongBits(START_TIME),
                          timeUnixNano: encodeAsLongBits(END_TIME),
                          asInt: 10,
                        },
                      ],
                      aggregationTemporality:
                        EAggregationTemporality.AGGREGATION_TEMPORALITY_DELTA,
                      isMonotonic: false,
                    },
                  },
                ],
              },
            ],
          },
        ],
      });
    });

    it('serializes an observable monotonic sum metric record', () => {
      const exportRequest = createExportMetricsServiceRequest([
        createResourceMetrics([
          createObservableCounterData(10, AggregationTemporality.DELTA),
        ]),
      ]);
      assert.ok(exportRequest);

      assert.deepStrictEqual(exportRequest, {
        resourceMetrics: [
          {
            resource: expectedResource,
            schemaUrl: undefined,
            scopeMetrics: [
              {
                scope: expectedScope,
                schemaUrl: expectedSchemaUrl,
                metrics: [
                  {
                    name: 'observable-counter',
                    description: 'this is a description',
                    unit: '1',
                    sum: {
                      dataPoints: [
                        {
                          attributes: expectedAttributes,
                          startTimeUnixNano: encodeAsLongBits(START_TIME),
                          timeUnixNano: encodeAsLongBits(END_TIME),
                          asInt: 10,
                        },
                      ],
                      aggregationTemporality:
                        EAggregationTemporality.AGGREGATION_TEMPORALITY_DELTA,
                      isMonotonic: true,
                    },
                  },
                ],
              },
            ],
          },
        ],
      });
    });

    it('serializes an observable non-monotonic sum metric record', () => {
      const exportRequest = createExportMetricsServiceRequest([
        createResourceMetrics([
          createObservableUpDownCounterData(10, AggregationTemporality.DELTA),
        ]),
      ]);
      assert.ok(exportRequest);

      assert.deepStrictEqual(exportRequest, {
        resourceMetrics: [
          {
            resource: expectedResource,
            schemaUrl: undefined,
            scopeMetrics: [
              {
                scope: expectedScope,
                schemaUrl: expectedSchemaUrl,
                metrics: [
                  {
                    name: 'observable-up-down-counter',
                    description: 'this is a description',
                    unit: '1',
                    sum: {
                      dataPoints: [
                        {
                          attributes: expectedAttributes,
                          startTimeUnixNano: encodeAsLongBits(START_TIME),
                          timeUnixNano: encodeAsLongBits(END_TIME),
                          asInt: 10,
                        },
                      ],
                      aggregationTemporality:
                        EAggregationTemporality.AGGREGATION_TEMPORALITY_DELTA,
                      isMonotonic: false,
                    },
                  },
                ],
              },
            ],
          },
        ],
      });
    });

    it('serializes a gauge metric record', () => {
      const exportRequest = createExportMetricsServiceRequest([
        createResourceMetrics([createObservableGaugeData(10.5)]),
      ]);
      assert.ok(exportRequest);

      assert.deepStrictEqual(exportRequest, {
        resourceMetrics: [
          {
            resource: expectedResource,
            schemaUrl: undefined,
            scopeMetrics: [
              {
                scope: expectedScope,
                schemaUrl: expectedSchemaUrl,
                metrics: [
                  {
                    name: 'gauge',
                    description: 'this is a description',
                    unit: '1',
                    gauge: {
                      dataPoints: [
                        {
                          attributes: expectedAttributes,
                          startTimeUnixNano: encodeAsLongBits(START_TIME),
                          timeUnixNano: encodeAsLongBits(END_TIME),
                          asDouble: 10.5,
                        },
                      ],
                    },
                  },
                ],
              },
            ],
          },
        ],
      });
    });

    describe('serializes a histogram metric record', () => {
      it('with min/max', () => {
        const exportRequest = createExportMetricsServiceRequest([
          createResourceMetrics([
            createHistogramMetrics(
              2,
              9,
              [5],
              [1, 1],
              AggregationTemporality.CUMULATIVE,
              1,
              8
            ),
          ]),
        ]);
        assert.ok(exportRequest);

        assert.deepStrictEqual(exportRequest, {
          resourceMetrics: [
            {
              resource: expectedResource,
              schemaUrl: undefined,
              scopeMetrics: [
                {
                  scope: expectedScope,
                  schemaUrl: expectedSchemaUrl,
                  metrics: [
                    {
                      name: 'hist',
                      description: 'this is a description',
                      unit: '1',
                      histogram: {
                        aggregationTemporality:
                          EAggregationTemporality.AGGREGATION_TEMPORALITY_CUMULATIVE,
                        dataPoints: [
                          {
                            attributes: expectedAttributes,
                            bucketCounts: [1, 1],
                            count: 2,
                            explicitBounds: [5],
                            sum: 9,
                            min: 1,
                            max: 8,
                            startTimeUnixNano: encodeAsLongBits(START_TIME),
                            timeUnixNano: encodeAsLongBits(END_TIME),
                          },
                        ],
                      },
                    },
                  ],
                },
              ],
            },
          ],
        });
      });

      it('without min/max', () => {
        const exportRequest = createExportMetricsServiceRequest([
          createResourceMetrics([
            createHistogramMetrics(
              2,
              9,
              [5],
              [1, 1],
              AggregationTemporality.CUMULATIVE
            ),
          ]),
        ]);
        assert.ok(exportRequest);

        assert.deepStrictEqual(exportRequest, {
          resourceMetrics: [
            {
              resource: expectedResource,
              schemaUrl: undefined,
              scopeMetrics: [
                {
                  scope: expectedScope,
                  schemaUrl: expectedSchemaUrl,
                  metrics: [
                    {
                      name: 'hist',
                      description: 'this is a description',
                      unit: '1',
                      histogram: {
                        aggregationTemporality:
                          EAggregationTemporality.AGGREGATION_TEMPORALITY_CUMULATIVE,
                        dataPoints: [
                          {
                            attributes: expectedAttributes,
                            bucketCounts: [1, 1],
                            count: 2,
                            explicitBounds: [5],
                            sum: 9,
                            min: undefined,
                            max: undefined,
                            startTimeUnixNano: encodeAsLongBits(START_TIME),
                            timeUnixNano: encodeAsLongBits(END_TIME),
                          },
                        ],
                      },
                    },
                  ],
                },
              ],
            },
          ],
        });
      });
    });

    describe('serializes an exponential histogram metric record', () => {
      it('with min/max', () => {
        const exportRequest = createExportMetricsServiceRequest([
          createResourceMetrics([
            createExponentialHistogramMetrics(
              3,
              10,
              1,
              0,
              { offset: 0, bucketCounts: [1, 0, 0, 0, 1, 0, 1, 0] },
              { offset: 0, bucketCounts: [0] },
              AggregationTemporality.CUMULATIVE,
              1,
              8
            ),
          ]),
        ]);

        assert.ok(exportRequest);

        assert.deepStrictEqual(exportRequest, {
          resourceMetrics: [
            {
              resource: expectedResource,
              schemaUrl: undefined,
              scopeMetrics: [
                {
                  scope: expectedScope,
                  schemaUrl: expectedSchemaUrl,
                  metrics: [
                    {
                      name: 'xhist',
                      description: 'this is a description',
                      unit: '1',
                      exponentialHistogram: {
                        aggregationTemporality:
                          EAggregationTemporality.AGGREGATION_TEMPORALITY_CUMULATIVE,
                        dataPoints: [
                          {
                            attributes: expectedAttributes,
                            count: 3,
                            sum: 10,
                            min: 1,
                            max: 8,
                            zeroCount: 0,
                            scale: 1,
                            positive: {
                              offset: 0,
                              bucketCounts: [1, 0, 0, 0, 1, 0, 1, 0],
                            },
                            negative: { offset: 0, bucketCounts: [0] },
                            startTimeUnixNano: encodeAsLongBits(START_TIME),
                            timeUnixNano: encodeAsLongBits(END_TIME),
                          },
                        ],
                      },
                    },
                  ],
                },
              ],
            },
          ],
        });
      });

      it('without min/max', () => {
        const exportRequest = createExportMetricsServiceRequest([
          createResourceMetrics([
            createExponentialHistogramMetrics(
              3,
              10,
              1,
              0,
              { offset: 0, bucketCounts: [1, 0, 0, 0, 1, 0, 1, 0] },
              { offset: 0, bucketCounts: [0] },
              AggregationTemporality.CUMULATIVE
            ),
          ]),
        ]);

        assert.ok(exportRequest);

        assert.deepStrictEqual(exportRequest, {
          resourceMetrics: [
            {
              resource: expectedResource,
              schemaUrl: undefined,
              scopeMetrics: [
                {
                  scope: expectedScope,
                  schemaUrl: expectedSchemaUrl,
                  metrics: [
                    {
                      name: 'xhist',
                      description: 'this is a description',
                      unit: '1',
                      exponentialHistogram: {
                        aggregationTemporality:
                          EAggregationTemporality.AGGREGATION_TEMPORALITY_CUMULATIVE,
                        dataPoints: [
                          {
                            attributes: expectedAttributes,
                            count: 3,
                            sum: 10,
                            min: undefined,
                            max: undefined,
                            zeroCount: 0,
                            scale: 1,
                            positive: {
                              offset: 0,
                              bucketCounts: [1, 0, 0, 0, 1, 0, 1, 0],
                            },
                            negative: { offset: 0, bucketCounts: [0] },
                            startTimeUnixNano: encodeAsLongBits(START_TIME),
                            timeUnixNano: encodeAsLongBits(END_TIME),
                          },
                        ],
                      },
                    },
                  ],
                },
              ],
            },
          ],
        });
      });
    });

    it('supports schema URL on resource', () => {
      const resourceWithSchema = resourceFromAttributes(
        {},
        { schemaUrl: 'https://opentelemetry.test/schemas/1.2.3' }
      );

      const resourceMetrics = createResourceMetrics(
        [createCounterData(10, AggregationTemporality.DELTA)],
        resourceWithSchema
      );

      const exportRequest = createExportMetricsServiceRequest([
        resourceMetrics,
      ]);

      assert.ok(exportRequest);
      assert.strictEqual(exportRequest.resourceMetrics?.length, 1);
      assert.strictEqual(
        exportRequest.resourceMetrics?.[0].schemaUrl,
        'https://opentelemetry.test/schemas/1.2.3'
      );
    });
  });

  describe('ProtobufMetricsSerializer', function () {
    it('serializes an export request', () => {
      const serialized = ProtobufMetricsSerializer.serializeRequest(
        createResourceMetrics([
          createCounterData(10, AggregationTemporality.DELTA),
        ])
      );
      assert.ok(serialized, 'serialized response is undefined');
      const decoded =
        root.opentelemetry.proto.collector.metrics.v1.ExportMetricsServiceRequest.decode(
          serialized
        );

      const decodedObj =
        root.opentelemetry.proto.collector.metrics.v1.ExportMetricsServiceRequest.toObject(
          decoded,
          {
            longs: Number,
          }
        );

      const expected = {
        resourceMetrics: [
          {
            resource: expectedResource,
            scopeMetrics: [
              {
                scope: expectedScope,
                schemaUrl: expectedSchemaUrl,
                metrics: [
                  {
                    name: 'counter',
                    description: 'this is a description',
                    unit: '1',
                    sum: {
                      dataPoints: [
                        {
                          attributes: expectedAttributes,
                          startTimeUnixNano: hrTimeToNanoseconds(START_TIME),
                          timeUnixNano: hrTimeToNanoseconds(END_TIME),
                          asInt: 10,
                        },
                      ],
                      aggregationTemporality:
                        EAggregationTemporality.AGGREGATION_TEMPORALITY_DELTA,
                      isMonotonic: true,
                    },
                  },
                ],
              },
            ],
          },
        ],
      };
      assert.deepStrictEqual(decodedObj, expected);
    });

    it('deserializes a response', () => {
      const protobufSerializedResponse =
        root.opentelemetry.proto.collector.metrics.v1.ExportMetricsServiceResponse.encode(
          {
            partialSuccess: {
              errorMessage: 'foo',
              rejectedDataPoints: 1,
            },
          }
        ).finish();

      const deserializedResponse =
        ProtobufMetricsSerializer.deserializeResponse(
          protobufSerializedResponse
        );

      assert.ok(
        deserializedResponse.partialSuccess,
        'partialSuccess not present in the deserialized message'
      );
      assert.equal(deserializedResponse.partialSuccess.errorMessage, 'foo');
      assert.equal(
        Number(deserializedResponse.partialSuccess.rejectedDataPoints),
        1
      );
    });

    it('does not throw when deserializing an empty response', () => {
      assert.doesNotThrow(() =>
        ProtobufMetricsSerializer.deserializeResponse(new Uint8Array([]))
      );
    });
  });

  describe('JsonMetricsSerializer', function () {
    it('serializes an export request', () => {
      const serialized = JsonMetricsSerializer.serializeRequest(
        createResourceMetrics([
          createCounterData(10, AggregationTemporality.DELTA),
        ])
      );

      const decoder = new TextDecoder();
      const expected = {
        resourceMetrics: [
          {
            resource: expectedResource,
            scopeMetrics: [
              {
                scope: expectedScope,
                schemaUrl: expectedSchemaUrl,
                metrics: [
                  {
                    name: 'counter',
                    description: 'this is a description',
                    unit: '1',
                    sum: {
                      dataPoints: [
                        {
                          attributes: expectedAttributes,
                          startTimeUnixNano: encodeAsString(START_TIME),
                          timeUnixNano: encodeAsString(END_TIME),
                          asInt: 10,
                        },
                      ],
                      aggregationTemporality:
                        EAggregationTemporality.AGGREGATION_TEMPORALITY_DELTA,
                      isMonotonic: true,
                    },
                  },
                ],
              },
            ],
          },
        ],
      };

      assert.deepStrictEqual(JSON.parse(decoder.decode(serialized)), expected);
    });

    it('deserializes a response', () => {
      const expectedResponse = {
        partialSuccess: {
          errorMessage: 'foo',
          rejectedDataPoints: 1,
        },
      };
      const encoder = new TextEncoder();
      const encodedResponse = encoder.encode(JSON.stringify(expectedResponse));

      const deserializedResponse =
        JsonMetricsSerializer.deserializeResponse(encodedResponse);

      assert.ok(
        deserializedResponse.partialSuccess,
        'partialSuccess not present in the deserialized message'
      );
      assert.equal(deserializedResponse.partialSuccess.errorMessage, 'foo');
      assert.equal(
        Number(deserializedResponse.partialSuccess.rejectedDataPoints),
        1
      );
    });

    it('does not throw when deserializing an empty response', () => {
      assert.doesNotThrow(() =>
        JsonMetricsSerializer.deserializeResponse(new Uint8Array([]))
      );
    });
  });
});<|MERGE_RESOLUTION|>--- conflicted
+++ resolved
@@ -14,11 +14,12 @@
  * limitations under the License.
  */
 import { ValueType } from '@opentelemetry/api';
-<<<<<<< HEAD
-import { resourceFromDetectedResource } from '@opentelemetry/resources';
-=======
-import { Resource, resourceFromAttributes } from '@opentelemetry/resources';
->>>>>>> 95b40aa5
+import { hrTime, hrTimeToNanoseconds } from '@opentelemetry/core';
+import {
+  Resource,
+  resourceFromAttributes,
+  resourceFromDetectedResource,
+} from '@opentelemetry/resources';
 import {
   AggregationTemporality,
   DataPointType,
@@ -26,13 +27,12 @@
   ResourceMetrics,
 } from '@opentelemetry/sdk-metrics';
 import * as assert from 'assert';
+import { encodeAsLongBits, encodeAsString } from '../src/common/utils';
+import * as root from '../src/generated/root';
 import { createExportMetricsServiceRequest } from '../src/metrics/internal';
 import { EAggregationTemporality } from '../src/metrics/internal-types';
-import { hrTime, hrTimeToNanoseconds } from '@opentelemetry/core';
-import * as root from '../src/generated/root';
-import { encodeAsLongBits, encodeAsString } from '../src/common/utils';
+import { JsonMetricsSerializer } from '../src/metrics/json';
 import { ProtobufMetricsSerializer } from '../src/metrics/protobuf';
-import { JsonMetricsSerializer } from '../src/metrics/json';
 
 const START_TIME = hrTime();
 const END_TIME = hrTime();
@@ -325,37 +325,30 @@
     };
   }
 
-<<<<<<< HEAD
-  function createResourceMetrics(metricData: MetricData[]): ResourceMetrics {
-    const resource = resourceFromDetectedResource({
-      attributes: {
-        'resource-attribute': 'resource attribute value',
-      },
-      entities: [
-        {
-          identifier: {
-            'resource-entity-id': 'resource entity value',
-          },
-          type: 'resource-entity-type',
-          attributes: {
-            'resource-entity-attribute': 'resource entity attribute value',
-          },
-          schemaUrl: 'http://url.to.resource.schema',
-        },
-      ],
-    });
-=======
   function createResourceMetrics(
     metricData: MetricData[],
     customResource?: Resource
   ): ResourceMetrics {
     const resource =
       customResource ||
-      resourceFromAttributes({
-        'resource-attribute': 'resource attribute value',
+      resourceFromDetectedResource({
+        attributes: {
+          'resource-attribute': 'resource attribute value',
+        },
+        entities: [
+          {
+            identifier: {
+              'resource-entity-id': 'resource entity value',
+            },
+            type: 'resource-entity-type',
+            attributes: {
+              'resource-entity-attribute': 'resource entity attribute value',
+            },
+            schemaUrl: 'http://url.to.resource.schema',
+          },
+        ],
       });
 
->>>>>>> 95b40aa5
     return {
       resource: resource,
       scopeMetrics: [
