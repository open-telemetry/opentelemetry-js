/*
 * Copyright The OpenTelemetry Authors
 *
 * Licensed under the Apache License, Version 2.0 (the "License");
 * you may not use this file except in compliance with the License.
 * You may obtain a copy of the License at
 *
 *      https://www.apache.org/licenses/LICENSE-2.0
 *
 * Unless required by applicable law or agreed to in writing, software
 * distributed under the License is distributed on an "AS IS" BASIS,
 * WITHOUT WARRANTIES OR CONDITIONS OF ANY KIND, either express or implied.
 * See the License for the specific language governing permissions and
 * limitations under the License.
 */

import * as assert from 'assert';
import { MetricAttributes, UpDownCounter } from '@opentelemetry/api-metrics';
import {
  AggregationTemporality,
  DataPoint,
  DataPointType,
  ExplicitBucketHistogramAggregation,
  Histogram,
<<<<<<< HEAD
  LastValueAggregation,
  MeterProvider,
  MetricReader,
  SumAggregation,
=======
  View,
>>>>>>> bec6c3c0
} from '@opentelemetry/sdk-metrics-base';
import * as sinon from 'sinon';
import { PrometheusSerializer } from '../src';
import { mockedHrTimeMs, mockHrTime } from './util';

const attributes = {
  foo1: 'bar1',
  foo2: 'bar2',
};

class TestMetricReader extends MetricReader {
  constructor() {
    super();
  }

  selectAggregationTemporality() {
    return AggregationTemporality.CUMULATIVE;
  }

  async onForceFlush() {}

  async onShutdown() {}
}

describe('PrometheusSerializer', () => {
  beforeEach(() => {
    mockHrTime();
  });
  afterEach(() => {
    sinon.restore();
  });

  describe('constructor', () => {
    it('should construct a serializer', () => {
      const serializer = new PrometheusSerializer();
      assert(serializer instanceof PrometheusSerializer);
    });
  });

  describe('serializePointData', () => {
    describe('Singular', () => {
      async function testSerializer(serializer: PrometheusSerializer) {
        const reader = new TestMetricReader();
        const meterProvider = new MeterProvider(
          {
            views: [new View({ aggregation: new SumAggregation(), instrumentName: '*' })]
          }
        );
        meterProvider.addMetricReader(reader);
        const meter = meterProvider.getMeter('test');

        const counter = meter.createCounter('test_total');
        counter.add(1, attributes);

        const { resourceMetrics, errors } = await reader.collect();
        assert.strictEqual(errors.length, 0);
        assert.strictEqual(resourceMetrics.scopeMetrics.length, 1);
        assert.strictEqual(resourceMetrics.scopeMetrics[0].metrics.length, 1);
        const metric = resourceMetrics.scopeMetrics[0].metrics[0];
        assert.strictEqual(metric.dataPointType, DataPointType.SUM);
        const pointData = metric.dataPoints as DataPoint<number>[];
        assert.strictEqual(pointData.length, 1);

        const result = serializer['_serializeSingularDataPoint'](metric.descriptor.name, metric.descriptor.type, pointData[0]);
        return result;
      }

      it('should serialize metrics with singular data type', async () => {
        const serializer = new PrometheusSerializer();
        const result = await testSerializer(serializer);
        assert.strictEqual(
          result,
          `test_total{foo1="bar1",foo2="bar2"} 1 ${mockedHrTimeMs}\n`
        );
      });

      it('should serialize metrics with singular data type without timestamp', async () => {
        const serializer = new PrometheusSerializer(undefined, false);
        const result = await testSerializer(serializer);
        assert.strictEqual(
          result,
          'test_total{foo1="bar1",foo2="bar2"} 1\n'
        );
      });
    });

    describe('Histogram', () => {
      async function testSerializer(serializer: PrometheusSerializer) {
        const reader = new TestMetricReader();
        const meterProvider = new MeterProvider({
          views: [new View({
            aggregation: new ExplicitBucketHistogramAggregation([1, 10, 100]),
            instrumentName: '*'
          })]
        });
        meterProvider.addMetricReader(reader);
        const meter = meterProvider.getMeter('test');

        const histogram = meter.createHistogram('test');
        histogram.record(5, attributes);

        const { resourceMetrics, errors } = await reader.collect();
        assert.strictEqual(errors.length, 0);
        assert.strictEqual(resourceMetrics.scopeMetrics.length, 1);
        assert.strictEqual(resourceMetrics.scopeMetrics[0].metrics.length, 1);
        const metric = resourceMetrics.scopeMetrics[0].metrics[0];
        assert.strictEqual(metric.dataPointType, DataPointType.HISTOGRAM);
        const pointData = metric.dataPoints as DataPoint<Histogram>[];
        assert.strictEqual(pointData.length, 1);

        const result = serializer['_serializeHistogramDataPoint'](metric.descriptor.name, metric.descriptor.type, pointData[0]);
        return result;
      }

      it('should serialize metrics with histogram data type', async () => {
        const serializer = new PrometheusSerializer();
        const result = await testSerializer(serializer);
        assert.strictEqual(
          result,
          `test_count{foo1="bar1",foo2="bar2"} 1 ${mockedHrTimeMs}\n` +
            `test_sum{foo1="bar1",foo2="bar2"} 5 ${mockedHrTimeMs}\n` +
            `test_bucket{foo1="bar1",foo2="bar2",le="1"} 0 ${mockedHrTimeMs}\n` +
            `test_bucket{foo1="bar1",foo2="bar2",le="10"} 1 ${mockedHrTimeMs}\n` +
            `test_bucket{foo1="bar1",foo2="bar2",le="100"} 1 ${mockedHrTimeMs}\n` +
            `test_bucket{foo1="bar1",foo2="bar2",le="+Inf"} 1 ${mockedHrTimeMs}\n`
        );
      });

      it('serialize metric record with sum aggregator without timestamp', async () => {
        const serializer = new PrometheusSerializer(undefined, false);
        const result = await testSerializer(serializer);
        assert.strictEqual(
          result,
          'test_count{foo1="bar1",foo2="bar2"} 1\n' +
            'test_sum{foo1="bar1",foo2="bar2"} 5\n' +
            'test_bucket{foo1="bar1",foo2="bar2",le="1"} 0\n' +
            'test_bucket{foo1="bar1",foo2="bar2",le="10"} 1\n' +
            'test_bucket{foo1="bar1",foo2="bar2",le="100"} 1\n' +
            'test_bucket{foo1="bar1",foo2="bar2",le="+Inf"} 1\n'
        );
      });
    });
  });

  describe('serialize an instrumentation metrics', () => {
    describe('monotonic Sum', () => {
      async function testSerializer(serializer: PrometheusSerializer) {
        const reader = new TestMetricReader();
        const meterProvider = new MeterProvider({
          views: [new View({ aggregation: new SumAggregation(), instrumentName: '*' })]
        });
        meterProvider.addMetricReader(reader);
        const meter = meterProvider.getMeter('test');

        const counter = meter.createCounter('test_total', {
          description: 'foobar',
        });
        counter.add(1, { val: '1' });
        counter.add(1, { val: '2' });

        const { resourceMetrics, errors } = await reader.collect();
        assert.strictEqual(errors.length, 0);
        assert.strictEqual(resourceMetrics.scopeMetrics.length, 1);
        assert.strictEqual(resourceMetrics.scopeMetrics[0].metrics.length, 1);
        const scopeMetrics = resourceMetrics.scopeMetrics[0];

        const result = serializer['_serializeScopeMetrics'](scopeMetrics);
        return result;
      }

      it('should serialize metric record', async () => {
        const serializer = new PrometheusSerializer();
        const result = await testSerializer(serializer);
        assert.strictEqual(
          result,
          '# HELP test_total foobar\n' +
            '# TYPE test_total counter\n' +
            `test_total{val="1"} 1 ${mockedHrTimeMs}\n` +
            `test_total{val="2"} 1 ${mockedHrTimeMs}\n`
        );
      });

      it('should serialize metric record without timestamp', async () => {
        const serializer = new PrometheusSerializer(undefined, false);
        const result = await testSerializer(serializer);
        assert.strictEqual(
          result,
          '# HELP test_total foobar\n' +
            '# TYPE test_total counter\n' +
            'test_total{val="1"} 1\n' +
            'test_total{val="2"} 1\n'
        );
      });
    });

    describe('non-monotonic Sum', () => {
      async function testSerializer(serializer: PrometheusSerializer) {
        const reader = new TestMetricReader();
        const meterProvider = new MeterProvider();
        meterProvider.addMetricReader(reader);
        meterProvider.addView({ aggregation: new SumAggregation() });
        const meter = meterProvider.getMeter('test');

        const counter = meter.createUpDownCounter('test_total', {
          description: 'foobar',
        });
        counter.add(1, { val: '1' });
        counter.add(1, { val: '2' });

        const { resourceMetrics, errors } = await reader.collect();
        assert.strictEqual(errors.length, 0);
        assert.strictEqual(resourceMetrics.scopeMetrics.length, 1);
        assert.strictEqual(resourceMetrics.scopeMetrics[0].metrics.length, 1);
        const scopeMetrics = resourceMetrics.scopeMetrics[0];

        return serializer['_serializeScopeMetrics'](scopeMetrics);
      }

      it('should serialize metric record', async () => {
        const serializer = new PrometheusSerializer();
        const result = await testSerializer(serializer);
        assert.strictEqual(
          result,
          '# HELP test_total foobar\n' +
          '# TYPE test_total gauge\n' +
          `test_total{val="1"} 1 ${mockedHrTimeMs}\n` +
          `test_total{val="2"} 1 ${mockedHrTimeMs}\n`
        );
      });

      it('serialize metric record without timestamp', async () => {
        const serializer = new PrometheusSerializer(undefined, false);
        const result = await testSerializer(serializer);
        assert.strictEqual(
          result,
          '# HELP test_total foobar\n' +
          '# TYPE test_total gauge\n' +
          'test_total{val="1"} 1\n' +
          'test_total{val="2"} 1\n'
        );
      });
    });

    describe('Gauge', () => {
      async function testSerializer(serializer: PrometheusSerializer) {
        const reader = new TestMetricReader();
        const meterProvider = new MeterProvider();
        meterProvider.addMetricReader(reader);
        meterProvider.addView({ aggregation: new LastValueAggregation() });
        const meter = meterProvider.getMeter('test');

        const counter = meter.createUpDownCounter('test_total', {
          description: 'foobar',
        });
        counter.add(1, { val: '1' });
        counter.add(1, { val: '2' });

        const { resourceMetrics, errors } = await reader.collect();
        assert.strictEqual(errors.length, 0);
        assert.strictEqual(resourceMetrics.scopeMetrics.length, 1);
        assert.strictEqual(resourceMetrics.scopeMetrics[0].metrics.length, 1);
        const scopeMetrics = resourceMetrics.scopeMetrics[0];

        return serializer['_serializeScopeMetrics'](scopeMetrics);
      }

      it('should serialize metric record', async () => {
        const serializer = new PrometheusSerializer();
        const result = await testSerializer(serializer);
        assert.strictEqual(
          result,
          '# HELP test_total foobar\n' +
          '# TYPE test_total gauge\n' +
          `test_total{val="1"} 1 ${mockedHrTimeMs}\n` +
          `test_total{val="2"} 1 ${mockedHrTimeMs}\n`
        );
      });

      it('serialize metric record without timestamp', async () => {
        const serializer = new PrometheusSerializer(undefined, false);
        const result = await testSerializer(serializer);
        assert.strictEqual(
          result,
          '# HELP test_total foobar\n' +
          '# TYPE test_total gauge\n' +
          'test_total{val="1"} 1\n' +
          'test_total{val="2"} 1\n'
        );
      });
    });

    describe('with ExplicitBucketHistogramAggregation', () => {
      async function testSerializer(serializer: PrometheusSerializer) {
        const reader = new TestMetricReader();
        const meterProvider = new MeterProvider({
          views: [new View({
            aggregation: new ExplicitBucketHistogramAggregation([1, 10, 100]),
            instrumentName: '*'
          })]
        });
        meterProvider.addMetricReader(reader);
        const meter = meterProvider.getMeter('test');

        const histogram = meter.createHistogram('test', {
          description: 'foobar',
        });
        histogram.record(5, { val: '1' });
        histogram.record(50, { val: '1' });
        histogram.record(120, { val: '1' });

        histogram.record(5, { val: '2' });

        const { resourceMetrics, errors } = await reader.collect();
        assert.strictEqual(errors.length, 0);
        assert.strictEqual(resourceMetrics.scopeMetrics.length, 1);
        assert.strictEqual(resourceMetrics.scopeMetrics[0].metrics.length, 1);
        const scopeMetrics = resourceMetrics.scopeMetrics[0];

        const result = serializer['_serializeScopeMetrics'](scopeMetrics);
        return result;
      }

      it('serialize metric record with ExplicitHistogramAggregation aggregator, cumulative', async () => {
        const serializer = new PrometheusSerializer();
        const result = await testSerializer(serializer);
        assert.strictEqual(
          result,
          '# HELP test foobar\n' +
            '# TYPE test histogram\n' +
            `test_count{val="1"} 3 ${mockedHrTimeMs}\n` +
            `test_sum{val="1"} 175 ${mockedHrTimeMs}\n` +
            `test_bucket{val="1",le="1"} 0 ${mockedHrTimeMs}\n` +
            `test_bucket{val="1",le="10"} 1 ${mockedHrTimeMs}\n` +
            `test_bucket{val="1",le="100"} 2 ${mockedHrTimeMs}\n` +
            `test_bucket{val="1",le="+Inf"} 3 ${mockedHrTimeMs}\n` +
            `test_count{val="2"} 1 ${mockedHrTimeMs}\n` +
            `test_sum{val="2"} 5 ${mockedHrTimeMs}\n` +
            `test_bucket{val="2",le="1"} 0 ${mockedHrTimeMs}\n` +
            `test_bucket{val="2",le="10"} 1 ${mockedHrTimeMs}\n` +
            `test_bucket{val="2",le="100"} 1 ${mockedHrTimeMs}\n` +
            `test_bucket{val="2",le="+Inf"} 1 ${mockedHrTimeMs}\n`
        );
      });
    });
  });

  describe('validate against metric conventions', () => {
    async function getCounterResult(name: string, serializer: PrometheusSerializer) {
      const reader = new TestMetricReader();
      const meterProvider = new MeterProvider({
        views: [new View({ aggregation: new SumAggregation(), instrumentName: '*' })]
      });
      meterProvider.addMetricReader(reader);
      const meter = meterProvider.getMeter('test');

      const counter = meter.createCounter(name);
      counter.add(1);

      const { resourceMetrics, errors } = await reader.collect();
      assert.strictEqual(errors.length, 0);
      assert.strictEqual(resourceMetrics.scopeMetrics.length, 1);
      assert.strictEqual(resourceMetrics.scopeMetrics[0].metrics.length, 1);
      const metric = resourceMetrics.scopeMetrics[0].metrics[0];
      assert.strictEqual(metric.dataPointType, DataPointType.SUM);
      const pointData = metric.dataPoints as DataPoint<number>[];
      assert.strictEqual(pointData.length, 1);

      const result = serializer['_serializeSingularDataPoint'](metric.descriptor.name, metric.descriptor.type, pointData[0]);
      return result;
    }

    it('should rename metric of type counter when name misses _total suffix', async () => {
      const serializer = new PrometheusSerializer();

      const result = await getCounterResult('test', serializer);
      assert.strictEqual(result, `test_total 1 ${mockedHrTimeMs}\n`);
    });

    it('should not rename metric of type counter when name contains _total suffix', async () => {
      const serializer = new PrometheusSerializer();
      const result = await getCounterResult('test_total', serializer);

      assert.strictEqual(result, `test_total 1 ${mockedHrTimeMs}\n`);
    });
  });

  describe('serialize non-normalized values', () => {
    async function testSerializer(serializer: PrometheusSerializer, name: string, fn: (counter: UpDownCounter) => void) {
      const reader = new TestMetricReader();
      const meterProvider = new MeterProvider({
        views: [new View({ aggregation: new SumAggregation(), instrumentName: '*' })]
      });
      meterProvider.addMetricReader(reader);
      const meter = meterProvider.getMeter('test');

      const counter = meter.createUpDownCounter(name);
      fn(counter);

      const { resourceMetrics, errors } = await reader.collect();
      assert.strictEqual(errors.length, 0);
      assert.strictEqual(resourceMetrics.scopeMetrics.length, 1);
      assert.strictEqual(resourceMetrics.scopeMetrics[0].metrics.length, 1);
      const metric = resourceMetrics.scopeMetrics[0].metrics[0];
      assert.strictEqual(metric.dataPointType, DataPointType.SUM);
      const pointData = metric.dataPoints as DataPoint<number>[];
      assert.strictEqual(pointData.length, 1);

      const result = serializer['_serializeSingularDataPoint'](metric.descriptor.name, metric.descriptor.type, pointData[0]);
      return result;
    }

    it('should serialize records without attributes', async () => {
      const serializer = new PrometheusSerializer();

      const result = await testSerializer(serializer, 'test_total', counter => {
        counter.add(1);
      });

      assert.strictEqual(result, `test_total 1 ${mockedHrTimeMs}\n`);
    });

    it('should serialize non-string attribute values', async () => {
      const serializer = new PrometheusSerializer();

      const result = await testSerializer(serializer, 'test_total', counter => {
        counter.add(1, ({
          object: {},
          NaN: NaN,
          null: null,
          undefined: undefined,
        } as unknown) as MetricAttributes);
      });

      assert.strictEqual(
        result,
        `test_total{object="[object Object]",NaN="NaN",null="null",undefined="undefined"} 1 ${mockedHrTimeMs}\n`
      );
    });

    it('should serialize non-finite values', async () => {
      const serializer = new PrometheusSerializer();
      const cases = [
        [NaN, 'Nan'],
        [-Infinity, '-Inf'],
        [+Infinity, '+Inf'],
      ] as [number, string][];

      for (const esac of cases) {
        const result = await testSerializer(serializer, 'test', counter => {
          counter.add(esac[0], attributes);
        });

        assert.strictEqual(
          result,
          `test{foo1="bar1",foo2="bar2"} ${esac[1]} ${mockedHrTimeMs}\n`
        );
      }
    });

    it('should escape backslash (\\), double-quote ("), and line feed (\\n) in attribute values', async () => {
      const serializer = new PrometheusSerializer();

      const result = await testSerializer(serializer, 'test_total', counter => {
        counter.add(1, ({
          backslash: '\u005c', // \ => \\ (\u005c\u005c)
          doubleQuote: '\u0022', // " => \" (\u005c\u0022)
          lineFeed: '\u000a', // ↵ => \n (\u005c\u006e)
          backslashN: '\u005c\u006e', // \n => \\n (\u005c\u005c\u006e)
          backslashDoubleQuote: '\u005c\u0022', // \" => \\\" (\u005c\u005c\u005c\u0022)
          backslashLineFeed: '\u005c\u000a', // \↵ => \\\n (\u005c\u005c\u005c\u006e)
        } as unknown) as MetricAttributes);
      });

      assert.strictEqual(
        result,
        'test_total{' +
          'backslash="\u005c\u005c",' +
          'doubleQuote="\u005c\u0022",' +
          'lineFeed="\u005c\u006e",' +
          'backslashN="\u005c\u005c\u006e",' +
          'backslashDoubleQuote="\u005c\u005c\u005c\u0022",' +
          'backslashLineFeed="\u005c\u005c\u005c\u006e"' +
          `} 1 ${mockedHrTimeMs}\n`
      );
    });

    it('should sanitize attribute names', async () => {
      const serializer = new PrometheusSerializer();

      const result = await testSerializer(serializer, 'test_total', counter => {
        // if you try to use a attribute name like account-id prometheus will complain
        // with an error like:
        // error while linting: text format parsing error in line 282: expected '=' after label name, found '-'
        counter.add(1, ({
          'account-id': '123456',
        } as unknown) as MetricAttributes);
      });

      assert.strictEqual(
        result,
        `test_total{account_id="123456"} 1 ${mockedHrTimeMs}\n`
      );
    });
  });
});<|MERGE_RESOLUTION|>--- conflicted
+++ resolved
@@ -22,14 +22,11 @@
   DataPointType,
   ExplicitBucketHistogramAggregation,
   Histogram,
-<<<<<<< HEAD
   LastValueAggregation,
   MeterProvider,
   MetricReader,
   SumAggregation,
-=======
   View,
->>>>>>> bec6c3c0
 } from '@opentelemetry/sdk-metrics-base';
 import * as sinon from 'sinon';
 import { PrometheusSerializer } from '../src';
@@ -228,9 +225,12 @@
     describe('non-monotonic Sum', () => {
       async function testSerializer(serializer: PrometheusSerializer) {
         const reader = new TestMetricReader();
-        const meterProvider = new MeterProvider();
+        const meterProvider = new MeterProvider({
+          views: [
+            new View({ aggregation: new SumAggregation(), instrumentName: '*' })
+          ]
+        });
         meterProvider.addMetricReader(reader);
-        meterProvider.addView({ aggregation: new SumAggregation() });
         const meter = meterProvider.getMeter('test');
 
         const counter = meter.createUpDownCounter('test_total', {
@@ -276,9 +276,12 @@
     describe('Gauge', () => {
       async function testSerializer(serializer: PrometheusSerializer) {
         const reader = new TestMetricReader();
-        const meterProvider = new MeterProvider();
+        const meterProvider = new MeterProvider({
+          views: [
+            new View({aggregation: new LastValueAggregation(), instrumentName: '*' })
+          ]
+        });
         meterProvider.addMetricReader(reader);
-        meterProvider.addView({ aggregation: new LastValueAggregation() });
         const meter = meterProvider.getMeter('test');
 
         const counter = meter.createUpDownCounter('test_total', {
