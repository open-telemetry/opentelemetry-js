{
  "extends": "../../../tsconfig.base.json",
  "compilerOptions": {
    "rootDir": ".",
    "outDir": "build"
  },
  "include": [
    "src/**/*.ts",
    "test/**/*.ts"
  ],
  "references": [
    {
      "path": "../../../api"
    },
    {
      "path": "../../../api-metrics"
<<<<<<< HEAD
    },
    {
      "path": "../../../packages/opentelemetry-core"
=======
>>>>>>> e9347e46
    },
    {
      "path": "../../../packages/opentelemetry-core"
    },
    {
<<<<<<< HEAD
      "path": "../../../packages/sdk-metrics"
=======
      "path": "../../../packages/opentelemetry-resources"
>>>>>>> e9347e46
    },
    {
      "path": "../opentelemetry-exporter-metrics-otlp-http"
    },
    {
      "path": "../otlp-exporter-base"
    },
    {
      "path": "../otlp-proto-exporter-base"
    },
    {
      "path": "../otlp-transformer"
    }
  ]
}<|MERGE_RESOLUTION|>--- conflicted
+++ resolved
@@ -14,22 +14,12 @@
     },
     {
       "path": "../../../api-metrics"
-<<<<<<< HEAD
-    },
-    {
-      "path": "../../../packages/opentelemetry-core"
-=======
->>>>>>> e9347e46
     },
     {
       "path": "../../../packages/opentelemetry-core"
     },
     {
-<<<<<<< HEAD
-      "path": "../../../packages/sdk-metrics"
-=======
       "path": "../../../packages/opentelemetry-resources"
->>>>>>> e9347e46
     },
     {
       "path": "../opentelemetry-exporter-metrics-otlp-http"
