/*
 * Copyright The OpenTelemetry Authors
 *
 * Licensed under the Apache License, Version 2.0 (the "License");
 * you may not use this file except in compliance with the License.
 * You may obtain a copy of the License at
 *
 *      https://www.apache.org/licenses/LICENSE-2.0
 *
 * Unless required by applicable law or agreed to in writing, software
 * distributed under the License is distributed on an "AS IS" BASIS,
 * WITHOUT WARRANTIES OR CONDITIONS OF ANY KIND, either express or implied.
 * See the License for the specific language governing permissions and
 * limitations under the License.
 */


import { diag, DiagLogger } from '@opentelemetry/api';
import * as core from '@opentelemetry/core';
import * as assert from 'assert';
import * as http from 'http';
import * as sinon from 'sinon';
import {
  OTLPMetricExporterOptions
} from '../../src';

import {
  OTLPMetricExporter
} from '../../src/platform/node';
import { otlpTypes } from '@opentelemetry/exporter-trace-otlp-http';
import {
  ensureCounterIsCorrect,
  ensureExportMetricsServiceRequestIsSet,
  ensureObservableGaugeIsCorrect,
  ensureHistogramIsCorrect,
  mockCounter,
  mockObservableGauge,
  mockHistogram,
  collect, shutdown, setUp,
} from '../metricsHelper';
import { MockedResponse } from './nodeHelpers';
import { AggregationTemporality, ResourceMetrics } from '@opentelemetry/sdk-metrics-base';
<<<<<<< HEAD
import { Stream, PassThrough } from 'stream';
=======
import { OTLPExporterError, OTLPExporterNodeConfigBase } from '@opentelemetry/otlp-exporter-base';
>>>>>>> e5031bdf

let fakeRequest: PassThrough;

const address = 'localhost:1501';

describe('OTLPMetricExporter - node with json over http', () => {
  let collectorExporter: OTLPMetricExporter;
  let collectorExporterConfig: OTLPExporterNodeConfigBase & OTLPMetricExporterOptions;
  let stubRequest: sinon.SinonStub;
  let metrics: ResourceMetrics;

  beforeEach(async () => {
    setUp();
  });

  afterEach(async () => {
    fakeRequest = new Stream.PassThrough();
    await shutdown();
    sinon.restore();
  });

  describe('instance', () => {
    let warnStub: sinon.SinonStub;

    beforeEach(() => {
      // Need to stub/spy on the underlying logger as the "diag" instance is global
      warnStub = sinon.stub();
      const nop = () => {
      };
      const diagLogger: DiagLogger = {
        debug: nop,
        error: nop,
        info: nop,
        verbose: nop,
        warn: warnStub
      };
      diag.setLogger(diagLogger);
    });

    afterEach(() => {
      diag.disable();
    });

    it('should warn about metadata when using json', () => {
      const metadata = 'foo';
      collectorExporter = new OTLPMetricExporter({
        url: address,
        metadata,
      } as any);
      const args = warnStub.args[0];
      assert.strictEqual(args[0], 'Metadata cannot be set when using http');
    });
  });

  describe('when configuring via environment', () => {
    const envSource = process.env;
    it('should use url defined in env', () => {
      envSource.OTEL_EXPORTER_OTLP_ENDPOINT = 'http://foo.bar/v1/metrics';
      const collectorExporter = new OTLPMetricExporter();
      assert.strictEqual(
        collectorExporter._otlpExporter.url,
        envSource.OTEL_EXPORTER_OTLP_ENDPOINT
      );
      envSource.OTEL_EXPORTER_OTLP_ENDPOINT = '';
    });
    it('should use url defined in env and append version and signal when not present', () => {
      envSource.OTEL_EXPORTER_OTLP_ENDPOINT = 'http://foo.bar';
      const collectorExporter = new OTLPMetricExporter();
      assert.strictEqual(
        collectorExporter._otlpExporter.url,
        `${envSource.OTEL_EXPORTER_OTLP_ENDPOINT}/v1/metrics`
      );
      envSource.OTEL_EXPORTER_OTLP_ENDPOINT = '';
    });
    it('should override global exporter url with signal url defined in env', () => {
      envSource.OTEL_EXPORTER_OTLP_ENDPOINT = 'http://foo.bar';
      envSource.OTEL_EXPORTER_OTLP_METRICS_ENDPOINT = 'http://foo.metrics';
      const collectorExporter = new OTLPMetricExporter();
      assert.strictEqual(
        collectorExporter._otlpExporter.url,
        envSource.OTEL_EXPORTER_OTLP_METRICS_ENDPOINT
      );
      envSource.OTEL_EXPORTER_OTLP_ENDPOINT = '';
      envSource.OTEL_EXPORTER_OTLP_METRICS_ENDPOINT = '';
    });
    it('should use headers defined via env', () => {
      envSource.OTEL_EXPORTER_OTLP_HEADERS = 'foo=bar';
      const collectorExporter = new OTLPMetricExporter();
      assert.strictEqual(collectorExporter._otlpExporter.headers.foo, 'bar');
      envSource.OTEL_EXPORTER_OTLP_HEADERS = '';
    });
    it('should override global headers config with signal headers defined via env', () => {
      envSource.OTEL_EXPORTER_OTLP_HEADERS = 'foo=bar,bar=foo';
      envSource.OTEL_EXPORTER_OTLP_METRICS_HEADERS = 'foo=boo';
      const collectorExporter = new OTLPMetricExporter();
      assert.strictEqual(collectorExporter._otlpExporter.headers.foo, 'boo');
      assert.strictEqual(collectorExporter._otlpExporter.headers.bar, 'foo');
      envSource.OTEL_EXPORTER_OTLP_METRICS_HEADERS = '';
      envSource.OTEL_EXPORTER_OTLP_HEADERS = '';
    });
  });

  describe('export', () => {
    beforeEach(async () => {
      stubRequest = sinon.stub(http, 'request').returns(fakeRequest as any);
      collectorExporterConfig = {
        headers: {
          foo: 'bar',
        },
        hostname: 'foo',
        attributes: {},
        url: 'http://foo.bar.com',
        keepAlive: true,
        httpAgentOptions: { keepAliveMsecs: 2000 },
        aggregationTemporality: AggregationTemporality.CUMULATIVE
      };

      collectorExporter = new OTLPMetricExporter(collectorExporterConfig);

      const counter = mockCounter();
      mockObservableGauge(
        observableResult => {
          observableResult.observe(6, {});
        },
        'double-observable-gauge2'
      );
      const histogram = mockHistogram();
      counter.add(1);
      histogram.record(7);
      histogram.record(14);

      metrics = await collect();
    });

    it('should open the connection', done => {
      collectorExporter.export(metrics, () => {
      });

      setTimeout(() => {
        const mockRes = new MockedResponse(200);
        const args = stubRequest.args[0];
        const callback = args[1];
        callback(mockRes);
        mockRes.send('success');
        const options = args[0];

        assert.strictEqual(options.hostname, 'foo.bar.com');
        assert.strictEqual(options.method, 'POST');
        assert.strictEqual(options.path, '/');
        done();
      });
    });

    it('should set custom headers', done => {
      collectorExporter.export(metrics, () => {
      });

      setTimeout(() => {
        const mockRes = new MockedResponse(200);
        const args = stubRequest.args[0];
        const callback = args[1];
        callback(mockRes);
        mockRes.send('success');
        const options = args[0];
        assert.strictEqual(options.headers['foo'], 'bar');
        done();
      });
    });

    it('should have keep alive and keepAliveMsecs option set', done => {
      collectorExporter.export(metrics, () => {
      });

      setTimeout(() => {
        const mockRes = new MockedResponse(200);
        const args = stubRequest.args[0];
        const callback = args[1];
        callback(mockRes);
        mockRes.send('success');
        const options = args[0];
        const agent = options.agent;
        assert.strictEqual(agent.keepAlive, true);
        assert.strictEqual(agent.options.keepAliveMsecs, 2000);
        done();
      });
    });

    it('should successfully send metrics', done => {
      let buff = Buffer.from('');

      collectorExporter.export(metrics, () => {
      });

      fakeRequest.on('end', () => {
        const responseBody = buff.toString();

        const json = JSON.parse(
          responseBody
        ) as otlpTypes.opentelemetryProto.collector.metrics.v1.ExportMetricsServiceRequest;
        const metric1 =
          json.resourceMetrics[0].instrumentationLibraryMetrics[0].metrics[0];
        const metric2 =
          json.resourceMetrics[0].instrumentationLibraryMetrics[0].metrics[1];
        const metric3 =
          json.resourceMetrics[0].instrumentationLibraryMetrics[0].metrics[2];

        assert.ok(typeof metric1 !== 'undefined', "counter doesn't exist");
        ensureCounterIsCorrect(
          metric1,
          core.hrTimeToNanoseconds(metrics.instrumentationLibraryMetrics[0].metrics[0].dataPoints[0].endTime),
          core.hrTimeToNanoseconds(metrics.instrumentationLibraryMetrics[0].metrics[0].dataPoints[0].startTime)
        );
        assert.ok(typeof metric2 !== 'undefined', "observable gauge doesn't exist");
        ensureObservableGaugeIsCorrect(
          metric2,
          core.hrTimeToNanoseconds(metrics.instrumentationLibraryMetrics[0].metrics[1].dataPoints[0].endTime),
          core.hrTimeToNanoseconds(metrics.instrumentationLibraryMetrics[0].metrics[1].dataPoints[0].startTime),
          6,
          'double-observable-gauge2'
        );
        assert.ok(typeof metric3 !== 'undefined', "histogram doesn't exist");
        ensureHistogramIsCorrect(
          metric3,
          core.hrTimeToNanoseconds(metrics.instrumentationLibraryMetrics[0].metrics[1].dataPoints[0].endTime),
          core.hrTimeToNanoseconds(metrics.instrumentationLibraryMetrics[0].metrics[1].dataPoints[0].startTime),
          [0, 100],
          [0, 2, 0]
        );

        ensureExportMetricsServiceRequestIsSet(json);

        done();
      });

      fakeRequest.on('data', chunk => {
        buff = Buffer.concat([buff, chunk]);
      });

      const mockRes = new MockedResponse(200);
      const args = stubRequest.args[0];
      const callback = args[1];

      callback(mockRes);
      mockRes.send('success');
    });

    it('should log the successful message', done => {
      // Need to stub/spy on the underlying logger as the "diag" instance is global
      const stubLoggerError = sinon.stub(diag, 'error');

      const responseSpy = sinon.spy();
      collectorExporter.export(metrics, responseSpy);

      setTimeout(() => {
        const mockRes = new MockedResponse(200);
        const args = stubRequest.args[0];
        const callback = args[1];
        callback(mockRes);
        mockRes.send('success');
        setTimeout(() => {
          assert.strictEqual(stubLoggerError.args.length, 0);
          assert.strictEqual(
            responseSpy.args[0][0].code,
            core.ExportResultCode.SUCCESS
          );
          done();
        });
      });
    });

    it('should log the error message', done => {
      const handler = core.loggingErrorHandler();
      core.setGlobalErrorHandler(handler);

      const responseSpy = sinon.spy();
      collectorExporter.export(metrics, responseSpy);

      setTimeout(() => {
        const mockRes = new MockedResponse(400);
        const args = stubRequest.args[0];
        const callback = args[1];
        callback(mockRes);
        mockRes.send('failed');
        setTimeout(() => {
          const result = responseSpy.args[0][0] as core.ExportResult;
          assert.strictEqual(result.code, core.ExportResultCode.FAILED);
          const error = result.error as OTLPExporterError;
          assert.ok(error !== undefined);
          assert.strictEqual(error.code, 400);
          assert.strictEqual(error.data, 'failed');
          done();
        });
      });
    });
  });
  describe('OTLPMetricExporter - node (getDefaultUrl)', () => {
    it('should default to localhost', done => {
      const collectorExporter = new OTLPMetricExporter();
      setTimeout(() => {
        assert.strictEqual(
          collectorExporter._otlpExporter.url,
          'http://localhost:4318/v1/metrics'
        );
        done();
      });
    });

    it('should keep the URL if included', done => {
      const url = 'http://foo.bar.com';
      const collectorExporter = new OTLPMetricExporter({
        url,
        aggregationTemporality: AggregationTemporality.CUMULATIVE
      });
      setTimeout(() => {
        assert.strictEqual(collectorExporter._otlpExporter.url, url);
        done();
      });
    });
  });
});<|MERGE_RESOLUTION|>--- conflicted
+++ resolved
@@ -40,11 +40,8 @@
 } from '../metricsHelper';
 import { MockedResponse } from './nodeHelpers';
 import { AggregationTemporality, ResourceMetrics } from '@opentelemetry/sdk-metrics-base';
-<<<<<<< HEAD
 import { Stream, PassThrough } from 'stream';
-=======
 import { OTLPExporterError, OTLPExporterNodeConfigBase } from '@opentelemetry/otlp-exporter-base';
->>>>>>> e5031bdf
 
 let fakeRequest: PassThrough;
 
