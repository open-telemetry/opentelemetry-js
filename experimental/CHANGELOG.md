--- conflicted
+++ resolved
@@ -17,12 +17,9 @@
 
 * feat(opentelemetry-instrumentation-fetch): optionally ignore network events #3028 @gregolsen
 * feat(http-instrumentation): record exceptions in http instrumentation #3008 @luismiramirez
-<<<<<<< HEAD
 * feat(opentelemetry-exporter-prometheus): optionally export unit for metrics with metric defined #3015 @tapico-weyert
-=======
 * feat(node-sdk): add serviceName config option #2867 @naseemkullah
 * feat(opentelemetry-exporter-prometheus): export PrometheusSerializer #3034 @matschaffer
->>>>>>> 6eca6d4e
 
 ### :bug: (Bug Fix)
 
