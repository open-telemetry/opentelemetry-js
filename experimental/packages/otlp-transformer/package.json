--- conflicted
+++ resolved
@@ -52,25 +52,12 @@
     "README.md"
   ],
   "peerDependencies": {
-<<<<<<< Updated upstream
     "@opentelemetry/api": ">=1.3.0 <1.5.0"
   },
   "devDependencies": {
     "@opentelemetry/api": "1.4.1",
-<<<<<<< HEAD
-=======
     "@opentelemetry/api-logs": "0.39.1",
-=======
-    "@opentelemetry/api": ">=1.3.0 <1.5.0",
-    "@opentelemetry/api-logs": "0.38.0",
-    "@opentelemetry/sdk-logs": "0.38.0"
-  },
-  "devDependencies": {
-    "@opentelemetry/api": "1.4.1",
-    "@opentelemetry/api-logs": "0.38.0",
-    "@opentelemetry/sdk-logs": "0.38.0",
->>>>>>> Stashed changes
->>>>>>> b2e09685
+    "@opentelemetry/sdk-logs": "0.39.1",
     "@types/mocha": "10.0.0",
     "@types/webpack-env": "1.16.3",
     "codecov": "3.8.3",
