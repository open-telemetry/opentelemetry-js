/*
 * Copyright The OpenTelemetry Authors
 *
 * Licensed under the Apache License, Version 2.0 (the "License");
 * you may not use this file except in compliance with the License.
 * You may obtain a copy of the License at
 *
 *      https://www.apache.org/licenses/LICENSE-2.0
 *
 * Unless required by applicable law or agreed to in writing, software
 * distributed under the License is distributed on an "AS IS" BASIS,
 * WITHOUT WARRANTIES OR CONDITIONS OF ANY KIND, either express or implied.
 * See the License for the specific language governing permissions and
 * limitations under the License.
 */

import {
  defaultTextMapGetter,
  defaultTextMapSetter,
  SpanContext,
  TraceFlags,
  getSpanContext,
  setSpanContext,
<<<<<<< HEAD
  suppressInstrumentation,
=======
  INVALID_TRACEID,
  INVALID_SPANID,
>>>>>>> 80ff5e2a
} from '@opentelemetry/api';
import { ROOT_CONTEXT } from '@opentelemetry/api';
import * as assert from 'assert';
import {
  HttpTraceContext,
  TRACE_PARENT_HEADER,
  TRACE_STATE_HEADER,
} from '../../src/context/propagation/HttpTraceContext';
import { TraceState } from '../../src/trace/TraceState';

describe('HttpTraceContext', () => {
  const httpTraceContext = new HttpTraceContext();
  let carrier: { [key: string]: unknown };

  beforeEach(() => {
    carrier = {};
  });

  describe('.inject()', () => {
    it('should set traceparent header', () => {
      const spanContext: SpanContext = {
        traceId: 'd4cda95b652f4a1592b449d5929fda1b',
        spanId: '6e0c63257de34c92',
        traceFlags: TraceFlags.SAMPLED,
      };

      httpTraceContext.inject(
        setSpanContext(ROOT_CONTEXT, spanContext),
        carrier,
        defaultTextMapSetter
      );
      assert.deepStrictEqual(
        carrier[TRACE_PARENT_HEADER],
        '00-d4cda95b652f4a1592b449d5929fda1b-6e0c63257de34c92-01'
      );
      assert.deepStrictEqual(carrier[TRACE_STATE_HEADER], undefined);
    });

    it('should set traceparent and tracestate header', () => {
      const spanContext: SpanContext = {
        traceId: 'd4cda95b652f4a1592b449d5929fda1b',
        spanId: '6e0c63257de34c92',
        traceFlags: TraceFlags.SAMPLED,
        traceState: new TraceState('foo=bar,baz=qux'),
      };

      httpTraceContext.inject(
        setSpanContext(ROOT_CONTEXT, spanContext),
        carrier,
        defaultTextMapSetter
      );
      assert.deepStrictEqual(
        carrier[TRACE_PARENT_HEADER],
        '00-d4cda95b652f4a1592b449d5929fda1b-6e0c63257de34c92-01'
      );
      assert.deepStrictEqual(carrier[TRACE_STATE_HEADER], 'foo=bar,baz=qux');
    });

<<<<<<< HEAD
    it('should not set traceparent and tracestate header if instrumentation is suppressed', () => {
      const spanContext: SpanContext = {
        traceId: 'd4cda95b652f4a1592b449d5929fda1b',
        spanId: '6e0c63257de34c92',
        traceFlags: TraceFlags.SAMPLED,
=======
    it('should ignore invalid span context', () => {
      const spanContext: SpanContext = {
        traceId: INVALID_TRACEID,
        spanId: INVALID_SPANID,
        traceFlags: TraceFlags.NONE,
>>>>>>> 80ff5e2a
        traceState: new TraceState('foo=bar,baz=qux'),
      };

      httpTraceContext.inject(
<<<<<<< HEAD
        suppressInstrumentation(setSpanContext(ROOT_CONTEXT, spanContext)),
=======
        setSpanContext(ROOT_CONTEXT, spanContext),
>>>>>>> 80ff5e2a
        carrier,
        defaultTextMapSetter
      );
      assert.strictEqual(carrier[TRACE_PARENT_HEADER], undefined);
      assert.strictEqual(carrier[TRACE_STATE_HEADER], undefined);
    });
  });

  describe('.extract()', () => {
    it('should extract context of a sampled span from carrier', () => {
      carrier[TRACE_PARENT_HEADER] =
        '00-0af7651916cd43dd8448eb211c80319c-b7ad6b7169203331-01';
      const extractedSpanContext = getSpanContext(
        httpTraceContext.extract(ROOT_CONTEXT, carrier, defaultTextMapGetter)
      );

      assert.deepStrictEqual(extractedSpanContext, {
        spanId: 'b7ad6b7169203331',
        traceId: '0af7651916cd43dd8448eb211c80319c',
        isRemote: true,
        traceFlags: TraceFlags.SAMPLED,
      });
    });

    it('should extract context of a sampled span from carrier using a future version', () => {
      carrier[TRACE_PARENT_HEADER] =
        'cc-0af7651916cd43dd8448eb211c80319c-b7ad6b7169203331-01';
      const extractedSpanContext = getSpanContext(
        httpTraceContext.extract(ROOT_CONTEXT, carrier, defaultTextMapGetter)
      );

      assert.deepStrictEqual(extractedSpanContext, {
        spanId: 'b7ad6b7169203331',
        traceId: '0af7651916cd43dd8448eb211c80319c',
        isRemote: true,
        traceFlags: TraceFlags.SAMPLED,
      });
    });

    it('should extract context of a sampled span from carrier using a future version and future fields', () => {
      carrier[TRACE_PARENT_HEADER] =
        'cc-0af7651916cd43dd8448eb211c80319c-b7ad6b7169203331-01-what-the-future-will-be-like';
      const extractedSpanContext = getSpanContext(
        httpTraceContext.extract(ROOT_CONTEXT, carrier, defaultTextMapGetter)
      );

      assert.deepStrictEqual(extractedSpanContext, {
        spanId: 'b7ad6b7169203331',
        traceId: '0af7651916cd43dd8448eb211c80319c',
        isRemote: true,
        traceFlags: TraceFlags.SAMPLED,
      });
    });

    it('returns null if traceparent header is missing', () => {
      assert.deepStrictEqual(
        getSpanContext(
          httpTraceContext.extract(ROOT_CONTEXT, carrier, defaultTextMapGetter)
        ),
        undefined
      );
    });

    it('returns null if traceparent header is invalid', () => {
      carrier[TRACE_PARENT_HEADER] = 'invalid!';
      assert.deepStrictEqual(
        getSpanContext(
          httpTraceContext.extract(ROOT_CONTEXT, carrier, defaultTextMapGetter)
        ),
        undefined
      );
    });

    it('should return null if matching version but extra fields (invalid)', () => {
      // Version 00 (our current) consists of {version}-{traceId}-{parentId}-{flags}
      carrier[TRACE_PARENT_HEADER] =
        '00-0af7651916cd43dd8448eb211c80319c-b7ad6b7169203331-01-extra';

      assert.deepStrictEqual(
        getSpanContext(
          httpTraceContext.extract(ROOT_CONTEXT, carrier, defaultTextMapGetter)
        ),
        undefined
      );
    });

    it('extracts traceparent from list of header', () => {
      carrier[TRACE_PARENT_HEADER] = [
        '00-0af7651916cd43dd8448eb211c80319c-b7ad6b7169203331-01',
      ];
      const extractedSpanContext = getSpanContext(
        httpTraceContext.extract(ROOT_CONTEXT, carrier, defaultTextMapGetter)
      );
      assert.deepStrictEqual(extractedSpanContext, {
        spanId: 'b7ad6b7169203331',
        traceId: '0af7651916cd43dd8448eb211c80319c',
        isRemote: true,
        traceFlags: TraceFlags.SAMPLED,
      });
    });

    it('extracts tracestate from header', () => {
      carrier[TRACE_PARENT_HEADER] =
        '00-0af7651916cd43dd8448eb211c80319c-b7ad6b7169203331-01';
      carrier[TRACE_STATE_HEADER] = 'foo=bar,baz=qux';
      const extractedSpanContext = getSpanContext(
        httpTraceContext.extract(ROOT_CONTEXT, carrier, defaultTextMapGetter)
      );

      assert.deepStrictEqual(
        extractedSpanContext!.traceState!.get('foo'),
        'bar'
      );
      assert.deepStrictEqual(
        extractedSpanContext!.traceState!.get('baz'),
        'qux'
      );
    });

    it('combines multiple tracestate carrier', () => {
      carrier[TRACE_PARENT_HEADER] =
        '00-0af7651916cd43dd8448eb211c80319c-b7ad6b7169203331-01';
      carrier[TRACE_STATE_HEADER] = ['foo=bar,baz=qux', 'quux=quuz'];
      const extractedSpanContext = getSpanContext(
        httpTraceContext.extract(ROOT_CONTEXT, carrier, defaultTextMapGetter)
      );
      assert.deepStrictEqual(extractedSpanContext, {
        spanId: 'b7ad6b7169203331',
        traceId: '0af7651916cd43dd8448eb211c80319c',
        isRemote: true,
        traceFlags: TraceFlags.SAMPLED,
        traceState: new TraceState('foo=bar,baz=qux,quux=quuz'),
      });
    });

    it('should gracefully handle an invalid traceparent header', () => {
      // A set of test cases with different invalid combinations of a
      // traceparent header. These should all result in a `null` SpanContext
      // value being extracted.

      const testCases: Record<string, string> = {
        invalidParts_tooShort: '00-ffffffffffffffffffffffffffffffff',

        invalidVersion_notHex:
          '0x-ffffffffffffffffffffffffffffffff-ffffffffffffffff-00',
        invalidVersion_tooShort:
          '0-ffffffffffffffffffffffffffffffff-ffffffffffffffff-00',
        invalidVersion_tooLong:
          '000-ffffffffffffffffffffffffffffffff-ffffffffffffffff-00',

        invalidTraceId_empty: '00--ffffffffffffffff-01',
        invalidTraceId_notHex:
          '00-fffffffffffffffffffffffffffffffx-ffffffffffffffff-01',
        invalidTraceId_allZeros:
          '00-00000000000000000000000000000000-ffffffffffffffff-01',
        invalidTraceId_tooShort: '00-ffffffff-ffffffffffffffff-01',
        invalidTraceId_tooLong:
          '00-ffffffffffffffffffffffffffffffff00-ffffffffffffffff-01',

        invalidSpanId_empty: '00-ffffffffffffffffffffffffffffffff--01',
        invalidSpanId_notHex:
          '00-ffffffffffffffffffffffffffffffff-fffffffffffffffx-01',
        invalidSpanId_allZeros:
          '00-ffffffffffffffffffffffffffffffff-0000000000000000-01',
        invalidSpanId_tooShort:
          '00-ffffffffffffffffffffffffffffffff-ffffffff-01',
        invalidSpanId_tooLong:
          '00-ffffffffffffffffffffffffffffffff-ffffffffffffffff0000-01',
        invalidFutureVersion:
          'ff-0af7651916cd43dd8448eb211c80319c-b7ad6b7169203331-01',
        invalidFutureFieldAfterFlag:
          'cc-0af7651916cd43dd8448eb211c80319c-b7ad6b7169203331-01.what-the-future-will-not-be-like',
      };

      Object.getOwnPropertyNames(testCases).forEach(testCase => {
        carrier[TRACE_PARENT_HEADER] = testCases[testCase];

        const extractedSpanContext = getSpanContext(
          httpTraceContext.extract(ROOT_CONTEXT, carrier, defaultTextMapGetter)
        );
        assert.deepStrictEqual(extractedSpanContext, undefined, testCase);
      });
    });

    it('should handle OWS in tracestate list members', () => {
      carrier[TRACE_PARENT_HEADER] =
        '00-0af7651916cd43dd8448eb211c80319c-b7ad6b7169203331-01';
      carrier[TRACE_STATE_HEADER] = 'foo=1 \t , \t bar=2, \t baz=3 ';
      const extractedSpanContext = getSpanContext(
        httpTraceContext.extract(ROOT_CONTEXT, carrier, defaultTextMapGetter)
      );

      assert.deepStrictEqual(extractedSpanContext!.traceState!.get('foo'), '1');
      assert.deepStrictEqual(extractedSpanContext!.traceState!.get('bar'), '2');
      assert.deepStrictEqual(extractedSpanContext!.traceState!.get('baz'), '3');
    });

    it('should fail gracefully on bad responses from getter', () => {
      const ctx1 = httpTraceContext.extract(ROOT_CONTEXT, carrier, {
        // @ts-expect-error verify with number
        get: (c, k) => 1, // not a number
        keys: () => [],
      });
      const ctx2 = httpTraceContext.extract(ROOT_CONTEXT, carrier, {
        get: (c, k) => [], // empty array
        keys: () => [],
      });
      const ctx3 = httpTraceContext.extract(ROOT_CONTEXT, carrier, {
        get: (c, k) => undefined, // missing value
        keys: () => [],
      });

      assert.ok(ctx1 === ROOT_CONTEXT);
      assert.ok(ctx2 === ROOT_CONTEXT);
      assert.ok(ctx3 === ROOT_CONTEXT);
    });
  });

  describe('fields()', () => {
    it('should return fields used by trace context', () => {
      const fields = httpTraceContext.fields();
      assert.deepStrictEqual(fields, [TRACE_PARENT_HEADER, TRACE_STATE_HEADER]);
    });
  });
});<|MERGE_RESOLUTION|>--- conflicted
+++ resolved
@@ -17,18 +17,15 @@
 import {
   defaultTextMapGetter,
   defaultTextMapSetter,
+  getSpanContext,
+  INVALID_SPANID,
+  INVALID_TRACEID,
+  ROOT_CONTEXT,
+  setSpanContext,
   SpanContext,
+  suppressInstrumentation,
   TraceFlags,
-  getSpanContext,
-  setSpanContext,
-<<<<<<< HEAD
-  suppressInstrumentation,
-=======
-  INVALID_TRACEID,
-  INVALID_SPANID,
->>>>>>> 80ff5e2a
 } from '@opentelemetry/api';
-import { ROOT_CONTEXT } from '@opentelemetry/api';
 import * as assert from 'assert';
 import {
   HttpTraceContext,
@@ -85,28 +82,32 @@
       assert.deepStrictEqual(carrier[TRACE_STATE_HEADER], 'foo=bar,baz=qux');
     });
 
-<<<<<<< HEAD
     it('should not set traceparent and tracestate header if instrumentation is suppressed', () => {
       const spanContext: SpanContext = {
         traceId: 'd4cda95b652f4a1592b449d5929fda1b',
         spanId: '6e0c63257de34c92',
         traceFlags: TraceFlags.SAMPLED,
-=======
+      };
+
+      httpTraceContext.inject(
+        suppressInstrumentation(setSpanContext(ROOT_CONTEXT, spanContext)),
+        carrier,
+        defaultTextMapSetter
+      );
+      assert.strictEqual(carrier[TRACE_PARENT_HEADER], undefined);
+      assert.strictEqual(carrier[TRACE_STATE_HEADER], undefined);
+    });
+
     it('should ignore invalid span context', () => {
       const spanContext: SpanContext = {
         traceId: INVALID_TRACEID,
         spanId: INVALID_SPANID,
         traceFlags: TraceFlags.NONE,
->>>>>>> 80ff5e2a
         traceState: new TraceState('foo=bar,baz=qux'),
       };
 
       httpTraceContext.inject(
-<<<<<<< HEAD
         suppressInstrumentation(setSpanContext(ROOT_CONTEXT, spanContext)),
-=======
-        setSpanContext(ROOT_CONTEXT, spanContext),
->>>>>>> 80ff5e2a
         carrier,
         defaultTextMapSetter
       );
