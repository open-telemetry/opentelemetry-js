{
  "name": "@opentelemetry/instrumentation",
  "version": "0.54.2",
  "description": "Base class for node which OpenTelemetry instrumentation modules extend",
  "author": "OpenTelemetry Authors",
  "homepage": "https://github.com/open-telemetry/opentelemetry-js/tree/main/experimental/packages/opentelemetry-instrumentation",
  "license": "Apache-2.0",
  "main": "build/src/index.js",
  "module": "build/esm/index.js",
  "esnext": "build/esnext/index.js",
  "types": "build/src/index.d.ts",
  "publishConfig": {
    "access": "public"
  },
  "repository": {
    "type": "git",
    "url": "git+https://github.com/open-telemetry/opentelemetry-js.git"
  },
  "browser": {
    "./src/platform/index.ts": "./src/platform/browser/index.ts",
    "./build/esm/platform/index.js": "./build/esm/platform/browser/index.js",
    "./build/esnext/platform/index.js": "./build/esnext/platform/browser/index.js",
    "./build/src/platform/index.js": "./build/src/platform/browser/index.js"
  },
  "files": [
    "build/esm/**/*.js",
    "build/esm/**/*.js.map",
    "build/esm/**/*.d.ts",
    "build/esnext/**/*.js",
    "build/esnext/**/*.js.map",
    "build/esnext/**/*.d.ts",
    "build/src/**/*.js",
    "build/src/**/*.js.map",
    "build/src/**/*.d.ts",
    "hook.mjs",
    "doc",
    "LICENSE",
    "README.md"
  ],
  "scripts": {
    "prepublishOnly": "npm run compile",
    "compile": "tsc --build tsconfig.json tsconfig.esm.json tsconfig.esnext.json",
    "clean": "tsc --build --clean tsconfig.json tsconfig.esm.json tsconfig.esnext.json",
    "lint": "eslint . --ext .ts",
    "lint:fix": "eslint . --ext .ts --fix",
    "tdd": "npm run tdd:node",
    "tdd:node": "npm run test -- --watch-extensions ts --watch",
    "tdd:browser": "karma start",
    "test:cjs": "nyc mocha 'test/**/*.test.ts' --exclude 'test/browser/**/*.ts'",
    "test:esm": "nyc node --experimental-loader=./hook.mjs ../../../node_modules/mocha/bin/mocha 'test/node/*.test.mjs'",
    "test": "npm run test:cjs && npm run test:esm",
    "test:browser": "karma start --single-run",
    "version": "node ../../../scripts/version-update.js",
    "watch": "tsc --build --watch tsconfig.json tsconfig.esm.json tsconfig.esnext.json",
    "precompile": "cross-var lerna run version --scope $npm_package_name --include-dependencies",
    "prewatch": "node ../../../scripts/version-update.js",
    "peer-api-check": "node ../../../scripts/peer-api-check.js",
    "align-api-deps": "node ../../../scripts/align-api-deps.js"
  },
  "keywords": [
    "opentelemetry",
    "nodejs",
    "browser",
    "tracing",
    "profiling",
    "metrics",
    "stats"
  ],
  "bugs": {
    "url": "https://github.com/open-telemetry/opentelemetry-js/issues"
  },
  "dependencies": {
    "@opentelemetry/api-logs": "0.54.2",
    "@types/shimmer": "^1.2.0",
    "import-in-the-middle": "^1.8.1",
    "require-in-the-middle": "^7.1.1",
    "semver": "^7.5.2",
    "shimmer": "^1.2.1"
  },
  "peerDependencies": {
    "@opentelemetry/api": "^1.3.0"
  },
  "devDependencies": {
    "@babel/core": "7.25.2",
    "@babel/preset-env": "7.25.4",
    "@opentelemetry/api": "1.9.0",
<<<<<<< HEAD
    "@opentelemetry/sdk-metrics": "1.26.0",
    "@types/mocha": "10.0.9",
=======
    "@opentelemetry/sdk-metrics": "1.27.0",
    "@types/mocha": "10.0.8",
>>>>>>> b7343ef3
    "@types/node": "18.6.5",
    "@types/semver": "7.5.8",
    "@types/sinon": "17.0.3",
    "@types/webpack-env": "1.16.3",
    "babel-loader": "8.4.1",
    "babel-plugin-istanbul": "7.0.0",
    "codecov": "3.8.3",
    "cross-var": "1.1.0",
    "karma": "6.4.4",
    "karma-chrome-launcher": "3.1.0",
    "karma-coverage": "2.2.1",
    "karma-mocha": "2.0.1",
    "karma-spec-reporter": "0.0.36",
    "karma-webpack": "5.0.1",
    "lerna": "6.6.2",
    "mocha": "10.7.3",
    "nyc": "15.1.0",
    "sinon": "15.1.2",
    "ts-loader": "9.5.1",
    "typescript": "^5.6.3",
    "webpack": "5.94.0",
    "webpack-cli": "5.1.4",
    "webpack-merge": "5.10.0"
  },
  "engines": {
    "node": ">=18"
  },
  "sideEffects": false
}<|MERGE_RESOLUTION|>--- conflicted
+++ resolved
@@ -84,13 +84,8 @@
     "@babel/core": "7.25.2",
     "@babel/preset-env": "7.25.4",
     "@opentelemetry/api": "1.9.0",
-<<<<<<< HEAD
-    "@opentelemetry/sdk-metrics": "1.26.0",
+    "@opentelemetry/sdk-metrics": "1.27.0",
     "@types/mocha": "10.0.9",
-=======
-    "@opentelemetry/sdk-metrics": "1.27.0",
-    "@types/mocha": "10.0.8",
->>>>>>> b7343ef3
     "@types/node": "18.6.5",
     "@types/semver": "7.5.8",
     "@types/sinon": "17.0.3",
