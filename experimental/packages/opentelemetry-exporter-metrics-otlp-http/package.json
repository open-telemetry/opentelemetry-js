--- conflicted
+++ resolved
@@ -94,22 +94,12 @@
     "@opentelemetry/api": "^1.0.0"
   },
   "dependencies": {
-<<<<<<< HEAD
     "@opentelemetry/api-metrics": "0.31.0",
     "@opentelemetry/core": "1.5.0",
     "@opentelemetry/otlp-exporter-base": "0.31.0",
     "@opentelemetry/otlp-transformer": "0.31.0",
     "@opentelemetry/resources": "1.5.0",
     "@opentelemetry/sdk-metrics-base": "0.31.0"
-  }
-=======
-    "@opentelemetry/api-metrics": "0.30.0",
-    "@opentelemetry/core": "1.4.0",
-    "@opentelemetry/otlp-exporter-base": "0.30.0",
-    "@opentelemetry/otlp-transformer": "0.30.0",
-    "@opentelemetry/resources": "1.4.0",
-    "@opentelemetry/sdk-metrics-base": "0.30.0"
   },
   "homepage": "https://github.com/open-telemetry/opentelemetry-js/tree/main/experimental/packages/opentelemetry-exporter-metrics-otlp-http"
->>>>>>> 37ecb596
 }