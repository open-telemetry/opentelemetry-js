{
  "name": "@opentelemetry/template",
  "version": "0.16.0",
  "private": true,
  "publishConfig": {
    "access": "restricted"
  },
  "description": "> TODO: description",
  "author": "OpenTelemetry Authors",
  "homepage": "https://github.com/open-telemetry/opentelemetry-js#readme",
  "license": "Apache-2.0",
  "main": "build/src/index.js",
  "types": "build/src/index.d.ts",
  "repository": {
    "type": "git",
    "url": "git+https://github.com/open-telemetry/opentelemetry-js.git"
  },
  "bugs": {
    "url": "https://github.com/open-telemetry/opentelemetry-js/issues"
  },
  "engines": {
    "node": ">=8.0.0"
  },
  "scripts": {
    "compile": "../../node_modules/.bin/tsc --build",
    "clean": "../../node_modules/.bin/tsc --build --clean"
  },
  "Add these to scripts": {
    "compile": "../../node_modules/.bin/tsc --build",
    "clean": "../../node_modules/.bin/tsc --build --clean",
    "test": "nyc ../../node_modules/.bin/ts-mocha -p tsconfig.json test/**/*.test.ts",
    "codecov": "nyc report --reporter=json && codecov -f coverage/*.json -p ../../",
    "lint": "../../node_modules/.bin/eslint --ext .ts .",
    "lint:fix": "../../node_modules/.bin/eslint --ext .ts --fix .",
    "version": "node ../../scripts/version-update.js",
    "watch": "tsc --build --watch"
  },
  "Add these to scripts if browser is supported": {
    "test:browser": "nyc karma start --single-run",
    "codecov:browser": "nyc report --reporter=json && codecov -f coverage/*.json -p ../../"
  },
  "keywords": [
    "opentelemetry",
    "nodejs",
    "browser",
    "tracing",
    "profiling",
    "metrics",
    "stats",
    "monitoring"
  ],
  "files": [
    "build/src/**/*.js",
    "build/src/**/*.js.map",
    "build/src/**/*.d.ts",
    "LICENSE",
    "README.md"
  ],
<<<<<<< HEAD
=======
  "devDependencies": {
    "@types/node": "14.14.20",
    "typescript": "4.1.3"
  },
>>>>>>> 70a128ff
  "Add these to devDependencies for testing": {
    "codecov": "3.8.1",
    "istanbul-instrumenter-loader": "3.0.1",
    "mocha": "7.2.0",
    "nyc": "15.1.0",
    "sinon": "9.2.2",
    "ts-loader": "8.0.12",
    "ts-mocha": "8.0.0"
  },
  "Add these to devDependencies if browser is targeted": {
    "karma": "5.2.3",
    "karma-chrome-launcher": "3.1.0",
    "karma-coverage-istanbul-reporter": "3.0.3",
    "karma-mocha": "2.0.1",
    "karma-spec-reporter": "0.0.32",
    "karma-webpack": "4.0.2",
    "webpack": "4.44.2"
  },
  "Add these to devDependencies for linting": {
    "gts": "3.1.0"
  }
}<|MERGE_RESOLUTION|>--- conflicted
+++ resolved
@@ -56,13 +56,6 @@
     "LICENSE",
     "README.md"
   ],
-<<<<<<< HEAD
-=======
-  "devDependencies": {
-    "@types/node": "14.14.20",
-    "typescript": "4.1.3"
-  },
->>>>>>> 70a128ff
   "Add these to devDependencies for testing": {
     "codecov": "3.8.1",
     "istanbul-instrumenter-loader": "3.0.1",
