--- conflicted
+++ resolved
@@ -44,18 +44,13 @@
     'telemetry.sdk.language': 'nodejs',
     'telemetry.sdk.name': 'opentelemetry',
     'telemetry.sdk.version': VERSION,
-  },
-<<<<<<< HEAD
-} as unknown as IResource;
+  }
+} as unknown as Resource;
 const parentSpanContext: api.SpanContext = {
   traceId: '',
   spanId: '5c1c63257de34c67',
   traceFlags: api.TraceFlags.SAMPLED,
 };
-=======
-} as unknown as Resource;
-const parentId = '5c1c63257de34c67';
->>>>>>> 60f2ce9b
 const spanContext: api.SpanContext = {
   traceId: 'd4cda95b652f4a1592b449d5929fda1b',
   spanId: '6e0c63257de34c92',
