--- conflicted
+++ resolved
@@ -9,10 +9,7 @@
   entry: {
     'document-load': 'examples/document-load/index.js',
     'xml-http-request': 'examples/xml-http-request/index.js',
-<<<<<<< HEAD
     'user-interaction': 'examples/user-interaction/index.js'
-=======
->>>>>>> de4c19ee
   },
   output: {
     path: path.resolve(__dirname, 'dist'),
