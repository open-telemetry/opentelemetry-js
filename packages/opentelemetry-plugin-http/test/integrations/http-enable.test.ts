/*!
 * Copyright 2019, OpenTelemetry Authors
 *
 * Licensed under the Apache License, Version 2.0 (the "License");
 * you may not use this file except in compliance with the License.
 * You may obtain a copy of the License at
 *
 *      https://www.apache.org/licenses/LICENSE-2.0
 *
 * Unless required by applicable law or agreed to in writing, software
 * distributed under the License is distributed on an "AS IS" BASIS,
 * WITHOUT WARRANTIES OR CONDITIONS OF ANY KIND, either express or implied.
 * See the License for the specific language governing permissions and
 * limitations under the License.
 */

import { NoopLogger } from '@opentelemetry/core';
import { NodeTracer } from '@opentelemetry/node';
import {
  InMemorySpanExporter,
  SimpleSpanProcessor,
} from '@opentelemetry/tracing';
import { Span, SpanKind, PluginOptions } from '@opentelemetry/types';
import * as assert from 'assert';
import * as http from 'http';
import * as url from 'url';
import { plugin } from '../../src/http';
import { assertSpan } from '../utils/assertSpan';
import { DummyPropagation } from '../utils/DummyPropagation';
import { httpRequest } from '../utils/httpRequest';
import * as utils from '../utils/utils';
<<<<<<< HEAD
=======
import { NodeTracer } from '@opentelemetry/node';
import {
  InMemorySpanExporter,
  SimpleSpanProcessor,
} from '@opentelemetry/tracing';
import { HttpPluginConfig } from '../../src/types';
import { AttributeNames } from '../../src/enums/AttributeNames';
>>>>>>> b158cbeb
const protocol = 'http';
const serverPort = 32345;
const hostname = 'localhost';
const memoryExporter = new InMemorySpanExporter();

export const customAttributeFunction = (span: Span): void => {
  span.setAttribute('span kind', SpanKind.CLIENT);
};

describe('HttpPlugin Integration tests', () => {
  describe('enable()', () => {
    before(function(done) {
      // mandatory
      if (process.env.CI) {
        done();
        return;
      }

      utils.checkInternet(isConnected => {
        if (!isConnected) {
          this.skip();
          // don't disturbe people
        }
        done();
      });
    });

    const httpTextFormat = new DummyPropagation();
    const logger = new NoopLogger();
    const tracer = new NodeTracer({
      logger,
      httpTextFormat,
    });
    tracer.addSpanProcessor(new SimpleSpanProcessor(memoryExporter));
    beforeEach(() => {
      memoryExporter.reset();
    });

    before(() => {
      const ignoreConfig = [
        `${protocol}://${hostname}:${serverPort}/ignored/string`,
        /\/ignored\/regexp$/i,
        (url: string) => url.endsWith(`/ignored/function`),
      ];
      const config: PluginOptions = {
        http: {
          ignoreIncomingPaths: ignoreConfig,
          ignoreOutgoingUrls: ignoreConfig,
          applyCustomAttributesOnSpan: customAttributeFunction,
        },
      };
      try {
        plugin.disable();
      } catch (e) {}
      plugin.enable(http, tracer, tracer.logger, config);
    });

    after(() => {
      plugin.disable();
    });

    it('should create a rootSpan for GET requests and add propagation headers', async () => {
      let spans = memoryExporter.getFinishedSpans();
      assert.strictEqual(spans.length, 0);

      const result = await httpRequest.get(
        `${protocol}://google.fr/?query=test`
      );

      spans = memoryExporter.getFinishedSpans();
      const span = spans[0];
      const validations = {
        hostname: 'google.fr',
        httpStatusCode: result.statusCode!,
        httpMethod: 'GET',
        pathname: '/',
        path: '/?query=test',
        resHeaders: result.resHeaders,
        reqHeaders: result.reqHeaders,
        component: plugin.component,
      };

      assert.strictEqual(spans.length, 1);
      assert.ok(span.name.indexOf('GET /') >= 0);
      assertSpan(span, SpanKind.CLIENT, validations);
    });

    it('should create a rootSpan for GET requests and add propagation headers if URL is used', async () => {
      let spans = memoryExporter.getFinishedSpans();
      assert.strictEqual(spans.length, 0);

      const result = await httpRequest.get(
        new url.URL(`${protocol}://google.fr/?query=test`)
      );

      spans = memoryExporter.getFinishedSpans();
      const span = spans[0];
      const validations = {
        hostname: 'google.fr',
        httpStatusCode: result.statusCode!,
        httpMethod: 'GET',
        pathname: '/',
        path: '/?query=test',
        resHeaders: result.resHeaders,
        reqHeaders: result.reqHeaders,
        component: plugin.component,
      };

      assert.strictEqual(spans.length, 1);
      assert.ok(span.name.indexOf('GET /') >= 0);
      assertSpan(span, SpanKind.CLIENT, validations);
    });

    it('should create a valid rootSpan with propagation headers for GET requests if URL and options are used', async () => {
      let spans = memoryExporter.getFinishedSpans();
      assert.strictEqual(spans.length, 0);

      const result = await httpRequest.get(
        new url.URL(`${protocol}://google.fr/?query=test`),
        { headers: { 'x-foo': 'foo' } }
      );

      spans = memoryExporter.getFinishedSpans();
      const span = spans[0];
      const validations = {
        hostname: 'google.fr',
        httpStatusCode: result.statusCode!,
        httpMethod: 'GET',
        pathname: '/',
        path: '/?query=test',
        resHeaders: result.resHeaders,
        reqHeaders: result.reqHeaders,
        component: plugin.component,
      };

      assert.strictEqual(spans.length, 1);
      assert.ok(span.name.indexOf('GET /') >= 0);
      assert.strictEqual(result.reqHeaders['x-foo'], 'foo');
      assert.strictEqual(span.attributes[AttributeNames.HTTP_FLAVOR], '1.1');
      assert.strictEqual(
        span.attributes[AttributeNames.NET_TRANSPORT],
        AttributeNames.IP_TCP
      );
      assertSpan(span, SpanKind.CLIENT, validations);
    });

    it('custom attributes should show up on client spans', async () => {
      const result = await httpRequest.get(`${protocol}://google.fr/`);
      const spans = memoryExporter.getFinishedSpans();
      const span = spans[0];
      const validations = {
        hostname: 'google.fr',
        httpStatusCode: result.statusCode!,
        httpMethod: 'GET',
        pathname: '/',
        resHeaders: result.resHeaders,
        reqHeaders: result.reqHeaders,
        component: plugin.component,
      };

      assert.strictEqual(spans.length, 1);
      assert.ok(span.name.indexOf('GET /') >= 0);
      assert.strictEqual(span.attributes['span kind'], SpanKind.CLIENT);
      assertSpan(span, SpanKind.CLIENT, validations);
    });

    it('should create a span for GET requests and add propagation headers with Expect headers', async () => {
      let spans = memoryExporter.getFinishedSpans();
      assert.strictEqual(spans.length, 0);
      const options = Object.assign(
        { headers: { Expect: '100-continue' } },
        url.parse(`${protocol}://google.fr/`)
      );

      const result = await httpRequest.get(options);
      spans = memoryExporter.getFinishedSpans();
      const span = spans[0];
      const validations = {
        hostname: 'google.fr',
        httpStatusCode: 301,
        httpMethod: 'GET',
        pathname: '/',
        resHeaders: result.resHeaders,
        reqHeaders: result.reqHeaders,
        component: plugin.component,
      };

      assert.strictEqual(spans.length, 1);
      assert.ok(span.name.indexOf('GET /') >= 0);

      try {
        assertSpan(span, SpanKind.CLIENT, validations);
      } catch (error) {
        // temporary redirect is also correct
        validations.httpStatusCode = 307;
        assertSpan(span, SpanKind.CLIENT, validations);
      }
    });
    for (const headers of [
      { Expect: '100-continue', 'user-agent': 'http-plugin-test' },
      { 'user-agent': 'http-plugin-test' },
    ]) {
      it(`should create a span for GET requests and add propagation when using the following signature: get(url, options, callback) and following headers: ${JSON.stringify(
        headers
      )}`, done => {
        let validations: {
          hostname: string;
          httpStatusCode: number;
          httpMethod: string;
          pathname: string;
          reqHeaders: http.OutgoingHttpHeaders;
          resHeaders: http.IncomingHttpHeaders;
        };
        let data = '';
        const spans = memoryExporter.getFinishedSpans();
        assert.strictEqual(spans.length, 0);
        const options = { headers };
        const req = http.get(
          `${protocol}://google.fr/`,
          options,
          (resp: http.IncomingMessage) => {
            const res = (resp as unknown) as http.IncomingMessage & {
              req: http.IncomingMessage;
            };

            resp.on('data', chunk => {
              data += chunk;
            });
            resp.on('end', () => {
              validations = {
                hostname: 'google.fr',
                httpStatusCode: 301,
                httpMethod: 'GET',
                pathname: '/',
                resHeaders: resp.headers,
                /* tslint:disable:no-any */
                reqHeaders: (res.req as any).getHeaders
                  ? (res.req as any).getHeaders()
                  : (res.req as any)._headers,
                /* tslint:enable:no-any */
              };
            });
          }
        );

        req.on('close', () => {
          const spans = memoryExporter.getFinishedSpans();
          assert.strictEqual(spans.length, 1);
          assert.ok(spans[0].name.indexOf('GET /') >= 0);
          assert.ok(data);
          assert.ok(validations.reqHeaders[DummyPropagation.TRACE_CONTEXT_KEY]);
          assert.ok(validations.reqHeaders[DummyPropagation.SPAN_CONTEXT_KEY]);
          done();
        });
      });
    }
  });
});<|MERGE_RESOLUTION|>--- conflicted
+++ resolved
@@ -16,29 +16,17 @@
 
 import { NoopLogger } from '@opentelemetry/core';
 import { NodeTracer } from '@opentelemetry/node';
-import {
-  InMemorySpanExporter,
-  SimpleSpanProcessor,
-} from '@opentelemetry/tracing';
-import { Span, SpanKind, PluginOptions } from '@opentelemetry/types';
+import { InMemorySpanExporter, SimpleSpanProcessor } from '@opentelemetry/tracing';
+import { PluginOptions, Span, SpanKind } from '@opentelemetry/types';
 import * as assert from 'assert';
 import * as http from 'http';
 import * as url from 'url';
+import { AttributeNames } from '../../src/enums/AttributeNames';
 import { plugin } from '../../src/http';
 import { assertSpan } from '../utils/assertSpan';
 import { DummyPropagation } from '../utils/DummyPropagation';
 import { httpRequest } from '../utils/httpRequest';
 import * as utils from '../utils/utils';
-<<<<<<< HEAD
-=======
-import { NodeTracer } from '@opentelemetry/node';
-import {
-  InMemorySpanExporter,
-  SimpleSpanProcessor,
-} from '@opentelemetry/tracing';
-import { HttpPluginConfig } from '../../src/types';
-import { AttributeNames } from '../../src/enums/AttributeNames';
->>>>>>> b158cbeb
 const protocol = 'http';
 const serverPort = 32345;
 const hostname = 'localhost';
