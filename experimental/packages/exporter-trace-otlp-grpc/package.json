{
  "name": "@opentelemetry/exporter-trace-otlp-grpc",
  "version": "0.48.0",
  "description": "OpenTelemetry Collector Exporter allows user to send collected traces to the OpenTelemetry Collector",
  "main": "build/src/index.js",
  "types": "build/src/index.d.ts",
  "repository": "open-telemetry/opentelemetry-js",
  "scripts": {
    "prepublishOnly": "npm run compile",
    "compile": "tsc --build",
    "clean": "tsc --build --clean",
    "lint": "eslint . --ext .ts",
    "lint:fix": "eslint . --ext .ts --fix",
    "tdd": "npm run test -- --watch-extensions ts --watch",
    "test": "nyc ts-mocha -p tsconfig.json 'test/**/*.test.ts'",
    "version": "node ../../../scripts/version-update.js",
    "watch": "tsc --watch --build",
    "precompile": "cross-var lerna run version --scope $npm_package_name --include-dependencies",
    "prewatch": "npm run precompile",
    "peer-api-check": "node ../../../scripts/peer-api-check.js",
    "codecov": "nyc report --reporter=json && codecov -f coverage/*.json -p ../../../"
  },
  "keywords": [
    "opentelemetry",
    "nodejs",
    "grpc",
    "tracing",
    "profiling",
    "metrics",
    "stats"
  ],
  "author": "OpenTelemetry Authors",
  "license": "Apache-2.0",
  "engines": {
    "node": ">=18"
  },
  "files": [
    "build/src/**/*.js",
    "build/src/**/*.js.map",
    "build/src/**/*.d.ts",
    "build/protos/**/*.proto",
    "doc",
    "LICENSE",
    "README.md"
  ],
  "publishConfig": {
    "access": "public"
  },
  "devDependencies": {
<<<<<<< HEAD
    "@babel/core": "7.23.6",
    "@grpc/proto-loader": "^0.7.10",
    "@opentelemetry/api": "1.7.0",
    "@opentelemetry/otlp-exporter-base": "0.45.1",
=======
    "@grpc/proto-loader": "^0.7.10",
    "@opentelemetry/api": "1.7.0",
    "@opentelemetry/otlp-exporter-base": "0.48.0",
>>>>>>> f86251d4
    "@types/mocha": "10.0.6",
    "@types/node": "18.6.5",
    "@types/sinon": "10.0.20",
    "codecov": "3.8.3",
    "cpx": "1.5.0",
    "cross-var": "1.1.0",
    "lerna": "6.6.2",
    "mocha": "10.2.0",
    "nyc": "15.1.0",
    "sinon": "15.1.2",
    "ts-loader": "8.4.0",
    "ts-mocha": "10.0.0",
    "typescript": "4.4.4"
  },
  "peerDependencies": {
    "@opentelemetry/api": "^1.0.0"
  },
  "dependencies": {
    "@grpc/grpc-js": "^1.7.1",
    "@opentelemetry/core": "1.21.0",
    "@opentelemetry/otlp-grpc-exporter-base": "0.48.0",
    "@opentelemetry/otlp-transformer": "0.48.0",
    "@opentelemetry/resources": "1.21.0",
    "@opentelemetry/sdk-trace-base": "1.21.0"
  },
  "homepage": "https://github.com/open-telemetry/opentelemetry-js/tree/main/experimental/packages/exporter-trace-otlp-grpc",
  "sideEffects": false
}<|MERGE_RESOLUTION|>--- conflicted
+++ resolved
@@ -47,16 +47,10 @@
     "access": "public"
   },
   "devDependencies": {
-<<<<<<< HEAD
     "@babel/core": "7.23.6",
     "@grpc/proto-loader": "^0.7.10",
     "@opentelemetry/api": "1.7.0",
-    "@opentelemetry/otlp-exporter-base": "0.45.1",
-=======
-    "@grpc/proto-loader": "^0.7.10",
-    "@opentelemetry/api": "1.7.0",
     "@opentelemetry/otlp-exporter-base": "0.48.0",
->>>>>>> f86251d4
     "@types/mocha": "10.0.6",
     "@types/node": "18.6.5",
     "@types/sinon": "10.0.20",
