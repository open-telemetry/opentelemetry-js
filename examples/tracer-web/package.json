{
  "name": "web-tracer-example",
  "private": true,
  "version": "0.2.0",
  "description": "Example of using @opentelemetry/web in browser",
  "main": "index.js",
  "scripts": {
    "start": "webpack-dev-server -d --progress --colors --port 8090 --config webpack.config.js --hot --inline --host 0.0.0.0"
  },
  "repository": {
    "type": "git",
    "url": "git+ssh://git@github.com/open-telemetry/opentelemetry-js.git"
  },
  "keywords": [
    "opentelemetry",
    "tracing",
    "web"
  ],
  "engines": {
    "node": ">=8"
  },
  "author": "OpenTelemetry Authors",
  "license": "Apache-2.0",
  "bugs": {
    "url": "https://github.com/open-telemetry/opentelemetry-js/issues"
  },
  "devDependencies": {
    "@babel/core": "^7.6.0",
    "babel-loader": "^8.0.6",
    "ts-loader": "^6.0.4",
    "webpack": "^4.35.2",
    "webpack-cli": "^3.3.9",
    "webpack-dev-server": "^3.8.1",
    "webpack-merge": "^4.2.2"
  },
  "dependencies": {
<<<<<<< HEAD
    "@opentelemetry/plugin-document-load": "^0.1.1",
    "@opentelemetry/scope-zone": "^0.1.1",
    "@opentelemetry/tracing": "^0.1.1",
    "@opentelemetry/web": "^0.1.1"
=======
    "@opentelemetry/plugin-document-load": "^0.2.0",
    "@opentelemetry/tracing": "^0.2.0",
    "@opentelemetry/web": "^0.2.0"
>>>>>>> df582281
  },
  "homepage": "https://github.com/open-telemetry/opentelemetry-js#readme"
}<|MERGE_RESOLUTION|>--- conflicted
+++ resolved
@@ -34,16 +34,10 @@
     "webpack-merge": "^4.2.2"
   },
   "dependencies": {
-<<<<<<< HEAD
-    "@opentelemetry/plugin-document-load": "^0.1.1",
-    "@opentelemetry/scope-zone": "^0.1.1",
-    "@opentelemetry/tracing": "^0.1.1",
-    "@opentelemetry/web": "^0.1.1"
-=======
     "@opentelemetry/plugin-document-load": "^0.2.0",
+    "@opentelemetry/scope-zone": "^0.2.0",
     "@opentelemetry/tracing": "^0.2.0",
     "@opentelemetry/web": "^0.2.0"
->>>>>>> df582281
   },
   "homepage": "https://github.com/open-telemetry/opentelemetry-js#readme"
 }