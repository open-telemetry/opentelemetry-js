# Overview

This example shows how to use [@opentelemetry/web](https://github.com/open-telemetry/opentelemetry-js/tree/master/packages/opentelemetry-web) with different plugins and setup to instrument your JavaScript code running in the browser.

## Installation

```sh
# from this directory
npm install
```

## Run the Application

```sh
# from this directory
npm start
```

By default, the application will run on port `8090`.

## Examples

### Document Load

To see the results, open the browser at <http://localhost:8090/document-load/> and make sure you have the browser console open. The application is using the `ConsoleSpanExporter` and will post the created spans to the browser console.

The screen will look as follows:

![Screenshot of the running example](images/document-load.png)

### XMLHttpRequest

To see the results, open the browser at <http://localhost:8090/xml-http-request/> and make sure you have the browser console open. The application is using the `ConsoleSpanExporter` and will post the created spans to the browser console.
The screen will look as follows:

![Screenshot of the running example](images/xml-http-request.png)

<<<<<<< HEAD

### Fetch

To see the results, open the browser at <http://localhost:8090/fetch/> and make sure you have the browser console open. The application is using the `ConsoleSpanExporter` and will post the created spans to the browser console.

=======
>>>>>>> c24d9923
## Useful links

- For more information on OpenTelemetry, visit: <https://opentelemetry.io/>
- For more information on web tracing, visit: <https://github.com/open-telemetry/opentelemetry-js/tree/master/packages/opentelemetry-web>

## LICENSE

Apache License 2.0<|MERGE_RESOLUTION|>--- conflicted
+++ resolved
@@ -35,14 +35,11 @@
 
 ![Screenshot of the running example](images/xml-http-request.png)
 
-<<<<<<< HEAD
 
 ### Fetch
 
 To see the results, open the browser at <http://localhost:8090/fetch/> and make sure you have the browser console open. The application is using the `ConsoleSpanExporter` and will post the created spans to the browser console.
 
-=======
->>>>>>> c24d9923
 ## Useful links
 
 - For more information on OpenTelemetry, visit: <https://opentelemetry.io/>
