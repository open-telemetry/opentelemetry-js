--- conflicted
+++ resolved
@@ -4,11 +4,10 @@
 
 ## Unreleased
 
-<<<<<<< HEAD
 ### :rocket: (Enhancement)
 
 * feat(metrics): prototype experimental advice support [#3876](https://github.com/open-telemetry/opentelemetry-js/pull/3876) @legendecas
-=======
+
 ## 1.6.0
 
 ### :bug: (Bug Fix)
@@ -21,7 +20,6 @@
 ### :rocket: (Enhancement)
 
 * feat(api): add attributes argument to recordException API [#4071](https://github.com/open-telemetry/opentelemetry-js/pull/4071)
->>>>>>> 84861cd8
 
 ## 1.4.1
 
