{
  "name": "@opentelemetry/instrumentation-grpc",
  "version": "0.40.0",
  "description": "OpenTelemetry grpc automatic instrumentation package.",
  "main": "build/src/index.js",
  "types": "build/src/index.d.ts",
  "repository": "open-telemetry/opentelemetry-js",
  "scripts": {
    "prepublishOnly": "npm run compile",
    "compile": "tsc --build",
    "clean": "tsc --build --clean",
    "test": "nyc ts-mocha -p tsconfig.json test/**/*.test.ts",
    "tdd": "npm run test -- --watch-extensions ts --watch",
    "lint": "eslint . --ext .ts",
    "lint:fix": "eslint . --ext .ts --fix",
    "codecov": "nyc report --reporter=json && codecov -f coverage/*.json -p ../../../",
    "version": "node ../../../scripts/version-update.js",
    "watch": "tsc --build --watch",
    "precompile": "cross-var lerna run version --scope $npm_package_name --include-dependencies",
    "prewatch": "node ../../../scripts/version-update.js",
    "peer-api-check": "node ../../../scripts/peer-api-check.js"
  },
  "keywords": [
    "opentelemetry",
    "grpc",
    "nodejs",
    "tracing",
    "profiling",
    "instrumentation"
  ],
  "author": "OpenTelemetry Authors",
  "license": "Apache-2.0",
  "engines": {
    "node": ">=14"
  },
  "files": [
    "build/src/**/*.js",
    "build/src/**/*.js.map",
    "build/src/**/*.d.ts",
    "doc",
    "LICENSE",
    "README.md"
  ],
  "publishConfig": {
    "access": "public"
  },
  "devDependencies": {
    "@grpc/grpc-js": "^1.7.1",
    "@grpc/proto-loader": "^0.7.3",
    "@opentelemetry/api": "1.4.1",
    "@opentelemetry/context-async-hooks": "1.14.0",
    "@opentelemetry/core": "1.14.0",
    "@opentelemetry/sdk-trace-base": "1.14.0",
    "@opentelemetry/sdk-trace-node": "1.14.0",
    "@types/mocha": "10.0.1",
    "@types/node": "18.6.5",
    "@types/semver": "7.3.9",
    "@types/sinon": "10.0.15",
    "codecov": "3.8.3",
<<<<<<< HEAD
=======
    "cross-var": "1.1.0",
    "grpc": "1.24.11",
>>>>>>> 4a7091f2
    "mocha": "10.2.0",
    "node-pre-gyp": "0.17.0",
    "nyc": "15.1.0",
    "semver": "7.3.5",
    "sinon": "15.0.0",
    "ts-mocha": "10.0.0",
    "typescript": "4.4.4"
  },
  "peerDependencies": {
    "@opentelemetry/api": "^1.3.0"
  },
  "dependencies": {
    "@opentelemetry/instrumentation": "0.40.0",
    "@opentelemetry/semantic-conventions": "1.14.0"
  },
  "homepage": "https://github.com/open-telemetry/opentelemetry-js/tree/main/experimental/packages/opentelemetry-instrumentation-grpc",
  "sideEffects": false
}<|MERGE_RESOLUTION|>--- conflicted
+++ resolved
@@ -57,11 +57,7 @@
     "@types/semver": "7.3.9",
     "@types/sinon": "10.0.15",
     "codecov": "3.8.3",
-<<<<<<< HEAD
-=======
     "cross-var": "1.1.0",
-    "grpc": "1.24.11",
->>>>>>> 4a7091f2
     "mocha": "10.2.0",
     "node-pre-gyp": "0.17.0",
     "nyc": "15.1.0",
