# CHANGELOG

All notable changes to experimental packages in this project will be documented in this file.

## Unreleased

### :boom: Breaking Change

### :rocket: (Enhancement)

### :bug: (Bug Fix)

### :books: (Refine Doc)

### :house: (Internal)

## 0.51.0

### :boom: Breaking Change

* feat(sdk-node)!: remove long deprecated methods in favor of constructor options [#4606](https://github.com/open-telemetry/opentelemetry-js/pull/4606) @pichlermarc
  * `NodeSDK.configureTracerProvider()`, please use constructor options instead
  * `NodeSDK.configureMeterProvider()`, please use constructor options instead
  * `NodeSDK.configureLoggerProvider()`, please use constructor options instead
  * `NodeSDK.addResource()`, please use constructor options instead
  * `NodeSDK.detectResources()`, this is not necessary anymore, resources are now auto-detected on `NodeSDK.start()` if the constructor option `autoDetectResources` is unset, `undefined` or `true`.
<<<<<<< HEAD
* feat(api-events): removed traceId and spanId from Event interface, added context and severityNumber [#4629](https://github.com/open-telemetry/opentelemetry-js/pull/4629)
=======
* feat(instrumentation): add patch and unpatch diag log messages [#4641](https://github.com/open-telemetry/opentelemetry-js/pull/4641)
  * Instrumentations should not log patch and unpatch messages to diag channel.
* feat!(instrumentation): remove moduleExports generic type from instrumentation registration [#4598](https://github.com/open-telemetry/opentelemetry-js/pull/4598) @blumamir
  * breaking for instrumentation authors that depend on
    * `InstrumentationBase`
    * `InstrumentationNodeModuleDefinition`
    * `InstrumentationNodeModuleFile`
>>>>>>> 3ab4f765

### :rocket: (Enhancement)

* refactor(instrumentation-grpc): move to use SEMATTRS [#4633](https://github.com/open-telemetry/opentelemetry-js/pull/4633)
* feat(otlp-transformer): consolidate scope/resource creation in transformer [#4600](https://github.com/open-telemetry/opentelemetry-js/pull/4600)
* feat(sdk-logs): print message when attributes are dropped due to attribute count limit [#4614](https://github.com/open-telemetry/opentelemetry-js/pull/4614) @HyunnoH
* feat(sdk-node): add usage for the detector ServiceInstanceIdDetectorSync. [#4626](https://github.com/open-telemetry/opentelemetry-js/pull/4626) @maryliag
  * The resource detector can be added to default resource detector list by adding the value `serviceinstance` to the list of resource detectors on the environment variable `OTEL_NODE_RESOURCE_DETECTORS`, e.g `OTEL_NODE_RESOURCE_DETECTORS=env,host,os,serviceinstance`
  * The value can be overwritten by
    * merging a resource containing the `service.instance.id` attribute
    * using another resource detector which writes `service.instance.id`
* feat(sdk-events): add Events SDK [#4629](https://github.com/open-telemetry/opentelemetry-js/pull/4629)

### :bug: (Bug Fix)

* fix(otlp-grpc-exporter-base): avoid TypeError on exporter shutdown [#4612](https://github.com/open-telemetry/opentelemetry-js/pull/4612) @pichlermarc
* fix(instrumentation): Don't use `require` to load `package.json` files [#4593](https://github.com/open-telemetry/opentelemetry-js/pull/4593) @timfish

## 0.50.0

### :boom: Breaking Change

* fix(exporter-*-otlp-grpc)!: lazy load gRPC to improve compatibility with `@opentelemetry/instrumenation-grpc` [#4432](https://github.com/open-telemetry/opentelemetry-js/pull/4432) @pichlermarc
  * Fixes a bug where requiring up the gRPC exporter before enabling the instrumentation from `@opentelemetry/instrumentation-grpc` would lead to missing telemetry
  * Breaking changes, removes several functions and properties that were used internally and were not intended for end-users
    * `getServiceClientType()`
      * this returned a static enum value that would denote the export type (`SPAN`, `METRICS`, `LOGS`)
    * `getServiceProtoPath()`
      * this returned a static enum value that would correspond to the gRPC service path
    * `metadata`
      * was used internally to access metadata, but as a side effect allowed end-users to modify metadata on runtime.
    * `serviceClient`
      * was used internally to keep track of the service client used by the exporter, as a side effect it allowed end-users to modify the gRPC service client that was used
    * `compression`
      * was used internally to keep track of the compression to use but was unintentionally exposed to the users. It allowed to read and write the value, writing, however, would have no effect.

### :rocket: (Enhancement)

* feat(instrumentation-xhr): optionally ignore network events [#4571](https://github.com/open-telemetry/opentelemetry-js/pull/4571/) @mustafahaddara
* refactor(instrumentation-http): use exported strings for semconv [#4573](https://github.com/open-telemetry/opentelemetry-js/pull/4573/) @JamieDanielson
* perf(instrumentation-http): remove obvious temp allocations [#4576](https://github.com/open-telemetry/opentelemetry-js/pull/4576) @Samuron
* feat(sdk-node): add `HostDetector` as default resource detector [#4566](https://github.com/open-telemetry/opentelemetry-js/pull/4566) @maryliag
* feat(api-events): added data field to the Event interface [#4575](https://github.com/open-telemetry/opentelemetry-js/pull/4575) @martinkuba

### :bug: (Bug Fix)

* fix(exporter-*-otlp-*): use parseHeaders() to ensure header-values are not 'undefined' #4540
  * Fixes a bug where passing `undefined` as a header value would crash the end-user app after the export timeout elapsed.
* fix(sdk-logs): ensure default resource attributes are used as fallbacks when a resource is passed to LoggerProvider.

### :books: (Refine Doc)

* docs(instrumentation-http): document semantic conventions and attributes in use. [#4587](https://github.com/open-telemetry/opentelemetry-js/pull/4587/) @JamieDanielson

## 0.49.1

### :bug: (Bug Fix)

* fix(instrumentation): don't add `@opentelemetry/api-logs` as a `peerDependency`

## 0.49.0

### :boom: Breaking Change

* fix(otlp-exporter-base)!: remove unload event from OTLPExporterBrowserBase [#4438](https://github.com/open-telemetry/opentelemetry-js/pull/4438) @eldavojohn
  * Reason: The 'unload' event prevents sites from taking advantage of Google's [backward/forward cache](https://web.dev/articles/bfcache#never_use_the_unload_event) and will be [deprecated](https://developer.chrome.com/articles/deprecating-unload/).  It is now up to the consuming site to implement these shutdown events.
  * This breaking change affects users under this scenario:
    1. A user extends the exporter and overrides the shutdown function, and does something which is usually called by the unload listener
    2. We remove the unload event listener
    3. That user's overridden shutdown function no longer gets called

### :rocket: (Enhancement)

* feat(instrumentation): allow LoggerProvider to be specified in Instrumentations [#4314](https://github.com/open-telemetry/opentelemetry-js/pull/4314) @hectorhdzg
* feat(instrumentation): add getModuleDefinitions() to InstrumentationBase [#4475](https://github.com/open-telemetry/opentelemetry-js/pull/4475) @pichlermarc
* feat(exporter-metrics-otlp-http): add option to set the exporter aggregation preference  [#4409](https://github.com/open-telemetry/opentelemetry-js/pull/4409) @AkselAllas
* feat(node-sdk): add spanProcessors option [#4454](https://github.com/open-telemetry/opentelemetry-js/pull/4454) @naseemkullah

### :bug: (Bug Fix)

* fix(sdk-node): allow using samplers when the exporter is defined in the environment [#4394](https://github.com/open-telemetry/opentelemetry-js/pull/4394) @JacksonWeber
* fix(instrumentation): normalize paths for internal files in scoped packages [#4467](https://github.com/open-telemetry/opentelemetry-js/pull/4467) @pichlermarc
  * Fixes a bug where, on Windows, internal files on scoped packages would not be instrumented.
* fix(otlp-transformer): only use BigInt inside hrTimeToNanos() [#4484](https://github.com/open-telemetry/opentelemetry-js/pull/4484) @pichlermarc
* fix(instrumentation-fetch): do not enable in Node.js; clarify in docs this instr is for web fetch only [#4498](https://github.com/open-telemetry/opentelemetry-js/pull/4498) @trentm

### :house: (Internal)

* refactor(instrumentation-grpc): clean up remnants of 'grpc' package instrumentation [#4420](https://github.com/open-telemetry/opentelemetry-js/pull/4420) @pichlermarc

## 0.48.0

### :boom: Breaking Change

* fix(instrumentation)!: pin import-in-the-middle@1.7.1 [#4441](https://github.com/open-telemetry/opentelemetry-js/pull/4441)
  * Fixes a bug where, in some circumstances, ESM instrumentation packages would try to instrument CJS exports on ESM, causing the end-user application to crash.
  * This breaking change only affects users that are using the *experimental* `@opentelemetry/instrumentation/hook.mjs` loader hook AND Node.js 18.19 or later:
    * This reverts back to an older version of `import-in-the-middle` due to <https://github.com/DataDog/import-in-the-middle/issues/57>
    * This version does not support Node.js 18.19 or later

### :bug: (Bug Fix)

* fix(exporter-prometheus): avoid invoking callback synchronously [#4431](https://github.com/open-telemetry/opentelemetry-js/pull/4431) @legendecas
* fix(exporter-logs-otlp-grpc): set User-Agent header [#4398](https://github.com/open-telemetry/opentelemetry-js/pull/4398) @Vunovati
* fix(exporter-logs-otlp-http): set User-Agent header [#4398](https://github.com/open-telemetry/opentelemetry-js/pull/4398) @Vunovati
* fix(exporter-logs-otlp-proto): set User-Agent header [#4398](https://github.com/open-telemetry/opentelemetry-js/pull/4398) @Vunovati
* fix(instrumentation-fetch): compatibility with Map types for fetch headers

### :house: (Internal)

* refactor(exporter-prometheus): promisify prometheus tests [#4431](https://github.com/open-telemetry/opentelemetry-js/pull/4431) @legendecas

## 0.47.0

### :boom: Breaking Change

* fix(exporter-logs-otlp-http)!: programmatic headers take precedence over environment variables [#2370](https://github.com/open-telemetry/opentelemetry-js/pull/4351) @Vunovati
* fix(exporter-logs-otlp-proto)!: programmatic headers take precedence over environment variables [#2370](https://github.com/open-telemetry/opentelemetry-js/pull/4351) @Vunovati
* fix(exporter-trace-otlp-http)!: programmatic headers take precedence over environment variables [#2370](https://github.com/open-telemetry/opentelemetry-js/pull/4351) @Vunovati
* fix(exporter-trace-otlp-proto)!: programmatic headers take precedence over environment variables [#2370](https://github.com/open-telemetry/opentelemetry-js/pull/4351) @Vunovati

### :bug: (Bug Fix)

* fix(instrumentation): use caret range on import-in-the-middle [#4380](https://github.com/open-telemetry/opentelemetry-js/pull/4380) @pichlermarc
* fix(instrumentation): do not import 'path' in browser runtimes [#4386](https://github.com/open-telemetry/opentelemetry-js/pull/4386) @pichlermarc
  * Fixes a bug where bundling for web would fail due to `InstrumentationNodeModuleDefinition` importing `path`

## 0.46.0

### :boom: Breaking Change

* fix(exporter-metrics-otlp-grpc): programmatic headers take precedence over environment variables [#2370](https://github.com/open-telemetry/opentelemetry-js/pull/4334) @Vunovati
* fix(exporter-metrics-otlp-http): programmatic headers take precedence over environment variables [#2370](https://github.com/open-telemetry/opentelemetry-js/pull/4334) @Vunovati
* fix(exporter-metrics-otlp-proto): programmatic headers take precedence over environment variables [#2370](https://github.com/open-telemetry/opentelemetry-js/pull/4334) @Vunovati
* fix(otlp-exporter-base)!: decrease default concurrency limit to 30 [#4211](https://github.com/open-telemetry/opentelemetry-js/pull/4211) @pichlermarc
  * fixes a memory leak on prolonged collector unavailability
  * this change is marked as breaking as it changes defaults

### :rocket: (Enhancement)

* feat(sdk-logs): add droppedAttributesCount field to ReadableLogRecord

### :bug: (Bug Fix)

* fix(sdk-logs): await async resources in log processors
* fix(sdk-logs): avoid map attribute set when count limit exceeded
* fix(instrumentation-fetch): only access navigator if it is defined [#4063](https://github.com/open-telemetry/opentelemetry-js/pull/4063)
  * allows for experimental usage of this instrumentation with non-browser runtimes
* fix(instrumentation-http): memory leak when responses are not resumed
* fix(instrumentation-http): Do not mutate given headers object for outgoing http requests. Fixes aws-sdk signing error on retries. [#4346](https://github.com/open-telemetry/opentelemetry-js/pull/4346)
* fix(instrumentation): support Node.js v18.19.0 by using import-in-the-middle@1.6.0

## 0.45.1

### :bug: (Bug Fix)

* Bumps all dependencies to explicitly include Stable v1.18.1 packages

## 0.45.0

### :boom: Breaking Change

* fix(sdk-node)!: remove the explicit dependency on @opentelemetry/exporter-jaeger that was kept on the previous release
  * '@opentelemetry/exporter-jaeger' is no longer be a dependency of this package. To continue using '@opentelemetry/exporter-jaeger', please install it manually.
    * NOTE: `@opentelemetry/exporter-jaeger` is deprecated, consider switching to one of the alternatives described [here](https://www.npmjs.com/package/@opentelemetry/exporter-jaeger)
* fix(otlp-transformer)!: OTLP json encoding [#4220](https://github.com/open-telemetry/opentelemetry-js/pull/4220) @seemk
  * Fixes a bug in the OTLP (http/json) exporters where timestamps were not encoded as strings, causing the export to
    be rejected by OTLP endpoints

## 0.44.0

### :boom: Breaking Change

* fix(exporter-logs-otlp-proto): change OTLPLogExporter to OTLPLogExporter [#4140](https://github.com/open-telemetry/opentelemetry-js/pull/4140) @Vunovati
* fix(sdk-node): remove explicit dependency on @opentelemetry/exporter-jaeger
  * '@opentelemetry/exporter-jaeger' is no longer be a dependency of this package. To continue using '@opentelemetry/exporter-jaeger', please install it manually.
    * NOTE: `@opentelemetry/exporter-jaeger` is deprecated, consider switching to one of the alternatives described [here](https://www.npmjs.com/package/@opentelemetry/exporter-jaeger)
* fix(sdk-logs): hide internal methods with internal shared state [#3865](https://github.com/open-telemetry/opentelemetry-js/pull/3865) @legendecas

### :rocket: (Enhancement)

* feat(exporter-metrics-otlp-proto): add esm build [#4099](https://github.com/open-telemetry/opentelemetry-js/pull/4099) @pichlermarc
* feat(opencensus-shim): implement OpenCensus metric producer [#4066](https://github.com/open-telemetry/opentelemetry-js/pull/4066) @aabmass

### :bug: (Bug Fix)

* fix(otlp-exporter-base): replaced usage of window with _globalThis [#4157](https://github.com/open-telemetry/opentelemetry-js/pull/4157) @cristianmadularu
* fix(otlp-transformer): Avoid precision loss when converting from HrTime to unix nanoseconds. [#4062](https://github.com/open-telemetry/opentelemetry-js/pull/4062)

## 0.43.0

### :bug: (Bug Fix)

* Revert "feat(api): add attributes argument to recordException API [#4071](https://github.com/open-telemetry/opentelemetry-js/pull/4071)"
  * This feature was an unintentional breaking change introduced with API 1.5.0
  * This PR updates all experimental packages to allow API 1.6.0, where this change has been reverted.

## 0.42.0

### :boom: Breaking Change

* chore(sdk-node): deprecate methods in favor of constructor options [#3996](https://github.com/open-telemetry/opentelemetry-js/pull/3996) @pichlermarc
  * The following methods are now deprecated and will be removed in `0.43.0`
    * `NodeSDK.configureTracerProvider()`, please use constructor options instead
    * `NodeSDK.configureMeterProvider()`, please use constructor options instead
    * `NodeSDK.configureLoggerProvider()`, please use constructor options instead
    * `NodeSDK.addResource()`, please use constructor options instead
    * `NodeSDK.detectResources()`, this is not necessary anymore, resources are now auto-detected on startup.
* chore(sdk-node): add notice that '@opentelemetry/exporter-jaeger' has to be installed manually in the next version [#4068](https://github.com/open-telemetry/opentelemetry-js/pull/4068) @pichlermarc
  * Starting with 0.43.0 '@opentelemetry/exporter-jaeger' will no longer be a dependency of this package. To continue using '@opentelemetry/exporter-jaeger', please install it manually.
    * NOTE: `@opentelemetry/exporter-jaeger` is deprecated, consider switching to one of the alternatives described [here](https://www.npmjs.com/package/@opentelemetry/exporter-jaeger)

### :rocket: (Enhancement)

* feat: update PeriodicExportingMetricReader and PrometheusExporter to accept optional metric producers [#4077](https://github.com/open-telemetry/opentelemetry-js/pull/4077) @aabmass

### :bug: (Bug Fix)

* fix(exporter-logs-otlp-http): add @opentelemetry/api-logs as dependency

## 0.41.2

### :bug: (Bug Fix)

* fix(opentelemetry-exporter-logs-otlp-http): Add otel-api as dev dep for tests as they are directly importing the api and which is breaking the web-sandbox tests which is using rollup
* fix(instrumentation-grpc): instrument @grpc/grpc-js Client methods [#3804](https://github.com/open-telemetry/opentelemetry-js/pull/3804) @pichlermarc

## 0.41.1

### :books: (Refine Doc)

* docs(sdk-metrics): add example of exponential histogram metric [#3855](https://github.com/open-telemetry/opentelemetry-js/pull/3855) @JamieDanielson

### :rocket: (Enhancement)

* feat(sdk-node): logs support added [#3969](https://github.com/open-telemetry/opentelemetry-js/pull/3969) @psk001

### :bug: (Bug Fix)

* Revert "feat(minification): Add noEmitHelpers, importHelpers and tslib as a dependency (#3914)"
  [#4011](https://github.com/open-telemetry/opentelemetry-js/pull/4011) @dyladan

## 0.41.0

### :boom: Breaking Change

* chore(instrumentation-grpc): Drop support for package `grpc`. [#3807](https://github.com/open-telemetry/opentelemetry-js/pull/3807) @llc1123

### :rocket: (Enhancement)

* feat(otlp-grpc-exporters): add support for UDS endpoints. [#3853](https://github.com/open-telemetry/opentelemetry-js/pull/3853) @llc1123
* feat(otlp-exporters): bump otlp proto to 0.20.0 [#3932](https://github.com/open-telemetry/opentelemetry-js/pull/3932) @pichlermarc
* feat(exporter-metrics-otlp-*): add LowMemory metrics temporality preference [#3915](https://github.com/open-telemetry/opentelemetry-js/pull/3915) @martinkuba
  * Adds support for [LowMemory temporality preference](https://github.com/open-telemetry/opentelemetry-specification/blob/f09624bb97e9be3be259733b93be507df18927bd/specification/metrics/sdk_exporters/otlp.md#additional-configuration)
  * Adds support for `lowmemory` in `OTEL_EXPORTER_OTLP_METRICS_TEMPORALITY_PREFERENCE`

### :bug: (Bug Fix)

* fix(exporter-logs-otlp-http): set useHex to true [#3875](https://github.com/open-telemetry/opentelemetry-js/pull/3875) @Nico385412
* fix(otlp-proto-exporter-base): add missing type import [#3937](https://github.com/open-telemetry/opentelemetry-js/pull/3937) @pichlermarc
* fix(example-opencensus-shim): avoid OpenCensus auto instrumentations [#3951](https://github.com/open-telemetry/opentelemetry-js/pull/3951) @llc1123
* fix(http-intrumentation): prevent request socket null from throwing uncaught error [#3858](https://github.com/open-telemetry/opentelemetry-js/pull/3858) @aodysseos

### :house: (Internal)

* chore(instrumentation-grpc): Cleanup remnants of grpc-native support. [#3886](https://github.com/open-telemetry/opentelemetry-js/pull/3886) @llc1123

## 0.40.0

### :boom: Breaking Change

* fix(exporter-logs-otlp-grpc): change OTLPLogsExporter to OTLPLogExporter [#3819](https://github.com/open-telemetry/opentelemetry-js/pull/3819) @fuaiyi
* chore(instrumentation-grpc): add 'grpc' deprecation notice postinstall script [#3833](https://github.com/open-telemetry/opentelemetry-js/pull/3833) @pichlermarc
  * Support for telemetry generation for the [`grpc`](https://www.npmjs.com/package/grpc) module will be dropped in the next release as the package has been
    deprecated for over 1 year, please migrate to [`@grpc/grpc-js`](https://www.npmjs.com/package/@grpc/grpc-js) to continue receiving telemetry.

### :rocket: (Enhancement)

* feat(api-logs): support map in log attributes. [#3821](https://github.com/open-telemetry/opentelemetry-js/pull/3821) @Abinet18
* feat(instrumentation): add ESM support for instrumentation. [#3698](https://github.com/open-telemetry/opentelemetry-js/pull/3698) @JamieDanielson, @pkanal, @vmarchaud, @lizthegrey, @bengl
* feat(exporter-logs-otlp-http): otlp-http exporter for logs. [#3764](https://github.com/open-telemetry/opentelemetry-js/pull/3764/) @fuaiyi
* feat(otlp-trace-exporters): Add User-Agent header to OTLP trace exporters. [#3790](https://github.com/open-telemetry/opentelemetry-js/pull/3790) @JamieDanielson
* feat(otlp-metric-exporters): Add User-Agent header to OTLP metric exporters. [#3806](https://github.com/open-telemetry/opentelemetry-js/pull/3806) @JamieDanielson
* feat(opencensus-shim): add OpenCensus trace shim [#3809](https://github.com/open-telemetry/opentelemetry-js/pull/3809) @aabmass
* feat(exporter-logs-otlp-proto): protobuf exporter for logs. [#3779](https://github.com/open-telemetry/opentelemetry-js/pull/3779) @Abinet18

### :bug: (Bug Fix)

* fix(sdk-node): use resource interface instead of concrete class [#3803](https://github.com/open-telemetry/opentelemetry-js/pull/3803) @blumamir
* fix(sdk-logs): remove includeTraceContext configuration and use LogRecord context when available  [#3817](https://github.com/open-telemetry/opentelemetry-js/pull/3817) @hectorhdzg

## 0.39.1

### :bug: (Bug Fix)

* fix(otlp-transformer): move api-logs to dependencies [#3798](https://github.com/open-telemetry/opentelemetry-js/pull/3798) @pichlermarc

## 0.39.0

### :rocket: (Enhancement)

* feat(otlp-transformer): support log records. [#3712](https://github.com/open-telemetry/opentelemetry-js/pull/3712/) @llc1123
* feat(otlp-grpc-exporter-base): support log records. [#3712](https://github.com/open-telemetry/opentelemetry-js/pull/3712/) @llc1123
* feat(exporter-logs-otlp-grpc): otlp-grpc exporter for logs. [#3712](https://github.com/open-telemetry/opentelemetry-js/pull/3712/) @llc1123
* feat(otlp-grpc-exporter-base): use statically generated protobuf code [#3705](https://github.com/open-telemetry/opentelemetry-js/pull/3705) @pichlermarc
* refactor(otlp-transformer): refine metric transformers. [#3770](https://github.com/open-telemetry/opentelemetry-js/pull/3770/) @llc1123
* feat(api-logs): add `ObservedTimestamp` to `LogRecord`. [#3787](https://github.com/open-telemetry/opentelemetry-js/pull/3787/) @llc1123

### :bug: (Bug Fix)

* fix(instrumentation): update `require-in-the-middle` to v7.1.0 [#3727](https://github.com/open-telemetry/opentelemetry-js/pull/3727) @trentm
* fix(instrumentation): update `require-in-the-middle` to v7.0.1 [#3743](https://github.com/open-telemetry/opentelemetry-js/pull/3743) @trentm

### :books: (Refine Doc)

* doc(instrumentation): add limitiations section to readme [#3786](https://github.com/open-telemetry/opentelemetry-js/pull/3786) @flarna

## 0.38.0

### :boom: Breaking Change

* fix: remove HTTP/HTTPS prefix from span name in instrumentation-xml-http-request [#3672](https://github.com/open-telemetry/opentelemetry-js/pull/3672) @jufab
* fix(sdk-node)!: remove unused defaultAttributes option [#3724](https://github.com/open-telemetry/opentelemetry-js/pull/3724) @pichlermarc
  * Please use `NodeSDKConfiguration.resource` instead

### :rocket: (Enhancement)

* feat(sdk-logs): use logs API 0.38

### :bug: (Bug Fix)

* fix(sdk-node): only set DiagConsoleLogger when OTEL_LOG_LEVEL is set [#3693](https://github.com/open-telemetry/opentelemetry-js/pull/3693) @pichlermarc

## 0.37.0

### :boom: Breaking Change

* fix: remove HTTP/HTTPS prefix from span name in instrumentation-xml-http-request [#3672](https://github.com/open-telemetry/opentelemetry-js/pull/3672) @jufab

### :rocket: (Enhancement)

* feat(api-logs): 1.`LogRecord` fields update: `traceFlags`/`traceId`/`spanId` -> `context`; 2.`Logger` supports configuring `includeTraceContext`; 3.The `onEmit` method of `LogRecordProcessor` supports the `context` field.  [#3549](https://github.com/open-telemetry/opentelemetry-js/pull/3549/) @fuaiyi
* feat(sdk-logs): logs sdk implementation. [#3549](https://github.com/open-telemetry/opentelemetry-js/pull/3549/) @fuaiyi

## 0.36.0

### :boom: Breaking Change

* feat: remove HTTP/HTTPS prefix from span name [#3603](https://github.com/open-telemetry/opentelemetry-js/pull/3603) @Flarna

### :rocket: (Enhancement)

* feat: use HTTP_ROUTE in span name [#3603](https://github.com/open-telemetry/opentelemetry-js/pull/3603) @Flarna
* feat: add HTTP_ROUTE attribute to http incoming metrics if present [#3581](https://github.com/open-telemetry/opentelemetry-js/pull/3581) @hermogenes
* feat(opentelemetry-instrumentation-grpc): allow to add attributes from grpc metadata in the patched server [#3589](https://github.com/open-telemetry/opentelemetry-js/pull/3589) @zombispormedio
* feat(sdk-node): install diag logger with OTEL_LOG_LEVEL [#3627](https://github.com/open-telemetry/opentelemetry-js/pull/3627) @legendecas
* feat(otlp-exporter-base): add retries [#3207](https://github.com/open-telemetry/opentelemetry-js/pull/3207) @svetlanabrennan
* feat(sdk-node): override IdGenerator when using NodeSDK [#3645](https://github.com/open-telemetry/opentelemetry-js/pull/3645) @haddasbronfman
* feat(otlp-transformer): expose dropped attributes, events and links counts on the transformed otlp span [#3576](https://github.com/open-telemetry/opentelemetry-js/pull/3576) @mohitk05

### :bug: (Bug Fix)

* fix(prometheus-exporter): add possibility to respond to errors returned by `server.listen()` [#3552](https://github.com/open-telemetry/opentelemetry-js/pull/3402) @pichlermarc
* fix(sdk-node): update instrumentations once MeterProvider is initialized [#3624](https://github.com/open-telemetry/opentelemetry-js/pull/3624) @pichlermarc

## 0.35.1

### :bug: (Bug Fix)

* fix: remove JSON syntax error and regenerate tsconfig files [#3566](https://github.com/open-telemetry/opentelemetry-js/pull/3566) @Flarna
  * Fixes an error where the generated JS files were not included in the esnext package due to a failure of the tsconfig generation
* fix(sdk-node): register instrumentations early [#3502](https://github.com/open-telemetry/opentelemetry-js/pull/3502) @flarna
* fix: include tracestate in export [#3569](https://github.com/open-telemetry/opentelemetry-js/pull/3569) @flarna
* fix(http) Remove outgoing headers normalization [#3557](https://github.com/open-telemetry/opentelemetry-js/pull/3557) @marcinjahn

## 0.35.0

### :rocket: (Enhancement)

* feat(instrumentation-http): monitor error events with events.errorMonitor [#3402](https://github.com/open-telemetry/opentelemetry-js/pull/3402) @legendecas
* feat(instrumentation-grpc): added grpc metadata client side attributes in instrumentation [#3386](https://github.com/open-telemetry/opentelemetry-js/pull/3386)
* feat(instrumentation): add new `_setMeterInstruments` protected method that update the meter instruments every meter provider update.
* feat(api-logs): add the `SeverityNumber` enumeration. [#3443](https://github.com/open-telemetry/opentelemetry-js/pull/3443/) @fuaiyi
* feat(sdk-node): configure no-op sdk with `OTEL_SDK_DISABLED` environment variable [#3485](https://github.com/open-telemetry/opentelemetry-js/pull/3485/files/2211c78aec39aeb6b4b3dae71844edf8ce234d20)  @RazGvili

### :bug: (Bug Fix)

* fix(instrumentation-xhr): http.url attribute should be absolute [#3200](https://github.com/open-telemetry/opentelemetry-js/pull/3200) @t2t2
* fix(instrumentation-grpc): always set grpc semcov status code attribute with numeric value [#3076](https://github.com/open-telemetry/opentelemetry-js/pull/3076) @blumamir
* fix(instrumentation): only call `onRequire` for full matches on core modules with sub-paths [#3451](https://github.com/open-telemetry/opentelemetry-js/pull/3451) @mhassan1
* fix(instrumentation): add back support for absolute paths via `require-in-the-middle` [#3457](https://github.com/open-telemetry/opentelemetry-js/pull/3457) @mhassan1
* fix(prometheus-sanitization): replace repeated `_` with a single `_` [3470](https://github.com/open-telemetry/opentelemetry-js/pull/3470) @samimusallam
* fix(prometheus-serializer): correct string used for NaN [#3477](https://github.com/open-telemetry/opentelemetry-js/pull/3477) @JacksonWeber
* fix(instrumentation-http): close server span when response finishes [#3407](https://github.com/open-telemetry/opentelemetry-js/pull/3407) @legendecas
* fix(instrumentation-fetch): make spans resilient to clock drift by using Date.now [#3434](https://github.com/open-telemetry/opentelemetry-js/pull/3434) @dyladan
* fix(instrumentation-xml-http-request): make spans resilient to clock drift by using Date.now [#3434](https://github.com/open-telemetry/opentelemetry-js/pull/3434) @dyladan
* fix(sdk-node): fix exporter to be read only OTEL_TRACES_EXPORTER is set to a valid exporter [3492] @svetlanabrennan

### :house: (Internal)

* chore(otlp-proto-exporter-base): upgrade protobufjs to 7.1.2 and relax versioning [#3433](https://github.com/open-telemetry/opentelemetry-js/pull/3433) @seemk

## 0.34.0

* `@opentelemetry/sdk-metrics` moved to [packages/sdk-metrics](../packages/sdk-metrics)
* `@opentelemetry/api-metrics` deprecated and merged into [api](../api)

### :rocket: (Enhancement)

* feat(metrics-sdk): Add tracing suppresing for Metrics Export [#3332](https://github.com/open-telemetry/opentelemetry-js/pull/3332) @hectorhdzg
* feat(instrumentation): implement `require-in-the-middle` singleton [#3161](https://github.com/open-telemetry/opentelemetry-js/pull/3161) @mhassan1
* feat(sdk-node): configure trace exporter with environment variables [#3143](https://github.com/open-telemetry/opentelemetry-js/pull/3143) @svetlanabrennan
* feat: enable tree shaking [#3329](https://github.com/open-telemetry/opentelemetry-js/pull/3329) @pkanal
* feat(prometheus): serialize resource as target_info gauge [#3300](https://github.com/open-telemetry/opentelemetry-js/pull/3300) @pichlermarc
* feat(detectors): add browser detector module [#3292](https://github.com/open-telemetry/opentelemetry-js/pull/3292) @abinet18
* deps: remove unused proto-loader dependencies and update grpc-js and proto-loader versions [#3337](https://github.com/open-telemetry/opentelemetry-js/pull/3337) @seemk
* feat(metrics-exporters): configure temporality via environment variable [#3305](https://github.com/open-telemetry/opentelemetry-js/pull/3305) @pichlermarc
* feat(console-metric-exporter): add temporality configuration [#3387](https://github.com/open-telemetry/opentelemetry-js/pull/3387) @pichlermarc

### :bug: (Bug Fix)

* fix(node-sdk): move `@opentelemetry/semantic-conventions` to `dependencies` [#3283](https://github.com/open-telemetry/opentelemetry-js/pull/3283) @mhassan1
* fix(exporters): do not append trailing '/' when URL contains path [#3274](https://github.com/open-telemetry/opentelemetry-js/pull/3274) @pichlermarc
* fix(instrumentation): debug log on no modules defined for instrumentation [#3308](https://github.com/open-telemetry/opentelemetry-js/pull/3308) @legendecas

### :books: (Refine Doc)

* docs(metrics-exporters): fix wrong exporter const name in example [#3270](https://github.com/open-telemetry/opentelemetry-js/issues/3270) @pichlermarc

### :house: (Internal)

* ci(instrumentation-http): remove got devDependency
  [#3347](https://github.com/open-telemetry/opentelemetry-js/issues/3347) @dyladan
* deps(instrumentation-http): move sdk-metrics to dev dependencies [#3380](https://github.com/open-telemetry/opentelemetry-js/issues/3380) @pichlermarc

## 0.33.0

### :boom: Breaking Change

* Add `resourceDetectors` option to `NodeSDK` [#3210](https://github.com/open-telemetry/opentelemetry-js/issues/3210)
  * `NodeSDK.detectResources()` function is no longer able to receive config as a parameter.
    Instead, the detectors are passed to the constructor.

* chore(metrics-sdk): clean up exports [#3197](https://github.com/open-telemetry/opentelemetry-js/pull/3197) @pichlermarc
  * removes export for:
    * `AccumulationRecord`
    * `Aggregator`
    * `AggregatorKind`
    * `Accumulation`
    * `createInstrumentDescriptor`
    * `createInstrumentDescriptorWithView`
    * `isDescriptorCompatibleWith`
* chore(api-metrics): clean up exports [#3198](https://github.com/open-telemetry/opentelemetry-js/pull/3198) @pichlermarc
  * removes export for:
    * `NOOP_COUNTER_METRIC`
    * `NOOP_HISTOGRAM_METRIC`
    * `NOOP_METER_PROVIDER`
    * `NOOP_OBSERVABLE_COUNTER_METRIC`
    * `NOOP_OBSERVABLE_GAUGE_METRIC`
    * `NOOP_OBSERVABLE_UP_DOWN_COUNTER_METRIC`
    * `NOOP_UP_DOWN_COUNTER_METRIC`
    * `NoopCounterMetric`
    * `NoopHistogramMetric`
    * `NoopMeter`
    * `NoopMeterProvider`
    * `NoopMetric`
    * `NoopObservableCounterMetric`
    * `NoopObservableGaugeMetric`
    * `NoopObservableMetric`
    * `NoopObservableUpDownCounterMetric`
    * `NoopUpDownCounterMetric`
* feat(sdk-metrics): align MetricReader with specification and other language implementations [#3225](https://github.com/open-telemetry/opentelemetry-js/pull/3225) @pichlermarc
* chore(sdk-metrics): remove accidental export of the SDK `Meter` class [#3243](https://github.com/open-telemetry/opentelemetry-js/pull/3243) @pichlermarc

### :rocket: (Enhancement)

* Add `resourceDetectors` option to `NodeSDK` [#3210](https://github.com/open-telemetry/opentelemetry-js/issues/3210)
* feat: add Logs API @mkuba [#3117](https://github.com/open-telemetry/opentelemetry-js/pull/3117)

### :books: (Refine Doc)

* docs(sdk-metrics): fix typos and add missing parameter docs. [#3244](https://github.com/open-telemetry/opentelemetry-js/pull/3244) @pichlermarc

### :house: (Internal)

* ci(instrumentation-http): improve metrics test stability [#3242](https://github.com/open-telemetry/opentelemetry-js/pull/3242) @pichlermarc
* deps: remove unused protobufjs and update used ones to 7.1.1 #3251 [#3251](https://github.com/open-telemetry/opentelemetry-js/pull/3251) @pichlermarc

## 0.32.0

### :boom: Breaking Change

* Rename @opentelemetry/sdk-metrics-base package to @opentelemetry/sdk-metrics  [#3162](https://github.com/open-telemetry/opentelemetry-js/pull/3162) @hectorhdzg

### :rocket: (Enhancement)

* feature(instrumentation-http): Add HTTP Server and Client duration Metrics in HTTP Node.js Instrumentation [#3149](https://github.com/open-telemetry/opentelemetry-js/pull/3149) @hectorhdzg
* fix(add-views-to-node-sdk): added the ability to define meter views in `NodeSDK` [#3066](https://github.com/open-telemetry/opentelemetry-js/pull/3124) @weyert
* feature(add-console-metrics-exporter): add ConsoleMetricExporter [#3120](https://github.com/open-telemetry/opentelemetry-js/pull/3120) @weyert
* feature(prometheus-serialiser): export the unit block when unit is set in metric descriptor [#3066](https://github.com/open-telemetry/opentelemetry-js/pull/3041) @weyert
* feat: support latest `@opentelemetry/api` [#3177](https://github.com/open-telemetry/opentelemetry-js/pull/3177) @dyladan
* feat(sdk-metrics-base): add per metric-reader aggregation support [#3153](https://github.com/open-telemetry/opentelemetry-js/pull/3153) @legendecas
* chore(deps): update prometheus example dependencies to 0.32 [#3126](https://github.com/open-telemetry/opentelemetry-js/pull/3216) @avzis
* feature(opentelemetry-api-metrics): Adding generics to `create{metricType}` [#3151](https://github.com/open-telemetry/opentelemetry-js/issues/3151) @tomerghelber-tm

### :bug: (Bug Fix)

* fix(instrumentation-http): add `http.host` attribute before sending the request #3054 @cuichenli

## 0.31.0

### :boom: Breaking Change

* feature(views): move views registration to MeterProvider constructor [#3066](https://github.com/open-telemetry/opentelemetry-js/pull/3066) @pichlermarc
* feat(sdk-metrics-base): split up Singular into Sum and Gauge in MetricData [#3079](https://github.com/open-telemetry/opentelemetry-js/pull/3079) @pichlermarc
  * removes `DataPointType.SINGULAR`, and replaces it with `DataPointType.SUM` and `DataPointType.GAUGE`
  * removes `SingularMetricData` and replaces it with `SumMetricData` (including an additional `isMonotonic` flag) and `GaugeMetricData`
* feat(histogram): align collection of optional Histogram properties with spec [#3102](https://github.com/open-telemetry/opentelemetry-js/pull/3079) @pichlermarc
  * changes type of `sum` property on `Histogram` to `number | undefined`
  * changes type of `min` and `max` properties on `Histogram` to `number | undefined`
  * removes `hasMinMax` flag on the exported `Histogram` - this is now indicated by `min` and `max` being `undefined`

### :rocket: (Enhancement)

* feat(metrics-api): use common attributes definitions #3038 @legendecas
* feat(otlp-proto): pre-compile proto files [#3098](https://github.com/open-telemetry/opentelemetry-js/pull/3098) @legendecas
* feat(opentelemetry-sdk-metrics-base): added InMemoryMetricExporter [#3039](https://github.com/open-telemetry/opentelemetry-js/pull/3039) @weyert

### :bug: (Bug Fix)

* fix(histogram): fix maximum when only values < -1 are provided [#3086](https://github.com/open-telemetry/opentelemetry-js/pull/3086) @pichlermarc
* fix(instrumentation-grpc): always set grpc semcov status code attribute with numeric value [#3076](https://github.com/open-telemetry/opentelemetry-js/pull/3076) @blumamir

## 0.30.0

### :boom: Breaking Change

* fix: remove aws and gcp detector from SDK [#3024](https://github.com/open-telemetry/opentelemetry-js/pull/3024) @flarna
* feat(sdk-metrics-base): implement min/max recording for Histograms [#3032](https://github.com/open-telemetry/opentelemetry-js/pull/3032) @pichlermarc
  * adds `min`/`max` recording to Histograms
  * updates [opentelemetry-proto](https://github.com/open-telemetry/opentelemetry-proto) to `0.18` so that `min` and
    `max` can be exported. This change breaks the OTLP/JSON Metric Exporter for all collector versions `<0.52` due to
    [open-telemetry/opentelemetry-collector#5312](https://github.com/open-telemetry/opentelemetry-collector/issues/5312).

### :rocket: (Enhancement)

* feat(opentelemetry-instrumentation-fetch): optionally ignore network events [#3028](https://github.com/open-telemetry/opentelemetry-js/pull/3028) @gregolsen
* feat(http-instrumentation): record exceptions in http instrumentation [#3008](https://github.com/open-telemetry/opentelemetry-js/pull/3008) @luismiramirez
* feat(node-sdk): add serviceName config option [#2867](https://github.com/open-telemetry/opentelemetry-js/pull/2867) @naseemkullah
* feat(opentelemetry-exporter-prometheus): export PrometheusSerializer [#3034](https://github.com/open-telemetry/opentelemetry-js/pull/3034) @matschaffer
* feat(sdk-metrics-base): detect resets on async metrics [#2990](https://github.com/open-telemetry/opentelemetry-js/pull/2990) @legendecas
  * Added monotonicity support in SumAggregator.
  * Added reset and gaps detection for async metric instruments.
  * Fixed the start time and end time of an exported metric with regarding to resets and gaps.

### :bug: (Bug Fix)

* fix(otlp-transformer): remove type dependency on Long [#3022](https://github.com/open-telemetry/opentelemetry-js/pull/3022) @legendecas
* fix(grpc-exporter): use non-normalized URL to determine channel security [#3019](https://github.com/open-telemetry/opentelemetry-js/pull/3019) @pichlermarc
* fix(otlp-exporter-base): fix gzip output stream in http otlp export [#3046](https://github.com/open-telemetry/opentelemetry-js/pull/3046) @mattolson
* docs(grpc-exporters): remove 'web' as supported from README.md [#3070](https://github.com/open-telemetry/opentelemetry-js/pull/3070) @pichlermarc

### :house: (Internal)

* test: add node 18 and remove EoL node versions [#3048](https://github.com/open-telemetry/opentelemetry-js/pull/3048) @dyladan

## 0.29.2

* Support for 1.3.1 of stable packages

## 0.29.1

### :bug: (Bug Fix)

* fix(sdk-metrics-base): only record non-negative histogram values [#3002](https://github.com/open-telemetry/opentelemetry-js/pull/3002) @pichlermarc
* fix(otlp-transformer): include missing prepublishOnly script which ensures esm and esnext build files are created and packaged @dyladan

## 0.29.0

### :boom: Breaking Change

* feat(metrics): metric readers and exporters now select aggregation temporality based on instrument type [#2902](https://github.com/open-telemetry/opentelemetry-js/pull/2902) @seemk
* refactor(metrics-sdk): rename InstrumentationLibrary -> InstrumentationScope [#2959](https://github.com/open-telemetry/opentelemetry-js/pull/2959) @pichlermarc
* feat(metrics): multi-instrument async callback support [#2966](https://github.com/open-telemetry/opentelemetry-js/pull/2966) @legendecas
  * changes on `meter.createObservableCounter`, `meter.createObservableGauge`, `meter.createObservableUpDownCounter`
    * removed the second parameter `callback`
    * returns an `Observable` object on which callbacks can be registered or unregistered.
  * added `meter.addBatchObservableCallback` and `meter.removeBatchObservableCallback`.
* fix: remove attributes from OTLPExporterConfigBase [#2991](https://github.com/open-telemetry/opentelemetry-js/pull/2991) @flarna

### :rocket: (Enhancement)

* feat(exporters): update proto version and use otlp-transformer [#2929](https://github.com/open-telemetry/opentelemetry-js/pull/2929) @pichlermarc
* fix(sdk-metrics-base): misbehaving aggregation temporality selector tolerance [#2958](https://github.com/open-telemetry/opentelemetry-js/pull/2958) @legendecas
* feat(trace-otlp-grpc): configure security with env vars [#2827](https://github.com/open-telemetry/opentelemetry-js/pull/2827) @svetlanabrennan
* feat(sdk-metrics-base): async instruments callback timeout [#2742](https://github.com/open-telemetry/opentelemetry-js/pull/2742) @legendecas

### :bug: (Bug Fix)

* fix(opentelemetry-instrumentation-http): use correct origin when port is `null` [#2948](https://github.com/open-telemetry/opentelemetry-js/pull/2948) @danielgblanco
* fix(otlp-exporter-base): include esm and esnext in package files [#2952](https://github.com/open-telemetry/opentelemetry-js/pull/2952) @dyladan
* fix(otlp-http-exporter): update endpoint to match spec [#2895](https://github.com/open-telemetry/opentelemetry-js/pull/2895) @svetlanabrennan
* fix(instrumentation): only patch core modules if enabled [#2993](https://github.com/open-telemetry/opentelemetry-js/pull/2993) @santigimeno
* fix(otlp-transformer): include esm and esnext in package files and update README [#2992](https://github.com/open-telemetry/opentelemetry-js/pull/2992) @pichlermarc
* fix(metrics): specification compliant default metric unit [#2983](https://github.com/open-telemetry/opentelemetry-js/pull/2983) @andyfleming
* fix(opentelemetry-instrumentation): use all provided patches for the same file [#2963](https://github.com/open-telemetry/opentelemetry-js/pull/2963) @Ugzuzg

## 0.28.0

### :boom: Breaking Change

* feat(sdk-metrics-base): update metric exporter interfaces [#2707](https://github.com/open-telemetry/opentelemetry-js/pull/2707) @srikanthccv
* feat(api-metrics): remove observable types [#2687](https://github.com/open-telemetry/opentelemetry-js/pull/2687) @legendecas
* fix(otlp-http-exporter): remove content length header [#2879](https://github.com/open-telemetry/opentelemetry-js/pull/2879) @svetlanabrennan
* feat(experimental-packages): Update packages to latest SDK Version. [#2871](https://github.com/open-telemetry/opentelemetry-js/pull/2871) @pichlermarc
  * removed the -wip suffix from api-metrics and metrics-sdk-base.
  * updated dependencies to stable packages to `1.1.1` for all "experimental" packages.
  * updated Metrics Exporters to the latest Metrics SDK (`exporter-metrics-otlp-grpc`, `exporter-metrics-otlp-http`, `exporter-metrics-otlp-proto`)
  * updated `opentelemetry-sdk-node` to the latest Metrics SDK.
  * updated `otlp-transformer` to the latest Metrics SDK.
  * updated all `instrumentation-*` packages to use local implementations of `parseUrl()` due to #2884
* refactor(otlp-exporters) move base classes and associated types into their own packages [#2893](https://github.com/open-telemetry/opentelemetry-js/pull/2893) @pichlermarc
  * `otlp-exporter-base` => `OTLPExporterBase`, `OTLPExporterBrowserBase`, `OTLPExporterNodeBase`
  * `otlp-grpc-exporter-base` => `OTLPGRPCExporterNodeBase`
  * `otlp-proto-exporter-base` => `OTLPProtoExporterNodeBase`

### :rocket: (Enhancement)

* feat: spec compliant metric creation and sync instruments [#2588](https://github.com/open-telemetry/opentelemetry-js/pull/2588) @dyladan
* feat(api-metrics): async instruments spec compliance [#2569](https://github.com/open-telemetry/opentelemetry-js/pull/2569) @legendecas
* feat(sdk-metrics-base): add ValueType support for sync instruments [#2776](https://github.com/open-telemetry/opentelemetry-js/pull/2776) @legendecas
* feat(sdk-metrics-base): implement async instruments support [#2686](https://github.com/open-telemetry/opentelemetry-js/pull/2686) @legendecas
* feat(sdk-metrics-base): meter registration [#2666](https://github.com/open-telemetry/opentelemetry-js/pull/2666) @legendecas
* feat(sdk-metrics-base): bootstrap metrics exemplars [#2641](https://github.com/open-telemetry/opentelemetry-js/pull/2641) @srikanthccv
* feat(metrics-sdk): bootstrap aggregation support [#2634](https://github.com/open-telemetry/opentelemetry-js/pull/2634) @legendecas
* feat(metrics-sdk): bootstrap views api [#2625](https://github.com/open-telemetry/opentelemetry-js/pull/2625) @legendecas
* feat(sdk-metrics): bootstrap metric streams [#2636](https://github.com/open-telemetry/opentelemetry-js/pull/2636) @legendecas
* feat(views): add FilteringAttributesProcessor [#2733](https://github.com/open-telemetry/opentelemetry-js/pull/2733) @pichlermarc
* feat(metric-reader): add metric-reader [#2681](https://github.com/open-telemetry/opentelemetry-js/pull/2681) @pichlermarc
* feat(sdk-metrics-base): document and export basic APIs [#2725](https://github.com/open-telemetry/opentelemetry-js/pull/2725) @legendecas
* feat(views): Update addView() to disallow named views that select more than one instrument. [#2820](https://github.com/open-telemetry/opentelemetry-js/pull/2820) @pichlermarc
* feat(sdk-metrics-base): update exporting names [#2829](https://github.com/open-telemetry/opentelemetry-js/pull/2829) @legendecas
* Add grpc compression to trace-otlp-grpc exporter [#2813](https://github.com/open-telemetry/opentelemetry-js/pull/2813) @svetlanabrennan
* refactor: unifying shutdown once with BindOnceFuture [#2695](https://github.com/open-telemetry/opentelemetry-js/pull/2695) @legendecas
* feat(prometheus): update prometheus exporter with wip metrics sdk [#2824](https://github.com/open-telemetry/opentelemetry-js/pull/2824) @legendecas
* feat(instrumentation-xhr): add applyCustomAttributesOnSpan hook [#2134](https://github.com/open-telemetry/opentelemetry-js/pull/2134) @mhennoch
* feat(proto): add @opentelemetry/otlp-transformer package with hand-rolled transformation [#2746](https://github.com/open-telemetry/opentelemetry-js/pull/2746) @dyladan
* feat(sdk-metrics-base): shutdown and forceflush on MeterProvider [#2890](https://github.com/open-telemetry/opentelemetry-js/pull/2890) @legendecas
* feat(sdk-metrics-base): return the same meter for identical input to getMeter [#2901](https://github.com/open-telemetry/opentelemetry-js/pull/2901) @legendecas
* feat(otlp-exporter): add [OTEL_EXPORTER_OTLP_TIMEOUT](https://github.com/open-telemetry/opentelemetry-specification/blob/main/specification/protocol/exporter.md#configuration-options) env var to otlp exporters [#2738](https://github.com/open-telemetry/opentelemetry-js/pull/2738) @svetlanabrennan
* feat(sdk-metrics-base): hoist async instrument callback invocations [#2822](https://github.com/open-telemetry/opentelemetry-js/pull/2822) @legendecas

### :bug: (Bug Fix)

* fix(sdk-metrics-base): remove aggregator.toMetricData dependency on AggregationTemporality [#2676](https://github.com/open-telemetry/opentelemetry-js/pull/2676) @legendecas
* fix(sdk-metrics-base): coerce histogram boundaries to be implicit Infinity [#2859](https://github.com/open-telemetry/opentelemetry-js/pull/2859) @legendecas
* fix(instrumentation-http): HTTP 400 status code should not set span status to error on servers [#2789](https://github.com/open-telemetry/opentelemetry-js/pull/2789) @nordfjord

### :books: (Refine Doc)

* Update metrics example [#2658](https://github.com/open-telemetry/opentelemetry-js/pull/2658) @svetlanabrennan
* docs(api-metrics): add notes on ObservableResult.observe [#2712](https://github.com/open-telemetry/opentelemetry-js/pull/2712) @legendecas

### :house: (Internal)

* chore: move trace exporters back to experimental [#2835](https://github.com/open-telemetry/opentelemetry-js/pull/2835) @dyladan
* refactor(sdk-metrics-base): meter shared states [#2821](https://github.com/open-telemetry/opentelemetry-js/pull/2821) @legendecas

## v0.27.0

### :boom: Breaking Change

* [#2566](https://github.com/open-telemetry/opentelemetry-js/pull/2566) feat!(metrics): remove batch observer ([@dyladan](https://github.com/dyladan))
* [#2485](https://github.com/open-telemetry/opentelemetry-js/pull/2485) feat!: Split metric and trace exporters into new experimental packages ([@willarmiros](https://github.com/willarmiros))
* [#2540](https://github.com/open-telemetry/opentelemetry-js/pull/2540) fix(sdk-metrics-base): remove metric kind BATCH_OBSERVER ([@legendecas](https://github.com/legendecas))
* [#2496](https://github.com/open-telemetry/opentelemetry-js/pull/2496) feat(api-metrics): rename metric instruments to match feature-freeze API specification ([@legendecas](https://github.com/legendecas))

### :rocket: (Enhancement)

* [#2523](https://github.com/open-telemetry/opentelemetry-js/pull/2523) feat: Rename Labels to Attributes ([@pirgeo](https://github.com/pirgeo))
* [#2559](https://github.com/open-telemetry/opentelemetry-js/pull/2559) feat(api-metrics): remove bind/unbind and bound instruments ([@legendecas](https://github.com/legendecas))
* [#2563](https://github.com/open-telemetry/opentelemetry-js/pull/2563) feat(sdk-metrics-base): remove per-meter config on MeterProvider.getMeter ([@legendecas](https://github.com/legendecas))

### :bug: (Bug Fix)

* [#2610](https://github.com/open-telemetry/opentelemetry-js/pull/2610) fix: preventing double enable for instrumentation that has been already enabled ([@obecny](https://github.com/obecny))
* [#2581](https://github.com/open-telemetry/opentelemetry-js/pull/2581) feat: lazy initialization of the gzip stream ([@fungiboletus](https://github.com/fungiboletus))
* [#2584](https://github.com/open-telemetry/opentelemetry-js/pull/2584) fix: fixing compatibility versions for detectors ([@obecny](https://github.com/obecny))
* [#2558](https://github.com/open-telemetry/opentelemetry-js/pull/2558) fix(@opentelemetry/exporter-prometheus): unref prometheus server to prevent process running indefinitely ([@mothershipper](https://github.com/mothershipper))
* [#2495](https://github.com/open-telemetry/opentelemetry-js/pull/2495) fix(sdk-metrics-base): metrics name should be in the max length of 63 ([@legendecas](https://github.com/legendecas))
* [#2497](https://github.com/open-telemetry/opentelemetry-js/pull/2497) feat(@opentelemetry-instrumentation-fetch): support reading response body from the hook applyCustomAttributesOnSpan ([@echoontheway](https://github.com/echoontheway))

### :books: (Refine Doc)

* [#2561](https://github.com/open-telemetry/opentelemetry-js/pull/2561) Use new canonical path to Getting Started ([@chalin](https://github.com/chalin))
* [#2576](https://github.com/open-telemetry/opentelemetry-js/pull/2576) docs(instrumentation): update links in the Readme ([@OlivierAlbertini](https://github.com/OlivierAlbertini))
* [#2600](https://github.com/open-telemetry/opentelemetry-js/pull/2600) docs: fix URLs in README post-experimental move ([@arbourd](https://github.com/arbourd))
* [#2579](https://github.com/open-telemetry/opentelemetry-js/pull/2579) doc: Move upgrade propagator notes to correct section ([@NathanielRN](https://github.com/NathanielRN))
* [#2568](https://github.com/open-telemetry/opentelemetry-js/pull/2568) chore(doc): update matrix with contrib version for 1.0 core ([@vmarchaud](https://github.com/vmarchaud))
* [#2555](https://github.com/open-telemetry/opentelemetry-js/pull/2555) docs: expose existing comments ([@moander](https://github.com/moander))
* [#2493](https://github.com/open-telemetry/opentelemetry-js/pull/2493) chore: remove getting started and link to documentation. ([@svrnm](https://github.com/svrnm))

### :house: (Internal)

* [#2404](https://github.com/open-telemetry/opentelemetry-js/pull/2404) chore: Fix lint warnings in instrumentation package ([@alisabzevari](https://github.com/alisabzevari))
* [#2533](https://github.com/open-telemetry/opentelemetry-js/pull/2533) chore: regularly close stale issues ([@Rauno56](https://github.com/Rauno56))
* [#2570](https://github.com/open-telemetry/opentelemetry-js/pull/2570) chore: adding selenium tests with browserstack ([@obecny](https://github.com/obecny))
* [#2522](https://github.com/open-telemetry/opentelemetry-js/pull/2522) chore: cleanup setting config in instrumentations ([@Flarna](https://github.com/Flarna))
* [#2541](https://github.com/open-telemetry/opentelemetry-js/pull/2541) chore: slim font size for section title in PR template ([@legendecas](https://github.com/legendecas))
* [#2509](https://github.com/open-telemetry/opentelemetry-js/pull/2509) chore: expand pull request template with action items ([@pragmaticivan](https://github.com/pragmaticivan))
* [#2488](https://github.com/open-telemetry/opentelemetry-js/pull/2488) chore: inline sources in source maps ([@dyladan](https://github.com/dyladan))
* [#2514](https://github.com/open-telemetry/opentelemetry-js/pull/2514) chore: update stable dependencies to 1.0 ([@dyladan](https://github.com/dyladan))

## Previous releases

For changelog entries for previous releases see the [CHANGELOG.md](../CHANGELOG.md).<|MERGE_RESOLUTION|>--- conflicted
+++ resolved
@@ -24,9 +24,6 @@
   * `NodeSDK.configureLoggerProvider()`, please use constructor options instead
   * `NodeSDK.addResource()`, please use constructor options instead
   * `NodeSDK.detectResources()`, this is not necessary anymore, resources are now auto-detected on `NodeSDK.start()` if the constructor option `autoDetectResources` is unset, `undefined` or `true`.
-<<<<<<< HEAD
-* feat(api-events): removed traceId and spanId from Event interface, added context and severityNumber [#4629](https://github.com/open-telemetry/opentelemetry-js/pull/4629)
-=======
 * feat(instrumentation): add patch and unpatch diag log messages [#4641](https://github.com/open-telemetry/opentelemetry-js/pull/4641)
   * Instrumentations should not log patch and unpatch messages to diag channel.
 * feat!(instrumentation): remove moduleExports generic type from instrumentation registration [#4598](https://github.com/open-telemetry/opentelemetry-js/pull/4598) @blumamir
@@ -34,7 +31,7 @@
     * `InstrumentationBase`
     * `InstrumentationNodeModuleDefinition`
     * `InstrumentationNodeModuleFile`
->>>>>>> 3ab4f765
+* feat(api-events): removed traceId and spanId from Event interface, added context and severityNumber [#4629](https://github.com/open-telemetry/opentelemetry-js/pull/4629)
 
 ### :rocket: (Enhancement)
 
