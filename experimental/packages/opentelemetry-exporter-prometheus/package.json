{
  "name": "@opentelemetry/exporter-prometheus",
  "version": "0.45.1",
  "description": "OpenTelemetry Exporter Prometheus provides a metrics endpoint for Prometheus",
  "main": "build/src/index.js",
  "types": "build/src/index.d.ts",
  "repository": "open-telemetry/opentelemetry-js",
  "scripts": {
    "prepublishOnly": "npm run compile",
    "compile": "tsc --build",
    "clean": "tsc --build --clean",
    "test": "nyc ts-mocha -p tsconfig.json 'test/**/*.test.ts'",
    "tdd": "npm run test -- --watch-extensions ts --watch",
    "codecov": "nyc report --reporter=json && codecov -f coverage/*.json -p ../../../",
    "lint": "eslint . --ext .ts",
    "lint:fix": "eslint . --ext .ts --fix",
    "version": "node ../../../scripts/version-update.js",
    "watch": "tsc --build --watch",
    "precompile": "cross-var lerna run version --scope $npm_package_name --include-dependencies",
    "prewatch": "npm run precompile",
    "peer-api-check": "node ../../../scripts/peer-api-check.js"
  },
  "keywords": [
    "opentelemetry",
    "nodejs",
    "tracing",
    "profiling"
  ],
  "author": "OpenTelemetry Authors",
  "license": "Apache-2.0",
  "engines": {
    "node": ">=14"
  },
  "files": [
    "build/src/**/*.js",
    "build/src/**/*.js.map",
    "build/src/**/*.d.ts",
    "doc",
    "LICENSE",
    "README.md"
  ],
  "publishConfig": {
    "access": "public"
  },
  "devDependencies": {
    "@opentelemetry/api": "1.7.0",
    "@opentelemetry/semantic-conventions": "1.18.1",
<<<<<<< HEAD
    "@types/mocha": "10.0.3",
=======
    "@types/mocha": "10.0.4",
>>>>>>> 51be418b
    "@types/node": "18.6.5",
    "@types/sinon": "10.0.20",
    "codecov": "3.8.3",
    "cross-var": "1.1.0",
    "lerna": "6.6.2",
    "mocha": "10.2.0",
    "nyc": "15.1.0",
    "sinon": "15.1.2",
    "ts-mocha": "10.0.0",
    "typescript": "4.4.4"
  },
  "peerDependencies": {
    "@opentelemetry/api": "^1.3.0"
  },
  "dependencies": {
    "@opentelemetry/core": "1.18.1",
    "@opentelemetry/resources": "1.18.1",
    "@opentelemetry/sdk-metrics": "1.18.1"
  },
  "homepage": "https://github.com/open-telemetry/opentelemetry-js/tree/main/experimental/packages/opentelemetry-exporter-prometheus",
  "sideEffects": false
}<|MERGE_RESOLUTION|>--- conflicted
+++ resolved
@@ -45,11 +45,7 @@
   "devDependencies": {
     "@opentelemetry/api": "1.7.0",
     "@opentelemetry/semantic-conventions": "1.18.1",
-<<<<<<< HEAD
-    "@types/mocha": "10.0.3",
-=======
     "@types/mocha": "10.0.4",
->>>>>>> 51be418b
     "@types/node": "18.6.5",
     "@types/sinon": "10.0.20",
     "codecov": "3.8.3",
