--- conflicted
+++ resolved
@@ -168,15 +168,9 @@
       case opentracing.FORMAT_HTTP_HEADERS:
       case opentracing.FORMAT_TEXT_MAP: {
         api.propagation.inject(
-<<<<<<< HEAD
-          setCorrelationContext(
+          api.setBaggage(
             api.setSpanContext(api.ROOT_CONTEXT, oTelSpanContext),
-            oTelSpanCorrelationContext
-=======
-          api.setBaggage(
-            api.setExtractedSpanContext(api.ROOT_CONTEXT, oTelSpanContext),
             oTelSpanBaggage
->>>>>>> 48b60c98
           ),
           carrier
         );
@@ -201,13 +195,8 @@
           api.ROOT_CONTEXT,
           carrier
         );
-<<<<<<< HEAD
         const spanContext = api.getSpanContext(context);
-        const correlationContext = getCorrelationContext(context);
-=======
-        const spanContext = api.getParentSpanContext(context);
         const baggage = api.getBaggage(context);
->>>>>>> 48b60c98
 
         if (!spanContext) {
           return null;
