--- conflicted
+++ resolved
@@ -21,12 +21,7 @@
 import { MeterProviderSharedState } from './state/MeterProviderSharedState';
 import { MultiMetricStorage } from './state/MultiWritableMetricStorage';
 import { SyncMetricStorage } from './state/SyncMetricStorage';
-<<<<<<< HEAD
-import { MetricStorage } from './state/MetricStorage';
 import { InstrumentationLibraryMetrics } from './export/MetricData';
-=======
-import { MetricData } from './export/MetricData';
->>>>>>> 5b83c182
 import { isNotNullish } from './utils';
 import { MetricCollectorHandle } from './state/MetricCollector';
 import { HrTime } from '@opentelemetry/api';
@@ -133,13 +128,8 @@
    * @param collectionTime the HrTime at which the collection was initiated.
    * @returns the list of {@link MetricData} collected.
    */
-<<<<<<< HEAD
   async collect(collector: MetricCollectorHandle, collectionTime: HrTime): Promise<InstrumentationLibraryMetrics> {
-    const metricData = await Promise.all(Array.from(this._metricStorageRegistry.values()).map(metricStorage => {
-=======
-  async collect(collector: MetricCollectorHandle, collectionTime: HrTime): Promise<MetricData[]> {
-    const result = await Promise.all(this._metricStorageRegistry.getStorages().map(metricStorage => {
->>>>>>> 5b83c182
+    const metricData = await Promise.all(this._metricStorageRegistry.getStorages().map(metricStorage => {
       return metricStorage.collect(
         collector,
         this._meterProviderSharedState.metricCollectors,
