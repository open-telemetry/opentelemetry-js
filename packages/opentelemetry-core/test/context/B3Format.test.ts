--- conflicted
+++ resolved
@@ -99,28 +99,6 @@
       assert.deepStrictEqual(carrier[X_B3_TRACE_ID], undefined);
       assert.deepStrictEqual(carrier[X_B3_SPAN_ID], undefined);
     });
-<<<<<<< HEAD
-=======
-
-    it('should handle absence of sampling decision', () => {
-      const spanContext: SpanContext = {
-        traceId: 'd4cda95b652f4a1592b449d5929fda1b',
-        spanId: '6e0c63257de34c92',
-      };
-
-      b3Format.inject(
-        setExtractedSpanContext(Context.ROOT_CONTEXT, spanContext),
-        carrier,
-        defaultSetter
-      );
-      assert.deepStrictEqual(
-        carrier[X_B3_TRACE_ID],
-        'd4cda95b652f4a1592b449d5929fda1b'
-      );
-      assert.deepStrictEqual(carrier[X_B3_SPAN_ID], '6e0c63257de34c92');
-      assert.deepStrictEqual(carrier[X_B3_SAMPLED], undefined);
-    });
->>>>>>> 5c4c57e4
   });
 
   describe('.extract()', () => {
