--- conflicted
+++ resolved
@@ -16,9 +16,4 @@
 
 export * from './platform';
 export * as otlpTypes from './types';
-<<<<<<< HEAD
-export { toCollectorResource, toOTLPExportTraceServiceRequest } from './transform';
-export { appendResourcePathToUrl } from './util';
-=======
-export { toCollectorResource, toOTLPExportTraceServiceRequest } from './transform';
->>>>>>> a5135e20
+export { toCollectorResource, toOTLPExportTraceServiceRequest } from './transform';