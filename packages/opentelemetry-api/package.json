--- conflicted
+++ resolved
@@ -52,16 +52,7 @@
     "@opentelemetry/context-base": "^0.16.0"
   },
   "devDependencies": {
-<<<<<<< HEAD
     "codecov": "3.8.1",
-=======
-    "@types/mocha": "8.2.0",
-    "@types/node": "14.14.20",
-    "@types/sinon": "9.0.10",
-    "@types/webpack-env": "1.16.0",
-    "codecov": "3.8.1",
-    "gts": "3.1.0",
->>>>>>> 70a128ff
     "istanbul-instrumenter-loader": "3.0.1",
     "karma": "5.2.3",
     "karma-chrome-launcher": "3.1.0",
@@ -69,21 +60,9 @@
     "karma-mocha": "2.0.1",
     "karma-spec-reporter": "0.0.32",
     "karma-webpack": "4.0.2",
-<<<<<<< HEAD
-    "nyc": "15.1.0",
-    "sinon": "9.2.2",
-    "ts-loader": "8.0.12",
-    "webpack": "4.44.2"
-=======
-    "linkinator": "2.13.1",
-    "mocha": "7.2.0",
     "nyc": "15.1.0",
     "sinon": "9.2.3",
     "ts-loader": "8.0.14",
-    "ts-mocha": "8.0.0",
-    "typedoc": "0.20.14",
-    "typescript": "4.1.3",
     "webpack": "4.46.0"
->>>>>>> 70a128ff
   }
 }