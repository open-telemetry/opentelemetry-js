--- conflicted
+++ resolved
@@ -63,10 +63,7 @@
   },
   "devDependencies": {
     "@babel/core": "7.23.6",
-<<<<<<< HEAD
-=======
     "@babel/preset-env": "7.22.20",
->>>>>>> f86251d4
     "@opentelemetry/api": "1.7.0",
     "@types/mocha": "10.0.6",
     "@types/node": "18.6.5",
@@ -88,9 +85,9 @@
     "ts-loader": "8.4.0",
     "ts-mocha": "10.0.0",
     "typescript": "4.4.4",
-    "webpack": "5.89.0",
-    "webpack-cli": "5.1.4",
-    "webpack-merge": "5.10.0"
+    "webpack": "4.46.0",
+    "webpack-cli": "4.10.0",
+    "webpack-merge": "5.9.0"
   },
   "peerDependencies": {
     "@opentelemetry/api": "^1.0.0"
