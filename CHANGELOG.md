--- conflicted
+++ resolved
@@ -13,7 +13,6 @@
 
 ### :bug: (Bug Fix)
 
-<<<<<<< HEAD
 ### :books: (Refine Doc)
 
 ### :house: (Internal)
@@ -22,9 +21,7 @@
 
 ### :bug: (Bug Fix)
 
-=======
 * fix(sdk-trace-base): BatchSpanProcessor flushes when `maxExportBatchSize` is reached [#3958](https://github.com/open-telemetry/opentelemetry-js/pull/3958) @nordfjord
->>>>>>> 4eb10f7c
 * fix(sdk-metrics): allow instrument names to contain '/' [#4155](https://github.com/open-telemetry/opentelemetry-js/pull/4155)
 * fix(sdk-metrics): prevent per-reader storages from keeping unreported accumulations in memory [#4163](https://github.com/open-telemetry/opentelemetry-js/pull/4163) @pichlermarc
   * fixes a memory leak which occurred when two or more `MetricReader` instances are registered to a `MeterProvider`
