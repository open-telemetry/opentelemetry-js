--- conflicted
+++ resolved
@@ -29,20 +29,12 @@
     "url": "https://github.com/open-telemetry/opentelemetry-js/issues"
   },
   "dependencies": {
-<<<<<<< HEAD
-    "@opentelemetry/exporter-jaeger": "^0.14.0",
-    "@opentelemetry/exporter-zipkin": "^0.14.0",
-    "@opentelemetry/instrumentation": "^0.14.0",
-    "@opentelemetry/node": "^0.14.0",
-    "@opentelemetry/shim-opentracing": "^0.14.0",
-    "@opentelemetry/tracing": "^0.14.0",
-=======
     "@opentelemetry/exporter-jaeger": "^0.15.0",
     "@opentelemetry/exporter-zipkin": "^0.15.0",
+    "@opentelemetry/instrumentation": "^0.15.0",
     "@opentelemetry/node": "^0.15.0",
     "@opentelemetry/shim-opentracing": "^0.15.0",
     "@opentelemetry/tracing": "^0.15.0",
->>>>>>> 31ab0128
     "opentracing": "^0.14.4"
   },
   "homepage": "https://github.com/open-telemetry/opentelemetry-js#readme",
