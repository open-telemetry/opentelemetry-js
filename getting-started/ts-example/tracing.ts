--- conflicted
+++ resolved
@@ -1,15 +1,7 @@
-<<<<<<< HEAD
-import * as opentelemetry from '@opentelemetry/core';
-import { NodeTracer } from '@opentelemetry/node';
-
-import { SimpleSpanProcessor } from '@opentelemetry/tracing';
-import { ZipkinExporter } from '@opentelemetry/exporter-zipkin';
-=======
 import * as opentelemetry from "@opentelemetry/core";
 import { NodeTracerRegistry } from "@opentelemetry/node";
 import { SimpleSpanProcessor } from "@opentelemetry/tracing";
 import { ZipkinExporter } from "@opentelemetry/exporter-zipkin";
->>>>>>> 2aa5399f
 
 const tracerRegistry: NodeTracerRegistry = new NodeTracerRegistry({
   logLevel: opentelemetry.LogLevel.ERROR
