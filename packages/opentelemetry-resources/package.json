{
  "name": "@opentelemetry/resources",
  "version": "1.22.0",
  "description": "OpenTelemetry SDK resources",
  "main": "build/src/index.js",
  "module": "build/esm/index.js",
  "esnext": "build/esnext/index.js",
  "browser": {
    "./src/platform/index.ts": "./src/platform/browser/index.ts",
    "./build/esm/platform/index.js": "./build/esm/platform/browser/index.js",
    "./build/esnext/platform/index.js": "./build/esnext/platform/browser/index.js",
    "./build/src/platform/index.js": "./build/src/platform/browser/index.js"
  },
  "types": "build/src/index.d.ts",
  "repository": "open-telemetry/opentelemetry-js",
  "scripts": {
    "prepublishOnly": "npm run compile",
    "compile": "tsc --build tsconfig.json tsconfig.esm.json tsconfig.esnext.json",
    "clean": "tsc --build --clean tsconfig.json tsconfig.esm.json tsconfig.esnext.json",
    "codecov:browser": "nyc report --reporter=json && codecov -f coverage/*.json -p ../../",
    "codecov:webworker": "nyc report --reporter=json && codecov -f coverage/*.json -p ../../",
    "lint": "eslint . --ext .ts",
    "lint:fix": "eslint . --ext .ts --fix",
    "test": "nyc ts-mocha -p tsconfig.json 'test/**/*.test.ts'",
    "test:browser": "karma start --single-run",
    "test:webworker": "karma start karma.worker.js --single-run",
    "tdd": "npm run test -- --watch-extensions ts --watch",
    "codecov": "nyc report --reporter=json && codecov -f coverage/*.json -p ../../",
    "version": "node ../../scripts/version-update.js",
    "precompile": "cross-var lerna run version --scope $npm_package_name --include-dependencies",
    "prewatch": "npm run precompile",
    "peer-api-check": "node ../../scripts/peer-api-check.js"
  },
  "keywords": [
    "opentelemetry",
    "nodejs",
    "resources",
    "stats",
    "profiling"
  ],
  "author": "OpenTelemetry Authors",
  "license": "Apache-2.0",
  "engines": {
    "node": ">=18"
  },
  "files": [
    "build/esm/**/*.js",
    "build/esm/**/*.js.map",
    "build/esm/**/*.d.ts",
    "build/esnext/**/*.js",
    "build/esnext/**/*.js.map",
    "build/esnext/**/*.d.ts",
    "build/src/**/*.js",
    "build/src/**/*.js.map",
    "build/src/**/*.d.ts",
    "doc",
    "LICENSE",
    "README.md"
  ],
  "publishConfig": {
    "access": "public"
  },
  "devDependencies": {
<<<<<<< HEAD
    "@opentelemetry/api": ">=1.1.0 <1.8.0",
=======
    "@opentelemetry/api": ">=1.0.0 <1.9.0",
>>>>>>> 63d74cdc
    "@opentelemetry/resources_1.9.0": "npm:@opentelemetry/resources@1.9.0",
    "@types/mocha": "10.0.6",
    "@types/node": "18.6.5",
    "@types/sinon": "10.0.20",
    "@types/webpack-env": "1.16.3",
    "codecov": "3.8.3",
    "cross-var": "1.1.0",
    "karma": "6.4.2",
    "karma-chrome-launcher": "3.1.0",
    "karma-coverage": "2.2.1",
    "karma-mocha": "2.0.1",
    "karma-mocha-webworker": "1.3.0",
    "karma-spec-reporter": "0.0.36",
    "karma-webpack": "4.0.2",
    "lerna": "6.6.2",
    "mocha": "10.2.0",
    "nock": "13.3.8",
    "nyc": "15.1.0",
    "sinon": "15.1.2",
    "ts-mocha": "10.0.0",
    "typescript": "4.4.4",
    "webpack": "5.89.0",
    "webpack-cli": "5.1.4",
    "webpack-merge": "5.10.0"
  },
  "peerDependencies": {
    "@opentelemetry/api": ">=1.0.0 <1.9.0"
  },
  "dependencies": {
    "@opentelemetry/core": "1.22.0",
    "@opentelemetry/semantic-conventions": "1.22.0"
  },
  "homepage": "https://github.com/open-telemetry/opentelemetry-js/tree/main/packages/opentelemetry-resources",
  "sideEffects": false
}<|MERGE_RESOLUTION|>--- conflicted
+++ resolved
@@ -61,11 +61,7 @@
     "access": "public"
   },
   "devDependencies": {
-<<<<<<< HEAD
-    "@opentelemetry/api": ">=1.1.0 <1.8.0",
-=======
-    "@opentelemetry/api": ">=1.0.0 <1.9.0",
->>>>>>> 63d74cdc
+    "@opentelemetry/api": ">=1.1.0 <1.9.0",
     "@opentelemetry/resources_1.9.0": "npm:@opentelemetry/resources@1.9.0",
     "@types/mocha": "10.0.6",
     "@types/node": "18.6.5",
@@ -92,7 +88,7 @@
     "webpack-merge": "5.10.0"
   },
   "peerDependencies": {
-    "@opentelemetry/api": ">=1.0.0 <1.9.0"
+    "@opentelemetry/api": ">=1.1.0 <1.9.0"
   },
   "dependencies": {
     "@opentelemetry/core": "1.22.0",
