{
  "name": "@opentelemetry/instrumentation-grpc",
  "version": "0.27.0",
  "description": "OpenTelemetry grpc automatic instrumentation package.",
  "main": "build/src/index.js",
  "types": "build/src/index.d.ts",
  "repository": "open-telemetry/opentelemetry-js",
  "scripts": {
    "prepublishOnly": "npm run compile",
    "compile": "tsc --build",
    "clean": "tsc --build --clean",
    "test": "nyc ts-mocha -p tsconfig.json test/**/*.test.ts",
    "tdd": "npm run test -- --watch-extensions ts --watch",
    "lint": "eslint . --ext .ts",
    "lint:fix": "eslint . --ext .ts --fix",
    "codecov": "nyc report --reporter=json && codecov -f coverage/*.json -p ../../",
    "version": "node ../../../scripts/version-update.js",
    "watch": "tsc --build --watch",
    "precompile": "lerna run version --scope $(npm pkg get name) --include-dependencies",
    "prewatch": "node ../../../scripts/version-update.js"
  },
  "keywords": [
    "opentelemetry",
    "grpc",
    "nodejs",
    "tracing",
    "profiling",
    "instrumentation"
  ],
  "author": "OpenTelemetry Authors",
  "license": "Apache-2.0",
  "engines": {
    "node": ">=8.12.0"
  },
  "files": [
    "build/src/**/*.js",
    "build/src/**/*.js.map",
    "build/src/**/*.d.ts",
    "doc",
    "LICENSE",
    "README.md"
  ],
  "publishConfig": {
    "access": "public"
  },
  "devDependencies": {
<<<<<<< HEAD
    "@grpc/grpc-js": "1.4.4",
    "@grpc/proto-loader": "0.6.6",
    "@opentelemetry/api": "^1.0.0",
    "@opentelemetry/context-async-hooks": "^1.0.0",
    "@opentelemetry/core": "^1.0.0",
    "@opentelemetry/sdk-trace-base": "^1.0.0",
    "@opentelemetry/sdk-trace-node": "^1.0.0",
=======
    "@grpc/grpc-js": "1.5.9",
    "@grpc/proto-loader": "0.6.9",
    "@opentelemetry/api": "^1.0.3",
    "@opentelemetry/context-async-hooks": "1.0.1",
    "@opentelemetry/core": "1.0.1",
    "@opentelemetry/sdk-trace-base": "1.0.1",
    "@opentelemetry/sdk-trace-node": "1.0.1",
>>>>>>> da22673d
    "@types/mocha": "8.2.3",
    "@types/node": "14.17.33",
    "@types/semver": "7.3.9",
    "@types/sinon": "10.0.6",
    "codecov": "3.8.3",
    "grpc": "1.24.11",
    "mocha": "7.2.0",
    "node-pre-gyp": "0.17.0",
    "nyc": "15.1.0",
    "rimraf": "3.0.2",
    "semver": "7.3.5",
    "sinon": "12.0.1",
    "ts-mocha": "8.0.0",
    "typescript": "4.4.4"
  },
  "peerDependencies": {
    "@opentelemetry/api": "^1.0.0"
  },
  "dependencies": {
    "@opentelemetry/api-metrics": "0.27.0",
    "@opentelemetry/instrumentation": "0.27.0",
    "@opentelemetry/semantic-conventions": "^1.0.0"
  }
}<|MERGE_RESOLUTION|>--- conflicted
+++ resolved
@@ -44,23 +44,13 @@
     "access": "public"
   },
   "devDependencies": {
-<<<<<<< HEAD
-    "@grpc/grpc-js": "1.4.4",
-    "@grpc/proto-loader": "0.6.6",
+    "@grpc/grpc-js": "1.5.9",
+    "@grpc/proto-loader": "0.6.9",
     "@opentelemetry/api": "^1.0.0",
     "@opentelemetry/context-async-hooks": "^1.0.0",
     "@opentelemetry/core": "^1.0.0",
     "@opentelemetry/sdk-trace-base": "^1.0.0",
     "@opentelemetry/sdk-trace-node": "^1.0.0",
-=======
-    "@grpc/grpc-js": "1.5.9",
-    "@grpc/proto-loader": "0.6.9",
-    "@opentelemetry/api": "^1.0.3",
-    "@opentelemetry/context-async-hooks": "1.0.1",
-    "@opentelemetry/core": "1.0.1",
-    "@opentelemetry/sdk-trace-base": "1.0.1",
-    "@opentelemetry/sdk-trace-node": "1.0.1",
->>>>>>> da22673d
     "@types/mocha": "8.2.3",
     "@types/node": "14.17.33",
     "@types/semver": "7.3.9",
