--- conflicted
+++ resolved
@@ -27,15 +27,7 @@
  * Converts a number of milliseconds from epoch to HrTime([seconds, remainder in nanoseconds]).
  * @param epochMillis
  */
-<<<<<<< HEAD
-<<<<<<< HEAD
-export function numberToHrtime(epochMillis: number): api.HrTime {
-=======
 export function millisToHrTime(epochMillis: number): api.HrTime {
->>>>>>> 08f597f3a3d71a4852b0afbba120af15ca038121
-=======
-export function numberToHrtime(epochMillis: number): api.HrTime {
->>>>>>> 8b667371
   const epochSeconds = epochMillis / 1000;
   // Decimals only.
   const seconds = Math.trunc(epochSeconds);
