/*
 * Copyright The OpenTelemetry Authors
 *
 * Licensed under the Apache License, Version 2.0 (the "License");
 * you may not use this file except in compliance with the License.
 * You may obtain a copy of the License at
 *
 *      https://www.apache.org/licenses/LICENSE-2.0
 *
 * Unless required by applicable law or agreed to in writing, software
 * distributed under the License is distributed on an "AS IS" BASIS,
 * WITHOUT WARRANTIES OR CONDITIONS OF ANY KIND, either express or implied.
 * See the License for the specific language governing permissions and
 * limitations under the License.
 */

import { CollectorExporterBase } from '../../CollectorExporterBase';
import { CollectorExporterConfigBase } from '../../types';
import * as collectorTypes from '../../types';
import { parseHeaders } from '../../util';
import { sendWithHttp } from './util';

/**
 * Collector Metric Exporter abstract base class
 */
export abstract class CollectorExporterNodeBase<
  ExportItem,
  ServiceRequest
> extends CollectorExporterBase<
  CollectorExporterConfigBase,
  ExportItem,
  ServiceRequest
> {
  DEFAULT_HEADERS: Record<string, string> = {
    [collectorTypes.OT_REQUEST_HEADER]: '1',
  };
  headers: Record<string, string>;
  constructor(config: CollectorExporterConfigBase = {}) {
    super(config);
    if ((config as any).metadata) {
      this.logger.warn('Metadata cannot be set when using http');
    }
    this.headers =
      parseHeaders(config.headers, this.logger) || this.DEFAULT_HEADERS;
  }

  onInit(config: CollectorExporterConfigBase): void {
    this._isShutdown = false;
  }

  send(
    objects: ExportItem[],
    onSuccess: () => void,
    onError: (error: collectorTypes.CollectorExporterError) => void
  ): void {
    if (this._isShutdown) {
      this.logger.debug('Shutdown already started. Cannot send objects');
      return;
    }
<<<<<<< HEAD

    const promise = new Promise(resolve => {
      const _onSuccess = (): void => {
        onSuccess();
        _onFinish();
      };
      const _onError = (error: collectorTypes.CollectorExporterError): void => {
        onError(error);
        _onFinish();
      };
      const _onFinish = () => {
        const index = this._sendingPromises.indexOf(promise);
        this._sendingPromises.splice(index, 1);
        resolve();
      };

      if (this._protocol === CollectorProtocolNode.HTTP_JSON) {
        sendWithJson(this, objects, _onSuccess, _onError);
      } else if (this._protocol === CollectorProtocolNode.HTTP_PROTO) {
        sendWithJsonProto(this, objects, _onSuccess, _onError);
      } else {
        sendWithGrpc(this, objects, _onSuccess, _onError);
      }
    });

    this._sendingPromises.push(promise);
  }

  onShutdown(): void {
    this._isShutdown = true;
    if (this.serviceClient) {
      this.serviceClient.close();
    }
  }
=======
    const serviceRequest = this.convert(objects);
>>>>>>> fb06b5bb

    sendWithHttp(
      this,
      JSON.stringify(serviceRequest),
      'application/json',
      onSuccess,
      onError
    );
  }

<<<<<<< HEAD
  abstract getServiceProtoPath(): string;

  abstract getServiceClientType(): ServiceClientType;
=======
  onShutdown(): void {}
>>>>>>> fb06b5bb
}<|MERGE_RESOLUTION|>--- conflicted
+++ resolved
@@ -57,7 +57,7 @@
       this.logger.debug('Shutdown already started. Cannot send objects');
       return;
     }
-<<<<<<< HEAD
+    const serviceRequest = this.convert(objects);
 
     const promise = new Promise(resolve => {
       const _onSuccess = (): void => {
@@ -73,43 +73,17 @@
         this._sendingPromises.splice(index, 1);
         resolve();
       };
-
-      if (this._protocol === CollectorProtocolNode.HTTP_JSON) {
-        sendWithJson(this, objects, _onSuccess, _onError);
-      } else if (this._protocol === CollectorProtocolNode.HTTP_PROTO) {
-        sendWithJsonProto(this, objects, _onSuccess, _onError);
-      } else {
-        sendWithGrpc(this, objects, _onSuccess, _onError);
-      }
+      sendWithHttp(
+        this,
+        JSON.stringify(serviceRequest),
+        'application/json',
+        _onSuccess,
+        _onError
+      );
     });
 
     this._sendingPromises.push(promise);
   }
 
-  onShutdown(): void {
-    this._isShutdown = true;
-    if (this.serviceClient) {
-      this.serviceClient.close();
-    }
-  }
-=======
-    const serviceRequest = this.convert(objects);
->>>>>>> fb06b5bb
-
-    sendWithHttp(
-      this,
-      JSON.stringify(serviceRequest),
-      'application/json',
-      onSuccess,
-      onError
-    );
-  }
-
-<<<<<<< HEAD
-  abstract getServiceProtoPath(): string;
-
-  abstract getServiceClientType(): ServiceClientType;
-=======
   onShutdown(): void {}
->>>>>>> fb06b5bb
 }