--- conflicted
+++ resolved
@@ -3,19 +3,16 @@
 node_test_env: &node_test_env
   RUN_POSTGRES_TESTS: 1
   RUN_MONGODB_TESTS: 1
+  RUN_REDIS_TESTS: 1
   POSTGRES_USER: postgres
   POSTGRES_DB: circle_database
   POSTGRES_HOST: localhost
   POSTGRES_PORT: 5432
-<<<<<<< HEAD
-  RUN_REDIS_TESTS: 1
   OPENTELEMETRY_REDIS_HOST: 'localhost'
   OPENTELEMETRY_REDIS_PORT: 6379
-=======
   MONGODB_HOST: localhost
   MONGODB_PORT: 27017
   MONGODB_DB: opentelemetry-tests
->>>>>>> d80cf562
 
 postgres_service: &postgres_service
   image: circleci/postgres:9.6-alpine
@@ -160,33 +157,24 @@
       - image: node:8
         environment: *node_test_env
       - *postgres_service
-<<<<<<< HEAD
       - *redis_service
-=======
       - *mongo_service
->>>>>>> d80cf562
     <<: *node_unit_tests
   node10:
     docker:
       - image: node:10
         environment: *node_test_env
       - *postgres_service
-<<<<<<< HEAD
       - *redis_service
-=======
       - *mongo_service
->>>>>>> d80cf562
     <<: *node_unit_tests
   node12:
     docker:
       - image: node:12
         environment: *node_test_env
       - *postgres_service
-<<<<<<< HEAD
       - *redis_service
-=======
       - *mongo_service
->>>>>>> d80cf562
     <<: *node_unit_tests
   node12-browsers:
     docker:
