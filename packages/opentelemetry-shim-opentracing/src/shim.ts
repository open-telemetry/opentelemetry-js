--- conflicted
+++ resolved
@@ -193,13 +193,8 @@
       case opentracing.FORMAT_HTTP_HEADERS:
       case opentracing.FORMAT_TEXT_MAP: {
         const context: api.Context = api.propagation.extract(carrier);
-<<<<<<< HEAD
-        const spanContext = api.getActiveSpan(context)?.context();
+        const spanContext = api.getParentSpanContext(context);
         const baggage = api.getBaggage(context);
-=======
-        const spanContext = api.getParentSpanContext(context);
-        const correlationContext = getCorrelationContext(context);
->>>>>>> 91612c4d
 
         if (!spanContext) {
           return null;
