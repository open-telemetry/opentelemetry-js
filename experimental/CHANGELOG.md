--- conflicted
+++ resolved
@@ -6,7 +6,15 @@
 
 ### :boom: Breaking Change
 
-<<<<<<< HEAD
+* chore(metrics-sdk): clean up exports [#3197](https://github.com/open-telemetry/opentelemetry-js/pull/3197) @pichlermarc
+  * removes export for:
+    * `AccumulationRecord`
+    * `Aggregator`
+    * `AggregatorKind`
+    * `Accumulation`
+    * `createInstrumentDescriptor`
+    * `createInstrumentDescriptorWithView`
+    * `isDescriptorCompatibleWith`
 * chore(api-metrics): clean up exports [#3198](https://github.com/open-telemetry/opentelemetry-js/pull/3198) @pichlermarc
   * removes export for:
     * `NoopMeter`
@@ -26,17 +34,6 @@
     * `NOOP_OBSERVABLE_UP_DOWN_COUNTER_METRIC`
     * `NoopMeterProvider`
     * `NOOP_METER_PROVIDER`
-=======
-* chore(metrics-sdk): clean up exports [#3197](https://github.com/open-telemetry/opentelemetry-js/pull/3197) @pichlermarc
-  * removes export for:
-    * `AccumulationRecord`
-    * `Aggregator`
-    * `AggregatorKind`
-    * `Accumulation`
-    * `createInstrumentDescriptor`
-    * `createInstrumentDescriptorWithView`
-    * `isDescriptorCompatibleWith`
->>>>>>> d4ab03fc
 
 ### :rocket: (Enhancement)
 
