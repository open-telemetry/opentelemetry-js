{
  "name": "@opentelemetry/tracing",
  "version": "0.10.2",
  "description": "OpenTelemetry Tracing",
  "main": "build/src/index.js",
  "browser": {
    "./src/platform/index.ts": "./src/platform/browser/index.ts",
    "./build/src/platform/index.js": "./build/src/platform/browser/index.js"
  },
  "types": "build/src/index.d.ts",
  "repository": "open-telemetry/opentelemetry-js",
  "scripts": {
    "test": "nyc ts-mocha -p tsconfig.json 'test/**/*.test.ts' --exclude 'test/index-webpack.ts'",
    "test:browser": "nyc karma start --single-run",
    "tdd": "npm run tdd:node",
    "tdd:node": "npm run test -- --watch-extensions ts --watch",
    "tdd:browser": "karma start",
    "lint": "eslint . --ext .ts",
    "lint:fix": "eslint . --ext .ts --fix",
    "clean": "rimraf build/*",
    "codecov": "nyc report --reporter=json && codecov -f coverage/*.json -p ../../",
    "precompile": "tsc --version",
    "version:update": "node ../../scripts/version-update.js",
    "compile": "npm run version:update && tsc -p .",
    "prepare": "npm run compile",
    "watch": "tsc -w"
  },
  "keywords": [
    "opentelemetry",
    "nodejs",
    "tracing",
    "profiling",
    "metrics",
    "stats"
  ],
  "author": "OpenTelemetry Authors",
  "license": "Apache-2.0",
  "engines": {
    "node": ">=8.0.0"
  },
  "files": [
    "build/src/**/*.js",
    "build/src/**/*.js.map",
    "build/src/**/*.d.ts",
    "doc",
    "LICENSE",
    "README.md"
  ],
  "publishConfig": {
    "access": "public"
  },
  "devDependencies": {
    "@types/mocha": "8.0.0",
    "@types/node": "14.0.27",
    "@types/sinon": "9.0.4",
    "@types/webpack-env": "1.15.2",
    "codecov": "3.7.2",
    "gts": "2.0.2",
    "istanbul-instrumenter-loader": "3.0.1",
    "karma": "5.1.1",
    "karma-chrome-launcher": "3.1.0",
    "karma-coverage-istanbul-reporter": "3.0.3",
    "karma-mocha": "2.0.1",
    "karma-spec-reporter": "0.0.32",
    "karma-webpack": "4.0.2",
    "mocha": "7.2.0",
    "nyc": "15.1.0",
    "rimraf": "3.0.2",
    "sinon": "9.0.2",
    "ts-loader": "8.0.1",
    "ts-mocha": "7.0.0",
    "ts-node": "8.10.2",
    "typescript": "3.9.7",
    "webpack": "4.44.1"
  },
  "dependencies": {
<<<<<<< HEAD
    "@opentelemetry/api": "^0.10.1",
    "@opentelemetry/context-base": "^0.10.1",
    "@opentelemetry/core": "^0.10.1",
    "@opentelemetry/resources": "^0.10.1",
    "@opentelemetry/semantic-conventions": "^0.10.1"
=======
    "@opentelemetry/api": "^0.10.2",
    "@opentelemetry/context-base": "^0.10.2",
    "@opentelemetry/core": "^0.10.2",
    "@opentelemetry/resources": "^0.10.2"
>>>>>>> b247e690
  }
}<|MERGE_RESOLUTION|>--- conflicted
+++ resolved
@@ -74,17 +74,10 @@
     "webpack": "4.44.1"
   },
   "dependencies": {
-<<<<<<< HEAD
-    "@opentelemetry/api": "^0.10.1",
-    "@opentelemetry/context-base": "^0.10.1",
-    "@opentelemetry/core": "^0.10.1",
-    "@opentelemetry/resources": "^0.10.1",
-    "@opentelemetry/semantic-conventions": "^0.10.1"
-=======
     "@opentelemetry/api": "^0.10.2",
     "@opentelemetry/context-base": "^0.10.2",
     "@opentelemetry/core": "^0.10.2",
-    "@opentelemetry/resources": "^0.10.2"
->>>>>>> b247e690
+    "@opentelemetry/resources": "^0.10.2",
+    "@opentelemetry/semantic-conventions": "^0.10.2"
   }
 }