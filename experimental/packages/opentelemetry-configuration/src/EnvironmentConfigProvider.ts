/*
 * Copyright The OpenTelemetry Authors
 *
 * Licensed under the Apache License, Version 2.0 (the "License");
 * you may not use this file except in compliance with the License.
 * You may obtain a copy of the License at
 *
 *      https://www.apache.org/licenses/LICENSE-2.0
 *
 * Unless required by applicable law or agreed to in writing, software
 * distributed under the License is distributed on an "AS IS" BASIS,
 * WITHOUT WARRANTIES OR CONDITIONS OF ANY KIND, either express or implied.
 * See the License for the specific language governing permissions and
 * limitations under the License.
 */

import {
  ConfigurationModel,
  initializeDefaultConfiguration,
} from './configModel';
import {
  getBooleanFromEnv,
  getStringFromEnv,
  getStringListFromEnv,
  diagLogLevelFromString,
  getNumberFromEnv,
} from '@opentelemetry/core';
import { ConfigProvider } from './IConfigProvider';

/**
 * EnvironmentConfigProvider provides a configuration based on environment variables.
 */
export class EnvironmentConfigProvider implements ConfigProvider {
  private _config: ConfigurationModel;

  constructor() {
    this._config = initializeDefaultConfiguration();
    this._config.disabled = getBooleanFromEnv('OTEL_SDK_DISABLED');

    const logLevel = diagLogLevelFromString(getStringFromEnv('OTEL_LOG_LEVEL'));
    if (logLevel) {
      this._config.log_level = logLevel;
    }

    const nodeResourceDetectors = getStringListFromEnv(
      'OTEL_NODE_RESOURCE_DETECTORS'
    );
    if (nodeResourceDetectors) {
      this._config.node_resource_detectors = nodeResourceDetectors;
    }

    setResources(this._config);
    setAttributeLimits(this._config);
    setPropagators(this._config);
    setTracerProvider(this._config);
    setMeterProvider(this._config);
    setLoggerProvider(this._config);
  }

  getInstrumentationConfig(): ConfigurationModel {
    return this._config;
  }
}

function setResources(config: ConfigurationModel): void {
  const resourceAttrList = getStringFromEnv('OTEL_RESOURCE_ATTRIBUTES');
  if (resourceAttrList) {
    config.resource.attributes_list = resourceAttrList;
  }

  const serviceName = getStringFromEnv('OTEL_SERVICE_NAME');
  if (serviceName) {
    config.resource.attributes = [
      {
        name: 'service.name',
        value: serviceName,
        type: 'string',
      },
    ];
  }
}

function setAttributeLimits(config: ConfigurationModel): void {
  const attributeValueLengthLimit = getNumberFromEnv(
    'OTEL_ATTRIBUTE_VALUE_LENGTH_LIMIT'
  );
  if (attributeValueLengthLimit) {
    config.attribute_limits.attribute_value_length_limit =
      attributeValueLengthLimit;
  }

  const attributeCountLimit = getNumberFromEnv('OTEL_ATTRIBUTE_COUNT_LIMIT');
  if (attributeCountLimit) {
    config.attribute_limits.attribute_count_limit = attributeCountLimit;
  }
}

function setPropagators(config: ConfigurationModel): void {
  const composite = getStringListFromEnv('OTEL_PROPAGATORS');
<<<<<<< HEAD
  if (composite) {
    config.propagator.composite = composite;
=======
  if (composite && composite.length > 0) {
    config.propagator.composite = [];
    for (let i = 0; i < composite.length; i++) {
      config.propagator.composite.push({ [composite[i]]: null });
    }
>>>>>>> 77c48d23
  }
  const compositeList = getStringFromEnv('OTEL_PROPAGATORS');
  if (compositeList) {
    config.propagator.composite_list = compositeList;
  }
}

function setTracerProvider(config: ConfigurationModel): void {
  const attributeValueLengthLimit = getNumberFromEnv(
    'OTEL_SPAN_ATTRIBUTE_VALUE_LENGTH_LIMIT'
  );
  if (attributeValueLengthLimit) {
    config.tracer_provider.limits.attribute_value_length_limit =
      attributeValueLengthLimit;
  }

  const attributeCountLimit = getNumberFromEnv(
    'OTEL_SPAN_ATTRIBUTE_COUNT_LIMIT'
  );
  if (attributeCountLimit) {
    config.tracer_provider.limits.attribute_count_limit = attributeCountLimit;
  }

  const eventCountLimit = getNumberFromEnv('OTEL_SPAN_EVENT_COUNT_LIMIT');
  if (eventCountLimit) {
    config.tracer_provider.limits.event_count_limit = eventCountLimit;
  }

  const linkCountLimit = getNumberFromEnv('OTEL_SPAN_LINK_COUNT_LIMIT');
  if (linkCountLimit) {
    config.tracer_provider.limits.link_count_limit = linkCountLimit;
  }

  const eventAttributeCountLimit = getNumberFromEnv(
    'OTEL_EVENT_ATTRIBUTE_COUNT_LIMIT'
  );
  if (eventAttributeCountLimit) {
    config.tracer_provider.limits.event_attribute_count_limit =
      eventAttributeCountLimit;
  }

  const linkAttributeCountLimit = getNumberFromEnv(
    'OTEL_LINK_ATTRIBUTE_COUNT_LIMIT'
  );
  if (linkAttributeCountLimit) {
    config.tracer_provider.limits.link_attribute_count_limit =
      linkAttributeCountLimit;
  }

  const batch = config.tracer_provider.processors[0]?.batch;
  if (batch) {
    const scheduleDelay = getNumberFromEnv('OTEL_BSP_SCHEDULE_DELAY');
    if (scheduleDelay) {
      batch.schedule_delay = scheduleDelay;
    }

    const exportTimeout = getNumberFromEnv('OTEL_BSP_EXPORT_TIMEOUT');
    if (exportTimeout) {
      batch.export_timeout = exportTimeout;
    }

    const maxQueueSize = getNumberFromEnv('OTEL_BSP_MAX_QUEUE_SIZE');
    if (maxQueueSize) {
      batch.max_queue_size = maxQueueSize;
    }

    const maxExportBatchSize = getNumberFromEnv(
      'OTEL_BSP_MAX_EXPORT_BATCH_SIZE'
    );
    if (maxExportBatchSize) {
      batch.max_export_batch_size = maxExportBatchSize;
    }

    const endpoint = getStringFromEnv('OTEL_EXPORTER_OTLP_TRACES_ENDPOINT');
    if (endpoint && batch.exporter.otlp_http) {
      batch.exporter.otlp_http.endpoint = endpoint;
    }

    const certificateFile = getStringFromEnv(
      'OTEL_EXPORTER_OTLP_TRACES_CERTIFICATE'
    );
    if (certificateFile && batch.exporter.otlp_http) {
      batch.exporter.otlp_http.certificate_file = certificateFile;
    }

    const clientKeyFile = getStringFromEnv(
      'OTEL_EXPORTER_OTLP_TRACES_CLIENT_KEY'
    );
    if (clientKeyFile && batch.exporter.otlp_http) {
      batch.exporter.otlp_http.client_key_file = clientKeyFile;
    }

    const clientCertificateFile = getStringFromEnv(
      'OTEL_EXPORTER_OTLP_TRACES_CLIENT_CERTIFICATE'
    );
    if (clientCertificateFile && batch.exporter.otlp_http) {
      batch.exporter.otlp_http.client_certificate_file = clientCertificateFile;
    }

    const compression = getStringFromEnv(
      'OTEL_EXPORTER_OTLP_TRACES_COMPRESSION'
    );
    if (compression && batch.exporter.otlp_http) {
      batch.exporter.otlp_http.compression = compression;
    }

    const timeout = getNumberFromEnv('OTEL_EXPORTER_OTLP_TRACES_TIMEOUT');
    if (timeout && batch.exporter.otlp_http) {
      batch.exporter.otlp_http.timeout = timeout;
    }

    const headersList = getStringFromEnv('OTEL_EXPORTER_OTLP_TRACES_HEADERS');
    if (headersList && batch.exporter.otlp_http) {
      batch.exporter.otlp_http.headers_list = headersList;
    }

    config.tracer_provider.processors[0].batch = batch;
  }
}

function setMeterProvider(config: ConfigurationModel): void {
  const readerPeriodic = config.meter_provider.readers[0]?.periodic;
  if (readerPeriodic) {
    const interval = getNumberFromEnv('OTEL_METRIC_EXPORT_INTERVAL');
    if (interval) {
      readerPeriodic.interval = interval;
    }

    const timeout = getNumberFromEnv('OTEL_METRIC_EXPORT_TIMEOUT');
    if (timeout) {
      readerPeriodic.timeout = timeout;
    }

    const endpoint = getStringFromEnv('OTEL_EXPORTER_OTLP_METRICS_ENDPOINT');
    if (endpoint) {
      readerPeriodic.exporter.otlp_http.endpoint = endpoint;
    }

    const certificateFile = getStringFromEnv(
      'OTEL_EXPORTER_OTLP_METRICS_CERTIFICATE'
    );
    if (certificateFile) {
      readerPeriodic.exporter.otlp_http.certificate_file = certificateFile;
    }

    const clientKeyFile = getStringFromEnv(
      'OTEL_EXPORTER_OTLP_METRICS_CLIENT_KEY'
    );
    if (clientKeyFile) {
      readerPeriodic.exporter.otlp_http.client_key_file = clientKeyFile;
    }

    const clientCertificateFile = getStringFromEnv(
      'OTEL_EXPORTER_OTLP_METRICS_CLIENT_CERTIFICATE'
    );
    if (clientCertificateFile) {
      readerPeriodic.exporter.otlp_http.client_certificate_file =
        clientCertificateFile;
    }

    const compression = getStringFromEnv(
      'OTEL_EXPORTER_OTLP_METRICS_COMPRESSION'
    );
    if (compression) {
      readerPeriodic.exporter.otlp_http.compression = compression;
    }

    const timeoutEx = getNumberFromEnv('OTEL_EXPORTER_OTLP_METRICS_TIMEOUT');
    if (timeoutEx) {
      readerPeriodic.exporter.otlp_http.timeout = timeoutEx;
    }

    const headersList = getStringFromEnv('OTEL_EXPORTER_OTLP_METRICS_HEADERS');
    if (headersList) {
      readerPeriodic.exporter.otlp_http.headers_list = headersList;
    }

    const temporalityPreference = getStringFromEnv(
      'OTEL_EXPORTER_OTLP_METRICS_TEMPORALITY_PREFERENCE'
    );
    if (
      temporalityPreference &&
      (temporalityPreference === 'cumulative' ||
        temporalityPreference === 'delta' ||
        temporalityPreference === 'low_memory')
    ) {
      readerPeriodic.exporter.otlp_http.temporality_preference =
        temporalityPreference;
    }

    const defaultHistogramAggregation = getStringFromEnv(
      'OTEL_EXPORTER_OTLP_METRICS_DEFAULT_HISTOGRAM_AGGREGATION'
    );
    if (
      defaultHistogramAggregation &&
      (defaultHistogramAggregation === 'explicit_bucket_histogram' ||
        defaultHistogramAggregation === 'base2_exponential_bucket_histogram')
    ) {
      readerPeriodic.exporter.otlp_http.default_histogram_aggregation =
        defaultHistogramAggregation;
    }

    config.meter_provider.readers[0].periodic = readerPeriodic;
  }
  const exemplarFilter = getStringFromEnv('OTEL_METRICS_EXEMPLAR_FILTER');
  if (
    exemplarFilter &&
    (exemplarFilter === 'trace_based' ||
      exemplarFilter === 'always_on' ||
      exemplarFilter === 'always_off')
  ) {
    config.meter_provider.exemplar_filter = exemplarFilter;
  }
}

function setLoggerProvider(config: ConfigurationModel): void {
  const attributeValueLengthLimit = getNumberFromEnv(
    'OTEL_LOGRECORD_ATTRIBUTE_VALUE_LENGTH_LIMIT'
  );
  if (attributeValueLengthLimit) {
    config.logger_provider.limits.attribute_value_length_limit =
      attributeValueLengthLimit;
  }

  const attributeCountLimit = getNumberFromEnv(
    'OTEL_LOGRECORD_ATTRIBUTE_COUNT_LIMIT'
  );
  if (attributeCountLimit) {
    config.logger_provider.limits.attribute_count_limit = attributeCountLimit;
  }

  const batch = config.logger_provider.processors[0]?.batch;
  if (batch) {
    const scheduleDelay = getNumberFromEnv('OTEL_BLRP_SCHEDULE_DELAY');
    if (scheduleDelay) {
      batch.schedule_delay = scheduleDelay;
    }

    const exportTimeout = getNumberFromEnv('OTEL_BLRP_EXPORT_TIMEOUT');
    if (exportTimeout) {
      batch.export_timeout = exportTimeout;
    }

    const maxQueueSize = getNumberFromEnv('OTEL_BLRP_MAX_QUEUE_SIZE');
    if (maxQueueSize) {
      batch.max_queue_size = maxQueueSize;
    }

    const maxExportBatchSize = getNumberFromEnv(
      'OTEL_BLRP_MAX_EXPORT_BATCH_SIZE'
    );
    if (maxExportBatchSize) {
      batch.max_export_batch_size = maxExportBatchSize;
    }

    const endpoint = getStringFromEnv('OTEL_EXPORTER_OTLP_LOGS_ENDPOINT');
    if (endpoint && batch.exporter.otlp_http) {
      batch.exporter.otlp_http.endpoint = endpoint;
    }

    const certificateFile = getStringFromEnv(
      'OTEL_EXPORTER_OTLP_LOGS_CERTIFICATE'
    );
    if (certificateFile && batch.exporter.otlp_http) {
      batch.exporter.otlp_http.certificate_file = certificateFile;
    }

    const clientKeyFile = getStringFromEnv(
      'OTEL_EXPORTER_OTLP_LOGS_CLIENT_KEY'
    );
    if (clientKeyFile && batch.exporter.otlp_http) {
      batch.exporter.otlp_http.client_key_file = clientKeyFile;
    }

    const clientCertificateFile = getStringFromEnv(
      'OTEL_EXPORTER_OTLP_LOGS_CLIENT_CERTIFICATE'
    );
    if (clientCertificateFile && batch.exporter.otlp_http) {
      batch.exporter.otlp_http.client_certificate_file = clientCertificateFile;
    }

    const compression = getStringFromEnv('OTEL_EXPORTER_OTLP_LOGS_COMPRESSION');
    if (compression && batch.exporter.otlp_http) {
      batch.exporter.otlp_http.compression = compression;
    }

    const timeout = getNumberFromEnv('OTEL_EXPORTER_OTLP_LOGS_TIMEOUT');
    if (timeout && batch.exporter.otlp_http) {
      batch.exporter.otlp_http.timeout = timeout;
    }

    const headersList = getStringFromEnv('OTEL_EXPORTER_OTLP_LOGS_HEADERS');
    if (headersList && batch.exporter.otlp_http) {
      batch.exporter.otlp_http.headers_list = headersList;
    }

    config.logger_provider.processors[0].batch = batch;
  }
}<|MERGE_RESOLUTION|>--- conflicted
+++ resolved
@@ -97,16 +97,11 @@
 
 function setPropagators(config: ConfigurationModel): void {
   const composite = getStringListFromEnv('OTEL_PROPAGATORS');
-<<<<<<< HEAD
-  if (composite) {
-    config.propagator.composite = composite;
-=======
   if (composite && composite.length > 0) {
     config.propagator.composite = [];
     for (let i = 0; i < composite.length; i++) {
       config.propagator.composite.push({ [composite[i]]: null });
     }
->>>>>>> 77c48d23
   }
   const compositeList = getStringFromEnv('OTEL_PROPAGATORS');
   if (compositeList) {
