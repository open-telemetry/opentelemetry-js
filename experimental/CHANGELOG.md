--- conflicted
+++ resolved
@@ -10,13 +10,10 @@
 
 ### :bug: (Bug Fix)
 
-<<<<<<< HEAD
 * fix: remove JSON syntax error and regenerate tsconfig files [#3566](https://github.com/open-telemetry/opentelemetry-js/pull/3566) @Flarna
   * Fixes an error where the generated JS files were not included in the esnext package due to a failure of the tsconfig generation
-=======
 * fix(sdk-node): register instrumentations early [#3502](https://github.com/open-telemetry/opentelemetry-js/pull/3502) @flarna
 * fix: include tracestate in export [#3569](https://github.com/open-telemetry/opentelemetry-js/pull/3569) @flarna
->>>>>>> a90c5587
 
 ### :books: (Refine Doc)
 
