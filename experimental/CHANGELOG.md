--- conflicted
+++ resolved
@@ -9,6 +9,7 @@
 ### :rocket: (Enhancement)
 
 ### :bug: (Bug Fix)
+* fix(instrumentation-http): add `http.host` attribute before sending the request #3054 @cuichenli
 
 ### :books: (Refine Doc)
 
@@ -38,16 +39,8 @@
 * fix(histogram): fix maximum when only values < -1 are provided [#3086](https://github.com/open-telemetry/opentelemetry-js/pull/3086) @pichlermarc
 * fix(sdk-metrics-base): fix PeriodicExportingMetricReader keeping Node.js process from exiting
   [#3106](https://github.com/open-telemetry/opentelemetry-js/pull/3106) @seemk
-<<<<<<< HEAD
-* fix(instrumentation-http): add `http.host` attribute before sending the request #3054 @cuichenli
-
-### :books: (Refine Doc)
-
-### :house: (Internal)
-=======
 * fix(otlp-proto): fixes [#2791](https://github.com/open-telemetry/opentelemetry-js/issues/2791) otlp proto exporters no longer share a single global proto definition
   [#3098](https://github.com/open-telemetry/opentelemetry-js/pull/3098) @legendecas
->>>>>>> 776656b6
 
 ## 0.30.0
 
