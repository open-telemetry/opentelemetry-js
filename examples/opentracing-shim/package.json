--- conflicted
+++ resolved
@@ -29,18 +29,10 @@
     "url": "https://github.com/open-telemetry/opentelemetry-js/issues"
   },
   "dependencies": {
-<<<<<<< HEAD
-    "@opentelemetry/exporter-jaeger": "^0.3.1",
-    "@opentelemetry/exporter-zipkin": "^0.3.1",
-    "@opentelemetry/tracing": "^0.3.1",
-    "@opentelemetry/node": "^0.3.1",
-    "@opentelemetry/shim-opentracing": "^0.3.1",
-=======
     "@opentelemetry/exporter-jaeger": "^0.3.2",
     "@opentelemetry/exporter-zipkin": "^0.3.2",
     "@opentelemetry/node": "^0.3.2",
-    "@opentelemetry/shim-opentracing": "^0.3.2",
->>>>>>> 7124f5f8
+    "@opentelemetry/tracing": "^0.3.2",
     "opentracing": "^0.14.4"
   },
   "homepage": "https://github.com/open-telemetry/opentelemetry-js#readme",
