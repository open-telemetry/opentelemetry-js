--- conflicted
+++ resolved
@@ -139,14 +139,11 @@
         'tracer provider should not have changed'
       );
       assert.ok(!(metrics.getMeterProvider() instanceof MeterProvider));
-<<<<<<< HEAD
       assert.strictEqual(
         (logs.getLoggerProvider() as ProxyLoggerProvider).getDelegate(),
         logsDelegate,
         'logger provider should not have changed'
       );
-=======
->>>>>>> 2ca24594
       delete env.OTEL_TRACES_EXPORTER;
       await sdk.shutdown();
     });
