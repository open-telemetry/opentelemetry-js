{
  "name": "opentelemetry-base",
  "version": "0.3.3",
  "description": "OpenTelemetry is a distributed tracing and stats collection framework.",
  "main": "build/src/index.js",
  "types": "build/src/index.d.ts",
  "scripts": {
    "bench": "node benchmark",
    "clean": "lerna run clean",
    "fix": "lerna run fix",
    "postinstall": "yarn run bootstrap",
    "precompile": "tsc --version",
    "version:update": "lerna run version:update",
    "compile": "lerna run compile",
    "test": "lerna run test",
    "test:browser": "lerna run test:browser",
    "bootstrap": "lerna bootstrap",
    "bump": "lerna publish",
    "codecov": "lerna run codecov",
    "codecov:browser": "lerna run codecov:browser",
    "changelog": "lerna-changelog",
    "check": "lerna run check",
    "predocs-test": "yarn docs",
    "docs-test": "lerna run docs-test",
    "docs": "lerna run docs",
<<<<<<< HEAD
    "docs-deploy": "gh-pages --dist packages/opentelemetry-api/docs/out"
=======
    "docs-deploy": "gh-pages --dist packages/opentelemetry-types/docs/out",
    "lint-examples": "eslint ./examples/**/*.js",
    "fix-examples": "eslint ./examples/**/*.js --fix"
>>>>>>> 69947da0
  },
  "repository": "open-telemetry/opentelemetry-js",
  "keywords": [
    "opentelemetry",
    "nodejs",
    "profiling",
    "metrics",
    "stats"
  ],
  "author": "OpenTelemetry Authors",
  "license": "Apache-2.0",
  "devDependencies": {
    "@commitlint/cli": "^8.2.0",
    "@commitlint/config-conventional": "^8.2.0",
    "beautify-benchmark": "^0.2.4",
    "benchmark": "^2.1.4",
    "eslint": "^6.8.0",
    "eslint-config-airbnb-base": "^14.0.0",
    "eslint-plugin-import": "^2.19.1",
    "gh-pages": "^2.1.1",
    "gts": "^1.1.0",
    "husky": "^3.0.9",
    "lerna": "^3.17.0",
    "lerna-changelog": "^0.8.2",
    "typescript": "^3.7.2"
  },
  "husky": {
    "hooks": {
      "commit-msg": "commitlint -E HUSKY_GIT_PARAMS"
    }
  }
}<|MERGE_RESOLUTION|>--- conflicted
+++ resolved
@@ -23,13 +23,9 @@
     "predocs-test": "yarn docs",
     "docs-test": "lerna run docs-test",
     "docs": "lerna run docs",
-<<<<<<< HEAD
-    "docs-deploy": "gh-pages --dist packages/opentelemetry-api/docs/out"
-=======
-    "docs-deploy": "gh-pages --dist packages/opentelemetry-types/docs/out",
+    "docs-deploy": "gh-pages --dist packages/opentelemetry-api/docs/out",
     "lint-examples": "eslint ./examples/**/*.js",
     "fix-examples": "eslint ./examples/**/*.js --fix"
->>>>>>> 69947da0
   },
   "repository": "open-telemetry/opentelemetry-js",
   "keywords": [
