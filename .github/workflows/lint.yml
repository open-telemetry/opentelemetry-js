--- conflicted
+++ resolved
@@ -16,16 +16,10 @@
         uses: actions/checkout@v4
       - uses: actions/setup-node@v4
         with:
-<<<<<<< HEAD
-          node-version: 18
-
-      - uses: actions/checkout@v4
-=======
           cache: 'npm'
           cache-dependency-path: |
             package-lock.json
           node-version: '20'
->>>>>>> 4fe1ae8a
 
       - name: Lint changelog file
         uses: avto-dev/markdown-lint@v1
