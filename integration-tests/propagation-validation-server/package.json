--- conflicted
+++ resolved
@@ -11,16 +11,9 @@
     "compile": "tsc --build"
   },
   "dependencies": {
-<<<<<<< HEAD
-    "@opentelemetry/api": "^1.0.0-rc.0",
     "@opentelemetry/context-async-hooks": "0.18.2",
     "@opentelemetry/core": "0.18.2",
     "@opentelemetry/tracing": "0.18.2",
-=======
-    "@opentelemetry/context-async-hooks": "^0.18.2",
-    "@opentelemetry/core": "^0.18.2",
-    "@opentelemetry/tracing": "^0.18.2",
->>>>>>> 3d4d8b53
     "axios": "0.21.1",
     "body-parser": "1.19.0",
     "express": "4.17.1"
