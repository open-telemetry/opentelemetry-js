--- conflicted
+++ resolved
@@ -43,26 +43,11 @@
   },
   "dependencies": {
     "@opentelemetry/api": "^1.3.0",
-<<<<<<< HEAD
-    "@opentelemetry/context-zone": "1.8.0",
-    "@opentelemetry/core": "1.8.0",
-    "@opentelemetry/exporter-metrics-otlp-http": "0.34.0",
-    "@opentelemetry/exporter-trace-otlp-http": "0.34.0",
-    "@opentelemetry/exporter-trace-otlp-proto": "0.34.0",
-    "@opentelemetry/exporter-zipkin": "1.8.0",
-    "@opentelemetry/instrumentation": "0.34.0",
-    "@opentelemetry/instrumentation-fetch": "0.34.0",
-    "@opentelemetry/instrumentation-xml-http-request": "0.34.0",
-    "@opentelemetry/propagator-b3": "1.8.0",
-    "@opentelemetry/sdk-metrics": "1.8.0",
-    "@opentelemetry/sdk-trace-base": "1.8.0",
-    "@opentelemetry/sdk-trace-web": "1.8.0",
-    "@opentelemetry/semantic-conventions": "1.8.0"
-=======
     "@opentelemetry/context-zone": "1.9.0",
     "@opentelemetry/core": "1.9.0",
     "@opentelemetry/exporter-metrics-otlp-http": "0.35.0",
     "@opentelemetry/exporter-trace-otlp-http": "0.35.0",
+    "@opentelemetry/exporter-trace-otlp-proto": "0.35.0",
     "@opentelemetry/exporter-zipkin": "1.9.0",
     "@opentelemetry/instrumentation": "0.35.0",
     "@opentelemetry/instrumentation-fetch": "0.35.0",
@@ -72,7 +57,6 @@
     "@opentelemetry/sdk-trace-base": "1.9.0",
     "@opentelemetry/sdk-trace-web": "1.9.0",
     "@opentelemetry/semantic-conventions": "1.9.0"
->>>>>>> 07b14384
   },
   "homepage": "https://github.com/open-telemetry/opentelemetry-js/tree/main/examples/tracer-web"
 }