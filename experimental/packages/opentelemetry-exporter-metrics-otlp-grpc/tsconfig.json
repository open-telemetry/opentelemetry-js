{
  "extends": "../../../tsconfig.base.json",
  "compilerOptions": {
    "rootDir": ".",
    "outDir": "build"
  },
  "include": [
    "src/**/*.ts",
    "test/**/*.ts"
  ],
  "references": [
    {
<<<<<<< HEAD
=======
      "path": "../../../packages/opentelemetry-core"
    },
    {
      "path": "../../../packages/opentelemetry-resources"
    },
    {
      "path": "../exporter-trace-otlp-grpc"
    },
    {
>>>>>>> ed2f0338
      "path": "../exporter-trace-otlp-http"
    },
    {
      "path": "../opentelemetry-api-metrics"
    },
    {
      "path": "../opentelemetry-exporter-metrics-otlp-http"
    },
    {
      "path": "../opentelemetry-sdk-metrics-base"
    },
    {
      "path": "../otlp-exporter-base"
    },
    {
      "path": "../otlp-grpc-exporter-base"
    }
  ]
}<|MERGE_RESOLUTION|>--- conflicted
+++ resolved
@@ -10,18 +10,12 @@
   ],
   "references": [
     {
-<<<<<<< HEAD
-=======
       "path": "../../../packages/opentelemetry-core"
     },
     {
       "path": "../../../packages/opentelemetry-resources"
     },
     {
-      "path": "../exporter-trace-otlp-grpc"
-    },
-    {
->>>>>>> ed2f0338
       "path": "../exporter-trace-otlp-http"
     },
     {
@@ -34,9 +28,6 @@
       "path": "../opentelemetry-sdk-metrics-base"
     },
     {
-      "path": "../otlp-exporter-base"
-    },
-    {
       "path": "../otlp-grpc-exporter-base"
     }
   ]
