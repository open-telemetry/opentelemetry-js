--- conflicted
+++ resolved
@@ -73,13 +73,8 @@
     "@babel/core": "7.25.2",
     "@babel/preset-env": "7.25.4",
     "@opentelemetry/api": "1.9.0",
-<<<<<<< HEAD
-    "@opentelemetry/resources": "1.26.0",
+    "@opentelemetry/resources": "1.27.0",
     "@types/mocha": "10.0.9",
-=======
-    "@opentelemetry/resources": "1.27.0",
-    "@types/mocha": "10.0.8",
->>>>>>> b7343ef3
     "@types/node": "18.6.5",
     "@types/sinon": "17.0.3",
     "@types/webpack-env": "1.16.3",
