--- conflicted
+++ resolved
@@ -27,12 +27,9 @@
       "experimental/packages/otlp-exporter-base",
       "experimental/packages/otlp-grpc-exporter-base",
       "experimental/packages/otlp-transformer",
-<<<<<<< HEAD
-      "experimental/packages/sampler-jaeger-remote",
-=======
       "experimental/packages/propagator-aws-xray-lambda",
       "experimental/packages/sdk-events",
->>>>>>> 0f6363ae
+      "experimental/packages/sampler-jaeger-remote",
       "experimental/packages/sdk-logs",
       "experimental/packages/shim-opencensus",
       "packages/opentelemetry-context-async-hooks",
