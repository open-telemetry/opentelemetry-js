{
  "name": "@opentelemetry/sdk-node",
  "version": "0.18.0",
  "description": "OpenTelemetry SDK for Node.js",
  "main": "build/src/index.js",
  "types": "build/src/index.d.ts",
  "repository": "open-telemetry/opentelemetry-js",
  "scripts": {
    "compile": "tsc --build",
    "clean": "tsc --build --clean",
    "test": "nyc ts-mocha -p tsconfig.json test/**/*.test.ts",
    "codecov": "nyc report --reporter=json && codecov -f coverage/*.json -p ../../",
    "lint": "eslint . --ext .ts",
    "lint:fix": "eslint . --ext .ts --fix",
    "version": "node ../../scripts/version-update.js",
    "watch": "tsc --build --watch"
  },
  "keywords": [
    "opentelemetry",
    "nodejs",
    "tracing",
    "profiling",
    "metrics",
    "stats",
    "monitoring"
  ],
  "author": "OpenTelemetry Authors",
  "license": "Apache-2.0",
  "engines": {
    "node": ">=8.0.0"
  },
  "files": [
    "build/src/**/*.js",
    "build/src/**/*.js.map",
    "build/src/**/*.d.ts",
    "LICENSE",
    "README.md"
  ],
  "publishConfig": {
    "access": "public"
  },
  "dependencies": {
<<<<<<< HEAD
    "@opentelemetry/api": "^1.0.0-rc.0",
=======
    "@opentelemetry/api": "^0.18.1",
>>>>>>> 24bcfe82
    "@opentelemetry/api-metrics": "^0.18.0",
    "@opentelemetry/core": "^0.18.0",
    "@opentelemetry/instrumentation": "^0.18.0",
    "@opentelemetry/metrics": "^0.18.0",
    "@opentelemetry/node": "^0.18.0",
    "@opentelemetry/resource-detector-aws": "^0.18.0",
    "@opentelemetry/resource-detector-gcp": "^0.18.0",
    "@opentelemetry/resources": "^0.18.0",
    "@opentelemetry/tracing": "^0.18.0",
    "nock": "12.0.3"
  },
  "devDependencies": {
    "@opentelemetry/context-async-hooks": "^0.18.0",
    "@types/mocha": "8.2.2",
    "@types/node": "14.14.35",
    "@types/semver": "7.3.4",
    "@types/sinon": "9.0.11",
    "codecov": "3.8.1",
    "gcp-metadata": "^4.1.4",
    "gts": "3.1.0",
    "istanbul-instrumenter-loader": "3.0.1",
    "mocha": "7.2.0",
    "nyc": "15.1.0",
    "semver": "7.3.5",
    "sinon": "9.2.4",
    "ts-loader": "8.0.18",
    "ts-mocha": "8.0.0",
    "typescript": "4.2.3"
  }
}<|MERGE_RESOLUTION|>--- conflicted
+++ resolved
@@ -40,11 +40,7 @@
     "access": "public"
   },
   "dependencies": {
-<<<<<<< HEAD
     "@opentelemetry/api": "^1.0.0-rc.0",
-=======
-    "@opentelemetry/api": "^0.18.1",
->>>>>>> 24bcfe82
     "@opentelemetry/api-metrics": "^0.18.0",
     "@opentelemetry/core": "^0.18.0",
     "@opentelemetry/instrumentation": "^0.18.0",
