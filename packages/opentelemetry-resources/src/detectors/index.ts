/*
 * Copyright The OpenTelemetry Authors
 *
 * Licensed under the Apache License, Version 2.0 (the "License");
 * you may not use this file except in compliance with the License.
 * You may obtain a copy of the License at
 *
 *      https://www.apache.org/licenses/LICENSE-2.0
 *
 * Unless required by applicable law or agreed to in writing, software
 * distributed under the License is distributed on an "AS IS" BASIS,
 * WITHOUT WARRANTIES OR CONDITIONS OF ANY KIND, either express or implied.
 * See the License for the specific language governing permissions and
 * limitations under the License.
 */

export * from './BrowserDetector';
export * from './EnvDetector';
<<<<<<< HEAD
export * from './OSDetector';
=======
export * from './HostDetector';
>>>>>>> df77c624
export * from './ProcessDetector';<|MERGE_RESOLUTION|>--- conflicted
+++ resolved
@@ -16,9 +16,6 @@
 
 export * from './BrowserDetector';
 export * from './EnvDetector';
-<<<<<<< HEAD
 export * from './OSDetector';
-=======
 export * from './HostDetector';
->>>>>>> df77c624
 export * from './ProcessDetector';