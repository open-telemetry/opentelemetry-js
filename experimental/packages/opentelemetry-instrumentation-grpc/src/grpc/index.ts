/*
 * Copyright The OpenTelemetry Authors
 *
 * Licensed under the Apache License, Version 2.0 (the "License");
 * you may not use this file except in compliance with the License.
 * You may obtain a copy of the License at
 *
 *      https://www.apache.org/licenses/LICENSE-2.0
 *
 * Unless required by applicable law or agreed to in writing, software
 * distributed under the License is distributed on an "AS IS" BASIS,
 * WITHOUT WARRANTIES OR CONDITIONS OF ANY KIND, either express or implied.
 * See the License for the specific language governing permissions and
 * limitations under the License.
 */

import type * as grpcTypes from 'grpc';
import {
  InstrumentationNodeModuleDefinition,
  InstrumentationNodeModuleFile,
  InstrumentationBase,
  isWrapped,
} from '@opentelemetry/instrumentation';
import {
  GrpcInternalClientTypes,
  ServerCallWithMeta,
  SendUnaryDataCallback,
  GrpcClientFunc,
} from './types';
import { GrpcInstrumentationConfig, metadataCaptureType } from '../types';
import {
  context,
  propagation,
  SpanOptions,
  SpanKind,
  trace,
} from '@opentelemetry/api';
import {
  clientStreamAndUnaryHandler,
  shouldNotTraceServerCall,
  serverStreamAndBidiHandler,
} from './serverUtils';
import { makeGrpcClientRemoteCall, getMetadata } from './clientUtils';
import {_extractMethodAndService, _methodIsIgnored, metadataCapture} from '../utils';
import { SemanticAttributes } from '@opentelemetry/semantic-conventions';
import {AttributeValues} from '../enums/AttributeValues';

/**
 * Holding reference to grpc module here to access constant of grpc modules
 * instead of just requiring it avoid directly depending on grpc itself.
 */
let grpcClient: typeof grpcTypes;

export class GrpcNativeInstrumentation extends InstrumentationBase<
  typeof grpcTypes
  > {
  private _metadataCapture: metadataCaptureType;

  constructor(
    name: string,
    version: string,
    config?: GrpcInstrumentationConfig
  ) {
    super(name, version, config);
    this._metadataCapture = this._createMetadataCapture();
  }

  init() {
    return [
      new InstrumentationNodeModuleDefinition<typeof grpcTypes>(
        'grpc',
        ['1.*'],
        (moduleExports, version) => {
          this._diag.debug(`Applying patch for grpc@${version}`);
          grpcClient = moduleExports;

          if (isWrapped(moduleExports.Server.prototype.register)) {
            this._unwrap(moduleExports.Server.prototype, 'register');
          }
          this._wrap(
            moduleExports.Server.prototype,
            'register',
            this._patchServer() as any
          );
          // Wrap the externally exported client constructor
          if (isWrapped(moduleExports.makeGenericClientConstructor)) {
            this._unwrap(moduleExports, 'makeGenericClientConstructor');
          }
          this._wrap(
            moduleExports,
            'makeGenericClientConstructor',
            this._patchClient()
          );
          return moduleExports;
        },
        (moduleExports, version) => {
          if (moduleExports === undefined) return;
          this._diag.debug(`Removing patch for grpc@${version}`);

          this._unwrap(moduleExports.Server.prototype, 'register');
        },
        this._getInternalPatchs()
      ),
    ];
  }

  override getConfig(): GrpcInstrumentationConfig {
    return super.getConfig();
  }

  override setConfig(config?: GrpcInstrumentationConfig): void {
    super.setConfig(config);
    this._metadataCapture = this._createMetadataCapture();
  }

  private _getInternalPatchs() {
    const onPatch = (
      moduleExports: GrpcInternalClientTypes,
      version?: string
    ) => {
      this._diag.debug(`Applying internal patch for grpc@${version}`);
      if (isWrapped(moduleExports.makeClientConstructor)) {
        this._unwrap(moduleExports, 'makeClientConstructor');
      }
      this._wrap(moduleExports, 'makeClientConstructor', this._patchClient());
      return moduleExports;
    };
    const onUnPatch = (
      moduleExports?: GrpcInternalClientTypes,
      version?: string
    ) => {
      if (moduleExports === undefined) return;
      this._diag.debug(`Removing internal patch for grpc@${version}`);
      this._unwrap(moduleExports, 'makeClientConstructor');
    };
    return [
      new InstrumentationNodeModuleFile<GrpcInternalClientTypes>(
        'grpc/src/node/src/client.js',
        ['0.13 - 1.6'],
        onPatch,
        onUnPatch
      ),
      new InstrumentationNodeModuleFile<GrpcInternalClientTypes>(
        'grpc/src/client.js',
        ['^1.7'],
        onPatch,
        onUnPatch
      ),
    ];
  }

  private _patchServer() {
    const instrumentation = this;
    return (originalRegister: typeof grpcTypes.Server.prototype.register) => {
      instrumentation._diag.debug('patched gRPC server');

      return function register<RequestType, ResponseType>(
        this: grpcTypes.Server & { handlers: any },
        name: string,
        handler: grpcTypes.handleCall<RequestType, ResponseType>,
        serialize: grpcTypes.serialize<RequestType>,
        deserialize: grpcTypes.deserialize<RequestType>,
        type: string
      ) {
        const originalResult = originalRegister.apply(this, arguments as any);
        const handlerSet = this.handlers[name];

        instrumentation._wrap(
          handlerSet,
          'func',
          (originalFunc: grpcTypes.handleCall<RequestType, ResponseType>) => {
            return function func(
              this: typeof handlerSet,
              call: ServerCallWithMeta,
              callback: SendUnaryDataCallback
            ) {
              const self = this;
              if (shouldNotTraceServerCall.call(instrumentation, call, name)) {
                switch (type) {
                  case 'unary':
                  case 'client_stream':
                    return (originalFunc as Function).call(
                      self,
                      call,
                      callback
                    );
                  case 'server_stream':
                  case 'bidi':
                    return (originalFunc as Function).call(self, call);
                  default:
                    return originalResult;
                }
              }
              const spanName = `grpc.${name.replace('/', '')}`;
              const spanOptions: SpanOptions = {
                kind: SpanKind.SERVER,
              };

              instrumentation._diag.debug(`patch func: ${JSON.stringify(spanOptions)}`);

              context.with(
                propagation.extract(context.active(), call.metadata, {
                  get: (metadata, key) => metadata.get(key).map(String),
                  keys: metadata => Object.keys(metadata.getMap()),
                }),
                () => {
                  const { service, method } = _extractMethodAndService(name);

                  const span = instrumentation.tracer
                    .startSpan(spanName, spanOptions)
                    .setAttributes({
                      [SemanticAttributes.RPC_SYSTEM]: AttributeValues.RPC_SYSTEM,
                      [SemanticAttributes.RPC_METHOD]: method,
                      [SemanticAttributes.RPC_SERVICE]: service,
                    });

                  context.with(trace.setSpan(context.active(), span), () => {
                    switch (type) {
                      case 'unary':
                      case 'client_stream':
                        return clientStreamAndUnaryHandler(
                          span,
                          call,
                          callback,
                          originalFunc,
                          self
                        );
                      case 'server_stream':
                      case 'bidi':
                        return serverStreamAndBidiHandler(
                          span,
                          call,
                          originalFunc,
                          self
                        );
                      default:
                        break;
                    }
                  });
                }
              );
            };
          }
        );

        return originalResult;
      };
    };
  }

  private _patchClient() {
    const instrumentation = this;
    return (original: typeof grpcTypes.makeGenericClientConstructor): never => {
      instrumentation._diag.debug('patching client');
      return function makeClientConstructor(
        this: typeof grpcTypes.Client,
        methods: { [key: string]: { originalName?: string } },
        _serviceName: string,
        _options: grpcTypes.GenericClientOptions
      ) {
        const client = original.apply(this, arguments as any);
        instrumentation._massWrap(
          client.prototype as never,
          instrumentation._getMethodsToWrap(client, methods) as never[],
          instrumentation._getPatchedClientMethods() as any
        );
        return client;
      } as never;
    };
  }

  private _getMethodsToWrap(
    client: typeof grpcTypes.Client,
    methods: { [key: string]: { originalName?: string } }
  ): string[] {
    const methodList: string[] = [];

    // For a method defined in .proto as "UnaryMethod"
    Object.entries(methods).forEach(([name, { originalName }]) => {
      if (!_methodIsIgnored(name, this.getConfig().ignoreGrpcMethods)) {
        methodList.push(name); // adds camel case method name: "unaryMethod"
        if (
          originalName &&
          // eslint-disable-next-line no-prototype-builtins
          client.prototype.hasOwnProperty(originalName) &&
          name !== originalName // do not add duplicates
        ) {
          // adds original method name: "UnaryMethod",
          methodList.push(originalName);
        }
      }
    });
    return methodList;
  }

  private _getPatchedClientMethods() {
    const instrumentation = this;
    return (original: GrpcClientFunc) => {
      instrumentation._diag.debug('patch all client methods');
      function clientMethodTrace(this: grpcTypes.Client) {
        const name = `grpc.${(original.path as string | undefined)?.replace(
          '/',
          ''
        )}`;
        const args = Array.prototype.slice.call(arguments);
        const metadata = getMetadata(grpcClient, original, args);
        const { service, method } = _extractMethodAndService(original.path);
        const span = instrumentation.tracer.startSpan(name, {
          kind: SpanKind.CLIENT,
        })
          .setAttributes({
            [SemanticAttributes.RPC_SYSTEM]: AttributeValues.RPC_SYSTEM,
            [SemanticAttributes.RPC_METHOD]: method,
            [SemanticAttributes.RPC_SERVICE]: service,
          });

        instrumentation._metadataCapture.client.captureRequestMetadata(span, metadata);

        return context.with(trace.setSpan(context.active(), span), () =>
          makeGrpcClientRemoteCall(
<<<<<<< HEAD
=======
            instrumentation._metadataCapture,
            grpcClient,
>>>>>>> db0ecc37
            original,
            args,
            metadata,
            this
          )(span)
        );
      }
      Object.assign(clientMethodTrace, original);
      return clientMethodTrace;
    };
  }

  private _createMetadataCapture(): metadataCaptureType {
    const config = this.getConfig();

    return {
      client: {
        captureRequestMetadata: metadataCapture('request', config.metadataToSpanAttributes?.client?.requestMetadata ?? []),
        captureResponseMetadata: metadataCapture('response', config.metadataToSpanAttributes?.client?.responseMetadata ?? [])
      }
    };
  }
}<|MERGE_RESOLUTION|>--- conflicted
+++ resolved
@@ -318,11 +318,7 @@
 
         return context.with(trace.setSpan(context.active(), span), () =>
           makeGrpcClientRemoteCall(
-<<<<<<< HEAD
-=======
-            instrumentation._metadataCapture,
             grpcClient,
->>>>>>> db0ecc37
             original,
             args,
             metadata,
