/*
 * Copyright The OpenTelemetry Authors
 *
 * Licensed under the Apache License, Version 2.0 (the "License");
 * you may not use this file except in compliance with the License.
 * You may obtain a copy of the License at
 *
 *      https://www.apache.org/licenses/LICENSE-2.0
 *
 * Unless required by applicable law or agreed to in writing, software
 * distributed under the License is distributed on an "AS IS" BASIS,
 * WITHOUT WARRANTIES OR CONDITIONS OF ANY KIND, either express or implied.
 * See the License for the specific language governing permissions and
 * limitations under the License.
 */

import { Attributes } from '@opentelemetry/api';
import { RawResourceAttribute } from './types';
import { Entity } from './entity';

/**
 * An interface that represents a resource. A Resource describes the entity for which signals (metrics or trace) are
 * collected.
 *
 * This interface is NOT user-implementable. Valid ways to obtain a {@link Resource} are by using either of these functions
 *  - {@link resourceFromAttributes}
 *  - {@link emptyResource}
 *  - {@link defaultResource}
 *  - {@link detectResources}
 */
export interface Resource {
  /**
   * Check if async attributes have resolved. This is useful to avoid awaiting
   * waitForAsyncAttributes (which will introduce asynchronous behavior) when not necessary.
   *
   * @returns true if the resource "attributes" property is not yet settled to its final value
   */
  readonly asyncAttributesPending?: boolean;

  /**
   * @returns the Resource's attributes.
   */
  readonly attributes: Attributes;

  /**
<<<<<<< HEAD
   * @returns a list of Entities associated with the resource
   */
  readonly entities: Entity[];
=======
   * @returns the Resource's schema URL or undefined if not set.
   */
  readonly schemaUrl?: string;
>>>>>>> 95b40aa5

  /**
   * Returns a promise that will never be rejected. Resolves when all async attributes have finished being added to
   * this Resource's attributes. This is useful in exporters to block until resource detection
   * has finished.
   */
  waitForAsyncAttributes?(): Promise<void>;

  /**
   * Returns a new, merged {@link Resource} by merging the current Resource
   * with the other Resource. In case of a collision, other Resource takes
   * precedence.
   *
   * @param other the Resource that will be merged with this.
   * @returns the newly merged Resource.
   */
  merge(other: Resource | null): Resource;

  getRawAttributes(): RawResourceAttribute[];
}<|MERGE_RESOLUTION|>--- conflicted
+++ resolved
@@ -43,15 +43,14 @@
   readonly attributes: Attributes;
 
   /**
-<<<<<<< HEAD
+   * @returns the Resource's schema URL or undefined if not set.
+   */
+  readonly schemaUrl?: string;
+
+  /**
    * @returns a list of Entities associated with the resource
    */
   readonly entities: Entity[];
-=======
-   * @returns the Resource's schema URL or undefined if not set.
-   */
-  readonly schemaUrl?: string;
->>>>>>> 95b40aa5
 
   /**
    * Returns a promise that will never be rejected. Resolves when all async attributes have finished being added to
