{
  "name": "@opentelemetry/sdk-trace-base",
  "version": "1.0.0",
  "description": "OpenTelemetry Tracing",
  "main": "build/src/index.js",
  "module": "build/esm/index.js",
  "browser": {
    "./src/platform/index.ts": "./src/platform/browser/index.ts",
    "./build/esm/platform/index.js": "./build/esm/platform/browser/index.js",
    "./build/src/platform/index.js": "./build/src/platform/browser/index.js"
  },
  "types": "build/src/index.d.ts",
  "repository": "open-telemetry/opentelemetry-js",
  "scripts": {
    "compile": "tsc --build tsconfig.json tsconfig.esm.json",
    "clean": "tsc --build --clean tsconfig.json tsconfig.esm.json",
    "test": "nyc ts-mocha -p tsconfig.json 'test/**/*.test.ts' --exclude 'test/browser/**/*.ts'",
    "test:browser": "nyc karma start --single-run",
    "tdd": "npm run tdd:node",
    "tdd:node": "npm run test -- --watch-extensions ts --watch",
    "tdd:browser": "karma start",
    "lint": "eslint . --ext .ts",
    "lint:fix": "eslint . --ext .ts --fix",
    "codecov": "nyc report --reporter=json && codecov -f coverage/*.json -p ../../",
    "version": "node ../../scripts/version-update.js",
    "watch": "tsc --build --watch tsconfig.json tsconfig.esm.json",
    "precompile": "lerna run version --scope $(npm pkg get name) --include-filtered-dependencies",
    "prewatch": "npm run precompile"
  },
  "keywords": [
    "opentelemetry",
    "nodejs",
    "tracing",
    "profiling",
    "metrics",
    "stats"
  ],
  "author": "OpenTelemetry Authors",
  "license": "Apache-2.0",
  "engines": {
    "node": ">=8.0.0"
  },
  "files": [
    "build/esm/**/*.js",
    "build/esm/**/*.js.map",
    "build/esm/**/*.d.ts",
    "build/src/**/*.js",
    "build/src/**/*.js.map",
    "build/src/**/*.d.ts",
    "doc",
    "LICENSE",
    "README.md"
  ],
  "publishConfig": {
    "access": "public"
  },
  "devDependencies": {
    "@opentelemetry/api": "^1.0.2",
    "@types/mocha": "8.2.3",
    "@types/node": "14.17.11",
    "@types/sinon": "10.0.2",
    "@types/webpack-env": "1.16.2",
    "codecov": "3.8.3",
    "istanbul-instrumenter-loader": "3.0.1",
    "karma": "5.2.3",
    "karma-chrome-launcher": "3.1.0",
    "karma-coverage-istanbul-reporter": "3.0.3",
    "karma-mocha": "2.0.1",
    "karma-spec-reporter": "0.0.32",
    "karma-webpack": "4.0.2",
    "mocha": "7.2.0",
    "nyc": "15.1.0",
    "rimraf": "3.0.2",
    "sinon": "11.1.2",
    "ts-loader": "8.3.0",
    "ts-mocha": "8.0.0",
    "typescript": "4.3.5",
    "webpack": "4.46.0"
  },
  "peerDependencies": {
    "@opentelemetry/api": "^1.0.2"
  },
  "dependencies": {
<<<<<<< HEAD
    "@opentelemetry/core": "0.25.0",
    "@opentelemetry/resources": "0.25.0",
    "@opentelemetry/semantic-conventions": "0.25.0"
=======
    "@opentelemetry/core": "1.0.0",
    "@opentelemetry/resources": "1.0.0",
    "@opentelemetry/semantic-conventions": "1.0.0",
    "lodash.merge": "^4.6.2"
>>>>>>> ed0ba063
  }
}<|MERGE_RESOLUTION|>--- conflicted
+++ resolved
@@ -81,15 +81,8 @@
     "@opentelemetry/api": "^1.0.2"
   },
   "dependencies": {
-<<<<<<< HEAD
-    "@opentelemetry/core": "0.25.0",
-    "@opentelemetry/resources": "0.25.0",
-    "@opentelemetry/semantic-conventions": "0.25.0"
-=======
     "@opentelemetry/core": "1.0.0",
     "@opentelemetry/resources": "1.0.0",
-    "@opentelemetry/semantic-conventions": "1.0.0",
-    "lodash.merge": "^4.6.2"
->>>>>>> ed0ba063
+    "@opentelemetry/semantic-conventions": "1.0.0"
   }
 }