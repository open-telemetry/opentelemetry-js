/*
 * Copyright The OpenTelemetry Authors
 *
 * Licensed under the Apache License, Version 2.0 (the "License");
 * you may not use this file except in compliance with the License.
 * You may obtain a copy of the License at
 *
 *      https://www.apache.org/licenses/LICENSE-2.0
 *
 * Unless required by applicable law or agreed to in writing, software
 * distributed under the License is distributed on an "AS IS" BASIS,
 * WITHOUT WARRANTIES OR CONDITIONS OF ANY KIND, either express or implied.
 * See the License for the specific language governing permissions and
 * limitations under the License.
 */
import {
  context,
  HrTime,
  INVALID_SPAN_CONTEXT,
  propagation,
  ROOT_CONTEXT,
  Span,
  SpanKind,
  SpanOptions,
  SpanStatus,
  SpanStatusCode,
  trace,
  Histogram,
  MetricAttributes,
  ValueType,
} from '@opentelemetry/api';
import {
  hrTime,
  hrTimeDuration,
  hrTimeToMilliseconds,
  suppressTracing,
} from '@opentelemetry/core';
import type * as http from 'http';
import type * as https from 'https';
import { Socket } from 'net';
import * as semver from 'semver';
import * as url from 'url';
import {
  Err,
  Func,
  Http,
  HttpInstrumentationConfig,
  HttpRequestArgs,
  Https,
} from './types';
import * as utils from './utils';
import { VERSION } from './version';
import {
  InstrumentationBase,
  InstrumentationNodeModuleDefinition,
  safeExecuteInTheMiddle,
} from '@opentelemetry/instrumentation';
import { RPCMetadata, RPCType, setRPCMetadata } from '@opentelemetry/core';
import { errorMonitor } from 'events';
import { SEMATTRS_HTTP_ROUTE } from '@opentelemetry/semantic-conventions';

/**
 * Http instrumentation instrumentation for Opentelemetry
 */
export class HttpInstrumentation extends InstrumentationBase<HttpInstrumentationConfig> {
  /** keep track on spans not ended */
  private readonly _spanNotEnded: WeakSet<Span> = new WeakSet<Span>();
  private _headerCapture;
  private _httpServerDurationHistogram!: Histogram;
  private _httpClientDurationHistogram!: Histogram;

  constructor(config: HttpInstrumentationConfig = {}) {
    super('@opentelemetry/instrumentation-http', VERSION, config);
    this._headerCapture = this._createHeaderCapture();
  }

  protected override _updateMetricInstruments() {
    this._httpServerDurationHistogram = this.meter.createHistogram(
      'http.server.duration',
      {
        description: 'Measures the duration of inbound HTTP requests.',
        unit: 'ms',
        valueType: ValueType.DOUBLE,
      }
    );
    this._httpClientDurationHistogram = this.meter.createHistogram(
      'http.client.duration',
      {
        description: 'Measures the duration of outbound HTTP requests.',
        unit: 'ms',
        valueType: ValueType.DOUBLE,
      }
    );
  }

  override setConfig(config: HttpInstrumentationConfig = {}): void {
    super.setConfig(config);
    this._headerCapture = this._createHeaderCapture();
  }

  init(): [
    InstrumentationNodeModuleDefinition,
    InstrumentationNodeModuleDefinition,
  ] {
    return [this._getHttpsInstrumentation(), this._getHttpInstrumentation()];
  }

  private _getHttpInstrumentation() {
    return new InstrumentationNodeModuleDefinition(
      'http',
      ['*'],
      (moduleExports: Http): Http => {
<<<<<<< HEAD
        if (!this.getConfig().disableOutgoingRequestInstrumentation) {
          this._wrap(
            moduleExports,
            'request',
            this._getPatchOutgoingRequestFunction('http')
          );
          this._wrap(
            moduleExports,
            'get',
            this._getPatchOutgoingGetFunction(moduleExports.request)
          );
        }
        if (!this.getConfig().disableIncomingRequestInstrumentation) {
          this._wrap(
            moduleExports.Server.prototype,
            'emit',
            this._getPatchIncomingRequestFunction('http')
          );
        }
=======
        const patchedRequest = this._wrap(
          moduleExports,
          'request',
          this._getPatchOutgoingRequestFunction('http')
        ) as unknown as Func<http.ClientRequest>;
        this._wrap(
          moduleExports,
          'get',
          this._getPatchOutgoingGetFunction(patchedRequest)
        );
        this._wrap(
          moduleExports.Server.prototype,
          'emit',
          this._getPatchIncomingRequestFunction('http')
        );
>>>>>>> d4035eb9
        return moduleExports;
      },
      (moduleExports: Http) => {
        if (moduleExports === undefined) return;

        if (!this.getConfig().disableOutgoingRequestInstrumentation) {
          this._unwrap(moduleExports, 'request');
          this._unwrap(moduleExports, 'get');
        }
        if (!this.getConfig().disableIncomingRequestInstrumentation) {
          this._unwrap(moduleExports.Server.prototype, 'emit');
        }
      }
    );
  }

  private _getHttpsInstrumentation() {
    return new InstrumentationNodeModuleDefinition(
      'https',
      ['*'],
      (moduleExports: Https): Https => {
<<<<<<< HEAD
        if (!this.getConfig().disableOutgoingRequestInstrumentation) {
          this._wrap(
            moduleExports,
            'request',
            this._getPatchHttpsOutgoingRequestFunction('https')
          );

          this._wrap(
            moduleExports,
            'get',
            this._getPatchHttpsOutgoingGetFunction(moduleExports.request)
          );
        }
        if (!this.getConfig().disableIncomingRequestInstrumentation) {
          this._wrap(
            moduleExports.Server.prototype,
            'emit',
            this._getPatchIncomingRequestFunction('https')
          );
        }
=======
        const patchedRequest = this._wrap(
          moduleExports,
          'request',
          this._getPatchHttpsOutgoingRequestFunction('https')
        ) as unknown as Func<http.ClientRequest>;
        this._wrap(
          moduleExports,
          'get',
          this._getPatchHttpsOutgoingGetFunction(patchedRequest)
        );

        this._wrap(
          moduleExports.Server.prototype,
          'emit',
          this._getPatchIncomingRequestFunction('https')
        );
>>>>>>> d4035eb9
        return moduleExports;
      },
      (moduleExports: Https) => {
        if (moduleExports === undefined) return;

        if (!this.getConfig().disableOutgoingRequestInstrumentation) {
          this._unwrap(moduleExports, 'request');
          this._unwrap(moduleExports, 'get');
        }
        if (!this.getConfig().disableIncomingRequestInstrumentation) {
          this._unwrap(moduleExports.Server.prototype, 'emit');
        }
      }
    );
  }

  /**
   * Creates spans for incoming requests, restoring spans' context if applied.
   */
  protected _getPatchIncomingRequestFunction(component: 'http' | 'https') {
    return (
      original: (event: string, ...args: unknown[]) => boolean
    ): ((this: unknown, event: string, ...args: unknown[]) => boolean) => {
      return this._incomingRequestFunction(component, original);
    };
  }

  /**
   * Creates spans for outgoing requests, sending spans' context for distributed
   * tracing.
   */
  protected _getPatchOutgoingRequestFunction(component: 'http' | 'https') {
    return (original: Func<http.ClientRequest>): Func<http.ClientRequest> => {
      return this._outgoingRequestFunction(component, original);
    };
  }

  protected _getPatchOutgoingGetFunction(
    clientRequest: (
      options: http.RequestOptions | string | url.URL,
      ...args: HttpRequestArgs
    ) => http.ClientRequest
  ) {
    return (_original: Func<http.ClientRequest>): Func<http.ClientRequest> => {
      // Re-implement http.get. This needs to be done (instead of using
      // getPatchOutgoingRequestFunction to patch it) because we need to
      // set the trace context header before the returned http.ClientRequest is
      // ended. The Node.js docs state that the only differences between
      // request and get are that (1) get defaults to the HTTP GET method and
      // (2) the returned request object is ended immediately. The former is
      // already true (at least in supported Node versions up to v10), so we
      // simply follow the latter. Ref:
      // https://nodejs.org/dist/latest/docs/api/http.html#http_http_get_options_callback
      // https://github.com/googleapis/cloud-trace-nodejs/blob/master/src/instrumentations/instrumentation-http.ts#L198
      return function outgoingGetRequest<
        T extends http.RequestOptions | string | url.URL,
      >(options: T, ...args: HttpRequestArgs): http.ClientRequest {
        const req = clientRequest(options, ...args);
        req.end();
        return req;
      };
    };
  }

  /** Patches HTTPS outgoing requests */
  private _getPatchHttpsOutgoingRequestFunction(component: 'http' | 'https') {
    return (original: Func<http.ClientRequest>): Func<http.ClientRequest> => {
      const instrumentation = this;
      return function httpsOutgoingRequest(
        // eslint-disable-next-line node/no-unsupported-features/node-builtins
        options: https.RequestOptions | string | URL,
        ...args: HttpRequestArgs
      ): http.ClientRequest {
        // Makes sure options will have default HTTPS parameters
        if (
          component === 'https' &&
          typeof options === 'object' &&
          options?.constructor?.name !== 'URL'
        ) {
          options = Object.assign({}, options);
          instrumentation._setDefaultOptions(options);
        }
        return instrumentation._getPatchOutgoingRequestFunction(component)(
          original
        )(options, ...args);
      };
    };
  }

  private _setDefaultOptions(options: https.RequestOptions) {
    options.protocol = options.protocol || 'https:';
    options.port = options.port || 443;
  }

  /** Patches HTTPS outgoing get requests */
  private _getPatchHttpsOutgoingGetFunction(
    clientRequest: (
      // eslint-disable-next-line node/no-unsupported-features/node-builtins
      options: http.RequestOptions | string | URL,
      ...args: HttpRequestArgs
    ) => http.ClientRequest
  ) {
    return (original: Func<http.ClientRequest>): Func<http.ClientRequest> => {
      const instrumentation = this;
      return function httpsOutgoingRequest(
        // eslint-disable-next-line node/no-unsupported-features/node-builtins
        options: https.RequestOptions | string | URL,
        ...args: HttpRequestArgs
      ): http.ClientRequest {
        return instrumentation._getPatchOutgoingGetFunction(clientRequest)(
          original
        )(options, ...args);
      };
    };
  }

  /**
   * Attach event listeners to a client request to end span and add span attributes.
   *
   * @param request The original request object.
   * @param span representing the current operation
   * @param startTime representing the start time of the request to calculate duration in Metric
   * @param metricAttributes metric attributes
   */
  private _traceClientRequest(
    request: http.ClientRequest,
    span: Span,
    startTime: HrTime,
    metricAttributes: MetricAttributes
  ): http.ClientRequest {
    if (this.getConfig().requestHook) {
      this._callRequestHook(span, request);
    }

    /**
     * Determines if the request has errored or the response has ended/errored.
     */
    let responseFinished = false;

    /*
     * User 'response' event listeners can be added before our listener,
     * force our listener to be the first, so response emitter is bound
     * before any user listeners are added to it.
     */
    request.prependListener(
      'response',
      (response: http.IncomingMessage & { aborted?: boolean }) => {
        this._diag.debug('outgoingRequest on response()');
        if (request.listenerCount('response') <= 1) {
          response.resume();
        }
        const responseAttributes =
          utils.getOutgoingRequestAttributesOnResponse(response);
        span.setAttributes(responseAttributes);
        metricAttributes = Object.assign(
          metricAttributes,
          utils.getOutgoingRequestMetricAttributesOnResponse(responseAttributes)
        );

        if (this.getConfig().responseHook) {
          this._callResponseHook(span, response);
        }

        this._headerCapture.client.captureRequestHeaders(span, header =>
          request.getHeader(header)
        );
        this._headerCapture.client.captureResponseHeaders(
          span,
          header => response.headers[header]
        );

        context.bind(context.active(), response);

        const endHandler = () => {
          this._diag.debug('outgoingRequest on end()');
          if (responseFinished) {
            return;
          }
          responseFinished = true;
          let status: SpanStatus;

          if (response.aborted && !response.complete) {
            status = { code: SpanStatusCode.ERROR };
          } else {
            status = {
              code: utils.parseResponseStatus(
                SpanKind.CLIENT,
                response.statusCode
              ),
            };
          }

          span.setStatus(status);

          if (this.getConfig().applyCustomAttributesOnSpan) {
            safeExecuteInTheMiddle(
              () =>
                this.getConfig().applyCustomAttributesOnSpan!(
                  span,
                  request,
                  response
                ),
              () => {},
              true
            );
          }

          this._closeHttpSpan(
            span,
            SpanKind.CLIENT,
            startTime,
            metricAttributes
          );
        };

        response.on('end', endHandler);
        // See https://github.com/open-telemetry/opentelemetry-js/pull/3625#issuecomment-1475673533
        if (semver.lt(process.version, '16.0.0')) {
          response.on('close', endHandler);
        }
        response.on(errorMonitor, (error: Err) => {
          this._diag.debug('outgoingRequest on error()', error);
          if (responseFinished) {
            return;
          }
          responseFinished = true;
          utils.setSpanWithError(span, error);
          span.setStatus({
            code: SpanStatusCode.ERROR,
            message: error.message,
          });
          this._closeHttpSpan(
            span,
            SpanKind.CLIENT,
            startTime,
            metricAttributes
          );
        });
      }
    );
    request.on('close', () => {
      this._diag.debug('outgoingRequest on request close()');
      if (request.aborted || responseFinished) {
        return;
      }
      responseFinished = true;
      this._closeHttpSpan(span, SpanKind.CLIENT, startTime, metricAttributes);
    });
    request.on(errorMonitor, (error: Err) => {
      this._diag.debug('outgoingRequest on request error()', error);
      if (responseFinished) {
        return;
      }
      responseFinished = true;
      utils.setSpanWithError(span, error);
      this._closeHttpSpan(span, SpanKind.CLIENT, startTime, metricAttributes);
    });

    this._diag.debug('http.ClientRequest return request');
    return request;
  }

  private _incomingRequestFunction(
    component: 'http' | 'https',
    original: (event: string, ...args: unknown[]) => boolean
  ) {
    const instrumentation = this;
    return function incomingRequest(
      this: unknown,
      event: string,
      ...args: unknown[]
    ): boolean {
      // Only traces request events
      if (event !== 'request') {
        return original.apply(this, [event, ...args]);
      }

      const request = args[0] as http.IncomingMessage;
      const response = args[1] as http.ServerResponse & { socket: Socket };
      const pathname = request.url
        ? url.parse(request.url).pathname || '/'
        : '/';
      const method = request.method || 'GET';

      instrumentation._diag.debug(
        `${component} instrumentation incomingRequest`
      );

      if (
        utils.isIgnored(
          pathname,
          instrumentation.getConfig().ignoreIncomingPaths,
          (e: unknown) =>
            instrumentation._diag.error('caught ignoreIncomingPaths error: ', e)
        ) ||
        safeExecuteInTheMiddle(
          () =>
            instrumentation.getConfig().ignoreIncomingRequestHook?.(request),
          (e: unknown) => {
            if (e != null) {
              instrumentation._diag.error(
                'caught ignoreIncomingRequestHook error: ',
                e
              );
            }
          },
          true
        )
      ) {
        return context.with(suppressTracing(context.active()), () => {
          context.bind(context.active(), request);
          context.bind(context.active(), response);
          return original.apply(this, [event, ...args]);
        });
      }

      const headers = request.headers;

      const spanAttributes = utils.getIncomingRequestAttributes(request, {
        component: component,
        serverName: instrumentation.getConfig().serverName,
        hookAttributes: instrumentation._callStartSpanHook(
          request,
          instrumentation.getConfig().startIncomingSpanHook
        ),
      });

      const spanOptions: SpanOptions = {
        kind: SpanKind.SERVER,
        attributes: spanAttributes,
      };

      const startTime = hrTime();
      const metricAttributes =
        utils.getIncomingRequestMetricAttributes(spanAttributes);

      const ctx = propagation.extract(ROOT_CONTEXT, headers);
      const span = instrumentation._startHttpSpan(method, spanOptions, ctx);
      const rpcMetadata: RPCMetadata = {
        type: RPCType.HTTP,
        span,
      };

      return context.with(
        setRPCMetadata(trace.setSpan(ctx, span), rpcMetadata),
        () => {
          context.bind(context.active(), request);
          context.bind(context.active(), response);

          if (instrumentation.getConfig().requestHook) {
            instrumentation._callRequestHook(span, request);
          }
          if (instrumentation.getConfig().responseHook) {
            instrumentation._callResponseHook(span, response);
          }

          instrumentation._headerCapture.server.captureRequestHeaders(
            span,
            header => request.headers[header]
          );

          // After 'error', no further events other than 'close' should be emitted.
          let hasError = false;
          response.on('close', () => {
            if (hasError) {
              return;
            }
            instrumentation._onServerResponseFinish(
              request,
              response,
              span,
              metricAttributes,
              startTime
            );
          });
          response.on(errorMonitor, (err: Err) => {
            hasError = true;
            instrumentation._onServerResponseError(
              span,
              metricAttributes,
              startTime,
              err
            );
          });

          return safeExecuteInTheMiddle(
            () => original.apply(this, [event, ...args]),
            error => {
              if (error) {
                utils.setSpanWithError(span, error);
                instrumentation._closeHttpSpan(
                  span,
                  SpanKind.SERVER,
                  startTime,
                  metricAttributes
                );
                throw error;
              }
            }
          );
        }
      );
    };
  }

  private _outgoingRequestFunction(
    component: 'http' | 'https',
    original: Func<http.ClientRequest>
  ): Func<http.ClientRequest> {
    const instrumentation = this;
    return function outgoingRequest(
      this: unknown,
      options: url.URL | http.RequestOptions | string,
      ...args: unknown[]
    ): http.ClientRequest {
      if (!utils.isValidOptionsType(options)) {
        return original.apply(this, [options, ...args]);
      }
      const extraOptions =
        typeof args[0] === 'object' &&
        (typeof options === 'string' || options instanceof url.URL)
          ? (args.shift() as http.RequestOptions)
          : undefined;
      const { origin, pathname, method, optionsParsed } = utils.getRequestInfo(
        options,
        extraOptions
      );
      /**
       * Node 8's https module directly call the http one so to avoid creating
       * 2 span for the same request we need to check that the protocol is correct
       * See: https://github.com/nodejs/node/blob/v8.17.0/lib/https.js#L245
       */
      if (
        component === 'http' &&
        semver.lt(process.version, '9.0.0') &&
        optionsParsed.protocol === 'https:'
      ) {
        return original.apply(this, [optionsParsed, ...args]);
      }

      if (
        utils.isIgnored(
          origin + pathname,
          instrumentation.getConfig().ignoreOutgoingUrls,
          (e: unknown) =>
            instrumentation._diag.error('caught ignoreOutgoingUrls error: ', e)
        ) ||
        safeExecuteInTheMiddle(
          () =>
            instrumentation
              .getConfig()
              .ignoreOutgoingRequestHook?.(optionsParsed),
          (e: unknown) => {
            if (e != null) {
              instrumentation._diag.error(
                'caught ignoreOutgoingRequestHook error: ',
                e
              );
            }
          },
          true
        )
      ) {
        return original.apply(this, [optionsParsed, ...args]);
      }

      const { hostname, port } = utils.extractHostnameAndPort(optionsParsed);

      const attributes = utils.getOutgoingRequestAttributes(optionsParsed, {
        component,
        port,
        hostname,
        hookAttributes: instrumentation._callStartSpanHook(
          optionsParsed,
          instrumentation.getConfig().startOutgoingSpanHook
        ),
      });

      const startTime = hrTime();
      const metricAttributes: MetricAttributes =
        utils.getOutgoingRequestMetricAttributes(attributes);

      const spanOptions: SpanOptions = {
        kind: SpanKind.CLIENT,
        attributes,
      };
      const span = instrumentation._startHttpSpan(method, spanOptions);

      const parentContext = context.active();
      const requestContext = trace.setSpan(parentContext, span);

      if (!optionsParsed.headers) {
        optionsParsed.headers = {};
      } else {
        // Make a copy of the headers object to avoid mutating an object the
        // caller might have a reference to.
        optionsParsed.headers = Object.assign({}, optionsParsed.headers);
      }
      propagation.inject(requestContext, optionsParsed.headers);

      return context.with(requestContext, () => {
        /*
         * The response callback is registered before ClientRequest is bound,
         * thus it is needed to bind it before the function call.
         */
        const cb = args[args.length - 1];
        if (typeof cb === 'function') {
          args[args.length - 1] = context.bind(parentContext, cb);
        }

        const request: http.ClientRequest = safeExecuteInTheMiddle(
          () => original.apply(this, [optionsParsed, ...args]),
          error => {
            if (error) {
              utils.setSpanWithError(span, error);
              instrumentation._closeHttpSpan(
                span,
                SpanKind.CLIENT,
                startTime,
                metricAttributes
              );
              throw error;
            }
          }
        );

        instrumentation._diag.debug(
          `${component} instrumentation outgoingRequest`
        );
        context.bind(parentContext, request);
        return instrumentation._traceClientRequest(
          request,
          span,
          startTime,
          metricAttributes
        );
      });
    };
  }

  private _onServerResponseFinish(
    request: http.IncomingMessage,
    response: http.ServerResponse,
    span: Span,
    metricAttributes: MetricAttributes,
    startTime: HrTime
  ) {
    const attributes = utils.getIncomingRequestAttributesOnResponse(
      request,
      response
    );
    metricAttributes = Object.assign(
      metricAttributes,
      utils.getIncomingRequestMetricAttributesOnResponse(attributes)
    );

    this._headerCapture.server.captureResponseHeaders(span, header =>
      response.getHeader(header)
    );

    span.setAttributes(attributes).setStatus({
      code: utils.parseResponseStatus(SpanKind.SERVER, response.statusCode),
    });

    const route = attributes[SEMATTRS_HTTP_ROUTE];
    if (route) {
      span.updateName(`${request.method || 'GET'} ${route}`);
    }

    if (this.getConfig().applyCustomAttributesOnSpan) {
      safeExecuteInTheMiddle(
        () =>
          this.getConfig().applyCustomAttributesOnSpan!(
            span,
            request,
            response
          ),
        () => {},
        true
      );
    }

    this._closeHttpSpan(span, SpanKind.SERVER, startTime, metricAttributes);
  }

  private _onServerResponseError(
    span: Span,
    metricAttributes: MetricAttributes,
    startTime: HrTime,
    error: Err
  ) {
    utils.setSpanWithError(span, error);
    this._closeHttpSpan(span, SpanKind.SERVER, startTime, metricAttributes);
  }

  private _startHttpSpan(
    name: string,
    options: SpanOptions,
    ctx = context.active()
  ) {
    /*
     * If a parent is required but not present, we use a `NoopSpan` to still
     * propagate context without recording it.
     */
    const requireParent =
      options.kind === SpanKind.CLIENT
        ? this.getConfig().requireParentforOutgoingSpans
        : this.getConfig().requireParentforIncomingSpans;

    let span: Span;
    const currentSpan = trace.getSpan(ctx);

    if (requireParent === true && currentSpan === undefined) {
      span = trace.wrapSpanContext(INVALID_SPAN_CONTEXT);
    } else if (requireParent === true && currentSpan?.spanContext().isRemote) {
      span = currentSpan;
    } else {
      span = this.tracer.startSpan(name, options, ctx);
    }
    this._spanNotEnded.add(span);
    return span;
  }

  private _closeHttpSpan(
    span: Span,
    spanKind: SpanKind,
    startTime: HrTime,
    metricAttributes: MetricAttributes
  ) {
    if (!this._spanNotEnded.has(span)) {
      return;
    }

    span.end();
    this._spanNotEnded.delete(span);

    // Record metrics
    const duration = hrTimeToMilliseconds(hrTimeDuration(startTime, hrTime()));
    if (spanKind === SpanKind.SERVER) {
      this._httpServerDurationHistogram.record(duration, metricAttributes);
    } else if (spanKind === SpanKind.CLIENT) {
      this._httpClientDurationHistogram.record(duration, metricAttributes);
    }
  }

  private _callResponseHook(
    span: Span,
    response: http.IncomingMessage | http.ServerResponse
  ) {
    safeExecuteInTheMiddle(
      () => this.getConfig().responseHook!(span, response),
      () => {},
      true
    );
  }

  private _callRequestHook(
    span: Span,
    request: http.ClientRequest | http.IncomingMessage
  ) {
    safeExecuteInTheMiddle(
      () => this.getConfig().requestHook!(span, request),
      () => {},
      true
    );
  }

  private _callStartSpanHook(
    request: http.IncomingMessage | http.RequestOptions,
    hookFunc: Function | undefined
  ) {
    if (typeof hookFunc === 'function') {
      return safeExecuteInTheMiddle(
        () => hookFunc(request),
        () => {},
        true
      );
    }
  }

  private _createHeaderCapture() {
    const config = this.getConfig();

    return {
      client: {
        captureRequestHeaders: utils.headerCapture(
          'request',
          config.headersToSpanAttributes?.client?.requestHeaders ?? []
        ),
        captureResponseHeaders: utils.headerCapture(
          'response',
          config.headersToSpanAttributes?.client?.responseHeaders ?? []
        ),
      },
      server: {
        captureRequestHeaders: utils.headerCapture(
          'request',
          config.headersToSpanAttributes?.server?.requestHeaders ?? []
        ),
        captureResponseHeaders: utils.headerCapture(
          'response',
          config.headersToSpanAttributes?.server?.responseHeaders ?? []
        ),
      },
    };
  }
}<|MERGE_RESOLUTION|>--- conflicted
+++ resolved
@@ -110,17 +110,16 @@
       'http',
       ['*'],
       (moduleExports: Http): Http => {
-<<<<<<< HEAD
         if (!this.getConfig().disableOutgoingRequestInstrumentation) {
-          this._wrap(
+          const patchedRequest = this._wrap(
             moduleExports,
             'request',
             this._getPatchOutgoingRequestFunction('http')
-          );
+          ) as unknown as Func<http.ClientRequest>;
           this._wrap(
             moduleExports,
             'get',
-            this._getPatchOutgoingGetFunction(moduleExports.request)
+            this._getPatchOutgoingGetFunction(patchedRequest)
           );
         }
         if (!this.getConfig().disableIncomingRequestInstrumentation) {
@@ -130,23 +129,6 @@
             this._getPatchIncomingRequestFunction('http')
           );
         }
-=======
-        const patchedRequest = this._wrap(
-          moduleExports,
-          'request',
-          this._getPatchOutgoingRequestFunction('http')
-        ) as unknown as Func<http.ClientRequest>;
-        this._wrap(
-          moduleExports,
-          'get',
-          this._getPatchOutgoingGetFunction(patchedRequest)
-        );
-        this._wrap(
-          moduleExports.Server.prototype,
-          'emit',
-          this._getPatchIncomingRequestFunction('http')
-        );
->>>>>>> d4035eb9
         return moduleExports;
       },
       (moduleExports: Http) => {
@@ -168,18 +150,16 @@
       'https',
       ['*'],
       (moduleExports: Https): Https => {
-<<<<<<< HEAD
         if (!this.getConfig().disableOutgoingRequestInstrumentation) {
-          this._wrap(
+          const patchedRequest = this._wrap(
             moduleExports,
             'request',
             this._getPatchHttpsOutgoingRequestFunction('https')
-          );
-
+          ) as unknown as Func<http.ClientRequest>;
           this._wrap(
             moduleExports,
             'get',
-            this._getPatchHttpsOutgoingGetFunction(moduleExports.request)
+            this._getPatchHttpsOutgoingGetFunction(patchedRequest)
           );
         }
         if (!this.getConfig().disableIncomingRequestInstrumentation) {
@@ -189,24 +169,6 @@
             this._getPatchIncomingRequestFunction('https')
           );
         }
-=======
-        const patchedRequest = this._wrap(
-          moduleExports,
-          'request',
-          this._getPatchHttpsOutgoingRequestFunction('https')
-        ) as unknown as Func<http.ClientRequest>;
-        this._wrap(
-          moduleExports,
-          'get',
-          this._getPatchHttpsOutgoingGetFunction(patchedRequest)
-        );
-
-        this._wrap(
-          moduleExports.Server.prototype,
-          'emit',
-          this._getPatchIncomingRequestFunction('https')
-        );
->>>>>>> d4035eb9
         return moduleExports;
       },
       (moduleExports: Https) => {
