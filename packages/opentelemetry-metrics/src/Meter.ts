--- conflicted
+++ resolved
@@ -117,7 +117,6 @@
   }
 
   /**
-<<<<<<< HEAD
    * Provide a pre-computed re-useable LabelSet by
    * converting the unordered LabelSet into a canonicalized
    * set of lables, useful for pre-aggregation.
@@ -133,7 +132,9 @@
         },
         {} as types.LabelSet
       );
-=======
+  }
+
+  /**
    * Ensure a metric name conforms to the following rules:
    *
    * 1. They are non-empty strings
@@ -148,6 +149,5 @@
    */
   private _isValidName(name: string): boolean {
     return Boolean(name.match(/^[a-z][a-z0-9_.\-]*$/i));
->>>>>>> 283458ef
   }
 }