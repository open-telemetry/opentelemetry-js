--- conflicted
+++ resolved
@@ -70,12 +70,8 @@
     "@types/sinon": "10.0.15",
     "codecov": "3.8.3",
     "cross-var": "1.1.0",
-<<<<<<< HEAD
     "babel-plugin-istanbul": "6.1.1",
-=======
-    "istanbul-instrumenter-loader": "3.0.1",
     "lerna": "6.6.2",
->>>>>>> d76f34ee
     "mocha": "10.2.0",
     "nock": "13.3.1",
     "nyc": "15.1.0",
