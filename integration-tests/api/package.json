--- conflicted
+++ resolved
@@ -28,13 +28,8 @@
   },
   "devDependencies": {
     "@opentelemetry/api": "^1.3.0",
-<<<<<<< HEAD
-    "@opentelemetry/core": "1.27.0",
-    "@types/mocha": "10.0.9",
-=======
     "@opentelemetry/core": "1.29.0",
     "@types/mocha": "10.0.10",
->>>>>>> eb81e286
     "@types/node": "18.6.5",
     "cross-var": "1.1.0",
     "lerna": "6.6.2",
