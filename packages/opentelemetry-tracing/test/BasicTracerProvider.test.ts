/*
 * Copyright The OpenTelemetry Authors
 *
 * Licensed under the Apache License, Version 2.0 (the "License");
 * you may not use this file except in compliance with the License.
 * You may obtain a copy of the License at
 *
 *      https://www.apache.org/licenses/LICENSE-2.0
 *
 * Unless required by applicable law or agreed to in writing, software
 * distributed under the License is distributed on an "AS IS" BASIS,
 * WITHOUT WARRANTIES OR CONDITIONS OF ANY KIND, either express or implied.
 * See the License for the specific language governing permissions and
 * limitations under the License.
 */

import {
  context,
  SpanContext,
  TraceFlags,
  ROOT_CONTEXT,
<<<<<<< HEAD
  setActiveSpan,
  setExtractedSpanContext,
  getActiveSpan,
=======
  setSpan,
  setSpanContext,
>>>>>>> c1d4264a
} from '@opentelemetry/api';
import {
  AlwaysOnSampler,
  AlwaysOffSampler,
  NoopLogger,
  NoRecordingSpan,
  TraceState,
} from '@opentelemetry/core';
import { Resource } from '@opentelemetry/resources';
import * as assert from 'assert';
import * as sinon from 'sinon';
import { BasicTracerProvider, Span } from '../src';

describe('BasicTracerProvider', () => {
  let sandbox: sinon.SinonSandbox;
  let removeEvent: Function | undefined;

  beforeEach(() => {
    context.disable();
    sandbox = sinon.createSandbox();
  });

  afterEach(() => {
    sandbox.restore();
    if (removeEvent) {
      removeEvent();
      removeEvent = undefined;
    }
  });

  describe('constructor', () => {
    it('should construct an instance without any options', () => {
      const provider = new BasicTracerProvider();
      assert.ok(provider instanceof BasicTracerProvider);
    });

    it('should construct an instance with logger', () => {
      const provider = new BasicTracerProvider({
        logger: new NoopLogger(),
      });
      assert.ok(provider instanceof BasicTracerProvider);
    });

    it('should construct an instance with sampler', () => {
      const provider = new BasicTracerProvider({
        sampler: new AlwaysOnSampler(),
      });
      assert.ok(provider instanceof BasicTracerProvider);
    });

    it('should construct an instance with default trace params', () => {
      const tracer = new BasicTracerProvider({}).getTracer('default');
      assert.deepStrictEqual(tracer.getActiveTraceParams(), {
        numberOfAttributesPerSpan: 1000,
        numberOfEventsPerSpan: 1000,
        numberOfLinksPerSpan: 1000,
      });
    });

    it('should construct an instance with customized numberOfAttributesPerSpan trace params', () => {
      const tracer = new BasicTracerProvider({
        traceParams: {
          numberOfAttributesPerSpan: 100,
        },
      }).getTracer('default');
      assert.deepStrictEqual(tracer.getActiveTraceParams(), {
        numberOfAttributesPerSpan: 100,
        numberOfEventsPerSpan: 1000,
        numberOfLinksPerSpan: 1000,
      });
    });

    it('should construct an instance with customized numberOfEventsPerSpan trace params', () => {
      const tracer = new BasicTracerProvider({
        traceParams: {
          numberOfEventsPerSpan: 300,
        },
      }).getTracer('default');
      assert.deepStrictEqual(tracer.getActiveTraceParams(), {
        numberOfAttributesPerSpan: 1000,
        numberOfEventsPerSpan: 300,
        numberOfLinksPerSpan: 1000,
      });
    });

    it('should construct an instance with customized numberOfLinksPerSpan trace params', () => {
      const tracer = new BasicTracerProvider({
        traceParams: {
          numberOfLinksPerSpan: 10,
        },
      }).getTracer('default');
      assert.deepStrictEqual(tracer.getActiveTraceParams(), {
        numberOfAttributesPerSpan: 1000,
        numberOfEventsPerSpan: 1000,
        numberOfLinksPerSpan: 10,
      });
    });

    it('should construct an instance of BasicTracerProvider', () => {
      const tracer = new BasicTracerProvider();
      assert.ok(tracer instanceof BasicTracerProvider);
    });
  });

  describe('.startSpan()', () => {
    it('should start a span with name only', () => {
      const tracer = new BasicTracerProvider().getTracer('default');
      const span = tracer.startSpan('my-span');
      assert.ok(span);
      assert.ok(span instanceof Span);
    });

    it('should propagate resources', () => {
      const tracerProvider = new BasicTracerProvider();
      const tracer = tracerProvider.getTracer('default');
      const span = tracer.startSpan('my-span') as Span;
      assert.strictEqual(tracer.resource, tracerProvider.resource);
      assert.strictEqual(span.resource, tracerProvider.resource);
    });

    it('should start a span with name and options', () => {
      const tracer = new BasicTracerProvider().getTracer('default');
      const span = tracer.startSpan('my-span', {});
      assert.ok(span);
      assert.ok(span instanceof Span);
      const context = span.context();
      assert.ok(context.traceId.match(/[a-f0-9]{32}/));
      assert.ok(context.spanId.match(/[a-f0-9]{16}/));
      assert.strictEqual(context.traceFlags, TraceFlags.SAMPLED);
      assert.deepStrictEqual(context.traceState, undefined);
      span.end();
    });

    it('should start a span with given attributes', () => {
      const tracer = new BasicTracerProvider().getTracer('default');
      const span = tracer.startSpan('my-span', {
        attributes: { foo: 'foo', bar: 'bar' },
      }) as Span;
      assert.deepStrictEqual(span.attributes, { bar: 'bar', foo: 'foo' });
      span.end();
    });

    it('should start a span with spanoptions->attributes', () => {
      const tracer = new BasicTracerProvider().getTracer('default');
      const span = tracer.startSpan('my-span', {
        attributes: { foo: 'foo', bar: 'bar' },
      }) as Span;
      assert.deepStrictEqual(span.attributes, { foo: 'foo', bar: 'bar' });
      span.end();
    });

    it('should start a span with name and parent spancontext', () => {
      const tracer = new BasicTracerProvider().getTracer('default');
      const state = new TraceState('a=1,b=2');

      const span = tracer.startSpan(
        'my-span',
        {},
        setSpanContext(ROOT_CONTEXT, {
          traceId: 'd4cda95b652f4a1592b449d5929fda1b',
          spanId: '6e0c63257de34c92',
          traceFlags: TraceFlags.SAMPLED,
          traceState: state,
        })
      );
      assert.ok(span instanceof Span);
      const context = span.context();
      assert.strictEqual(context.traceId, 'd4cda95b652f4a1592b449d5929fda1b');
      assert.strictEqual(context.traceFlags, TraceFlags.SAMPLED);
      assert.deepStrictEqual(context.traceState, state);
      span.end();
    });

    it('should start a span with name and parent span', () => {
      const tracer = new BasicTracerProvider().getTracer('default');
      const span = tracer.startSpan('my-span');
      const childSpan = tracer.startSpan(
        'child-span',
        {},
        setSpan(ROOT_CONTEXT, span)
      );
      const context = childSpan.context();
      assert.strictEqual(context.traceId, span.context().traceId);
      assert.strictEqual(context.traceFlags, TraceFlags.SAMPLED);
      span.end();
      childSpan.end();
    });

    it('should create a root span when root is true', () => {
      const tracer = new BasicTracerProvider().getTracer('default');
      const span = tracer.startSpan('my-span');
      const overrideParent = tracer.startSpan('my-parent-override-span');
      const rootSpan = tracer.startSpan(
        'root-span',
        { root: true },
        setSpan(ROOT_CONTEXT, span)
      );
      const context = rootSpan.context();
      assert.notStrictEqual(context.traceId, overrideParent.context().traceId);
      span.end();
      rootSpan.end();
    });

    it('should start a span with name and with invalid parent span', () => {
      const tracer = new BasicTracerProvider().getTracer('default');
      const span = tracer.startSpan(
        'my-span',
        {},
        setSpanContext(
          ROOT_CONTEXT,
          ('invalid-parent' as unknown) as SpanContext
        )
      );
      assert.ok(span instanceof Span);
      assert.deepStrictEqual((span as Span).parentSpanId, undefined);
    });

    it('should start a span with name and with invalid spancontext', () => {
      const tracer = new BasicTracerProvider().getTracer('default');
      const span = tracer.startSpan(
        'my-span',
        {},
        setSpanContext(ROOT_CONTEXT, {
          traceId: '0',
          spanId: '0',
          traceFlags: TraceFlags.SAMPLED,
        })
      );
      assert.ok(span instanceof Span);
      const context = span.context();
      assert.ok(context.traceId.match(/[a-f0-9]{32}/));
      assert.ok(context.spanId.match(/[a-f0-9]{16}/));
      assert.strictEqual(context.traceFlags, TraceFlags.SAMPLED);
      assert.deepStrictEqual(context.traceState, undefined);
    });

    it('should return a no recording span when never sampling', () => {
      const tracer = new BasicTracerProvider({
        sampler: new AlwaysOffSampler(),
        logger: new NoopLogger(),
      }).getTracer('default');
      const span = tracer.startSpan('my-span');
      assert.ok(span instanceof NoRecordingSpan);
      const context = span.context();
      assert.ok(context.traceId.match(/[a-f0-9]{32}/));
      assert.ok(context.spanId.match(/[a-f0-9]{16}/));
      assert.strictEqual(context.traceFlags, TraceFlags.NONE);
      assert.deepStrictEqual(context.traceState, undefined);
      span.end();
    });

    it('should create real span when sampled', () => {
      const tracer = new BasicTracerProvider({
        sampler: new AlwaysOnSampler(),
      }).getTracer('default');
      const span = tracer.startSpan('my-span');
      assert.ok(span instanceof Span);
      assert.strictEqual(span.context().traceFlags, TraceFlags.SAMPLED);
      assert.strictEqual(span.isRecording(), true);
    });

    it('should assign a resource', () => {
      const tracer = new BasicTracerProvider().getTracer('default');
      const span = tracer.startSpan('my-span') as Span;
      assert.ok(span);
      assert.ok(span.resource instanceof Resource);
    });
  });

<<<<<<< HEAD
=======
  describe('.getCurrentSpan()', () => {
    it('should return current span when it exists', () => {
      context.setGlobalContextManager({
        active: () => setSpan(ROOT_CONTEXT, ('foo' as any) as Span),
        disable: () => {},
      } as ContextManager);

      const tracer = new BasicTracerProvider().getTracer('default');
      assert.deepStrictEqual(tracer.getCurrentSpan(), 'foo');
    });
  });

>>>>>>> c1d4264a
  describe('.withSpan()', () => {
    it('should run context with NoopContextManager context manager', done => {
      const tracer = new BasicTracerProvider().getTracer('default');
      const span = tracer.startSpan('my-span');
      context.with(setActiveSpan(context.active(), span), () => {
        assert.deepStrictEqual(getActiveSpan(context.active()), undefined);
        return done();
      });
    });
  });

  describe('.bind()', () => {
    it('should bind context with NoopContextManager context manager', done => {
      const tracer = new BasicTracerProvider().getTracer('default');
      const span = tracer.startSpan('my-span');
      const fn = () => {
        assert.deepStrictEqual(getActiveSpan(context.active()), undefined);
        return done();
      };
      const patchedFn = context.bind(fn, setActiveSpan(context.active(), span));
      return patchedFn();
    });
  });

  describe('.resource', () => {
    it('should return a Resource', () => {
      const tracerProvider = new BasicTracerProvider();
      assert.ok(tracerProvider.resource instanceof Resource);
    });
  });

  describe('.shutdown()', () => {
    it('should trigger shutdown when manually invoked', () => {
      const tracerProvider = new BasicTracerProvider();
      const shutdownStub = sandbox.stub(
        tracerProvider.getActiveSpanProcessor(),
        'shutdown'
      );
      tracerProvider.shutdown();
      sinon.assert.calledOnce(shutdownStub);
    });
  });
});<|MERGE_RESOLUTION|>--- conflicted
+++ resolved
@@ -19,14 +19,9 @@
   SpanContext,
   TraceFlags,
   ROOT_CONTEXT,
-<<<<<<< HEAD
-  setActiveSpan,
-  setExtractedSpanContext,
-  getActiveSpan,
-=======
   setSpan,
   setSpanContext,
->>>>>>> c1d4264a
+  getSpan,
 } from '@opentelemetry/api';
 import {
   AlwaysOnSampler,
@@ -296,21 +291,6 @@
     });
   });
 
-<<<<<<< HEAD
-=======
-  describe('.getCurrentSpan()', () => {
-    it('should return current span when it exists', () => {
-      context.setGlobalContextManager({
-        active: () => setSpan(ROOT_CONTEXT, ('foo' as any) as Span),
-        disable: () => {},
-      } as ContextManager);
-
-      const tracer = new BasicTracerProvider().getTracer('default');
-      assert.deepStrictEqual(tracer.getCurrentSpan(), 'foo');
-    });
-  });
-
->>>>>>> c1d4264a
   describe('.withSpan()', () => {
     it('should run context with NoopContextManager context manager', done => {
       const tracer = new BasicTracerProvider().getTracer('default');
