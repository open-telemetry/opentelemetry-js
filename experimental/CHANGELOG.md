--- conflicted
+++ resolved
@@ -12,11 +12,8 @@
 
 ### :rocket: (Enhancement)
 
-<<<<<<< HEAD
 * feat(instrumentation): allow LoggerProvider to be specified in Instrumentations [#4314](https://github.com/open-telemetry/opentelemetry-js/pull/4314) @hectorhdzg
-=======
 * feat(sdk-logs): add droppedAttributesCount field to ReadableLogRecord
->>>>>>> 5b0fb7b4
 
 ### :bug: (Bug Fix)
 
