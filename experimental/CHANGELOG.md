# CHANGELOG

All notable changes to experimental packages in this project will be documented in this file.

## Unreleased

### :boom: Breaking Change

* feat(exporter-*-otlp-*)!: move serialization for Node.js exporters to `@opentelemetry/otlp-transformer` [#4542](https://github.com/open-telemetry/opentelemetry-js/pull/4542) @pichlermarc
  * Breaking changes:
    * (user-facing) `convert()` now returns an empty object and will be removed in a follow-up
    * (internal) OTLPExporterNodeBase now has additional constructor parameters that are required
    * (internal) OTLPExporterNodeBase now has an additional `ResponseType` type parameter
<<<<<<< HEAD
* feat(instrumentation)!: simplify `registerInstrumentations()` API
  * Breaking changes:
    * removes `InstrumentationOptions` type
    * occurrences of `InstrumentationOptions` are now replaced by `Instrumentation[]`
      * migrate usages of `registerInstrumentations({instrumentations: fooInstrumentation})` to `registerInstrumentations({instrumentations: [fooInstrumentation]})`
      * migrate usages of `registerInstrumentations({instrumentations: [fooInstrumentation, [barInstrumentation]]})` to `registerInstrumentations({instrumentations: [fooInstrumentation, barInstrumentation]})`
* feat(sdk-node)!: simplify type of `instrumentations` option
  * Breaking changes:
    * replaces `InstrumentationOptions` with `Instrumentation[]`
=======
* feat(exporter-*-otlp-*)!: move serialization for Node.js exporters to `@opentelemetry/otlp-transformer` [#4581](https://github.com/open-telemetry/opentelemetry-js/pull/4581) @pichlermarc
  * Breaking changes:
    * (user-facing) `convert()` has been removed from all exporters
    * (internal) OTLPExporterBrowserBase: `RequestType` has been replaced by a `ResponseType` type-argument
    * (internal) OTLPExporterNodeBase: `ServiceRequest` has been replaced by a `ServiceResponse` type-argument
    * (internal) the `@opentelemetry/otlp-exporter-proto-base` package has been removed, and will from now on be deprecated in `npm`
>>>>>>> a82d8758

### :rocket: (Enhancement)

* feat: support node 22 [#4666](https://github.com/open-telemetry/opentelemetry-js/pull/4666) @dyladan
* feat(propagator-aws-xray-lambda): add AWS Xray Lambda propagator [4554](https://github.com/open-telemetry/opentelemetry-js/pull/4554)

### :bug: (Bug Fix)

### :books: (Refine Doc)

### :house: (Internal)

## 0.51.0

### :boom: Breaking Change

* feat(sdk-node)!: remove long deprecated methods in favor of constructor options [#4606](https://github.com/open-telemetry/opentelemetry-js/pull/4606) @pichlermarc
  * `NodeSDK.configureTracerProvider()`, please use constructor options instead
  * `NodeSDK.configureMeterProvider()`, please use constructor options instead
  * `NodeSDK.configureLoggerProvider()`, please use constructor options instead
  * `NodeSDK.addResource()`, please use constructor options instead
  * `NodeSDK.detectResources()`, this is not necessary anymore, resources are now auto-detected on `NodeSDK.start()` if the constructor option `autoDetectResources` is unset, `undefined` or `true`.
* feat(instrumentation): add patch and unpatch diag log messages [#4641](https://github.com/open-telemetry/opentelemetry-js/pull/4641)
  * Instrumentations should not log patch and unpatch messages to diag channel.
* feat!(instrumentation): remove moduleExports generic type from instrumentation registration [#4598](https://github.com/open-telemetry/opentelemetry-js/pull/4598) @blumamir
  * breaking for instrumentation authors that depend on
    * `InstrumentationBase`
    * `InstrumentationNodeModuleDefinition`
    * `InstrumentationNodeModuleFile`

### :rocket: (Enhancement)

* feat(sdk-logs): log resource attributes in ConsoleLogRecordExporter [#4646](https://github.com/open-telemetry/opentelemetry-js/pull/4646) @harelmo-lumigo
* refactor(instrumentation-grpc): move to use SEMATTRS [#4633](https://github.com/open-telemetry/opentelemetry-js/pull/4633)
* feat(otlp-transformer): consolidate scope/resource creation in transformer [#4600](https://github.com/open-telemetry/opentelemetry-js/pull/4600)
* feat(sdk-logs): print message when attributes are dropped due to attribute count limit [#4614](https://github.com/open-telemetry/opentelemetry-js/pull/4614) @HyunnoH
* feat(sdk-node): add usage for the detector ServiceInstanceIdDetectorSync. [#4626](https://github.com/open-telemetry/opentelemetry-js/pull/4626) @maryliag
  * The resource detector can be added to default resource detector list by adding the value `serviceinstance` to the list of resource detectors on the environment variable `OTEL_NODE_RESOURCE_DETECTORS`, e.g `OTEL_NODE_RESOURCE_DETECTORS=env,host,os,serviceinstance`
  * The value can be overwritten by
    * merging a resource containing the `service.instance.id` attribute
    * using another resource detector which writes `service.instance.id`

### :bug: (Bug Fix)

* fix(otlp-grpc-exporter-base): avoid TypeError on exporter shutdown [#4612](https://github.com/open-telemetry/opentelemetry-js/pull/4612) @pichlermarc
* fix(instrumentation): Don't use `require` to load `package.json` files [#4593](https://github.com/open-telemetry/opentelemetry-js/pull/4593) @timfish

## 0.50.0

### :boom: Breaking Change

* fix(exporter-*-otlp-grpc)!: lazy load gRPC to improve compatibility with `@opentelemetry/instrumenation-grpc` [#4432](https://github.com/open-telemetry/opentelemetry-js/pull/4432) @pichlermarc
  * Fixes a bug where requiring up the gRPC exporter before enabling the instrumentation from `@opentelemetry/instrumentation-grpc` would lead to missing telemetry
  * Breaking changes, removes several functions and properties that were used internally and were not intended for end-users
    * `getServiceClientType()`
      * this returned a static enum value that would denote the export type (`SPAN`, `METRICS`, `LOGS`)
    * `getServiceProtoPath()`
      * this returned a static enum value that would correspond to the gRPC service path
    * `metadata`
      * was used internally to access metadata, but as a side effect allowed end-users to modify metadata on runtime.
    * `serviceClient`
      * was used internally to keep track of the service client used by the exporter, as a side effect it allowed end-users to modify the gRPC service client that was used
    * `compression`
      * was used internally to keep track of the compression to use but was unintentionally exposed to the users. It allowed to read and write the value, writing, however, would have no effect.

### :rocket: (Enhancement)

* feat(instrumentation-xhr): optionally ignore network events [#4571](https://github.com/open-telemetry/opentelemetry-js/pull/4571/) @mustafahaddara
* refactor(instrumentation-http): use exported strings for semconv [#4573](https://github.com/open-telemetry/opentelemetry-js/pull/4573/) @JamieDanielson
* perf(instrumentation-http): remove obvious temp allocations [#4576](https://github.com/open-telemetry/opentelemetry-js/pull/4576) @Samuron
* feat(sdk-node): add `HostDetector` as default resource detector [#4566](https://github.com/open-telemetry/opentelemetry-js/pull/4566) @maryliag
* feat(api-events): added data field to the Event interface [#4575](https://github.com/open-telemetry/opentelemetry-js/pull/4575) @martinkuba

### :bug: (Bug Fix)

* fix(exporter-*-otlp-*): use parseHeaders() to ensure header-values are not 'undefined' #4540
  * Fixes a bug where passing `undefined` as a header value would crash the end-user app after the export timeout elapsed.
* fix(sdk-logs): ensure default resource attributes are used as fallbacks when a resource is passed to LoggerProvider.

### :books: (Refine Doc)

* docs(instrumentation-http): document semantic conventions and attributes in use. [#4587](https://github.com/open-telemetry/opentelemetry-js/pull/4587/) @JamieDanielson

## 0.49.1

### :bug: (Bug Fix)

* fix(instrumentation): don't add `@opentelemetry/api-logs` as a `peerDependency`

## 0.49.0

### :boom: Breaking Change

* fix(otlp-exporter-base)!: remove unload event from OTLPExporterBrowserBase [#4438](https://github.com/open-telemetry/opentelemetry-js/pull/4438) @eldavojohn
  * Reason: The 'unload' event prevents sites from taking advantage of Google's [backward/forward cache](https://web.dev/articles/bfcache#never_use_the_unload_event) and will be [deprecated](https://developer.chrome.com/articles/deprecating-unload/).  It is now up to the consuming site to implement these shutdown events.
  * This breaking change affects users under this scenario:
    1. A user extends the exporter and overrides the shutdown function, and does something which is usually called by the unload listener
    2. We remove the unload event listener
    3. That user's overridden shutdown function no longer gets called

### :rocket: (Enhancement)

* feat(instrumentation): allow LoggerProvider to be specified in Instrumentations [#4314](https://github.com/open-telemetry/opentelemetry-js/pull/4314) @hectorhdzg
* feat(instrumentation): add getModuleDefinitions() to InstrumentationBase [#4475](https://github.com/open-telemetry/opentelemetry-js/pull/4475) @pichlermarc
* feat(exporter-metrics-otlp-http): add option to set the exporter aggregation preference  [#4409](https://github.com/open-telemetry/opentelemetry-js/pull/4409) @AkselAllas
* feat(node-sdk): add spanProcessors option [#4454](https://github.com/open-telemetry/opentelemetry-js/pull/4454) @naseemkullah

### :bug: (Bug Fix)

* fix(sdk-node): allow using samplers when the exporter is defined in the environment [#4394](https://github.com/open-telemetry/opentelemetry-js/pull/4394) @JacksonWeber
* fix(instrumentation): normalize paths for internal files in scoped packages [#4467](https://github.com/open-telemetry/opentelemetry-js/pull/4467) @pichlermarc
  * Fixes a bug where, on Windows, internal files on scoped packages would not be instrumented.
* fix(otlp-transformer): only use BigInt inside hrTimeToNanos() [#4484](https://github.com/open-telemetry/opentelemetry-js/pull/4484) @pichlermarc
* fix(instrumentation-fetch): do not enable in Node.js; clarify in docs this instr is for web fetch only [#4498](https://github.com/open-telemetry/opentelemetry-js/pull/4498) @trentm

### :house: (Internal)

* refactor(instrumentation-grpc): clean up remnants of 'grpc' package instrumentation [#4420](https://github.com/open-telemetry/opentelemetry-js/pull/4420) @pichlermarc

## 0.48.0

### :boom: Breaking Change

* fix(instrumentation)!: pin import-in-the-middle@1.7.1 [#4441](https://github.com/open-telemetry/opentelemetry-js/pull/4441)
  * Fixes a bug where, in some circumstances, ESM instrumentation packages would try to instrument CJS exports on ESM, causing the end-user application to crash.
  * This breaking change only affects users that are using the *experimental* `@opentelemetry/instrumentation/hook.mjs` loader hook AND Node.js 18.19 or later:
    * This reverts back to an older version of `import-in-the-middle` due to <https://github.com/DataDog/import-in-the-middle/issues/57>
    * This version does not support Node.js 18.19 or later

### :bug: (Bug Fix)

* fix(exporter-prometheus): avoid invoking callback synchronously [#4431](https://github.com/open-telemetry/opentelemetry-js/pull/4431) @legendecas
* fix(exporter-logs-otlp-grpc): set User-Agent header [#4398](https://github.com/open-telemetry/opentelemetry-js/pull/4398) @Vunovati
* fix(exporter-logs-otlp-http): set User-Agent header [#4398](https://github.com/open-telemetry/opentelemetry-js/pull/4398) @Vunovati
* fix(exporter-logs-otlp-proto): set User-Agent header [#4398](https://github.com/open-telemetry/opentelemetry-js/pull/4398) @Vunovati
* fix(instrumentation-fetch): compatibility with Map types for fetch headers

### :house: (Internal)

* refactor(exporter-prometheus): promisify prometheus tests [#4431](https://github.com/open-telemetry/opentelemetry-js/pull/4431) @legendecas

## 0.47.0

### :boom: Breaking Change

* fix(exporter-logs-otlp-http)!: programmatic headers take precedence over environment variables [#2370](https://github.com/open-telemetry/opentelemetry-js/pull/4351) @Vunovati
* fix(exporter-logs-otlp-proto)!: programmatic headers take precedence over environment variables [#2370](https://github.com/open-telemetry/opentelemetry-js/pull/4351) @Vunovati
* fix(exporter-trace-otlp-http)!: programmatic headers take precedence over environment variables [#2370](https://github.com/open-telemetry/opentelemetry-js/pull/4351) @Vunovati
* fix(exporter-trace-otlp-proto)!: programmatic headers take precedence over environment variables [#2370](https://github.com/open-telemetry/opentelemetry-js/pull/4351) @Vunovati

### :bug: (Bug Fix)

* fix(instrumentation): use caret range on import-in-the-middle [#4380](https://github.com/open-telemetry/opentelemetry-js/pull/4380) @pichlermarc
* fix(instrumentation): do not import 'path' in browser runtimes [#4386](https://github.com/open-telemetry/opentelemetry-js/pull/4386) @pichlermarc
  * Fixes a bug where bundling for web would fail due to `InstrumentationNodeModuleDefinition` importing `path`

## 0.46.0

### :boom: Breaking Change

* fix(exporter-metrics-otlp-grpc): programmatic headers take precedence over environment variables [#2370](https://github.com/open-telemetry/opentelemetry-js/pull/4334) @Vunovati
* fix(exporter-metrics-otlp-http): programmatic headers take precedence over environment variables [#2370](https://github.com/open-telemetry/opentelemetry-js/pull/4334) @Vunovati
* fix(exporter-metrics-otlp-proto): programmatic headers take precedence over environment variables [#2370](https://github.com/open-telemetry/opentelemetry-js/pull/4334) @Vunovati
* fix(otlp-exporter-base)!: decrease default concurrency limit to 30 [#4211](https://github.com/open-telemetry/opentelemetry-js/pull/4211) @pichlermarc
  * fixes a memory leak on prolonged collector unavailability
  * this change is marked as breaking as it changes defaults

### :rocket: (Enhancement)

* feat(sdk-logs): add droppedAttributesCount field to ReadableLogRecord

### :bug: (Bug Fix)

* fix(sdk-logs): await async resources in log processors
* fix(sdk-logs): avoid map attribute set when count limit exceeded
* fix(instrumentation-fetch): only access navigator if it is defined [#4063](https://github.com/open-telemetry/opentelemetry-js/pull/4063)
  * allows for experimental usage of this instrumentation with non-browser runtimes
* fix(instrumentation-http): memory leak when responses are not resumed
* fix(instrumentation-http): Do not mutate given headers object for outgoing http requests. Fixes aws-sdk signing error on retries. [#4346](https://github.com/open-telemetry/opentelemetry-js/pull/4346)
* fix(instrumentation): support Node.js v18.19.0 by using import-in-the-middle@1.6.0

## 0.45.1

### :bug: (Bug Fix)

* Bumps all dependencies to explicitly include Stable v1.18.1 packages

## 0.45.0

### :boom: Breaking Change

* fix(sdk-node)!: remove the explicit dependency on @opentelemetry/exporter-jaeger that was kept on the previous release
  * '@opentelemetry/exporter-jaeger' is no longer be a dependency of this package. To continue using '@opentelemetry/exporter-jaeger', please install it manually.
    * NOTE: `@opentelemetry/exporter-jaeger` is deprecated, consider switching to one of the alternatives described [here](https://www.npmjs.com/package/@opentelemetry/exporter-jaeger)
* fix(otlp-transformer)!: OTLP json encoding [#4220](https://github.com/open-telemetry/opentelemetry-js/pull/4220) @seemk
  * Fixes a bug in the OTLP (http/json) exporters where timestamps were not encoded as strings, causing the export to
    be rejected by OTLP endpoints

## 0.44.0

### :boom: Breaking Change

* fix(exporter-logs-otlp-proto): change OTLPLogExporter to OTLPLogExporter [#4140](https://github.com/open-telemetry/opentelemetry-js/pull/4140) @Vunovati
* fix(sdk-node): remove explicit dependency on @opentelemetry/exporter-jaeger
  * '@opentelemetry/exporter-jaeger' is no longer be a dependency of this package. To continue using '@opentelemetry/exporter-jaeger', please install it manually.
    * NOTE: `@opentelemetry/exporter-jaeger` is deprecated, consider switching to one of the alternatives described [here](https://www.npmjs.com/package/@opentelemetry/exporter-jaeger)
* fix(sdk-logs): hide internal methods with internal shared state [#3865](https://github.com/open-telemetry/opentelemetry-js/pull/3865) @legendecas

### :rocket: (Enhancement)

* feat(exporter-metrics-otlp-proto): add esm build [#4099](https://github.com/open-telemetry/opentelemetry-js/pull/4099) @pichlermarc
* feat(opencensus-shim): implement OpenCensus metric producer [#4066](https://github.com/open-telemetry/opentelemetry-js/pull/4066) @aabmass

### :bug: (Bug Fix)

* fix(otlp-exporter-base): replaced usage of window with _globalThis [#4157](https://github.com/open-telemetry/opentelemetry-js/pull/4157) @cristianmadularu
* fix(otlp-transformer): Avoid precision loss when converting from HrTime to unix nanoseconds. [#4062](https://github.com/open-telemetry/opentelemetry-js/pull/4062)

## 0.43.0

### :bug: (Bug Fix)

* Revert "feat(api): add attributes argument to recordException API [#4071](https://github.com/open-telemetry/opentelemetry-js/pull/4071)"
  * This feature was an unintentional breaking change introduced with API 1.5.0
  * This PR updates all experimental packages to allow API 1.6.0, where this change has been reverted.

## 0.42.0

### :boom: Breaking Change

* chore(sdk-node): deprecate methods in favor of constructor options [#3996](https://github.com/open-telemetry/opentelemetry-js/pull/3996) @pichlermarc
  * The following methods are now deprecated and will be removed in `0.43.0`
    * `NodeSDK.configureTracerProvider()`, please use constructor options instead
    * `NodeSDK.configureMeterProvider()`, please use constructor options instead
    * `NodeSDK.configureLoggerProvider()`, please use constructor options instead
    * `NodeSDK.addResource()`, please use constructor options instead
    * `NodeSDK.detectResources()`, this is not necessary anymore, resources are now auto-detected on startup.
* chore(sdk-node): add notice that '@opentelemetry/exporter-jaeger' has to be installed manually in the next version [#4068](https://github.com/open-telemetry/opentelemetry-js/pull/4068) @pichlermarc
  * Starting with 0.43.0 '@opentelemetry/exporter-jaeger' will no longer be a dependency of this package. To continue using '@opentelemetry/exporter-jaeger', please install it manually.
    * NOTE: `@opentelemetry/exporter-jaeger` is deprecated, consider switching to one of the alternatives described [here](https://www.npmjs.com/package/@opentelemetry/exporter-jaeger)

### :rocket: (Enhancement)

* feat: update PeriodicExportingMetricReader and PrometheusExporter to accept optional metric producers [#4077](https://github.com/open-telemetry/opentelemetry-js/pull/4077) @aabmass

### :bug: (Bug Fix)

* fix(exporter-logs-otlp-http): add @opentelemetry/api-logs as dependency

## 0.41.2

### :bug: (Bug Fix)

* fix(opentelemetry-exporter-logs-otlp-http): Add otel-api as dev dep for tests as they are directly importing the api and which is breaking the web-sandbox tests which is using rollup
* fix(instrumentation-grpc): instrument @grpc/grpc-js Client methods [#3804](https://github.com/open-telemetry/opentelemetry-js/pull/3804) @pichlermarc

## 0.41.1

### :books: (Refine Doc)

* docs(sdk-metrics): add example of exponential histogram metric [#3855](https://github.com/open-telemetry/opentelemetry-js/pull/3855) @JamieDanielson

### :rocket: (Enhancement)

* feat(sdk-node): logs support added [#3969](https://github.com/open-telemetry/opentelemetry-js/pull/3969) @psk001

### :bug: (Bug Fix)

* Revert "feat(minification): Add noEmitHelpers, importHelpers and tslib as a dependency (#3914)"
  [#4011](https://github.com/open-telemetry/opentelemetry-js/pull/4011) @dyladan

## 0.41.0

### :boom: Breaking Change

* chore(instrumentation-grpc): Drop support for package `grpc`. [#3807](https://github.com/open-telemetry/opentelemetry-js/pull/3807) @llc1123

### :rocket: (Enhancement)

* feat(otlp-grpc-exporters): add support for UDS endpoints. [#3853](https://github.com/open-telemetry/opentelemetry-js/pull/3853) @llc1123
* feat(otlp-exporters): bump otlp proto to 0.20.0 [#3932](https://github.com/open-telemetry/opentelemetry-js/pull/3932) @pichlermarc
* feat(exporter-metrics-otlp-*): add LowMemory metrics temporality preference [#3915](https://github.com/open-telemetry/opentelemetry-js/pull/3915) @martinkuba
  * Adds support for [LowMemory temporality preference](https://github.com/open-telemetry/opentelemetry-specification/blob/f09624bb97e9be3be259733b93be507df18927bd/specification/metrics/sdk_exporters/otlp.md#additional-configuration)
  * Adds support for `lowmemory` in `OTEL_EXPORTER_OTLP_METRICS_TEMPORALITY_PREFERENCE`

### :bug: (Bug Fix)

* fix(exporter-logs-otlp-http): set useHex to true [#3875](https://github.com/open-telemetry/opentelemetry-js/pull/3875) @Nico385412
* fix(otlp-proto-exporter-base): add missing type import [#3937](https://github.com/open-telemetry/opentelemetry-js/pull/3937) @pichlermarc
* fix(example-opencensus-shim): avoid OpenCensus auto instrumentations [#3951](https://github.com/open-telemetry/opentelemetry-js/pull/3951) @llc1123
* fix(http-intrumentation): prevent request socket null from throwing uncaught error [#3858](https://github.com/open-telemetry/opentelemetry-js/pull/3858) @aodysseos

### :house: (Internal)

* chore(instrumentation-grpc): Cleanup remnants of grpc-native support. [#3886](https://github.com/open-telemetry/opentelemetry-js/pull/3886) @llc1123

## 0.40.0

### :boom: Breaking Change

* fix(exporter-logs-otlp-grpc): change OTLPLogsExporter to OTLPLogExporter [#3819](https://github.com/open-telemetry/opentelemetry-js/pull/3819) @fuaiyi
* chore(instrumentation-grpc): add 'grpc' deprecation notice postinstall script [#3833](https://github.com/open-telemetry/opentelemetry-js/pull/3833) @pichlermarc
  * Support for telemetry generation for the [`grpc`](https://www.npmjs.com/package/grpc) module will be dropped in the next release as the package has been
    deprecated for over 1 year, please migrate to [`@grpc/grpc-js`](https://www.npmjs.com/package/@grpc/grpc-js) to continue receiving telemetry.

### :rocket: (Enhancement)

* feat(api-logs): support map in log attributes. [#3821](https://github.com/open-telemetry/opentelemetry-js/pull/3821) @Abinet18
* feat(instrumentation): add ESM support for instrumentation. [#3698](https://github.com/open-telemetry/opentelemetry-js/pull/3698) @JamieDanielson, @pkanal, @vmarchaud, @lizthegrey, @bengl
* feat(exporter-logs-otlp-http): otlp-http exporter for logs. [#3764](https://github.com/open-telemetry/opentelemetry-js/pull/3764/) @fuaiyi
* feat(otlp-trace-exporters): Add User-Agent header to OTLP trace exporters. [#3790](https://github.com/open-telemetry/opentelemetry-js/pull/3790) @JamieDanielson
* feat(otlp-metric-exporters): Add User-Agent header to OTLP metric exporters. [#3806](https://github.com/open-telemetry/opentelemetry-js/pull/3806) @JamieDanielson
* feat(opencensus-shim): add OpenCensus trace shim [#3809](https://github.com/open-telemetry/opentelemetry-js/pull/3809) @aabmass
* feat(exporter-logs-otlp-proto): protobuf exporter for logs. [#3779](https://github.com/open-telemetry/opentelemetry-js/pull/3779) @Abinet18

### :bug: (Bug Fix)

* fix(sdk-node): use resource interface instead of concrete class [#3803](https://github.com/open-telemetry/opentelemetry-js/pull/3803) @blumamir
* fix(sdk-logs): remove includeTraceContext configuration and use LogRecord context when available  [#3817](https://github.com/open-telemetry/opentelemetry-js/pull/3817) @hectorhdzg

## 0.39.1

### :bug: (Bug Fix)

* fix(otlp-transformer): move api-logs to dependencies [#3798](https://github.com/open-telemetry/opentelemetry-js/pull/3798) @pichlermarc

## 0.39.0

### :rocket: (Enhancement)

* feat(otlp-transformer): support log records. [#3712](https://github.com/open-telemetry/opentelemetry-js/pull/3712/) @llc1123
* feat(otlp-grpc-exporter-base): support log records. [#3712](https://github.com/open-telemetry/opentelemetry-js/pull/3712/) @llc1123
* feat(exporter-logs-otlp-grpc): otlp-grpc exporter for logs. [#3712](https://github.com/open-telemetry/opentelemetry-js/pull/3712/) @llc1123
* feat(otlp-grpc-exporter-base): use statically generated protobuf code [#3705](https://github.com/open-telemetry/opentelemetry-js/pull/3705) @pichlermarc
* refactor(otlp-transformer): refine metric transformers. [#3770](https://github.com/open-telemetry/opentelemetry-js/pull/3770/) @llc1123
* feat(api-logs): add `ObservedTimestamp` to `LogRecord`. [#3787](https://github.com/open-telemetry/opentelemetry-js/pull/3787/) @llc1123

### :bug: (Bug Fix)

* fix(instrumentation): update `require-in-the-middle` to v7.1.0 [#3727](https://github.com/open-telemetry/opentelemetry-js/pull/3727) @trentm
* fix(instrumentation): update `require-in-the-middle` to v7.0.1 [#3743](https://github.com/open-telemetry/opentelemetry-js/pull/3743) @trentm

### :books: (Refine Doc)

* doc(instrumentation): add limitiations section to readme [#3786](https://github.com/open-telemetry/opentelemetry-js/pull/3786) @flarna

## 0.38.0

### :boom: Breaking Change

* fix: remove HTTP/HTTPS prefix from span name in instrumentation-xml-http-request [#3672](https://github.com/open-telemetry/opentelemetry-js/pull/3672) @jufab
* fix(sdk-node)!: remove unused defaultAttributes option [#3724](https://github.com/open-telemetry/opentelemetry-js/pull/3724) @pichlermarc
  * Please use `NodeSDKConfiguration.resource` instead

### :rocket: (Enhancement)

* feat(sdk-logs): use logs API 0.38

### :bug: (Bug Fix)

* fix(sdk-node): only set DiagConsoleLogger when OTEL_LOG_LEVEL is set [#3693](https://github.com/open-telemetry/opentelemetry-js/pull/3693) @pichlermarc

## 0.37.0

### :boom: Breaking Change

* fix: remove HTTP/HTTPS prefix from span name in instrumentation-xml-http-request [#3672](https://github.com/open-telemetry/opentelemetry-js/pull/3672) @jufab

### :rocket: (Enhancement)

* feat(api-logs): 1.`LogRecord` fields update: `traceFlags`/`traceId`/`spanId` -> `context`; 2.`Logger` supports configuring `includeTraceContext`; 3.The `onEmit` method of `LogRecordProcessor` supports the `context` field.  [#3549](https://github.com/open-telemetry/opentelemetry-js/pull/3549/) @fuaiyi
* feat(sdk-logs): logs sdk implementation. [#3549](https://github.com/open-telemetry/opentelemetry-js/pull/3549/) @fuaiyi

## 0.36.0

### :boom: Breaking Change

* feat: remove HTTP/HTTPS prefix from span name [#3603](https://github.com/open-telemetry/opentelemetry-js/pull/3603) @Flarna

### :rocket: (Enhancement)

* feat: use HTTP_ROUTE in span name [#3603](https://github.com/open-telemetry/opentelemetry-js/pull/3603) @Flarna
* feat: add HTTP_ROUTE attribute to http incoming metrics if present [#3581](https://github.com/open-telemetry/opentelemetry-js/pull/3581) @hermogenes
* feat(opentelemetry-instrumentation-grpc): allow to add attributes from grpc metadata in the patched server [#3589](https://github.com/open-telemetry/opentelemetry-js/pull/3589) @zombispormedio
* feat(sdk-node): install diag logger with OTEL_LOG_LEVEL [#3627](https://github.com/open-telemetry/opentelemetry-js/pull/3627) @legendecas
* feat(otlp-exporter-base): add retries [#3207](https://github.com/open-telemetry/opentelemetry-js/pull/3207) @svetlanabrennan
* feat(sdk-node): override IdGenerator when using NodeSDK [#3645](https://github.com/open-telemetry/opentelemetry-js/pull/3645) @haddasbronfman
* feat(otlp-transformer): expose dropped attributes, events and links counts on the transformed otlp span [#3576](https://github.com/open-telemetry/opentelemetry-js/pull/3576) @mohitk05

### :bug: (Bug Fix)

* fix(prometheus-exporter): add possibility to respond to errors returned by `server.listen()` [#3552](https://github.com/open-telemetry/opentelemetry-js/pull/3402) @pichlermarc
* fix(sdk-node): update instrumentations once MeterProvider is initialized [#3624](https://github.com/open-telemetry/opentelemetry-js/pull/3624) @pichlermarc

## 0.35.1

### :bug: (Bug Fix)

* fix: remove JSON syntax error and regenerate tsconfig files [#3566](https://github.com/open-telemetry/opentelemetry-js/pull/3566) @Flarna
  * Fixes an error where the generated JS files were not included in the esnext package due to a failure of the tsconfig generation
* fix(sdk-node): register instrumentations early [#3502](https://github.com/open-telemetry/opentelemetry-js/pull/3502) @flarna
* fix: include tracestate in export [#3569](https://github.com/open-telemetry/opentelemetry-js/pull/3569) @flarna
* fix(http) Remove outgoing headers normalization [#3557](https://github.com/open-telemetry/opentelemetry-js/pull/3557) @marcinjahn

## 0.35.0

### :rocket: (Enhancement)

* feat(instrumentation-http): monitor error events with events.errorMonitor [#3402](https://github.com/open-telemetry/opentelemetry-js/pull/3402) @legendecas
* feat(instrumentation-grpc): added grpc metadata client side attributes in instrumentation [#3386](https://github.com/open-telemetry/opentelemetry-js/pull/3386)
* feat(instrumentation): add new `_setMeterInstruments` protected method that update the meter instruments every meter provider update.
* feat(api-logs): add the `SeverityNumber` enumeration. [#3443](https://github.com/open-telemetry/opentelemetry-js/pull/3443/) @fuaiyi
* feat(sdk-node): configure no-op sdk with `OTEL_SDK_DISABLED` environment variable [#3485](https://github.com/open-telemetry/opentelemetry-js/pull/3485/files/2211c78aec39aeb6b4b3dae71844edf8ce234d20)  @RazGvili

### :bug: (Bug Fix)

* fix(instrumentation-xhr): http.url attribute should be absolute [#3200](https://github.com/open-telemetry/opentelemetry-js/pull/3200) @t2t2
* fix(instrumentation-grpc): always set grpc semcov status code attribute with numeric value [#3076](https://github.com/open-telemetry/opentelemetry-js/pull/3076) @blumamir
* fix(instrumentation): only call `onRequire` for full matches on core modules with sub-paths [#3451](https://github.com/open-telemetry/opentelemetry-js/pull/3451) @mhassan1
* fix(instrumentation): add back support for absolute paths via `require-in-the-middle` [#3457](https://github.com/open-telemetry/opentelemetry-js/pull/3457) @mhassan1
* fix(prometheus-sanitization): replace repeated `_` with a single `_` [3470](https://github.com/open-telemetry/opentelemetry-js/pull/3470) @samimusallam
* fix(prometheus-serializer): correct string used for NaN [#3477](https://github.com/open-telemetry/opentelemetry-js/pull/3477) @JacksonWeber
* fix(instrumentation-http): close server span when response finishes [#3407](https://github.com/open-telemetry/opentelemetry-js/pull/3407) @legendecas
* fix(instrumentation-fetch): make spans resilient to clock drift by using Date.now [#3434](https://github.com/open-telemetry/opentelemetry-js/pull/3434) @dyladan
* fix(instrumentation-xml-http-request): make spans resilient to clock drift by using Date.now [#3434](https://github.com/open-telemetry/opentelemetry-js/pull/3434) @dyladan
* fix(sdk-node): fix exporter to be read only OTEL_TRACES_EXPORTER is set to a valid exporter [3492] @svetlanabrennan

### :house: (Internal)

* chore(otlp-proto-exporter-base): upgrade protobufjs to 7.1.2 and relax versioning [#3433](https://github.com/open-telemetry/opentelemetry-js/pull/3433) @seemk

## 0.34.0

* `@opentelemetry/sdk-metrics` moved to [packages/sdk-metrics](../packages/sdk-metrics)
* `@opentelemetry/api-metrics` deprecated and merged into [api](../api)

### :rocket: (Enhancement)

* feat(metrics-sdk): Add tracing suppresing for Metrics Export [#3332](https://github.com/open-telemetry/opentelemetry-js/pull/3332) @hectorhdzg
* feat(instrumentation): implement `require-in-the-middle` singleton [#3161](https://github.com/open-telemetry/opentelemetry-js/pull/3161) @mhassan1
* feat(sdk-node): configure trace exporter with environment variables [#3143](https://github.com/open-telemetry/opentelemetry-js/pull/3143) @svetlanabrennan
* feat: enable tree shaking [#3329](https://github.com/open-telemetry/opentelemetry-js/pull/3329) @pkanal
* feat(prometheus): serialize resource as target_info gauge [#3300](https://github.com/open-telemetry/opentelemetry-js/pull/3300) @pichlermarc
* feat(detectors): add browser detector module [#3292](https://github.com/open-telemetry/opentelemetry-js/pull/3292) @abinet18
* deps: remove unused proto-loader dependencies and update grpc-js and proto-loader versions [#3337](https://github.com/open-telemetry/opentelemetry-js/pull/3337) @seemk
* feat(metrics-exporters): configure temporality via environment variable [#3305](https://github.com/open-telemetry/opentelemetry-js/pull/3305) @pichlermarc
* feat(console-metric-exporter): add temporality configuration [#3387](https://github.com/open-telemetry/opentelemetry-js/pull/3387) @pichlermarc

### :bug: (Bug Fix)

* fix(node-sdk): move `@opentelemetry/semantic-conventions` to `dependencies` [#3283](https://github.com/open-telemetry/opentelemetry-js/pull/3283) @mhassan1
* fix(exporters): do not append trailing '/' when URL contains path [#3274](https://github.com/open-telemetry/opentelemetry-js/pull/3274) @pichlermarc
* fix(instrumentation): debug log on no modules defined for instrumentation [#3308](https://github.com/open-telemetry/opentelemetry-js/pull/3308) @legendecas

### :books: (Refine Doc)

* docs(metrics-exporters): fix wrong exporter const name in example [#3270](https://github.com/open-telemetry/opentelemetry-js/issues/3270) @pichlermarc

### :house: (Internal)

* ci(instrumentation-http): remove got devDependency
  [#3347](https://github.com/open-telemetry/opentelemetry-js/issues/3347) @dyladan
* deps(instrumentation-http): move sdk-metrics to dev dependencies [#3380](https://github.com/open-telemetry/opentelemetry-js/issues/3380) @pichlermarc

## 0.33.0

### :boom: Breaking Change

* Add `resourceDetectors` option to `NodeSDK` [#3210](https://github.com/open-telemetry/opentelemetry-js/issues/3210)
  * `NodeSDK.detectResources()` function is no longer able to receive config as a parameter.
    Instead, the detectors are passed to the constructor.

* chore(metrics-sdk): clean up exports [#3197](https://github.com/open-telemetry/opentelemetry-js/pull/3197) @pichlermarc
  * removes export for:
    * `AccumulationRecord`
    * `Aggregator`
    * `AggregatorKind`
    * `Accumulation`
    * `createInstrumentDescriptor`
    * `createInstrumentDescriptorWithView`
    * `isDescriptorCompatibleWith`
* chore(api-metrics): clean up exports [#3198](https://github.com/open-telemetry/opentelemetry-js/pull/3198) @pichlermarc
  * removes export for:
    * `NOOP_COUNTER_METRIC`
    * `NOOP_HISTOGRAM_METRIC`
    * `NOOP_METER_PROVIDER`
    * `NOOP_OBSERVABLE_COUNTER_METRIC`
    * `NOOP_OBSERVABLE_GAUGE_METRIC`
    * `NOOP_OBSERVABLE_UP_DOWN_COUNTER_METRIC`
    * `NOOP_UP_DOWN_COUNTER_METRIC`
    * `NoopCounterMetric`
    * `NoopHistogramMetric`
    * `NoopMeter`
    * `NoopMeterProvider`
    * `NoopMetric`
    * `NoopObservableCounterMetric`
    * `NoopObservableGaugeMetric`
    * `NoopObservableMetric`
    * `NoopObservableUpDownCounterMetric`
    * `NoopUpDownCounterMetric`
* feat(sdk-metrics): align MetricReader with specification and other language implementations [#3225](https://github.com/open-telemetry/opentelemetry-js/pull/3225) @pichlermarc
* chore(sdk-metrics): remove accidental export of the SDK `Meter` class [#3243](https://github.com/open-telemetry/opentelemetry-js/pull/3243) @pichlermarc

### :rocket: (Enhancement)

* Add `resourceDetectors` option to `NodeSDK` [#3210](https://github.com/open-telemetry/opentelemetry-js/issues/3210)
* feat: add Logs API @mkuba [#3117](https://github.com/open-telemetry/opentelemetry-js/pull/3117)

### :books: (Refine Doc)

* docs(sdk-metrics): fix typos and add missing parameter docs. [#3244](https://github.com/open-telemetry/opentelemetry-js/pull/3244) @pichlermarc

### :house: (Internal)

* ci(instrumentation-http): improve metrics test stability [#3242](https://github.com/open-telemetry/opentelemetry-js/pull/3242) @pichlermarc
* deps: remove unused protobufjs and update used ones to 7.1.1 #3251 [#3251](https://github.com/open-telemetry/opentelemetry-js/pull/3251) @pichlermarc

## 0.32.0

### :boom: Breaking Change

* Rename @opentelemetry/sdk-metrics-base package to @opentelemetry/sdk-metrics  [#3162](https://github.com/open-telemetry/opentelemetry-js/pull/3162) @hectorhdzg

### :rocket: (Enhancement)

* feature(instrumentation-http): Add HTTP Server and Client duration Metrics in HTTP Node.js Instrumentation [#3149](https://github.com/open-telemetry/opentelemetry-js/pull/3149) @hectorhdzg
* fix(add-views-to-node-sdk): added the ability to define meter views in `NodeSDK` [#3066](https://github.com/open-telemetry/opentelemetry-js/pull/3124) @weyert
* feature(add-console-metrics-exporter): add ConsoleMetricExporter [#3120](https://github.com/open-telemetry/opentelemetry-js/pull/3120) @weyert
* feature(prometheus-serialiser): export the unit block when unit is set in metric descriptor [#3066](https://github.com/open-telemetry/opentelemetry-js/pull/3041) @weyert
* feat: support latest `@opentelemetry/api` [#3177](https://github.com/open-telemetry/opentelemetry-js/pull/3177) @dyladan
* feat(sdk-metrics-base): add per metric-reader aggregation support [#3153](https://github.com/open-telemetry/opentelemetry-js/pull/3153) @legendecas
* chore(deps): update prometheus example dependencies to 0.32 [#3126](https://github.com/open-telemetry/opentelemetry-js/pull/3216) @avzis
* feature(opentelemetry-api-metrics): Adding generics to `create{metricType}` [#3151](https://github.com/open-telemetry/opentelemetry-js/issues/3151) @tomerghelber-tm

### :bug: (Bug Fix)

* fix(instrumentation-http): add `http.host` attribute before sending the request #3054 @cuichenli

## 0.31.0

### :boom: Breaking Change

* feature(views): move views registration to MeterProvider constructor [#3066](https://github.com/open-telemetry/opentelemetry-js/pull/3066) @pichlermarc
* feat(sdk-metrics-base): split up Singular into Sum and Gauge in MetricData [#3079](https://github.com/open-telemetry/opentelemetry-js/pull/3079) @pichlermarc
  * removes `DataPointType.SINGULAR`, and replaces it with `DataPointType.SUM` and `DataPointType.GAUGE`
  * removes `SingularMetricData` and replaces it with `SumMetricData` (including an additional `isMonotonic` flag) and `GaugeMetricData`
* feat(histogram): align collection of optional Histogram properties with spec [#3102](https://github.com/open-telemetry/opentelemetry-js/pull/3079) @pichlermarc
  * changes type of `sum` property on `Histogram` to `number | undefined`
  * changes type of `min` and `max` properties on `Histogram` to `number | undefined`
  * removes `hasMinMax` flag on the exported `Histogram` - this is now indicated by `min` and `max` being `undefined`

### :rocket: (Enhancement)

* feat(metrics-api): use common attributes definitions #3038 @legendecas
* feat(otlp-proto): pre-compile proto files [#3098](https://github.com/open-telemetry/opentelemetry-js/pull/3098) @legendecas
* feat(opentelemetry-sdk-metrics-base): added InMemoryMetricExporter [#3039](https://github.com/open-telemetry/opentelemetry-js/pull/3039) @weyert

### :bug: (Bug Fix)

* fix(histogram): fix maximum when only values < -1 are provided [#3086](https://github.com/open-telemetry/opentelemetry-js/pull/3086) @pichlermarc
* fix(instrumentation-grpc): always set grpc semcov status code attribute with numeric value [#3076](https://github.com/open-telemetry/opentelemetry-js/pull/3076) @blumamir

## 0.30.0

### :boom: Breaking Change

* fix: remove aws and gcp detector from SDK [#3024](https://github.com/open-telemetry/opentelemetry-js/pull/3024) @flarna
* feat(sdk-metrics-base): implement min/max recording for Histograms [#3032](https://github.com/open-telemetry/opentelemetry-js/pull/3032) @pichlermarc
  * adds `min`/`max` recording to Histograms
  * updates [opentelemetry-proto](https://github.com/open-telemetry/opentelemetry-proto) to `0.18` so that `min` and
    `max` can be exported. This change breaks the OTLP/JSON Metric Exporter for all collector versions `<0.52` due to
    [open-telemetry/opentelemetry-collector#5312](https://github.com/open-telemetry/opentelemetry-collector/issues/5312).

### :rocket: (Enhancement)

* feat(opentelemetry-instrumentation-fetch): optionally ignore network events [#3028](https://github.com/open-telemetry/opentelemetry-js/pull/3028) @gregolsen
* feat(http-instrumentation): record exceptions in http instrumentation [#3008](https://github.com/open-telemetry/opentelemetry-js/pull/3008) @luismiramirez
* feat(node-sdk): add serviceName config option [#2867](https://github.com/open-telemetry/opentelemetry-js/pull/2867) @naseemkullah
* feat(opentelemetry-exporter-prometheus): export PrometheusSerializer [#3034](https://github.com/open-telemetry/opentelemetry-js/pull/3034) @matschaffer
* feat(sdk-metrics-base): detect resets on async metrics [#2990](https://github.com/open-telemetry/opentelemetry-js/pull/2990) @legendecas
  * Added monotonicity support in SumAggregator.
  * Added reset and gaps detection for async metric instruments.
  * Fixed the start time and end time of an exported metric with regarding to resets and gaps.

### :bug: (Bug Fix)

* fix(otlp-transformer): remove type dependency on Long [#3022](https://github.com/open-telemetry/opentelemetry-js/pull/3022) @legendecas
* fix(grpc-exporter): use non-normalized URL to determine channel security [#3019](https://github.com/open-telemetry/opentelemetry-js/pull/3019) @pichlermarc
* fix(otlp-exporter-base): fix gzip output stream in http otlp export [#3046](https://github.com/open-telemetry/opentelemetry-js/pull/3046) @mattolson
* docs(grpc-exporters): remove 'web' as supported from README.md [#3070](https://github.com/open-telemetry/opentelemetry-js/pull/3070) @pichlermarc

### :house: (Internal)

* test: add node 18 and remove EoL node versions [#3048](https://github.com/open-telemetry/opentelemetry-js/pull/3048) @dyladan

## 0.29.2

* Support for 1.3.1 of stable packages

## 0.29.1

### :bug: (Bug Fix)

* fix(sdk-metrics-base): only record non-negative histogram values [#3002](https://github.com/open-telemetry/opentelemetry-js/pull/3002) @pichlermarc
* fix(otlp-transformer): include missing prepublishOnly script which ensures esm and esnext build files are created and packaged @dyladan

## 0.29.0

### :boom: Breaking Change

* feat(metrics): metric readers and exporters now select aggregation temporality based on instrument type [#2902](https://github.com/open-telemetry/opentelemetry-js/pull/2902) @seemk
* refactor(metrics-sdk): rename InstrumentationLibrary -> InstrumentationScope [#2959](https://github.com/open-telemetry/opentelemetry-js/pull/2959) @pichlermarc
* feat(metrics): multi-instrument async callback support [#2966](https://github.com/open-telemetry/opentelemetry-js/pull/2966) @legendecas
  * changes on `meter.createObservableCounter`, `meter.createObservableGauge`, `meter.createObservableUpDownCounter`
    * removed the second parameter `callback`
    * returns an `Observable` object on which callbacks can be registered or unregistered.
  * added `meter.addBatchObservableCallback` and `meter.removeBatchObservableCallback`.
* fix: remove attributes from OTLPExporterConfigBase [#2991](https://github.com/open-telemetry/opentelemetry-js/pull/2991) @flarna

### :rocket: (Enhancement)

* feat(exporters): update proto version and use otlp-transformer [#2929](https://github.com/open-telemetry/opentelemetry-js/pull/2929) @pichlermarc
* fix(sdk-metrics-base): misbehaving aggregation temporality selector tolerance [#2958](https://github.com/open-telemetry/opentelemetry-js/pull/2958) @legendecas
* feat(trace-otlp-grpc): configure security with env vars [#2827](https://github.com/open-telemetry/opentelemetry-js/pull/2827) @svetlanabrennan
* feat(sdk-metrics-base): async instruments callback timeout [#2742](https://github.com/open-telemetry/opentelemetry-js/pull/2742) @legendecas

### :bug: (Bug Fix)

* fix(opentelemetry-instrumentation-http): use correct origin when port is `null` [#2948](https://github.com/open-telemetry/opentelemetry-js/pull/2948) @danielgblanco
* fix(otlp-exporter-base): include esm and esnext in package files [#2952](https://github.com/open-telemetry/opentelemetry-js/pull/2952) @dyladan
* fix(otlp-http-exporter): update endpoint to match spec [#2895](https://github.com/open-telemetry/opentelemetry-js/pull/2895) @svetlanabrennan
* fix(instrumentation): only patch core modules if enabled [#2993](https://github.com/open-telemetry/opentelemetry-js/pull/2993) @santigimeno
* fix(otlp-transformer): include esm and esnext in package files and update README [#2992](https://github.com/open-telemetry/opentelemetry-js/pull/2992) @pichlermarc
* fix(metrics): specification compliant default metric unit [#2983](https://github.com/open-telemetry/opentelemetry-js/pull/2983) @andyfleming
* fix(opentelemetry-instrumentation): use all provided patches for the same file [#2963](https://github.com/open-telemetry/opentelemetry-js/pull/2963) @Ugzuzg

## 0.28.0

### :boom: Breaking Change

* feat(sdk-metrics-base): update metric exporter interfaces [#2707](https://github.com/open-telemetry/opentelemetry-js/pull/2707) @srikanthccv
* feat(api-metrics): remove observable types [#2687](https://github.com/open-telemetry/opentelemetry-js/pull/2687) @legendecas
* fix(otlp-http-exporter): remove content length header [#2879](https://github.com/open-telemetry/opentelemetry-js/pull/2879) @svetlanabrennan
* feat(experimental-packages): Update packages to latest SDK Version. [#2871](https://github.com/open-telemetry/opentelemetry-js/pull/2871) @pichlermarc
  * removed the -wip suffix from api-metrics and metrics-sdk-base.
  * updated dependencies to stable packages to `1.1.1` for all "experimental" packages.
  * updated Metrics Exporters to the latest Metrics SDK (`exporter-metrics-otlp-grpc`, `exporter-metrics-otlp-http`, `exporter-metrics-otlp-proto`)
  * updated `opentelemetry-sdk-node` to the latest Metrics SDK.
  * updated `otlp-transformer` to the latest Metrics SDK.
  * updated all `instrumentation-*` packages to use local implementations of `parseUrl()` due to #2884
* refactor(otlp-exporters) move base classes and associated types into their own packages [#2893](https://github.com/open-telemetry/opentelemetry-js/pull/2893) @pichlermarc
  * `otlp-exporter-base` => `OTLPExporterBase`, `OTLPExporterBrowserBase`, `OTLPExporterNodeBase`
  * `otlp-grpc-exporter-base` => `OTLPGRPCExporterNodeBase`
  * `otlp-proto-exporter-base` => `OTLPProtoExporterNodeBase`

### :rocket: (Enhancement)

* feat: spec compliant metric creation and sync instruments [#2588](https://github.com/open-telemetry/opentelemetry-js/pull/2588) @dyladan
* feat(api-metrics): async instruments spec compliance [#2569](https://github.com/open-telemetry/opentelemetry-js/pull/2569) @legendecas
* feat(sdk-metrics-base): add ValueType support for sync instruments [#2776](https://github.com/open-telemetry/opentelemetry-js/pull/2776) @legendecas
* feat(sdk-metrics-base): implement async instruments support [#2686](https://github.com/open-telemetry/opentelemetry-js/pull/2686) @legendecas
* feat(sdk-metrics-base): meter registration [#2666](https://github.com/open-telemetry/opentelemetry-js/pull/2666) @legendecas
* feat(sdk-metrics-base): bootstrap metrics exemplars [#2641](https://github.com/open-telemetry/opentelemetry-js/pull/2641) @srikanthccv
* feat(metrics-sdk): bootstrap aggregation support [#2634](https://github.com/open-telemetry/opentelemetry-js/pull/2634) @legendecas
* feat(metrics-sdk): bootstrap views api [#2625](https://github.com/open-telemetry/opentelemetry-js/pull/2625) @legendecas
* feat(sdk-metrics): bootstrap metric streams [#2636](https://github.com/open-telemetry/opentelemetry-js/pull/2636) @legendecas
* feat(views): add FilteringAttributesProcessor [#2733](https://github.com/open-telemetry/opentelemetry-js/pull/2733) @pichlermarc
* feat(metric-reader): add metric-reader [#2681](https://github.com/open-telemetry/opentelemetry-js/pull/2681) @pichlermarc
* feat(sdk-metrics-base): document and export basic APIs [#2725](https://github.com/open-telemetry/opentelemetry-js/pull/2725) @legendecas
* feat(views): Update addView() to disallow named views that select more than one instrument. [#2820](https://github.com/open-telemetry/opentelemetry-js/pull/2820) @pichlermarc
* feat(sdk-metrics-base): update exporting names [#2829](https://github.com/open-telemetry/opentelemetry-js/pull/2829) @legendecas
* Add grpc compression to trace-otlp-grpc exporter [#2813](https://github.com/open-telemetry/opentelemetry-js/pull/2813) @svetlanabrennan
* refactor: unifying shutdown once with BindOnceFuture [#2695](https://github.com/open-telemetry/opentelemetry-js/pull/2695) @legendecas
* feat(prometheus): update prometheus exporter with wip metrics sdk [#2824](https://github.com/open-telemetry/opentelemetry-js/pull/2824) @legendecas
* feat(instrumentation-xhr): add applyCustomAttributesOnSpan hook [#2134](https://github.com/open-telemetry/opentelemetry-js/pull/2134) @mhennoch
* feat(proto): add @opentelemetry/otlp-transformer package with hand-rolled transformation [#2746](https://github.com/open-telemetry/opentelemetry-js/pull/2746) @dyladan
* feat(sdk-metrics-base): shutdown and forceflush on MeterProvider [#2890](https://github.com/open-telemetry/opentelemetry-js/pull/2890) @legendecas
* feat(sdk-metrics-base): return the same meter for identical input to getMeter [#2901](https://github.com/open-telemetry/opentelemetry-js/pull/2901) @legendecas
* feat(otlp-exporter): add [OTEL_EXPORTER_OTLP_TIMEOUT](https://github.com/open-telemetry/opentelemetry-specification/blob/main/specification/protocol/exporter.md#configuration-options) env var to otlp exporters [#2738](https://github.com/open-telemetry/opentelemetry-js/pull/2738) @svetlanabrennan
* feat(sdk-metrics-base): hoist async instrument callback invocations [#2822](https://github.com/open-telemetry/opentelemetry-js/pull/2822) @legendecas

### :bug: (Bug Fix)

* fix(sdk-metrics-base): remove aggregator.toMetricData dependency on AggregationTemporality [#2676](https://github.com/open-telemetry/opentelemetry-js/pull/2676) @legendecas
* fix(sdk-metrics-base): coerce histogram boundaries to be implicit Infinity [#2859](https://github.com/open-telemetry/opentelemetry-js/pull/2859) @legendecas
* fix(instrumentation-http): HTTP 400 status code should not set span status to error on servers [#2789](https://github.com/open-telemetry/opentelemetry-js/pull/2789) @nordfjord

### :books: (Refine Doc)

* Update metrics example [#2658](https://github.com/open-telemetry/opentelemetry-js/pull/2658) @svetlanabrennan
* docs(api-metrics): add notes on ObservableResult.observe [#2712](https://github.com/open-telemetry/opentelemetry-js/pull/2712) @legendecas

### :house: (Internal)

* chore: move trace exporters back to experimental [#2835](https://github.com/open-telemetry/opentelemetry-js/pull/2835) @dyladan
* refactor(sdk-metrics-base): meter shared states [#2821](https://github.com/open-telemetry/opentelemetry-js/pull/2821) @legendecas

## v0.27.0

### :boom: Breaking Change

* [#2566](https://github.com/open-telemetry/opentelemetry-js/pull/2566) feat!(metrics): remove batch observer ([@dyladan](https://github.com/dyladan))
* [#2485](https://github.com/open-telemetry/opentelemetry-js/pull/2485) feat!: Split metric and trace exporters into new experimental packages ([@willarmiros](https://github.com/willarmiros))
* [#2540](https://github.com/open-telemetry/opentelemetry-js/pull/2540) fix(sdk-metrics-base): remove metric kind BATCH_OBSERVER ([@legendecas](https://github.com/legendecas))
* [#2496](https://github.com/open-telemetry/opentelemetry-js/pull/2496) feat(api-metrics): rename metric instruments to match feature-freeze API specification ([@legendecas](https://github.com/legendecas))

### :rocket: (Enhancement)

* [#2523](https://github.com/open-telemetry/opentelemetry-js/pull/2523) feat: Rename Labels to Attributes ([@pirgeo](https://github.com/pirgeo))
* [#2559](https://github.com/open-telemetry/opentelemetry-js/pull/2559) feat(api-metrics): remove bind/unbind and bound instruments ([@legendecas](https://github.com/legendecas))
* [#2563](https://github.com/open-telemetry/opentelemetry-js/pull/2563) feat(sdk-metrics-base): remove per-meter config on MeterProvider.getMeter ([@legendecas](https://github.com/legendecas))

### :bug: (Bug Fix)

* [#2610](https://github.com/open-telemetry/opentelemetry-js/pull/2610) fix: preventing double enable for instrumentation that has been already enabled ([@obecny](https://github.com/obecny))
* [#2581](https://github.com/open-telemetry/opentelemetry-js/pull/2581) feat: lazy initialization of the gzip stream ([@fungiboletus](https://github.com/fungiboletus))
* [#2584](https://github.com/open-telemetry/opentelemetry-js/pull/2584) fix: fixing compatibility versions for detectors ([@obecny](https://github.com/obecny))
* [#2558](https://github.com/open-telemetry/opentelemetry-js/pull/2558) fix(@opentelemetry/exporter-prometheus): unref prometheus server to prevent process running indefinitely ([@mothershipper](https://github.com/mothershipper))
* [#2495](https://github.com/open-telemetry/opentelemetry-js/pull/2495) fix(sdk-metrics-base): metrics name should be in the max length of 63 ([@legendecas](https://github.com/legendecas))
* [#2497](https://github.com/open-telemetry/opentelemetry-js/pull/2497) feat(@opentelemetry-instrumentation-fetch): support reading response body from the hook applyCustomAttributesOnSpan ([@echoontheway](https://github.com/echoontheway))

### :books: (Refine Doc)

* [#2561](https://github.com/open-telemetry/opentelemetry-js/pull/2561) Use new canonical path to Getting Started ([@chalin](https://github.com/chalin))
* [#2576](https://github.com/open-telemetry/opentelemetry-js/pull/2576) docs(instrumentation): update links in the Readme ([@OlivierAlbertini](https://github.com/OlivierAlbertini))
* [#2600](https://github.com/open-telemetry/opentelemetry-js/pull/2600) docs: fix URLs in README post-experimental move ([@arbourd](https://github.com/arbourd))
* [#2579](https://github.com/open-telemetry/opentelemetry-js/pull/2579) doc: Move upgrade propagator notes to correct section ([@NathanielRN](https://github.com/NathanielRN))
* [#2568](https://github.com/open-telemetry/opentelemetry-js/pull/2568) chore(doc): update matrix with contrib version for 1.0 core ([@vmarchaud](https://github.com/vmarchaud))
* [#2555](https://github.com/open-telemetry/opentelemetry-js/pull/2555) docs: expose existing comments ([@moander](https://github.com/moander))
* [#2493](https://github.com/open-telemetry/opentelemetry-js/pull/2493) chore: remove getting started and link to documentation. ([@svrnm](https://github.com/svrnm))

### :house: (Internal)

* [#2404](https://github.com/open-telemetry/opentelemetry-js/pull/2404) chore: Fix lint warnings in instrumentation package ([@alisabzevari](https://github.com/alisabzevari))
* [#2533](https://github.com/open-telemetry/opentelemetry-js/pull/2533) chore: regularly close stale issues ([@Rauno56](https://github.com/Rauno56))
* [#2570](https://github.com/open-telemetry/opentelemetry-js/pull/2570) chore: adding selenium tests with browserstack ([@obecny](https://github.com/obecny))
* [#2522](https://github.com/open-telemetry/opentelemetry-js/pull/2522) chore: cleanup setting config in instrumentations ([@Flarna](https://github.com/Flarna))
* [#2541](https://github.com/open-telemetry/opentelemetry-js/pull/2541) chore: slim font size for section title in PR template ([@legendecas](https://github.com/legendecas))
* [#2509](https://github.com/open-telemetry/opentelemetry-js/pull/2509) chore: expand pull request template with action items ([@pragmaticivan](https://github.com/pragmaticivan))
* [#2488](https://github.com/open-telemetry/opentelemetry-js/pull/2488) chore: inline sources in source maps ([@dyladan](https://github.com/dyladan))
* [#2514](https://github.com/open-telemetry/opentelemetry-js/pull/2514) chore: update stable dependencies to 1.0 ([@dyladan](https://github.com/dyladan))

## Previous releases

For changelog entries for previous releases see the [CHANGELOG.md](../CHANGELOG.md).<|MERGE_RESOLUTION|>--- conflicted
+++ resolved
@@ -11,7 +11,12 @@
     * (user-facing) `convert()` now returns an empty object and will be removed in a follow-up
     * (internal) OTLPExporterNodeBase now has additional constructor parameters that are required
     * (internal) OTLPExporterNodeBase now has an additional `ResponseType` type parameter
-<<<<<<< HEAD
+* feat(exporter-*-otlp-*)!: move serialization for Node.js exporters to `@opentelemetry/otlp-transformer` [#4581](https://github.com/open-telemetry/opentelemetry-js/pull/4581) @pichlermarc
+  * Breaking changes:
+    * (user-facing) `convert()` has been removed from all exporters
+    * (internal) OTLPExporterBrowserBase: `RequestType` has been replaced by a `ResponseType` type-argument
+    * (internal) OTLPExporterNodeBase: `ServiceRequest` has been replaced by a `ServiceResponse` type-argument
+    * (internal) the `@opentelemetry/otlp-exporter-proto-base` package has been removed, and will from now on be deprecated in `npm`
 * feat(instrumentation)!: simplify `registerInstrumentations()` API
   * Breaking changes:
     * removes `InstrumentationOptions` type
@@ -21,14 +26,6 @@
 * feat(sdk-node)!: simplify type of `instrumentations` option
   * Breaking changes:
     * replaces `InstrumentationOptions` with `Instrumentation[]`
-=======
-* feat(exporter-*-otlp-*)!: move serialization for Node.js exporters to `@opentelemetry/otlp-transformer` [#4581](https://github.com/open-telemetry/opentelemetry-js/pull/4581) @pichlermarc
-  * Breaking changes:
-    * (user-facing) `convert()` has been removed from all exporters
-    * (internal) OTLPExporterBrowserBase: `RequestType` has been replaced by a `ResponseType` type-argument
-    * (internal) OTLPExporterNodeBase: `ServiceRequest` has been replaced by a `ServiceResponse` type-argument
-    * (internal) the `@opentelemetry/otlp-exporter-proto-base` package has been removed, and will from now on be deprecated in `npm`
->>>>>>> a82d8758
 
 ### :rocket: (Enhancement)
 
