--- conflicted
+++ resolved
@@ -76,15 +76,10 @@
   ConfigFactory,
   ConfigurationModel,
   createConfigFactory,
-<<<<<<< HEAD
   LogRecordExporterModel,
 } from '@opentelemetry/configuration';
 import { ATTR_SERVICE_INSTANCE_ID } from './semconv';
 import { CompressionAlgorithm } from '@opentelemetry/otlp-exporter-base';
-=======
-} from '@opentelemetry/configuration';
-import { ATTR_SERVICE_INSTANCE_ID } from './semconv';
->>>>>>> f074b8c8
 
 type TracerProviderConfig = {
   tracerConfig: NodeTracerConfig;
