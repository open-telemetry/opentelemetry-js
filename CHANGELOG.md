--- conflicted
+++ resolved
@@ -13,12 +13,8 @@
 
 ### :bug: (Bug Fix)
 
-<<<<<<< HEAD
 * fix(sdk-trace-web): fix invalid timings in span events [#4486](https://github.com/open-telemetry/opentelemetry-js/pull/4486) @Abinet18
-* fix(sdk-metrics): increase the depth of the output to the console such that objects in the metric are printed fully to the console [#4522](https://github.com/open-telemetry/opentelemetry-js/pull/4522) @JacksonWeber
-
-=======
->>>>>>> 5231aa25
+
 ### :books: (Refine Doc)
 
 ### :house: (Internal)
