--- conflicted
+++ resolved
@@ -12,11 +12,8 @@
 ### :rocket: (Enhancement)
 
 * feat(exporters): update proto version and use otlp-transformer #2929 @pichlermarc
-<<<<<<< HEAD
+* fix(sdk-metrics-base): misbehaving aggregation temporality selector tolerance #2958 @legendecas
 * feat(sdk-metrics-base): async instruments callback timeout #2742 @legendecas
-=======
-* fix(sdk-metrics-base): misbehaving aggregation temporality selector tolerance #2958 @legendecas
->>>>>>> 269a4959
 
 ### :bug: (Bug Fix)
 
