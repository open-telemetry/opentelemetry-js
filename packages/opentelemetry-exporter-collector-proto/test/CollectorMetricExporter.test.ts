/*
 * Copyright The OpenTelemetry Authors
 *
 * Licensed under the Apache License, Version 2.0 (the "License");
 * you may not use this file except in compliance with the License.
 * You may obtain a copy of the License at
 *
 *      https://www.apache.org/licenses/LICENSE-2.0
 *
 * Unless required by applicable law or agreed to in writing, software
 * distributed under the License is distributed on an "AS IS" BASIS,
 * WITHOUT WARRANTIES OR CONDITIONS OF ANY KIND, either express or implied.
 * See the License for the specific language governing permissions and
 * limitations under the License.
 */

import {
  collectorTypes,
  CollectorExporterNodeConfigBase,
} from '@opentelemetry/exporter-collector';
import * as api from '@opentelemetry/api';
import * as metrics from '@opentelemetry/metrics';
<<<<<<< HEAD
import { collectorTypes } from '@opentelemetry/exporter-collector';
=======
import * as core from '@opentelemetry/core';
>>>>>>> 48b60c98
import * as http from 'http';
import * as assert from 'assert';
import * as sinon from 'sinon';
import { CollectorMetricExporter } from '../src';
import { getExportRequestProto } from '../src/util';

import {
  mockCounter,
  mockObserver,
  ensureExportMetricsServiceRequestIsSet,
  mockValueRecorder,
  ensureExportedCounterIsCorrect,
  ensureExportedObserverIsCorrect,
  ensureExportedValueRecorderIsCorrect,
  MockedResponse,
} from './helper';
import { ExportResult, ExportResultCode } from '@opentelemetry/core';
import { CollectorExporterError } from '@opentelemetry/exporter-collector/build/src/types';

const fakeRequest = {
  end: function () {},
  on: function () {},
  write: function () {},
};

// send is lazy loading file so need to wait a bit
const waitTimeMS = 20;

describe('CollectorMetricExporter - node with proto over http', () => {
  let collectorExporter: CollectorMetricExporter;
  let collectorExporterConfig: CollectorExporterNodeConfigBase;
  let spyRequest: sinon.SinonSpy;
  let spyWrite: sinon.SinonSpy;
  let metrics: metrics.MetricRecord[];
  describe('export', () => {
    beforeEach(async () => {
      spyRequest = sinon.stub(http, 'request').returns(fakeRequest as any);
      spyWrite = sinon.stub(fakeRequest, 'write');
      collectorExporterConfig = {
        headers: {
          foo: 'bar',
        },
        hostname: 'foo',
        logger: new api.NoopLogger(),
        serviceName: 'bar',
        attributes: {},
        url: 'http://foo.bar.com',
        keepAlive: true,
        httpAgentOptions: { keepAliveMsecs: 2000 },
      };
      collectorExporter = new CollectorMetricExporter(collectorExporterConfig);
      // Overwrites the start time to make tests consistent
      Object.defineProperty(collectorExporter, '_startTime', {
        value: 1592602232694000000,
      });
      metrics = [];
      const counter: metrics.Metric<metrics.BoundCounter> &
        api.Counter = mockCounter();
      const observer: metrics.Metric<metrics.BoundObserver> &
        api.ValueObserver = mockObserver(observerResult => {
        observerResult.observe(3, {});
        observerResult.observe(6, {});
      });
      const recorder: metrics.Metric<metrics.BoundValueRecorder> &
        api.ValueRecorder = mockValueRecorder();

      counter.add(1);
      recorder.record(7);
      recorder.record(14);

      metrics.push((await counter.getMetricRecord())[0]);
      metrics.push((await observer.getMetricRecord())[0]);
      metrics.push((await recorder.getMetricRecord())[0]);
    });
    afterEach(() => {
      spyRequest.restore();
      spyWrite.restore();
    });

    it('should open the connection', done => {
      collectorExporter.export(metrics, () => {});

      setTimeout(() => {
        const args = spyRequest.args[0];
        const options = args[0];

        assert.strictEqual(options.hostname, 'foo.bar.com');
        assert.strictEqual(options.method, 'POST');
        assert.strictEqual(options.path, '/');
        done();
      }, waitTimeMS);
    });

    it('should set custom headers', done => {
      collectorExporter.export(metrics, () => {});

      setTimeout(() => {
        const args = spyRequest.args[0];
        const options = args[0];
        assert.strictEqual(options.headers['foo'], 'bar');
        done();
      }, waitTimeMS);
    });

    it('should have keep alive and keepAliveMsecs option set', done => {
      collectorExporter.export(metrics, () => {});

      setTimeout(() => {
        const args = spyRequest.args[0];
        const options = args[0];
        const agent = options.agent;
        assert.strictEqual(agent.keepAlive, true);
        assert.strictEqual(agent.options.keepAliveMsecs, 2000);
        done();
      });
    });

    it('should successfully send metrics', done => {
      collectorExporter.export(metrics, () => {});

      setTimeout(() => {
        const writeArgs = spyWrite.args[0];
        const ExportTraceServiceRequestProto = getExportRequestProto();
        const data = ExportTraceServiceRequestProto?.decode(writeArgs[0]);
        const json = data?.toJSON() as collectorTypes.opentelemetryProto.collector.metrics.v1.ExportMetricsServiceRequest;

        const metric1 =
          json.resourceMetrics[0].instrumentationLibraryMetrics[0].metrics[0];
        const metric2 =
          json.resourceMetrics[0].instrumentationLibraryMetrics[0].metrics[1];
        const metric3 =
          json.resourceMetrics[0].instrumentationLibraryMetrics[0].metrics[2];

        assert.ok(typeof metric1 !== 'undefined', "counter doesn't exist");
        ensureExportedCounterIsCorrect(
          metric1,
          metric1.intSum?.dataPoints[0].timeUnixNano
        );
        assert.ok(typeof metric2 !== 'undefined', "observer doesn't exist");
        ensureExportedObserverIsCorrect(
          metric2,
          metric2.doubleGauge?.dataPoints[0].timeUnixNano
        );
        assert.ok(
          typeof metric3 !== 'undefined',
          "value recorder doesn't exist"
        );
        ensureExportedValueRecorderIsCorrect(
          metric3,
          metric3.intHistogram?.dataPoints[0].timeUnixNano,
          [0, 100],
          ['0', '2', '0']
        );

        ensureExportMetricsServiceRequestIsSet(json);

        done();
      }, waitTimeMS);
    });

    it('should log the successful message', done => {
      const spyLoggerError = sinon.stub(collectorExporter.logger, 'error');

      const responseSpy = sinon.spy();
      collectorExporter.export(metrics, responseSpy);

      setTimeout(() => {
        const mockRes = new MockedResponse(200);
        const args = spyRequest.args[0];
        const callback = args[1];
        callback(mockRes);
        mockRes.send('success');
        setTimeout(() => {
          const result = responseSpy.args[0][0] as ExportResult;
          assert.strictEqual(result.code, ExportResultCode.SUCCESS);
          assert.strictEqual(spyLoggerError.args.length, 0);
          done();
        });
      }, waitTimeMS);
    });

    it('should log the error message', done => {
      const responseSpy = sinon.spy();
      collectorExporter.export(metrics, responseSpy);

      setTimeout(() => {
        const mockRes = new MockedResponse(400);
        const args = spyRequest.args[0];
        const callback = args[1];
        callback(mockRes);
        mockRes.send('failed');
        setTimeout(() => {
          const result = responseSpy.args[0][0] as ExportResult;
          assert.strictEqual(result.code, ExportResultCode.FAILED);
          const error = result.error as CollectorExporterError;
          assert.strictEqual(error.code, 400);
          assert.strictEqual(error.data, 'failed');
          done();
        });
      }, waitTimeMS);
    });
  });
});<|MERGE_RESOLUTION|>--- conflicted
+++ resolved
@@ -20,11 +20,7 @@
 } from '@opentelemetry/exporter-collector';
 import * as api from '@opentelemetry/api';
 import * as metrics from '@opentelemetry/metrics';
-<<<<<<< HEAD
-import { collectorTypes } from '@opentelemetry/exporter-collector';
-=======
 import * as core from '@opentelemetry/core';
->>>>>>> 48b60c98
 import * as http from 'http';
 import * as assert from 'assert';
 import * as sinon from 'sinon';
