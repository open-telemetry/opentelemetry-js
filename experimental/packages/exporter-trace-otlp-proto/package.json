--- conflicted
+++ resolved
@@ -66,22 +66,12 @@
     "@opentelemetry/api": "^1.0.0"
   },
   "dependencies": {
-<<<<<<< HEAD
-    "@grpc/proto-loader": "^0.6.9",
     "@opentelemetry/core": "1.8.0",
     "@opentelemetry/otlp-exporter-base": "0.34.0",
     "@opentelemetry/otlp-proto-exporter-base": "0.34.0",
     "@opentelemetry/otlp-transformer": "0.34.0",
     "@opentelemetry/resources": "1.8.0",
     "@opentelemetry/sdk-trace-base": "1.8.0"
-=======
-    "@opentelemetry/core": "1.7.0",
-    "@opentelemetry/otlp-exporter-base": "0.33.0",
-    "@opentelemetry/otlp-proto-exporter-base": "0.33.0",
-    "@opentelemetry/otlp-transformer": "0.33.0",
-    "@opentelemetry/resources": "1.7.0",
-    "@opentelemetry/sdk-trace-base": "1.7.0"
->>>>>>> e9347e46
   },
   "homepage": "https://github.com/open-telemetry/opentelemetry-js/tree/main/experimental/packages/exporter-trace-otlp-proto",
   "sideEffects": false
