--- conflicted
+++ resolved
@@ -22,28 +22,22 @@
 
 meter.createValueObserver('cpu_core_usage', {
   monotonic: false,
-<<<<<<< HEAD
   labelKeys: ['core'],
   description: 'Example of a sync value observer with callback',
 }, (observerResult) => { // this callback is called once per each interval
   observerResult.observe(getRandomValue(), { core: '1' });
   observerResult.observe(getRandomValue(), { core: '2' });
-=======
-  description: 'Example of a observer',
->>>>>>> 21f08621
 });
 
 // no callback as they will be updated in batch observer
 const tempMetric = meter.createValueObserver('cpu_temp_per_app', {
   monotonic: false,
-  labelKeys: ['app', 'core'],
   description: 'Example of sync value observer used with async batch observer',
 });
 
 // no callback as they will be updated in batch observer
 const cpuUsageMetric = meter.createValueObserver('cpu_usage_per_app', {
   monotonic: false,
-  labelKeys: ['app', 'core'],
   description: 'Example of sync value observer used with async batch observer',
 });
 
