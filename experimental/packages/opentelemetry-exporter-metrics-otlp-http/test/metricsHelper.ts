/*
 * Copyright The OpenTelemetry Authors
 *
 * Licensed under the Apache License, Version 2.0 (the "License");
 * you may not use this file except in compliance with the License.
 * You may obtain a copy of the License at
 *
 *      https://www.apache.org/licenses/LICENSE-2.0
 *
 * Unless required by applicable law or agreed to in writing, software
 * distributed under the License is distributed on an "AS IS" BASIS,
 * WITHOUT WARRANTIES OR CONDITIONS OF ANY KIND, either express or implied.
 * See the License for the specific language governing permissions and
 * limitations under the License.
 */

<<<<<<< HEAD
import { Counter, Histogram, ObservableResult, ValueType, } from '@opentelemetry/api-metrics';
import { InstrumentationLibrary, VERSION } from '@opentelemetry/core';
import {
  AggregationTemporality,
  ExplicitBucketHistogramAggregation,
  MeterProvider,
  MetricReader
} from '@opentelemetry/sdk-metrics-base';
=======
import {
  Counter,
  ObservableResult,
  Histogram,
  ValueType,
} from '@opentelemetry/api-metrics';
>>>>>>> 858f6ce5
import { Resource } from '@opentelemetry/resources';
import * as assert from 'assert';
import { InstrumentationLibrary, VERSION } from '@opentelemetry/core';
import {
  ExplicitBucketHistogramAggregation,
  MeterProvider,
  MetricReader
} from '@opentelemetry/sdk-metrics-base';
import {
  IExportMetricsServiceRequest,
  IKeyValue,
  IMetric,
  IResource
} from '@opentelemetry/otlp-transformer';

if (typeof Buffer === 'undefined') {
  (window as any).Buffer = {
    from: function (arr: []) {
      return new Uint8Array(arr);
    },
  };
}

class TestMetricReader extends MetricReader {
  protected onForceFlush(): Promise<void> {
    return Promise.resolve(undefined);
  }

  protected onShutdown(): Promise<void> {
    return Promise.resolve(undefined);
  }

  selectAggregationTemporality() {
    return AggregationTemporality.CUMULATIVE;
  }
}

const defaultResource = Resource.default().merge(new Resource({
  service: 'ui',
  version: 1,
  cost: 112.12,
}));

let meterProvider = new MeterProvider({ resource: defaultResource });
let reader = new TestMetricReader();
meterProvider.addMetricReader(
  reader
);
let meter = meterProvider.getMeter('default', '0.0.1');

export async function collect() {
  return (await reader.collect())!;
}

export function setUp() {
  meterProvider = new MeterProvider({ resource: defaultResource });
  reader = new TestMetricReader();
  meterProvider.addMetricReader(
    reader
  );
  meter = meterProvider.getMeter('default', '0.0.1');
}

export async function shutdown() {
  await meterProvider.shutdown();
}

export function mockCounter(): Counter {
  const name = 'int-counter';
  return meter.createCounter(name, {
    description: 'sample counter description',
    valueType: ValueType.INT,
  });
}

export function mockObservableGauge(
  callback: (observableResult: ObservableResult) => void,
  name = 'double-observable-gauge'
): void {
  return meter.createObservableGauge(
    name,
    callback,
    {
      description: 'sample observable gauge description',
      valueType: ValueType.DOUBLE,
    }
  );
}

export function mockDoubleCounter(): Counter {
  const name = 'double-counter';
  return meter.createCounter(name, {
    description: 'sample counter description',
    valueType: ValueType.DOUBLE,
  });
}



export function mockObservableCounter(
  callback: (observableResult: ObservableResult) => void,
  name = 'double-observable-counter'
): void {
  meter.createObservableCounter(
    name,
    callback,
    {
      description: 'sample observable counter description',
      valueType: ValueType.DOUBLE,
    }
  );
}

export function mockObservableUpDownCounter(
  callback: (observableResult: ObservableResult) => void,
  name = 'double-up-down-observable-counter'
): void {
  meter.createObservableUpDownCounter(
    name,
    callback,
    {
      description: 'sample observable up down counter description',
      valueType: ValueType.DOUBLE,
    },
  );
}

export function mockHistogram(): Histogram {
  const name = 'int-histogram';

  meterProvider.addView({
    aggregation: new ExplicitBucketHistogramAggregation([0, 100])
  },
  {
    instrument: {
      name: name
    }
  });

  return meter.createHistogram(name, {
    description: 'sample histogram description',
    valueType: ValueType.INT,
  });
}

export const mockedResources: Resource[] = [
  new Resource({ name: 'resource 1' }),
  new Resource({ name: 'resource 2' }),
];

export const mockedInstrumentationLibraries: InstrumentationLibrary[] = [
  {
    name: 'lib1',
    version: '0.0.1',
  },
  {
    name: 'lib2',
    version: '0.0.2',
  },
];

export function ensureAttributesAreCorrect(
  attributes: IKeyValue[]
) {
  assert.deepStrictEqual(
    attributes,
    [
      {
        key: 'component',
        value: {
          stringValue: 'document-load',
        },
      },
    ],
    'attributes are incorrect'
  );
}

export function ensureWebResourceIsCorrect(
  resource: IResource
) {
  assert.strictEqual(resource.attributes.length, 7);
  assert.strictEqual(resource.attributes[0].key, 'service.name');
  assert.strictEqual(resource.attributes[0].value.stringValue, 'unknown_service');
  assert.strictEqual(resource.attributes[1].key, 'telemetry.sdk.language');
  assert.strictEqual(resource.attributes[1].value.stringValue, 'webjs');
  assert.strictEqual(resource.attributes[2].key, 'telemetry.sdk.name');
  assert.strictEqual(resource.attributes[2].value.stringValue, 'opentelemetry');
  assert.strictEqual(resource.attributes[3].key, 'telemetry.sdk.version');
  assert.strictEqual(resource.attributes[3].value.stringValue, VERSION);
  assert.strictEqual(resource.attributes[4].key, 'service');
  assert.strictEqual(resource.attributes[4].value.stringValue, 'ui');
  assert.strictEqual(resource.attributes[5].key, 'version');
  assert.strictEqual(resource.attributes[5].value.intValue, 1);
  assert.strictEqual(resource.attributes[6].key, 'cost');
  assert.strictEqual(resource.attributes[6].value.doubleValue, 112.12);
  assert.strictEqual(resource.droppedAttributesCount, 0);
}

export function ensureCounterIsCorrect(
  metric: IMetric,
  time?: number,
  startTime?: number
) {
  assert.deepStrictEqual(metric, {
    name: 'int-counter',
    description: 'sample counter description',
    unit: '1',
    sum: {
      dataPoints: [
        {
          attributes: [],
          asInt: 1,
          startTimeUnixNano: startTime,
          timeUnixNano: time,
        },
      ],
      isMonotonic: true,
      aggregationTemporality: 2,
    },
  });
}

export function ensureDoubleCounterIsCorrect(
  metric: IMetric,
  time: number,
  endTime: number
) {
  assert.deepStrictEqual(metric, {
    name: 'double-counter',
    description: 'sample counter description',
    unit: '1',
    doubleSum: {
      dataPoints: [
        {
          labels: [],
          value: 8,
          startTimeUnixNano: endTime,
          timeUnixNano: time,
        },
      ],
      isMonotonic: true,
      aggregationTemporality: 2,
    },
  });
}

export function ensureObservableGaugeIsCorrect(
  metric: IMetric,
  time: number,
  startTime: number,
  value: number,
  name = 'double-observable-gauge'
) {
  assert.deepStrictEqual(metric, {
    name,
    description: 'sample observable gauge description',
    unit: '1',
    gauge: {
      dataPoints: [
        {
          attributes: [],
          asDouble: value,
          startTimeUnixNano: startTime,
          timeUnixNano: time,
        },
      ]
    },
  });
}

export function ensureObservableCounterIsCorrect(
  metric: IMetric,
  time: number,
  startTime: number,
  value: number,
  name = 'double-observable-counter'
) {
  assert.deepStrictEqual(metric, {
    name,
    description: 'sample observable counter description',
    unit: '1',
    doubleSum: {
      isMonotonic: true,
      dataPoints: [
        {
          attributes: [],
          value,
          startTimeUnixNano: startTime,
          timeUnixNano: time,
        },
      ],
      aggregationTemporality: 2
    },
  });
}

export function ensureObservableUpDownCounterIsCorrect(
  metric: IMetric,
  time: number,
  startTime: number,
  value: number,
  name = 'double-up-down-observable-counter'
) {
  assert.deepStrictEqual(metric, {
    name,
    description: 'sample observable up down counter description',
    unit: '1',
    doubleSum: {
      isMonotonic: false,
      dataPoints: [
        {
          labels: [],
          value,
          startTimeUnixNano: startTime,
          timeUnixNano: time,
        },
      ],
      aggregationTemporality: 2
    },
  });
}

export function ensureHistogramIsCorrect(
  metric: IMetric,
  time: number,
  startTime: number,
  explicitBounds: (number | null)[] = [Infinity],
  bucketCounts: number[] = [2, 0]
) {
  assert.deepStrictEqual(metric, {
    name: 'int-histogram',
    description: 'sample histogram description',
    unit: '1',
    histogram: {
      dataPoints: [
        {
          attributes: [],
          sum: 21,
          count: 2,
          startTimeUnixNano: startTime,
          timeUnixNano: time,
          bucketCounts,
          explicitBounds,
        },
      ],
      aggregationTemporality: 2
    },
  });
}

export function ensureExportMetricsServiceRequestIsSet(
  json: IExportMetricsServiceRequest
) {
  const resourceMetrics = json.resourceMetrics;
  assert.strictEqual(
    resourceMetrics.length,
    1,
    'resourceMetrics has incorrect length'
  );

  const resource = resourceMetrics[0].resource;
  assert.ok(resource, 'resource is missing');

  const scopeMetrics = resourceMetrics[0].scopeMetrics;
  assert.strictEqual(scopeMetrics?.length, 1, 'scopeMetrics is missing');

  const scope = scopeMetrics[0].scope;
  assert.ok(scope, 'scope is missing');

  const metrics = resourceMetrics[0].scopeMetrics[0].metrics;
  assert.strictEqual(metrics.length, 3, 'Metrics are missing');
}

export function ensureHeadersContain(
  actual: { [key: string]: string },
  expected: { [key: string]: string }
) {
  Object.entries(expected).forEach(([k, v]) => {
    assert.strictEqual(
      v,
      actual[k],
      `Expected ${actual} to contain ${k}: ${v}`
    );
  });
}<|MERGE_RESOLUTION|>--- conflicted
+++ resolved
@@ -14,27 +14,17 @@
  * limitations under the License.
  */
 
-<<<<<<< HEAD
-import { Counter, Histogram, ObservableResult, ValueType, } from '@opentelemetry/api-metrics';
-import { InstrumentationLibrary, VERSION } from '@opentelemetry/core';
-import {
-  AggregationTemporality,
-  ExplicitBucketHistogramAggregation,
-  MeterProvider,
-  MetricReader
-} from '@opentelemetry/sdk-metrics-base';
-=======
 import {
   Counter,
   ObservableResult,
   Histogram,
   ValueType,
 } from '@opentelemetry/api-metrics';
->>>>>>> 858f6ce5
 import { Resource } from '@opentelemetry/resources';
 import * as assert from 'assert';
 import { InstrumentationLibrary, VERSION } from '@opentelemetry/core';
 import {
+  AggregationTemporality,
   ExplicitBucketHistogramAggregation,
   MeterProvider,
   MetricReader
