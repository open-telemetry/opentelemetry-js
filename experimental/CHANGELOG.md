--- conflicted
+++ resolved
@@ -38,11 +38,8 @@
     * `NoopObservableMetric`
     * `NoopObservableUpDownCounterMetric`
     * `NoopUpDownCounterMetric`
-<<<<<<< HEAD
 * feat(sdk-metrics): align MetricReader with specification and other language implementations [#3225](https://github.com/open-telemetry/opentelemetry-js/pull/3225) @pichlermarc
-=======
 * chore(sdk-metrics): remove accidental export of the SDK `Meter` class [#3243](https://github.com/open-telemetry/opentelemetry-js/pull/3243) @pichlermarc
->>>>>>> be24d698
 
 ### :rocket: (Enhancement)
 
