/*
 * Copyright The OpenTelemetry Authors
 *
 * Licensed under the Apache License, Version 2.0 (the "License");
 * you may not use this file except in compliance with the License.
 * You may obtain a copy of the License at
 *
 *      https://www.apache.org/licenses/LICENSE-2.0
 *
 * Unless required by applicable law or agreed to in writing, software
 * distributed under the License is distributed on an "AS IS" BASIS,
 * WITHOUT WARRANTIES OR CONDITIONS OF ANY KIND, either express or implied.
 * See the License for the specific language governing permissions and
 * limitations under the License.
 */

import * as types from '../../types';
import * as path from 'path';
import { types as utilTypes } from 'util';
import { satisfies } from 'semver';
import { wrap, unwrap, massWrap, massUnwrap } from 'shimmer';
import { InstrumentationAbstract } from '../../instrumentation';
import {
  RequireInTheMiddleSingleton,
  Hooked,
} from './RequireInTheMiddleSingleton';
import type { HookFn } from 'import-in-the-middle';
import * as ImportInTheMiddle from 'import-in-the-middle';
import { InstrumentationModuleDefinition } from '../../types';
import { diag } from '@opentelemetry/api';
import type { OnRequireFn } from 'require-in-the-middle';
import { Hook } from 'require-in-the-middle';
import { readFileSync } from 'fs';

/**
 * Base abstract class for instrumenting node plugins
 */
export abstract class InstrumentationBase
  extends InstrumentationAbstract
  implements types.Instrumentation
{
  private _modules: InstrumentationModuleDefinition[];
  private _hooks: (Hooked | Hook)[] = [];
  private _requireInTheMiddleSingleton: RequireInTheMiddleSingleton =
    RequireInTheMiddleSingleton.getInstance();
  private _enabled = false;

  constructor(
    instrumentationName: string,
    instrumentationVersion: string,
    config: types.InstrumentationConfig = {}
  ) {
    super(instrumentationName, instrumentationVersion, config);

    let modules = this.init();

    if (modules && !Array.isArray(modules)) {
      modules = [modules];
    }

    this._modules = (modules as InstrumentationModuleDefinition[]) || [];

    if (this._modules.length === 0) {
      diag.debug(
        'No modules instrumentation has been defined for ' +
          `'${this.instrumentationName}@${this.instrumentationVersion}'` +
          ', nothing will be patched'
      );
    }

    if (this._config.enabled) {
      this.enable();
    }
  }

  protected override _wrap: typeof wrap = (moduleExports, name, wrapper) => {
    if (!utilTypes.isProxy(moduleExports)) {
      return wrap(moduleExports, name, wrapper);
    } else {
      const wrapped = wrap(Object.assign({}, moduleExports), name, wrapper);

      return Object.defineProperty(moduleExports, name, {
        value: wrapped,
      });
    }
  };

  protected override _unwrap: typeof unwrap = (moduleExports, name) => {
    if (!utilTypes.isProxy(moduleExports)) {
      return unwrap(moduleExports, name);
    } else {
      return Object.defineProperty(moduleExports, name, {
        value: moduleExports[name],
      });
    }
  };

  protected override _massWrap: typeof massWrap = (
    moduleExportsArray,
    names,
    wrapper
  ) => {
    if (!moduleExportsArray) {
      diag.error('must provide one or more modules to patch');
      return;
    } else if (!Array.isArray(moduleExportsArray)) {
      moduleExportsArray = [moduleExportsArray];
    }

    if (!(names && Array.isArray(names))) {
      diag.error('must provide one or more functions to wrap on modules');
      return;
    }

    moduleExportsArray.forEach(moduleExports => {
      names.forEach(name => {
        this._wrap(moduleExports, name, wrapper);
      });
    });
  };

  protected override _massUnwrap: typeof massUnwrap = (
    moduleExportsArray,
    names
  ) => {
    if (!moduleExportsArray) {
      diag.error('must provide one or more modules to patch');
      return;
    } else if (!Array.isArray(moduleExportsArray)) {
      moduleExportsArray = [moduleExportsArray];
    }

    if (!(names && Array.isArray(names))) {
      diag.error('must provide one or more functions to wrap on modules');
      return;
    }

    moduleExportsArray.forEach(moduleExports => {
      names.forEach(name => {
        this._unwrap(moduleExports, name);
      });
    });
  };

  private _warnOnPreloadedModules(): void {
    this._modules.forEach((module: InstrumentationModuleDefinition) => {
      const { name } = module;
      try {
        const resolvedModule = require.resolve(name);
        if (require.cache[resolvedModule]) {
          // Module is already cached, which means the instrumentation hook might not work
          this._diag.warn(
            `Module ${name} has been loaded before ${this.instrumentationName} so it might not work, please initialize it before requiring ${name}`
          );
        }
      } catch {
        // Module isn't available, we can simply skip
      }
    });
  }

  private _extractPackageVersion(baseDir: string): string | undefined {
    try {
      const json = readFileSync(path.join(baseDir, 'package.json'), {
        encoding: 'utf8',
      });
      const version = JSON.parse(json).version;
      return typeof version === 'string' ? version : undefined;
    } catch (error) {
      diag.warn('Failed extracting version', baseDir);
    }

    return undefined;
  }

  private _onRequire<T>(
    module: InstrumentationModuleDefinition,
    exports: T,
    name: string,
    baseDir?: string | void
  ): T {
    if (!baseDir) {
      if (typeof module.patch === 'function') {
        module.moduleExports = exports;
        if (this._enabled) {
          this._diag.debug(
            'Applying instrumentation patch for nodejs core module on require hook',
            {
              module: module.name,
            }
          );
          return module.patch(exports);
        }
      }
      return exports;
    }

    const version = this._extractPackageVersion(baseDir);
    module.moduleVersion = version;
    if (module.name === name) {
      // main module
      if (
        isSupported(module.supportedVersions, version, module.includePrerelease)
      ) {
        if (typeof module.patch === 'function') {
          module.moduleExports = exports;
          if (this._enabled) {
            this._diag.debug(
              'Applying instrumentation patch for module on require hook',
              {
                module: module.name,
                version: module.moduleVersion,
                baseDir,
              }
            );
            return module.patch(exports, module.moduleVersion);
          }
        }
      }
      return exports;
    }
    // internal file
    const files = module.files ?? [];
    const normalizedName = path.normalize(name);
    const supportedFileInstrumentations = files
      .filter(f => f.name === normalizedName)
      .filter(f =>
        isSupported(f.supportedVersions, version, module.includePrerelease)
      );
    return supportedFileInstrumentations.reduce<T>((patchedExports, file) => {
      file.moduleExports = patchedExports;
      if (this._enabled) {
<<<<<<< HEAD
        this._diag.debug(
          'Applying instrumentation patch for nodejs module file on require hook',
          {
            module: module.name,
            version: module.moduleVersion,
            fileName: file.name,
            baseDir,
          }
        );
        return file.patch(patchedExports, module.moduleVersion);
=======
        // patch signature is not typed, so we cast it assuming it's correct
        return file.patch(patchedExports, module.moduleVersion) as T;
>>>>>>> 99431df2
      }
      return patchedExports;
    }, exports);
  }

  public enable(): void {
    if (this._enabled) {
      return;
    }
    this._enabled = true;

    // already hooked, just call patch again
    if (this._hooks.length > 0) {
      for (const module of this._modules) {
        if (typeof module.patch === 'function' && module.moduleExports) {
          this._diag.debug(
            'Applying instrumentation patch for nodejs module on instrumentation enabled',
            {
              module: module.name,
              version: module.moduleVersion,
            }
          );
          module.patch(module.moduleExports, module.moduleVersion);
        }
        for (const file of module.files) {
          if (file.moduleExports) {
            this._diag.debug(
              'Applying instrumentation patch for nodejs module file on instrumentation enabled',
              {
                module: module.name,
                version: module.moduleVersion,
                fileName: file.name,
              }
            );
            file.patch(file.moduleExports, module.moduleVersion);
          }
        }
      }
      return;
    }

    this._warnOnPreloadedModules();
    for (const module of this._modules) {
      const hookFn: HookFn = (exports, name, baseDir) => {
        return this._onRequire<typeof exports>(module, exports, name, baseDir);
      };
      const onRequire: OnRequireFn = (exports, name, baseDir) => {
        return this._onRequire<typeof exports>(module, exports, name, baseDir);
      };

      // `RequireInTheMiddleSingleton` does not support absolute paths.
      // For an absolute paths, we must create a separate instance of the
      // require-in-the-middle `Hook`.
      const hook = path.isAbsolute(module.name)
        ? new Hook([module.name], { internals: true }, onRequire)
        : this._requireInTheMiddleSingleton.register(module.name, onRequire);

      this._hooks.push(hook);
      const esmHook =
        new (ImportInTheMiddle as unknown as typeof ImportInTheMiddle.default)(
          [module.name],
          { internals: false },
          <HookFn>hookFn
        );
      this._hooks.push(esmHook);
    }
  }

  public disable(): void {
    if (!this._enabled) {
      return;
    }
    this._enabled = false;

    for (const module of this._modules) {
      if (typeof module.unpatch === 'function' && module.moduleExports) {
        this._diag.debug(
          'Removing instrumentation patch for nodejs module on instrumentation disabled',
          {
            module: module.name,
            version: module.moduleVersion,
          }
        );
        module.unpatch(module.moduleExports, module.moduleVersion);
      }
      for (const file of module.files) {
        if (file.moduleExports) {
          this._diag.debug(
            'Removing instrumentation patch for nodejs module file on instrumentation disabled',
            {
              module: module.name,
              version: module.moduleVersion,
              fileName: file.name,
            }
          );
          file.unpatch(file.moduleExports, module.moduleVersion);
        }
      }
    }
  }

  public isEnabled(): boolean {
    return this._enabled;
  }
}

function isSupported(
  supportedVersions: string[],
  version?: string,
  includePrerelease?: boolean
): boolean {
  if (typeof version === 'undefined') {
    // If we don't have the version, accept the wildcard case only
    return supportedVersions.includes('*');
  }

  return supportedVersions.some(supportedVersion => {
    return satisfies(version, supportedVersion, { includePrerelease });
  });
}<|MERGE_RESOLUTION|>--- conflicted
+++ resolved
@@ -230,7 +230,6 @@
     return supportedFileInstrumentations.reduce<T>((patchedExports, file) => {
       file.moduleExports = patchedExports;
       if (this._enabled) {
-<<<<<<< HEAD
         this._diag.debug(
           'Applying instrumentation patch for nodejs module file on require hook',
           {
@@ -240,11 +239,9 @@
             baseDir,
           }
         );
-        return file.patch(patchedExports, module.moduleVersion);
-=======
+
         // patch signature is not typed, so we cast it assuming it's correct
         return file.patch(patchedExports, module.moduleVersion) as T;
->>>>>>> 99431df2
       }
       return patchedExports;
     }, exports);
