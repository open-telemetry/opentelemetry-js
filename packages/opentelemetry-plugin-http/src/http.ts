/*
 * Copyright The OpenTelemetry Authors
 *
 * Licensed under the Apache License, Version 2.0 (the "License");
 * you may not use this file except in compliance with the License.
 * You may obtain a copy of the License at
 *
 *      https://www.apache.org/licenses/LICENSE-2.0
 *
 * Unless required by applicable law or agreed to in writing, software
 * distributed under the License is distributed on an "AS IS" BASIS,
 * WITHOUT WARRANTIES OR CONDITIONS OF ANY KIND, either express or implied.
 * See the License for the specific language governing permissions and
 * limitations under the License.
 */
import {
  SpanStatusCode,
  context,
  propagation,
  Span,
  SpanKind,
  SpanOptions,
<<<<<<< HEAD
  Status,
=======
  SpanStatus,
  SpanContext,
  TraceFlags,
>>>>>>> 3b5892b5
  setSpan,
  ROOT_CONTEXT,
  getSpan,
  suppressInstrumentation,
  NoopSpan,
} from '@opentelemetry/api';
import { BasePlugin } from '@opentelemetry/core';
import type {
  ClientRequest,
  IncomingMessage,
  RequestOptions,
  ServerResponse,
} from 'http';
import { Socket } from 'net';
import * as semver from 'semver';
import * as shimmer from 'shimmer';
import * as url from 'url';
import {
  Err,
  Func,
  Http,
  HttpPluginConfig,
  HttpRequestArgs,
  ParsedRequestOptions,
  ResponseEndArgs,
} from './types';
import * as utils from './utils';
import { VERSION } from './version';

/**
 * Http instrumentation plugin for Opentelemetry
 */
export class HttpPlugin extends BasePlugin<Http> {
  readonly component: string;
  protected _config!: HttpPluginConfig;
  /** keep track on spans not ended */
  private readonly _spanNotEnded: WeakSet<Span>;

  constructor(readonly moduleName: string, readonly version: string) {
    super(`@opentelemetry/plugin-${moduleName}`, VERSION);
    // For now component is equal to moduleName but it can change in the future.
    this.component = this.moduleName;
    this._spanNotEnded = new WeakSet<Span>();
    this._config = {};
  }

  /** Patches HTTP incoming and outcoming request functions. */
  protected patch() {
    this._logger.debug(
      'applying patch to %s@%s',
      this.moduleName,
      this.version
    );

    shimmer.wrap(
      this._moduleExports,
      'request',
      this._getPatchOutgoingRequestFunction()
    );

    // In Node >=8, http.get calls a private request method, therefore we patch it
    // here too.
    if (semver.satisfies(this.version, '>=8.0.0')) {
      shimmer.wrap(
        this._moduleExports,
        'get',
        this._getPatchOutgoingGetFunction(this._moduleExports.request)
      );
    }

    if (
      this._moduleExports &&
      this._moduleExports.Server &&
      this._moduleExports.Server.prototype
    ) {
      shimmer.wrap(
        this._moduleExports.Server.prototype,
        'emit',
        this._getPatchIncomingRequestFunction()
      );
    } else {
      this._logger.error(
        'Could not apply patch to %s.emit. Interface is not as expected.',
        this.moduleName
      );
    }

    return this._moduleExports;
  }

  /** Unpatches all HTTP patched function. */
  protected unpatch(): void {
    shimmer.unwrap(this._moduleExports, 'request');
    if (semver.satisfies(this.version, '>=8.0.0')) {
      shimmer.unwrap(this._moduleExports, 'get');
    }
    if (
      this._moduleExports &&
      this._moduleExports.Server &&
      this._moduleExports.Server.prototype
    ) {
      shimmer.unwrap(this._moduleExports.Server.prototype, 'emit');
    }
  }

  /**
   * Creates spans for incoming requests, restoring spans' context if applied.
   */
  protected _getPatchIncomingRequestFunction() {
    return (original: (event: string, ...args: unknown[]) => boolean) => {
      return this._incomingRequestFunction(original);
    };
  }

  /**
   * Creates spans for outgoing requests, sending spans' context for distributed
   * tracing.
   */
  protected _getPatchOutgoingRequestFunction() {
    return (original: Func<ClientRequest>): Func<ClientRequest> => {
      return this._outgoingRequestFunction(original);
    };
  }

  protected _getPatchOutgoingGetFunction(
    clientRequest: (
      options: RequestOptions | string | url.URL,
      ...args: HttpRequestArgs
    ) => ClientRequest
  ) {
    return (_original: Func<ClientRequest>): Func<ClientRequest> => {
      // Re-implement http.get. This needs to be done (instead of using
      // getPatchOutgoingRequestFunction to patch it) because we need to
      // set the trace context header before the returned ClientRequest is
      // ended. The Node.js docs state that the only differences between
      // request and get are that (1) get defaults to the HTTP GET method and
      // (2) the returned request object is ended immediately. The former is
      // already true (at least in supported Node versions up to v10), so we
      // simply follow the latter. Ref:
      // https://nodejs.org/dist/latest/docs/api/http.html#http_http_get_options_callback
      // https://github.com/googleapis/cloud-trace-nodejs/blob/master/src/plugins/plugin-http.ts#L198
      return function outgoingGetRequest<
        T extends RequestOptions | string | url.URL
      >(options: T, ...args: HttpRequestArgs): ClientRequest {
        const req = clientRequest(options, ...args);
        req.end();
        return req;
      };
    };
  }

  /**
   * Attach event listeners to a client request to end span and add span attributes.
   *
   * @param request The original request object.
   * @param options The arguments to the original function.
   * @param span representing the current operation
   */
  private _traceClientRequest(
    request: ClientRequest,
    options: ParsedRequestOptions,
    span: Span
  ): ClientRequest {
    const hostname =
      options.hostname ||
      options.host?.replace(/^(.*)(:[0-9]{1,5})/, '$1') ||
      'localhost';
    const attributes = utils.getOutgoingRequestAttributes(options, {
      component: this.component,
      hostname,
    });
    span.setAttributes(attributes);
    if (this._config.requestHook) {
      this._callRequestHook(span, request);
    }

    request.on(
      'response',
      (response: IncomingMessage & { aborted?: boolean }) => {
        const attributes = utils.getOutgoingRequestAttributesOnResponse(
          response,
          { hostname }
        );
        span.setAttributes(attributes);
        if (this._config.responseHook) {
          this._callResponseHook(span, response);
        }

        context.bind(response);
        this._logger.debug('outgoingRequest on response()');
        response.on('end', () => {
          this._logger.debug('outgoingRequest on end()');
          let status: SpanStatus;

          if (response.aborted && !response.complete) {
            status = { code: SpanStatusCode.ERROR };
          } else {
            status = utils.parseResponseStatus(response.statusCode!);
          }

          span.setStatus(status);

          if (this._config.applyCustomAttributesOnSpan) {
            this._safeExecute(
              span,
              () =>
                this._config.applyCustomAttributesOnSpan!(
                  span,
                  request,
                  response
                ),
              false
            );
          }

          this._closeHttpSpan(span);
        });
        response.on('error', (error: Err) => {
          utils.setSpanWithError(span, error, response);
          this._closeHttpSpan(span);
        });
      }
    );
    request.on('close', () => {
      if (!request.aborted) {
        this._closeHttpSpan(span);
      }
    });
    request.on('error', (error: Err) => {
      utils.setSpanWithError(span, error, request);
      this._closeHttpSpan(span);
    });

    this._logger.debug('_traceClientRequest return request');
    return request;
  }

  private _incomingRequestFunction(
    original: (event: string, ...args: unknown[]) => boolean
  ) {
    const plugin = this;
    return function incomingRequest(
      this: {},
      event: string,
      ...args: unknown[]
    ): boolean {
      // Only traces request events
      if (event !== 'request') {
        return original.apply(this, [event, ...args]);
      }

      const request = args[0] as IncomingMessage;
      const response = args[1] as ServerResponse & { socket: Socket };
      const pathname = request.url
        ? url.parse(request.url).pathname || '/'
        : '/';
      const method = request.method || 'GET';

      plugin._logger.debug('%s plugin incomingRequest', plugin.moduleName);

      if (
        utils.isIgnored(
          pathname,
          plugin._config.ignoreIncomingPaths,
          (e: Error) =>
            plugin._logger.error('caught ignoreIncomingPaths error: ', e)
        )
      ) {
        return context.with(suppressInstrumentation(context.active()), () => {
          context.bind(request);
          context.bind(response);
          return original.apply(this, [event, ...args]);
        });
      }

      const headers = request.headers;

      const spanOptions: SpanOptions = {
        kind: SpanKind.SERVER,
        attributes: utils.getIncomingRequestAttributes(request, {
          component: plugin.component,
          serverName: plugin._config.serverName,
        }),
      };

      return context.with(propagation.extract(ROOT_CONTEXT, headers), () => {
        const span = plugin._startHttpSpan(`HTTP ${method}`, spanOptions);

        return context.with(setSpan(context.active(), span), () => {
          context.bind(request);
          context.bind(response);

          if (plugin._config.requestHook) {
            plugin._callRequestHook(span, request);
          }
          if (plugin._config.responseHook) {
            plugin._callResponseHook(span, response);
          }

          // Wraps end (inspired by:
          // https://github.com/GoogleCloudPlatform/cloud-trace-nodejs/blob/master/src/plugins/plugin-connect.ts#L75)
          const originalEnd = response.end;
          response.end = function (
            this: ServerResponse,
            ..._args: ResponseEndArgs
          ) {
            response.end = originalEnd;
            // Cannot pass args of type ResponseEndArgs,
            const returned = plugin._safeExecute(
              span,
              () => response.end.apply(this, arguments as any),
              true
            );

            const attributes = utils.getIncomingRequestAttributesOnResponse(
              request,
              response
            );

            span
              .setAttributes(attributes)
              .setStatus(utils.parseResponseStatus(response.statusCode));

            if (plugin._config.applyCustomAttributesOnSpan) {
              plugin._safeExecute(
                span,
                () =>
                  plugin._config.applyCustomAttributesOnSpan!(
                    span,
                    request,
                    response
                  ),
                false
              );
            }

            plugin._closeHttpSpan(span);
            return returned;
          };

          return plugin._safeExecute(
            span,
            () => original.apply(this, [event, ...args]),
            true
          );
        });
      });
    };
  }

  private _outgoingRequestFunction(
    original: Func<ClientRequest>
  ): Func<ClientRequest> {
    const plugin = this;
    return function outgoingRequest(
      this: {},
      options: url.URL | RequestOptions | string,
      ...args: unknown[]
    ): ClientRequest {
      if (!utils.isValidOptionsType(options)) {
        return original.apply(this, [options, ...args]);
      }

      const extraOptions =
        typeof args[0] === 'object' &&
        (typeof options === 'string' || options instanceof url.URL)
          ? (args.shift() as RequestOptions)
          : undefined;
      const { origin, pathname, method, optionsParsed } = utils.getRequestInfo(
        options,
        extraOptions
      );

      if (
        utils.isIgnored(
          origin + pathname,
          plugin._config.ignoreOutgoingUrls,
          (e: Error) =>
            plugin._logger.error('caught ignoreOutgoingUrls error: ', e)
        )
      ) {
        return original.apply(this, [optionsParsed, ...args]);
      }

      const operationName = `HTTP ${method}`;
      const spanOptions: SpanOptions = {
        kind: SpanKind.CLIENT,
      };
      const span = plugin._startHttpSpan(operationName, spanOptions);
      if (!optionsParsed.headers) {
        optionsParsed.headers = {};
      }
      propagation.inject(
        setSpan(context.active(), span),
        optionsParsed.headers
      );

      const request: ClientRequest = plugin._safeExecute(
        span,
        () => original.apply(this, [optionsParsed, ...args]),
        true
      );

      plugin._logger.debug('%s plugin outgoingRequest', plugin.moduleName);
      context.bind(request);
      return plugin._traceClientRequest(request, optionsParsed, span);
    };
  }

  private _startHttpSpan(name: string, options: SpanOptions) {
    /*
     * If a parent is required but not present, we use a `NoRecordingSpan` to still
     * propagate context without recording it.
     */
    const requireParent =
      options.kind === SpanKind.CLIENT
        ? this._config.requireParentforOutgoingSpans
        : this._config.requireParentforIncomingSpans;

    let span: Span;
    const currentSpan = getSpan(context.active());

    if (requireParent === true && currentSpan === undefined) {
      // TODO: Refactor this when a solution is found in
      // https://github.com/open-telemetry/opentelemetry-specification/issues/530
      span = new NoopSpan();
    } else if (requireParent === true && currentSpan?.context().isRemote) {
      span = currentSpan;
    } else {
      span = this._tracer.startSpan(name, options);
    }
    this._spanNotEnded.add(span);
    return span;
  }

  private _closeHttpSpan(span: Span) {
    if (!this._spanNotEnded.has(span)) {
      return;
    }

    span.end();
    this._spanNotEnded.delete(span);
  }

  private _callResponseHook(
    span: Span,
    response: IncomingMessage | ServerResponse
  ) {
    this._safeExecute(
      span,
      () => this._config.responseHook!(span, response),
      false
    );
  }

  private _callRequestHook(
    span: Span,
    request: ClientRequest | IncomingMessage
  ) {
    this._safeExecute(
      span,
      () => this._config.requestHook!(span, request),
      false
    );
  }

  private _safeExecute<
    T extends (...args: unknown[]) => ReturnType<T>,
    K extends boolean
  >(
    span: Span,
    execute: T,
    rethrow: K
  ): K extends true ? ReturnType<T> : ReturnType<T> | void;
  private _safeExecute<T extends (...args: unknown[]) => ReturnType<T>>(
    span: Span,
    execute: T,
    rethrow: boolean
  ): ReturnType<T> | void {
    try {
      return execute();
    } catch (error) {
      if (rethrow) {
        utils.setSpanWithError(span, error);
        this._closeHttpSpan(span);
        throw error;
      }
      this._logger.error('caught error ', error);
    }
  }
}

export const plugin = new HttpPlugin('http', process.versions.node);<|MERGE_RESOLUTION|>--- conflicted
+++ resolved
@@ -20,13 +20,7 @@
   Span,
   SpanKind,
   SpanOptions,
-<<<<<<< HEAD
-  Status,
-=======
   SpanStatus,
-  SpanContext,
-  TraceFlags,
->>>>>>> 3b5892b5
   setSpan,
   ROOT_CONTEXT,
   getSpan,
