{
  "name": "@opentelemetry/sdk-node",
  "version": "0.40.0",
  "description": "OpenTelemetry SDK for Node.js",
  "main": "build/src/index.js",
  "types": "build/src/index.d.ts",
  "repository": "open-telemetry/opentelemetry-js",
  "scripts": {
    "prepublishOnly": "npm run compile",
    "compile": "tsc --build",
    "clean": "tsc --build --clean",
    "test": "nyc ts-mocha -p tsconfig.json test/**/*.test.ts",
    "codecov": "nyc report --reporter=json && codecov -f coverage/*.json -p ../../../",
    "lint": "eslint . --ext .ts",
    "lint:fix": "eslint . --ext .ts --fix",
    "version": "node ../../../scripts/version-update.js",
    "watch": "tsc --build --watch",
    "precompile": "cross-var lerna run version --scope $npm_package_name --include-dependencies",
    "prewatch": "npm run precompile",
    "peer-api-check": "node ../../../scripts/peer-api-check.js"
  },
  "keywords": [
    "opentelemetry",
    "nodejs",
    "tracing",
    "profiling",
    "metrics",
    "stats",
    "monitoring"
  ],
  "author": "OpenTelemetry Authors",
  "license": "Apache-2.0",
  "engines": {
    "node": ">=14"
  },
  "files": [
    "build/src/**/*.js",
    "build/src/**/*.js.map",
    "build/src/**/*.d.ts",
    "LICENSE",
    "README.md"
  ],
  "publishConfig": {
    "access": "public"
  },
  "dependencies": {
    "@opentelemetry/core": "1.14.0",
    "@opentelemetry/exporter-jaeger": "1.14.0",
    "@opentelemetry/exporter-trace-otlp-grpc": "0.40.0",
    "@opentelemetry/exporter-trace-otlp-http": "0.40.0",
    "@opentelemetry/exporter-trace-otlp-proto": "0.40.0",
    "@opentelemetry/exporter-zipkin": "1.14.0",
    "@opentelemetry/instrumentation": "0.40.0",
    "@opentelemetry/resources": "1.14.0",
    "@opentelemetry/sdk-metrics": "1.14.0",
    "@opentelemetry/sdk-trace-base": "1.14.0",
    "@opentelemetry/sdk-trace-node": "1.14.0",
    "@opentelemetry/semantic-conventions": "1.14.0"
  },
  "peerDependencies": {
    "@opentelemetry/api": ">=1.3.0 <1.5.0"
  },
  "devDependencies": {
    "@opentelemetry/api": "1.4.1",
    "@opentelemetry/context-async-hooks": "1.14.0",
    "@types/mocha": "10.0.1",
    "@types/node": "18.6.5",
    "@types/semver": "7.5.0",
    "@types/sinon": "10.0.15",
    "codecov": "3.8.3",
    "cross-var": "1.1.0",
<<<<<<< HEAD
=======
    "istanbul-instrumenter-loader": "3.0.1",
    "lerna": "6.6.2",
>>>>>>> d76f34ee
    "mocha": "10.2.0",
    "nyc": "15.1.0",
    "semver": "7.5.2",
    "sinon": "15.1.2",
    "ts-loader": "8.4.0",
    "ts-mocha": "10.0.0",
    "typescript": "4.4.4"
  },
  "homepage": "https://github.com/open-telemetry/opentelemetry-js/tree/main/experimental/packages/opentelemetry-sdk-node",
  "sideEffects": false
}<|MERGE_RESOLUTION|>--- conflicted
+++ resolved
@@ -69,11 +69,7 @@
     "@types/sinon": "10.0.15",
     "codecov": "3.8.3",
     "cross-var": "1.1.0",
-<<<<<<< HEAD
-=======
-    "istanbul-instrumenter-loader": "3.0.1",
     "lerna": "6.6.2",
->>>>>>> d76f34ee
     "mocha": "10.2.0",
     "nyc": "15.1.0",
     "semver": "7.5.2",
