<!-- markdownlint-disable MD004 -->
# CHANGELOG

All notable changes to this project will be documented in this file.

For API changes, see the [API CHANGELOG](api/CHANGELOG.md).
For experimental package changes, see the [experimental CHANGELOG](experimental/CHANGELOG.md).
For semantic convention package changes, see the [semconv CHANGELOG](packages/semantic-conventions/CHANGELOG.md).

## Unreleased

### :boom: Breaking Change

* feat(sdk-metrics)!: drop deprecated `type` field on `MetricDescriptor` [#5291](https://github.com/open-telemetry/opentelemetry-js/pull/5291) @chancancode
* feat(sdk-metrics)!: drop deprecated `InstrumentDescriptor` type; use `MetricDescriptor` instead [#5277](https://github.com/open-telemetry/opentelemetry-js/pull/5266) @chancancode
* feat(sdk-metrics)!: bump minimum version of `@opentelemetry/api` peer dependency to 1.9.0 [#5254](https://github.com/open-telemetry/opentelemetry-js/pull/5254) @chancancode
* chore(shim-opentracing): replace deprecated SpanAttributes [#4430](https://github.com/open-telemetry/opentelemetry-js/pull/4430) @JamieDanielson
* chore(otel-core): replace deprecated SpanAttributes [#4408](https://github.com/open-telemetry/opentelemetry-js/pull/4408) @JamieDanielson
* feat(sdk-metrics)!: remove MeterProvider.addMetricReader() in favor of constructor option [#4419](https://github.com/open-telemetry/opentelemetry-js/pull/4419) @pichlermarc
* chore(otel-resources): replace deprecated SpanAttributes [#4428](https://github.com/open-telemetry/opentelemetry-js/pull/4428) @JamieDanielson
* feat(sdk-metrics)!: remove MeterProvider.addMetricReader() in favor of constructor option [#4419](https://github.com/open-telemetry/opentelemetry-js/pull/4419) @pichlermarc
* feat(sdk-metrics)!: replace attributeKeys with custom processors option [#4532](https://github.com/open-telemetry/opentelemetry-js/pull/4532) @pichlermarc
* refactor(sdk-trace-base)!: replace `SpanAttributes` with `Attributes` [#5009](https://github.com/open-telemetry/opentelemetry-js/pull/5009) @david-luna
* refactor(resources)!: replace `ResourceAttributes` with `Attributes` [#5016](https://github.com/open-telemetry/opentelemetry-js/pull/5016) @david-luna
* feat(sdk-metrics)!: drop `View` and `Aggregation` in favor of `ViewOptions` and `AggregationOption` [#4931](https://github.com/open-telemetry/opentelemetry-js/pull/4931) @pichlermarc
* refactor(sdk-trace-base)!: remove `new Span` constructor in favor of `Tracer.startSpan` API [#5048](https://github.com/open-telemetry/opentelemetry-js/pull/5048) @david-luna
* refactor(sdk-trace-base)!: remove `BasicTracerProvider.addSpanProcessor` API in favor of constructor options. [#5134](https://github.com/open-telemetry/opentelemetry-js/pull/5134) @david-luna
* refactor(sdk-trace-base)!: make `resource` property private in `BasicTracerProvider` and remove `getActiveSpanProcessor` API. [#5192](https://github.com/open-telemetry/opentelemetry-js/pull/5192) @david-luna
* feat(sdk-metrics)!: extract `IMetricReader` interface and use it over abstract class [#5311](https://github.com/open-telemetry/opentelemetry-js/pull/5311)
  * (user-facing): `MeterProviderOptions` now provides the more general `IMetricReader` type over `MetricReader`
  * If you accept `MetricReader` in your public interface, consider accepting the more general `IMetricReader` instead to avoid unintentional breaking changes
* feat(sdk-trace)!: remove ability to have BasicTracerProvider instantiate exporters [#5239](https://github.com/open-telemetry/opentelemetry-js/pull/5239) @pichlermarc
  * When extending `BasicTracerProvider`, the class offered multiple methods to facilitate the creation of exporters and auto-pairing with `SpanProcessor`s.
    * This functionality has been removed - users may now pass `SpanProcessor`s to the base class constructor when extending
    * (user-facing): `_registeredExporters` has been removed
    * (user-facing): `_getSpanExporter` has been removed
    * (user-facing): `_buildExporterFromEnv` has been removed
* feat(core)!: remove deprecated `IdGenerator` and `RandomIdGenerator` [#5309](https://github.com/open-telemetry/opentelemetry-js/pull/5309) @pichlermarc
* feat(core)!: remove deprecated type `InstrumentationLibrary` [#5308](https://github.com/open-telemetry/opentelemetry-js/pull/5308) @pichlermarc
  * (user-facing): please use equivalent type `InstrumentationScope` instead
* feat(sdk-trace-base)!: replace usages fo `InstrumentationLibrary` with `InstrumentationScope` [#5308](https://github.com/open-telemetry/opentelemetry-js/pull/5308) @pichlermarc
  * (user-facing) rename `Tracer.instrumentationLibrary` -> `Tracer.instrumentationScope`
  * (user-facing) rename `ReadableSpan.instrumentationLibrary` -> `ReadableSpan.instrumentationScope`
    * also renames the property in implementations of `ReadableSpan`
* feat(exporter-jaeger): use `ReadableSpan.instrumentationScope` over `ReadableSpan.instrumentationLibrary` [#5308](https://github.com/open-telemetry/opentelemetry-js/pull/5308) @pichlermarc
* feat(exporter-zipkin): use `ReadableSpan.instrumentationScope` over `ReadableSpan.instrumentationLibrary` [#5308](https://github.com/open-telemetry/opentelemetry-js/pull/5308) @pichlermarc
* chore!: update typescript to version `5.0.4` [#5145](https://github.com/open-telemetry/opentelemetry-js/pull/5145) @david-luna
  * (user-facing) dropped support for `typescript@<5.0.4`
  * (user-facing) all packages published from this repository will from now on drop support for old versions of `typescript` in minor releases. We will only drop support for versions that are older than 2 years.
* feat(core)!: remove deprecated samplers [#5316](https://github.com/open-telemetry/opentelemetry-js/pull/5316) @pichlermarc
  * (user-facing): deprecated `AlwaysOnSampler` has moved to `@opentelemetry/sdk-trace-base`
  * (user-facing): deprecated `AlwaysOffSampler` has moved to `@opentelemetry/sdk-trace-base`
  * (user-facing): deprecated `TraceIdRatioSampler` has moved to `@opentelemetry/sdk-trace-base`
  * (user-facing): deprecated `TraceIdRatioSampler` has moved to  `@opentelemetry/sdk-trace-base`
<<<<<<< HEAD
* chore!: Raise the minimum supported Node.js version to `^18.19.0 || >=20.6.0`. Support for Node.js 14, 16, and early minor versions of 18 and 20 have been dropped. This applies to all packages except the 'api' and 'semantic-conventions' packages. [#5395](https://github.com/open-telemetry/opentelemetry-js/issues/5395) @trentm
=======
* feat(sdk-trace-base)!: drop ability to instantiate propagators beyond defaults [#5355](https://github.com/open-telemetry/opentelemetry-js/pull/5355) @pichlermarc
  * (user-facing): only a non-env-var based default is now used on `BasicTracerProvider#register()`.
    * propagators can now not be configured via `OTEL_PROPAGATORS` or `window.OTEL_PROPAGATORS` anymore, please pass the propagator to `NodeTracerProvider#register()` instead.
    * if not configured directly via code, `BasicTracerProvider#register()` will now fall back to defaults (`tracecontext` and `baggage`)
* feat(sdk-trace-node)!: drop ability to instantiate propagators beyond defaults [#5355](https://github.com/open-telemetry/opentelemetry-js/pull/5355) @pichlermarc
  * (user-facing): only a non-env-var based default is now used on `NodeTracerProvider#register()`.
    * propagators can now not be configured via `OTEL_PROPAGATORS` anymore, please pass the propagator to `NodeTracerProvider#register()` instead.
    * if not configured via code, `NodeTracerProvider#register()` will now fall back to the defaults (`tracecontext` and `baggage`)
    * if autoconfiguration based on enviornment variables is needed, please use `NodeSDK` from `@opentelemetry/sdk-node`.
* feat(sdk-trace-web)!: drop ability to instantiate propagators beyond defaults [#5355](https://github.com/open-telemetry/opentelemetry-js/pull/5355) @pichlermarc
  * (user-facing): only a non-env-var based default is now used on `WebTracerProvider#register()`.
    * propagators can now not be configured via `window.OTEL_PROPAGATORS` anymore, please pass the propagator to `WebTracerProvider#register()` instead.
    * if not configured via code, `WebTracerProvider#register()` will now fall back to defaults (`tracecontext` and `baggage`)
>>>>>>> 29d0da55

### :rocket: (Enhancement)

* feat(sdk-trace-web): do not throw when passing extra options [#5357](https://github.com/open-telemetry/opentelemetry-js/pull/5357) @pichlermarc
  * `WebTracerProvider` constructor now does not throw anymore when `contextManager` or `propagator` are passed as extra options to the constructor
* feat(sdk-trace-base): add stack trace warning to debug instrumentation [#5363](https://github.com/open-telemetry/opentelemetry-js/pull/5363) @neilfordyce

### :bug: (Bug Fix)

* fix(exporter-zipkin): remove usages of deprecated `url.parse` from `node:url` [#5390](https://github.com/open-telemetry/opentelemetry-js/pull/5390) @chancancode
* fix(sdk-metrics): do not export from `PeriodicExportingMetricReader` when there are no metrics to export. [#5288](https://github.com/open-telemetry/opentelemetry-js/pull/5288) @jacksonweber

### :books: (Refine Doc)

### :house: (Internal)

* refactor(sdk-metrics): the internal `InstrumentDescriptor` type now extends `MetricDescriptor`; moved public `InstrumentType` type enum into `./src/export/MetricData.ts` [#5277](https://github.com/open-telemetry/opentelemetry-js/pull/5266)
* refactor(sdk-metrics): remove `Gauge` and `MetricAdvice` workaround types in favor of the upstream `@opentelemetry/api` types [#5254](https://github.com/open-telemetry/opentelemetry-js/pull/5254) @chancancode
* chore: remove checks for unsupported node versions [#4341](https://github.com/open-telemetry/opentelemetry-js/pull/4341) @dyladan
* refactor(sdk-trace-base): remove `BasicTracerProvider._registeredSpanProcessors` private property. [#5134](https://github.com/open-telemetry/opentelemetry-js/pull/5134) @david-luna
* refactor(sdk-trace-base): rename `BasicTracerProvider.activeSpanProcessor` private property. [#5211](https://github.com/open-telemetry/opentelemetry-js/pull/5211) @david-luna
* chore(selenium-tests): remove internal selenium-tests/ package, it wasn't being used @trentm
* chore: update typescript `module` compiler option to `node16`. [#5347](https://github.com/open-telemetry/opentelemetry-js/pull/5347) @david-luna
* feat(opentelemetry-instrumentation): replace `semver` package with internal semantic versioning check implementation to get rid of `semver` package initialization overhead especially in the AWS Lambda environment during coldstart [#5305](https://github.com/open-telemetry/opentelemetry-js/pull/5305) @serkan-ozal

## 1.30.0

### :rocket: (Enhancement)

* feat(sdk-metrics): PeriodicExportingMetricReader now flushes pending tasks at shutdown [#5242](https://github.com/open-telemetry/opentelemetry-js/pull/5242)

### :bug: (Bug Fix)

* fix(sdk-trace-base): do not load OTEL_ env vars on module load, but when needed [#5233](https://github.com/open-telemetry/opentelemetry-js/pull/5233)
* fix(instrumentation-xhr, instrumentation-fetch): content length attributes no longer get removed with `ignoreNetworkEvents: true` being set [#5229](https://github.com/open-telemetry/opentelemetry-js/issues/5229)

## 1.29.0

### :rocket: (Enhancement)

* feat(sdk-metrics): Add support for aggregation cardinality limit with a default limit of 2000. This limit can be customized via views [#5128](https://github.com/open-telemetry/opentelemetry-js/pull/5128)

## 1.28.0

### :rocket: (Enhancement)

* feat(sdk-metrics, sdk-trace): add `mergeResourceWithDefaults` flag, which allows opting-out of resources getting merged with the default resource [#4617](https://github.com/open-telemetry/opentelemetry-js/pull/4617)
  * default: `true` (no change in behavior)
  * note: `false` will become the default behavior in the next major version in order to comply with [specification requirements](https://github.com/open-telemetry/opentelemetry-specification/blob/f3511a5ccda376dfd1de76dfa086fc9b35b54757/specification/resource/sdk.md?plain=1#L31-L36)

* feat(sdk-trace-base): add `spanProcessors` property in `TracerConfig` interface. [#5138](https://github.com/open-telemetry/opentelemetry-js/pull/5138) @david-luna

### :bug: (Bug Fix)

* fix(sdk-metrics): await exports in `PeriodicExportingMetricReader` when async resource attributes have not yet settled [#5119](https://github.com/open-telemetry/opentelemetry-js/pull/5119/) @pichlermarc
* fix(sdk-trace): performance.now() may return the same value for consecutive calls [#5150](https://github.com/open-telemetry/opentelemetry-js/pull/5150) @dyladan
* fix(sdk-trace-base): pass BatchSpanProcessor#forceFlush() errors on visibilitychange/pagehide to globalErrorHandler [#5143](https://github.com/open-telemetry/opentelemetry-js/pull/5143) @pichlermarc
  * fixes a bug where switching browser tabs with a failing exporter would cause an unhandled error

## 1.27.0

### :rocket: (Enhancement)

* feat: add processors for adding session.id attribute to spans and logs [#4972](https://github.com/open-telemetry/opentelemetry-js/pull/4972)

### :bug: (Bug Fix)

* fix(sdk-trace-base): avoid keeping non-string `status.message` on `Span#setStatus()` [#4999](https://github.com/open-telemetry/opentelemetry-js/pull/4999) @pichlermarc
* fix(sdk-metrics): Add missing catch and handle error in promise of `PeriodicExportingMetricReader` [#5006](https://github.com/open-telemetry/opentelemetry-js/pull/5006) @jj22ee
* fix(opentelemetry-core): confusing log extract of composite propagator [#5017](https://github.com/open-telemetry/opentelemetry-js/pull/5017) @rv2673
* fix(propagator-aws-xray-*): move propagators back to contrib repository [#4966](https://github.com/open-telemetry/opentelemetry-js/pull/4966) @pichlermarc
  * The [specification](https://github.com/open-telemetry/opentelemetry-specification/blob/6672dbc97ddeb34f36c020a0f0a30323c8bc4d95/specification/context/api-propagators.md?plain=1#L354-L356) prohibits hosting these packages in the core repository
  * `@opentelemetry/propagator-aws-xray` is now located in [open-telemetry/opentelemetry-js-contrib](https://github.com/open-telemetry/opentelemetry-js-contrib)
  * `@opentelemetry/propagator-aws-xray-lambda` is now located in [open-telemetry/opentelemetry-js-contrib](https://github.com/open-telemetry/opentelemetry-js-contrib)

* docs: [Browser] Define the supported browser runtimes [Issue #4168](https://github.com/open-telemetry/opentelemetry-js/issues/4168) PR:[#5059](https://github.com/open-telemetry/opentelemetry-js/pull/5059) @MSNev

### :house: (Internal)

* deps: set `@opentelemetry/api` dependency min version to 1.3.0 in `examples`, `experimental/packages`, `integration-tests` and `selenium-tests`
  [#4992](https://github.com/open-telemetry/opentelemetry-js/pull/4992)
* refactor(sdk-metrics): replace `MetricsAttributes` with `Attributes` [#5021](https://github.com/open-telemetry/opentelemetry-js/pull/5021) @david-luna
* refactor(instrumentation-http): replace `SpanAttributes` and `MetricsAttributes` with `Attributes` [#5023](https://github.com/open-telemetry/opentelemetry-js/pull/5023) @david-luna
* chore(exporter-zipkin): remove usages of Span constructor [#5030](https://github.com/open-telemetry/opentelemetry-js/pull/5030) @david-luna
* test(instrumentation-http): remove usages of `new Span` in tests [#5035](https://github.com/open-telemetry/opentelemetry-js/pull/5035) @david-luna

## 1.26.0

### :rocket: (Enhancement)

* feat: include instrumentation scope info in console span and log record exporters [#4848](https://github.com/open-telemetry/opentelemetry-js/pull/4848) @blumamir
* feat(semconv): update semantic conventions to 1.27 (from 1.7.0) [#4690](https://github.com/open-telemetry/opentelemetry-js/pull/4690) @dyladan
  * Exported names have changed to `ATTR_{name}` for attributes (e.g. `ATTR_HTTP_REQUEST_METHOD`), `{name}_VALUE_{value}` for enumeration values (e.g. `HTTP_REQUEST_METHOD_VALUE_POST`), and `METRIC_{name}` for metrics. Exported names from previous versions are deprecated.
  * Import `@opentelemetry/semantic-conventions` for *stable* semantic conventions. Import `@opentelemetry/semantic-conventions/incubating` for all semantic conventions, stable and unstable.
  * Note: Semantic conventions are now versioned separately from other stable artifacts, to correspond to the version of semantic conventions they provide. Changes will be in a separate changelog.

### :bug: (Bug Fix)

* fix(sdk-node): avoid spurious diag errors for unknown OTEL_NODE_RESOURCE_DETECTORS values [#4879](https://github.com/open-telemetry/opentelemetry-js/pull/4879) @trentm
* deps(opentelemetry-instrumentation): Bump `shimmer` types to 1.2.0 [#4865](https://github.com/open-telemetry/opentelemetry-js/pull/4865) @lforst
* fix(instrumentation): Fix optional property types [#4833](https://github.com/open-telemetry/opentelemetry-js/pull/4833) @alecmev
* fix(sdk-metrics): fix(sdk-metrics): use inclusive upper bounds in histogram [#4829](https://github.com/open-telemetry/opentelemetry-js/pull/4829)

### :house: (Internal)

* refactor: Simplify the code for the `getEnv` function [#4799](https://github.com/open-telemetry/opentelemetry-js/pull/4799) @danstarns
* refactor: remove "export *" in favor of explicit named exports [#4880](https://github.com/open-telemetry/opentelemetry-js/pull/4880) @robbkidd
  * Packages updated:
    * opentelemetry-context-zone
    * opentelemetry-core
    * opentelemetry-exporter-jaeger
    * opentelemetry-exporter-zipkin
    * opentelemetry-propagator-b3
    * opentelemetry-propagator-jaeger
    * opentelemetry-sdk-trace-base
    * opentelemetry-sdk-trace-node
    * opentelemetry-sdk-trace-web
    * propagator-aws-xray
    * sdk-metrics
* deps(sdk-metrics): remove unused lodash.merge dependency [#4905](https://github.com/open-telemetry/opentelemetry-js/pull/4905) @pichlermarc

## 1.25.1

### :books: (Refine Doc)

* refactor(examples): added usage of @opentelemetry/semantic-conventions and @opentelemetry/resources to the examples in examples/opentelemetry-web for maintaining consistency across all examples. [#4764](https://github.com/open-telemetry/opentelemetry-js/pull/4764) @Zen-cronic

### :house: (Internal)

* refactor(context-zone-peer-dep): use explicit exports [#4785](https://github.com/open-telemetry/opentelemetry-js/pull/4787) @pichlermarc
* refactor(context-async-hooks): use explicit exports [#4785](https://github.com/open-telemetry/opentelemetry-js/pull/4786) @pichlermarc

## 1.25.0

### :rocket: (Enhancement)

* feat: support node 22 [#4666](https://github.com/open-telemetry/opentelemetry-js/pull/4666) @dyladan
* feat(context-zone*): support zone.js 0.12.x [#4376](https://github.com/open-telemetry/opentelemetry-js/pull/4736) @maldago
* refactor(core): Use tree-shakeable string constants for semconv [#4739](https://github.com/open-telemetry/opentelemetry-js/pull/4739) @JohannesHuster
* refactor(shim-opentracing): Use tree-shakeable string constants for semconv [#4746](https://github.com/open-telemetry/opentelemetry-js/pull/4746) @JohannesHuster
* refactor(sdk-trace-web): Use tree-shakeable string constants for semconv [#4747](https://github.com/open-telemetry/opentelemetry-js/pull/4747) @JohannesHuster
* refactor(sdk-trace-node): Use tree-shakeable string constants for semconv [#4748](https://github.com/open-telemetry/opentelemetry-js/pull/4748) @JohannesHuster
* refactor(sdk-trace-base): Use tree-shakeable string constants for semconv [#4749](https://github.com/open-telemetry/opentelemetry-js/pull/4749) @JohannesHuster
* refactor(resources): update deprecated semconv to use exported strings [#4755](https://github.com/open-telemetry/opentelemetry-js/pull/#4755) @JamieDanielson
* refactor(exporters): update deprecated semconv to use exported strings [#4756](https://github.com/open-telemetry/opentelemetry-js/pull/#4756) @JamieDanielson

### :books: (Refine Doc)

* refactor(examples): use new exported string constants for semconv in examples/esm-http-ts [#4758](https://github.com/open-telemetry/opentelemetry-js/pull/4758) @Zen-cronic
* refactor(examples): use new exported string constants for semconv in examples/basic-tracer-node [#4759](https://github.com/open-telemetry/opentelemetry-js/pull/4759#pull) @Zen-cronic
* refactor(examples): use new exported string constants for semconv in examples/http [#4750](https://github.com/open-telemetry/opentelemetry-js/pull/4750) @Zen-cronic
* refactor(examples): use new exported string constants for semconv in examples/grpc-js [#4760](https://github.com/open-telemetry/opentelemetry-js/pull/4760#pull) @Zen-cronic
* refactor(examples): use new exported string constants for semconv in examples/otlp-exporter-node [#4762](https://github.com/open-telemetry/opentelemetry-js/pull/4762) @Zen-cronic
* refactor(examples): use new exported string constants for semconv in examples/opentracing-shim [#4761](https://github.com/open-telemetry/opentelemetry-js/pull/4761) @Zen-cronic

## 1.24.1

### :bug: (Bug Fix)

* fix(core): align inconsistent behavior of `getEnv()` and `getEnvWithoutDefaults()` when a `process` polyfill is used [#4648](https://github.com/open-telemetry/opentelemetry-js/pull/4648) @pichlermarc
  * `getEnvWithoutDefaults()` would use `process.env` if it was defined when running in a browser, while `getEnv()` would always use `_globalThis`. Now both use `_globalThis` when running in a browser.
* fix(resources): prevent circular import (resource -> detector -> resource -> ...) [#4653](https://github.com/open-telemetry/opentelemetry-js/pull/4653) @pichlermarc
  * fixes a circular import warning which would appear in rollup when bundling `@opentelemetry/resources`
* fix(exporter-metrics-otlp-grpc): add explicit otlp-exporter-base dependency to exporter-metrics-otlp-grpc [#4678](https://github.com/open-telemetry/opentelemetry-js/pull/4678) @AkselAllas
* fix(resources) wait for async attributes for detecting resources [#4687](https://github.com/open-telemetry/opentelemetry-js/pull/4687) @ziolekjj

## 1.24.0

### :rocket: (Enhancement)

* feat(sdk-trace-base): log resource attributes in ConsoleSpanExporter [#4605](https://github.com/open-telemetry/opentelemetry-js/pull/4605) @pichlermarc
* feat(propagator-aws-xray): moved AWS Xray propagator from contrib [4603](https://github.com/open-telemetry/opentelemetry-js/pull/4603) @martinkuba
* feat(resources): new experimental detector ServiceInstanceIdDetectorSync that sets the value for `service.instance.id` as random UUID. [#4608](https://github.com/open-telemetry/opentelemetry-js/pull/4608) @maryliag

### :bug: (Bug Fix)

* fix(sdk-trace-web): fix invalid timings in span events [#4486](https://github.com/open-telemetry/opentelemetry-js/pull/4486) @Abinet18
* fix(resources): ensure BrowserDetector does not think Node.js v21 is a browser [#4561](https://github.com/open-telemetry/opentelemetry-js/issues/4561) @trentm
* fix(core): align inconsistent behavior of `getEnv()` and `getEnvWithoutDefaults()` when a `process` polyfill is used [#4648](https://github.com/open-telemetry/opentelemetry-js/pull/4648) @pichlermarc
  * `getEnvWithoutDefaults()` would use `process.env` if it was defined when running in a browser, while `getEnv()` would always use `_globalThis`. Now both use `_globalThis` when running in a browser.

## 1.23.0

### :rocket: (Enhancement)

* perf(sdk-trace-base): do not allocate arrays if resource has no pending async attributes [#4576](https://github.com/open-telemetry/opentelemetry-js/pull/4576) @Samuron
* feat(sdk-metrics): added experimental synchronous gauge to SDK [#4565](https://github.com/open-telemetry/opentelemetry-js/pull/4565) @clintonb
  * this change will become user-facing in an upcoming release

### :bug: (Bug Fix)

* fix(sdk-metrics): increase the depth of the output to the console such that objects in the metric are printed fully to the console [#4522](https://github.com/open-telemetry/opentelemetry-js/pull/4522) @JacksonWeber

## 1.22.0

### :rocket: (Enhancement)

* feat(sdk-metrics): allow single bucket histograms [#4456](https://github.com/open-telemetry/opentelemetry-js/pull/4456) @pichlermarc
* feat(instrumentation): Make `init()` method public [#4418](https://github.com/open-telemetry/opentelemetry-js/pull/4418)
* feat(context-zone-peer-dep, context-zone): support zone.js 0.13.x, 0.14.x [#4469](https://github.com/open-telemetry/opentelemetry-js/pull/4469) @pichlermarc
* chore: Semantic Conventions export individual strings [4185](https://github.com/open-telemetry/opentelemetry-js/issues/4185)
* feat(sdk-trace-base): allow adding span links after span creation [#4536](https://github.com/open-telemetry/opentelemetry-js/pull/4536) @seemk

### :bug: (Bug Fix)

* fix(sdk-metrics): handle zero bucket counts in exponential histogram merge [#4459](https://github.com/open-telemetry/opentelemetry-js/pull/4459) @mwear
* fix(sdk-metrics): ignore `NaN` value recordings in Histograms [#4455](https://github.com/open-telemetry/opentelemetry-js/pull/4455) @pichlermarc
  * fixes a bug where recording `NaN` on a histogram would result in the sum of bucket count values not matching the overall count
* fix(sdk-metrics): allow single bucket histograms [#4456](https://github.com/open-telemetry/opentelemetry-js/pull/4456) @pichlermarc
  * fixes a bug where `Meter.createHistogram()` with the advice `explicitBucketBoundaries: []` would throw
* fix(context-zone-peer-dep, context-zone):  support zone.js 0.13.x, 0.14.x [#4469](https://github.com/open-telemetry/opentelemetry-js/pull/4469) @pichlermarc
  * fixes a bug where old versions of `zone.js` affected by <https://github.com/angular/angular/issues/53507> would be pulled in

### :books: (Refine Doc)

* docs: shorten readme sections [#4460](https://github.com/open-telemetry/opentelemetry-js/pull/4460) @legendecas

## 1.21.0

### :rocket: (Enhancement)

* feat(sdk-metrics): add constructor option to add metric readers [#4427](https://github.com/open-telemetry/opentelemetry-js/pull/4427) @pichlermarc
  * deprecates `MeterProvider.addMetricReader()` please use the constructor option `readers` instead.

### :bug: (Bug Fix)

* fix(sdk-trace-base): ensure attribute value length limit is enforced on span creation [#4417](https://github.com/open-telemetry/opentelemetry-js/pull/4417) @pichlermarc
* fix(sdk-trace-base): Export processed spans while exporter failed [#4287](https://github.com/open-telemetry/opentelemetry-js/pull/4287) @Zirak

### :house: (Internal)

* chore(opentelemetry-context-zone-peer-dep): support zone.js ^v0.13.0 [#4320](https://github.com/open-telemetry/opentelemetry-js/pull/4320)
* refactor(core): drop unnecessary assignment of HOSTNAME [#4421](https://github.com/open-telemetry/opentelemetry-js/pull/4421) @pichlermarc
* test(opentelemetry-context-zone-peer-dep): transpile zone.js in tests [#4423](https://github.com/open-telemetry/opentelemetry-js/pull/4423) @legendecas

## 1.20.0

### :rocket: (Enhancement)

* perf(otlp-transformer): skip unnecessary base64 encode of span contexts [#4343](https://github.com/open-telemetry/opentelemetry-js/pull/4343) @seemk
* feat(sdk-trace-base): improve log messages when dropping span events [#4223](https://github.com/open-telemetry/opentelemetry-js/pull/4223) @mkubliniak

## 1.19.0

### :rocket: (Enhancement)

* feat: add node 20 support [#4336](https://github.com/open-telemetry/opentelemetry-js/pull/4336) @dyladan

### :house: (Internal)

* chore: type reference on zone.js [#4257](https://github.com/open-telemetry/opentelemetry-js/pull/4257) @legendecas
* chore: no need for 'packages' in lerna.json [#4264](https://github.com/open-telemetry/opentelemetry-js/pull/4264) @trentm
* test: add node 20 to test matrix [#4336](https://github.com/open-telemetry/opentelemetry-js/pull/4336) @dyladan

### :bug: (Bug Fix)

* fix(api-logs): allow for TimeInput type for LogRecord timestamps [#4345](https://github.com/open-telemetry/opentelemetry-js/pull/4345)
* fix(sdk-trace-web): only access location if it is defined [#4063](https://github.com/open-telemetry/opentelemetry-js/pull/4063)
* fix(sdk-trace-base): processor onStart called with a span having empty attributes

## 1.18.1

### :bug: (Bug Fix)

* fix(sdk-metrics): hand-roll MetricAdvice type as older API versions do not include it #4260

## 1.18.0

### :rocket: (Enhancement)

* feat(metrics): prototype experimental advice support [#3876](https://github.com/open-telemetry/opentelemetry-js/pull/3876) @legendecas

### :bug: (Bug Fix)

* fix(core): remove re-export of `version.ts` [#4225](https://github.com/open-telemetry/opentelemetry-js/pull/4225) @david-luna

### :house: (Internal)

* chore: track package-lock.json [#4238](https://github.com/open-telemetry/opentelemetry-js/pull/4238) @legendecas
  * Switched to npm workspaces to bootstrap dependencies.

## 1.17.1

### :bug: (Bug Fix)

* fix(sdk-trace-base): BatchSpanProcessor flushes when `maxExportBatchSize` is reached [#3958](https://github.com/open-telemetry/opentelemetry-js/pull/3958) @nordfjord
* fix(sdk-metrics): allow instrument names to contain '/' [#4155](https://github.com/open-telemetry/opentelemetry-js/pull/4155)
* fix(sdk-metrics): prevent per-reader storages from keeping unreported accumulations in memory [#4163](https://github.com/open-telemetry/opentelemetry-js/pull/4163) @pichlermarc
  * fixes a memory leak which occurred when two or more `MetricReader` instances are registered to a `MeterProvider`
* fix(sdk-metrics): do not report empty scopes and metrics [#4135](https://github.com/open-telemetry/opentelemetry-js/pull/4135) @pichlermarc
  * Instruments that were created, but did not have measurements will not be exported anymore
  * Meters (Scopes) that were created, but did not have any instruments with measurements under them will not be exported anymore.
* fix(exporter-zipkin): round duration to the nearest int in annotations to be compliant with zipkin protocol [#4167](https://github.com/open-telemetry/opentelemetry-js/pull/4167) @FelipeEmerim

### :books: (Refine Doc)

* docs(contributing): added guidelines for adding benchmark tests [#4169](https://github.com/open-telemetry/opentelemetry-js/pull/4169)

### :house: (Internal)

* test: added a performance benchmark test for span creation [#4105](https://github.com/open-telemetry/opentelemetry-js/pull/4105)
* test: added a workflow to run performance benchmark tests automatically [#4144](https://github.com/open-telemetry/opentelemetry-js/pull/4144)

## 1.17.0

### :bug: (Bug Fix)

* Revert "feat(api): add attributes argument to recordException API [#4071](https://github.com/open-telemetry/opentelemetry-js/pull/4071)"
  * This feature was an unintentional breaking change introduced with API 1.5.0
  * This PR updates all SDK packages to allow API 1.6.0, where this change has been reverted.

## 1.16.0

### :rocket: (Enhancement)

* feat(sdk-metrics): implement MetricProducer specification [#4007](https://github.com/open-telemetry/opentelemetry-js/pull/4007)
* feat: update PeriodicExportingMetricReader and PrometheusExporter to accept optional metric producers [#4077](https://github.com/open-telemetry/opentelemetry-js/pull/4077) @aabmass

### :bug: (Bug Fix)

* fix(exporter-zipkin): rounding duration to the nearest int to be compliant with zipkin protocol [#4064](https://github.com/open-telemetry/opentelemetry-js/pull/4064) @n0cloud
* fix(sdk-metrics): metric names should be case-insensitive

### :books: (Refine Doc)

* docs(guidelines): add dependencies guidelines [#4040](https://github.com/open-telemetry/opentelemetry-js/pull/4040)

## 1.15.2

### :bug: (Bug Fix)

* fix(core): stop rounding to nearest int in hrTimeTo*seconds() functions [#4014](https://github.com/open-telemetry/opentelemetry-js/pull/4014/) @aabmass
* fix(sdk-metrics): ignore invalid metric values [#3988](https://github.com/open-telemetry/opentelemetry-js/pull/3988) @legendecas
* fix(core): add baggage support for values containing an equals sign [#3975](https://github.com/open-telemetry/opentelemetry-js/pull/3975) @krosenk729

## 1.15.1

### :bug: (Bug Fix)

* Revert "feat(minification): Add noEmitHelpers, importHelpers and tslib as a dependency (#3914)"
  [#4011](https://github.com/open-telemetry/opentelemetry-js/pull/4011) @dyladan

## 1.15.0

### :bug: (Bug Fix)

* fix(opentelemetry-exporter-prometheus): Update default PrometheusExporter to not append a timestamp to match the text based exposition format [#3961](https://github.com/open-telemetry/opentelemetry-js/pull/3961) @JacksonWeber
* fix(sdk-metrics): Update default Histogram's boundary to match OTEL's spec [#3893](https://github.com/open-telemetry/opentelemetry-js/pull/3893/) @chigia001
* fix(sdk-metrics): preserve startTime for cumulative ExponentialHistograms [#3934](https://github.com/open-telemetry/opentelemetry-js/pull/3934/) @aabmass
* fix(sdk-trace-web): add secureConnectionStart to https only [#3879](https://github.com/open-telemetry/opentelemetry-js/pull/3879) @Abinet18

### :house: (Internal)

* feat(minification): [Minification] Add noEmitHelpers, importHelpers and tslib as a dependency [#3913](https://github.com/open-telemetry/opentelemetry-js/issues/3913) @MSNev

## 1.14.0

### :rocket: (Enhancement)

* feat(SpanExporter): Add optional forceFlush to SpanExporter interface [#3753](https://github.com/open-telemetry/opentelemetry-js/pull/3753/) @sgracias1 @JacksonWeber

## 1.13.0

### :rocket: (Enhancement)

* feat(core): add environment variables for OTLP log exporters. [#3712](https://github.com/open-telemetry/opentelemetry-js/pull/3712/) @llc1123

### :bug: (Bug Fix)

* fix(http-instrumentation): stop listening to `request`'s `close` event once it has emitted `response` [#3625](https://github.com/open-telemetry/opentelemetry-js/pull/3625) @SimenB
* fix(sdk-node): fix initialization in bundled environments by not loading @opentelemetry/exporter-jaeger [#3739](https://github.com/open-telemetry/opentelemetry-js/pull/3739) @pichlermarc

## 1.12.0

### :rocket: (Enhancement)

* feat(tracing): log span name and IDs when span end is called multiple times [#3716](https://github.com/open-telemetry/opentelemetry-js/pull/3716)
* feat(core): add logs environment variables; add timeout utils method. [#3549](https://github.com/open-telemetry/opentelemetry-js/pull/3549/) @fuaiyi

### :bug: (Bug Fix)

* fix(instrumentation-http): fixed description for http.server.duration metric [#3710](https://github.com/open-telemetry/opentelemetry-js/pull/3710)
* fix(opentelemetry-sdk-trace-web): don't crash in runtimes where location isn't defined [#3715](https://github.com/open-telemetry/opentelemetry-js/pull/3715)

## 1.11.0

### :rocket: (Enhancement)

* feat(sdk-metrics): add exponential histogram support [#3505](https://github.com/open-telemetry/opentelemetry-js/pull/3505), [#3506](https://github.com/open-telemetry/opentelemetry-js/pull/3506) @mwear
* feat(resources): collect additional process attributes [#3605](https://github.com/open-telemetry/opentelemetry-js/pull/3605) @mwear

### :bug: (Bug Fix)

* fix(sdk-metrics): merge uncollected delta accumulations [#3667](https://github.com/open-telemetry/opentelemetry-js/pull/3667) @legendecas
* fix(sdk-trace-web): make `parseUrl()` respect document.baseURI [#3670](https://github.com/open-telemetry/opentelemetry-js/pull/3670) @domasx2

### :books: (Refine Doc)

* doc(sdk): update NodeSDK example [#3684](https://github.com/open-telemetry/opentelemetry-js/pull/3684) @martinkuba
* docs: change vmarchaud status from maintainer to emeritus [#3710](https://github.com/open-telemetry/opentelemetry-js/pull/3710) @vmarchaud
* docs: change rauno56 status from maintainer to emeritus [#3706](https://github.com/open-telemetry/opentelemetry-js/pull/3706) @rauno56

## 1.10.1

### :bug: (Bug Fix)

* fix(resource): make properties for async resource resolution optional [#3677](https://github.com/open-telemetry/opentelemetry-js/pull/3677) @pichlermarc
* fix(resource): change fs/promises import to be node 12 compatible [#3681](https://github.com/open-telemetry/opentelemetry-js/pull/3681) @pichlermarc

## 1.10.0

### :rocket: (Enhancement)

* feat(resource): create sync resource with some attributes that resolve asynchronously [#3460](https://github.com/open-telemetry/opentelemetry-js/pull/3460) @samimusallam
* feat: collect host id for non-cloud environments [#3575](https://github.com/open-telemetry/opentelemetry-js/pull/3575) @mwear
* feat (api-logs): separate Events API into its own package [3550](https://github.com/open-telemetry/opentelemetry-js/pull/3550) @martinkuba
* feat(sdk-metrics): apply binary search in histogram recording [#3539](https://github.com/open-telemetry/opentelemetry-js/pull/3539) @legendecas
* perf(propagator-jaeger): improve deserializeSpanContext performance [#3541](https://github.com/open-telemetry/opentelemetry-js/pull/3541) @doochik
* feat: support TraceState in SamplingResult [#3530](https://github.com/open-telemetry/opentelemetry-js/pull/3530) @raphael-theriault-swi
* feat(sdk-trace-base): add diagnostic logging when spans are dropped [#3610](https://github.com/open-telemetry/opentelemetry-js/pull/3610) @neoeinstein
* feat: add unit to view instrument selection criteria [#3647](https://github.com/open-telemetry/opentelemetry-js/pull/3647) @jlabatut
* feat(tracing): expose dropped counts for attributes, events and links on span [#3576](https://github.com/open-telemetry/opentelemetry-js/pull/3576) @mohitk05

### :bug: (Bug Fix)

* fix(core): added falsy check to make otel core work with browser where webpack config had process as false or null [#3613](https://github.com/open-telemetry/opentelemetry-js/issues/3613) @ravindra-dyte
* fix(instrumentation-http): include query params in http.target [#3646](https://github.com/open-telemetry/opentelemetry-js/pull/3646) @kobi-co

### :books: (Refine Doc)

* chore: update http example [#3651](https://github.com/open-telemetry/opentelemetry-js/pull/3651) @JamieDanielson

### :house: (Internal)

* chore(exporter-jaeger): deprecate jaeger exporter [#3585](https://github.com/open-telemetry/opentelemetry-js/pull/3585) @pichlermarc
* fix(sdk-metrics): fix flaky LastValueAggregator test by using fake timer [#3587](https://github.com/open-telemetry/opentelemetry-js/pull/3587) @pichlermarc
* fix(test): fix failing tests by preventing source-map generation [#3642](https://github.com/open-telemetry/opentelemetry-js/pull/3642) @pichlermarc

## 1.9.1

### :bug: (Bug Fix)

* fix: avoid grpc types dependency [#3551](https://github.com/open-telemetry/opentelemetry-js/pull/3551) @flarna
* fix(otlp-proto-exporter-base): Match Accept header with Content-Type in the proto exporter
 [#3562](https://github.com/open-telemetry/opentelemetry-js/pull/3562) @scheler
* fix: include tracestate in export [#3569](https://github.com/open-telemetry/opentelemetry-js/pull/3569) @flarna

### :house: (Internal)

* chore: fix cross project links and missing implicitly exported types [#3533](https://github.com/open-telemetry/opentelemetry-js/pull/3533) @legendecas
* feat(sdk-metrics): add exponential histogram mapping functions [#3504](https://github.com/open-telemetry/opentelemetry-js/pull/3504) @mwear

## 1.9.0

### :rocket: (Enhancement)

* feat(instrumentation-grpc): set net.peer.name and net.peer.port on client spans [#3430](https://github.com/open-telemetry/opentelemetry-js/pull/3430)
* feat(exporter-trace-otlp-proto): Add protobuf otlp trace exporter support for browser [#3208](https://github.com/open-telemetry/opentelemetry-js/pull/3208) @pkanal

### :bug: (Bug Fix)

* fix(sdk-metrics): use default Resource to comply with semantic conventions [#3411](https://github.com/open-telemetry/opentelemetry-js/pull/3411) @pichlermarc
  * Metrics exported by the SDK now contain the following resource attributes by default:
    * `service.name`
    * `telemetry.sdk.name`
    * `telemetry.sdk.language`
    * `telemetry.sdk.version`
* fix(sdk-metrics): use Date.now() for instrument recording timestamps [#3514](https://github.com/open-telemetry/opentelemetry-js/pull/3514) @MisterSquishy
* fix(sdk-trace): make spans resilient to clock drift [#3434](https://github.com/open-telemetry/opentelemetry-js/pull/3434) @dyladan
* fix(selenium-tests): updated webpack version for selenium test issue [#3456](https://github.com/open-telemetry/opentelemetry-js/issues/3456) @SaumyaBhushan
* fix(sdk-metrics): collect metrics when periodic exporting metric reader flushes [#3517](https://github.com/open-telemetry/opentelemetry-js/pull/3517) @legendecas
* fix(sdk-metrics): fix duplicated registration of metrics for collectors [#3488](https://github.com/open-telemetry/opentelemetry-js/pull/3488) @legendecas
* fix(core): fix precision loss in numberToHrtime [#3480](https://github.com/open-telemetry/opentelemetry-js/pull/3480) @legendecas

### :house: (Internal)

* chore: automatically generate tsconfigs [#3432](https://github.com/open-telemetry/opentelemetry-js/pull/3432) @legendecas
* chore: enforce format with prettier [#3444](https://github.com/open-telemetry/opentelemetry-js/pull/3444) @legendecas

## 1.8.0

* `@opentelemetry/sdk-metrics` has been promoted to stable
* `@opentelemetry/api-metrics` has been merged into `@opentelemetry/api` and deprecated

### :boom: Breaking Change

* feat(api): merge api-metrics into api [#3374](https://github.com/open-telemetry/opentelemetry-js/pull/3374) @legendecas

### :rocket: (Enhancement)

* feat(sdk-trace): re-export sdk-trace-base in sdk-trace-node and web [#3319](https://github.com/open-telemetry/opentelemetry-js/pull/3319) @legendecas
* feat: enable tree shaking [#3329](https://github.com/open-telemetry/opentelemetry-js/pull/3329) @pkanal

### :bug: (Bug Fix)

* fix(sdk-trace): enforce consistent span durations
  [#3327](https://github.com/open-telemetry/opentelemetry-js/pull/3327) @dyladan
* fix(resources): fix EnvDetector throwing errors when attribute values contain spaces
  [#3295](https://github.com/open-telemetry/opentelemetry-js/issues/3295)
* fix(trace): fix an issue which caused negative span durations in web based spans
  [#3359](https://github.com/open-telemetry/opentelemetry-js/pull/3359) @dyladan
* fix(resources): strict OTEL_RESOURCE_ATTRIBUTES baggage octet decoding
  [#3341](https://github.com/open-telemetry/opentelemetry-js/pull/3341) @legendecas

### :books: (Refine Doc)

* doc: Added Metrics documentation [#3360](https://github.com/open-telemetry/opentelemetry-js/pull/3360) @weyert
* docs(api): fix counter negative value wording [#3396](https://github.com/open-telemetry/opentelemetry-js/pull/3396) @legendecas

### :house: (Internal)

* ci: run browser tests without circle [#3328](https://github.com/open-telemetry/opentelemetry-js/pull/3328) @dyladan

## Metrics API 1.0.0

Metrics API is now stable and generally available.
There are no changes between 1.0.0 and the previous 0.33.0 version.

### :boom: Breaking Change

* Add semver check to metrics API [#3357](https://github.com/open-telemetry/opentelemetry-js/pull/3357) @dyladan
  * Previously API versions were only considered compatible if the API was exactly the same

## 1.7.0

### :bug: (Bug Fix)

* fix(sdk-trace-base): make span start times resistant to hrtime clock drift
  [#3129](https://github.com/open-telemetry/opentelemetry-js/issues/3129)

* fix(sdk-trace-base): validate maxExportBatchSize in BatchSpanProcessorBase
  [#3232](https://github.com/open-telemetry/opentelemetry-js/issues/3232)

### :books: (Refine Doc)

* docs(metrics): add missing metrics packages to SDK reference documentation [#3239](https://github.com/open-telemetry/opentelemetry-js/pull/3239) @dyladan

### :house: (Internal)

* deps: update markdownlint-cli to 0.32.2 [#3253](https://github.com/open-telemetry/opentelemetry-js/pull/3253) @pichlermarc

## 1.6.0

### :rocket: (Enhancement)

* perf(opentelemetry-core): improve hexToBase64 performance [#3178](https://github.com/open-telemetry/opentelemetry-js/pull/3178) @seemk
* feat(sdk-trace-base): move Sampler declaration into sdk-trace-base [#3088](https://github.com/open-telemetry/opentelemetry-js/pull/3088) @legendecas
* fix(grpc-instrumentation): added grpc attributes in instrumentation [#3127](https://github.com/open-telemetry/opentelemetry-js/pull/3127) @andrewzenkov
* feat: support latest `@opentelemetry/api` [#3177](https://github.com/open-telemetry/opentelemetry-js/pull/3177) @dyladan

### :bug: (Bug Fix)

* fix(context-async-hooks): Ensure listeners added using `once` can be removed using `removeListener`
  [#3133](https://github.com/open-telemetry/opentelemetry-js/pull/3133)

### :books: (Refine Doc)

* chore: update trace-web example and rename it to opentelemetry-web [#3145](https://github.com/open-telemetry/opentelemetry-js/pull/3145) @pichlermarc
* chore: update https example [#3152](https://github.com/open-telemetry/opentelemetry-js/pull/3152) @pichlermarc

## 1.5.0

### :rocket: (Enhancement)

* feat(sdk-trace-base): Improve extensibility of BasicTracerProvider [#3023](https://github.com/open-telemetry/opentelemetry-js/pull/3023) @Rauno56

## 1.4.0

### :rocket: (Enhancement)

* fix(resources): fix browser compatibility for host and os detectors [#3004](https://github.com/open-telemetry/opentelemetry-js/pull/3004) @legendecas
* fix(sdk-trace-base): fix crash on environments without global document [#3000](https://github.com/open-telemetry/opentelemetry-js/pull/3000) @legendecas
* fix(sdk-trace-base): fix spanLimits attribute length/count to consider env values [#3068](https://github.com/open-telemetry/opentelemetry-js/pull/3068) @svetlanabrennan

### :house: (Internal)

* test: add node 18 and remove EoL node versions [#3048](https://github.com/open-telemetry/opentelemetry-js/pull/3048) @dyladan

## 1.3.1

### :bug: (Bug Fix)

* fix(resources): fix browser compatibility for host and os detectors [#3004](https://github.com/open-telemetry/opentelemetry-js/pull/3004) @legendecas

## 1.3.0

### :boom: Breaking Change

* chore: remove unused InstrumentationConfig#path [#2944](https://github.com/open-telemetry/opentelemetry-js/pull/2944) @flarna

### :rocket: (Enhancement)

* feat(ConsoleSpanExporter): export span links [#2917](https://github.com/open-telemetry/opentelemetry-js/pull/2917) @trentm
* feat: warn when hooked module is already loaded [#2926](https://github.com/open-telemetry/opentelemetry-js/pull/2926) @nozik
* feat: implement OSDetector [#2927](https://github.com/open-telemetry/opentelemetry-js/pull/2927) @rauno56
* feat: implement HostDetector [#2921](https://github.com/open-telemetry/opentelemetry-js/pull/2921) @rauno56
* feat(opentelemetry-core): add InstrumentationScope [#2959](https://github.com/open-telemetry/opentelemetry-js/pull/2959) @pichlermarc

### :bug: (Bug Fix)

* fix(sdk-web): parse url with relative url string [#2972](https://github.com/open-telemetry/opentelemetry-js/pull/2972) @legendecas

## 1.2.0

### :bug: (Bug Fix)

* fix: sanitize attributes inputs [#2881](https://github.com/open-telemetry/opentelemetry-js/pull/2881) @legendecas
* fix: support earlier API versions [#2892](https://github.com/open-telemetry/opentelemetry-js/pull/2892) @dyladan
* fix: support extract one digit '0' in jaeger traceFlag [#2905](https://github.com/open-telemetry/opentelemetry-js/issues/2905) @shmilyoo
* fix(resources): extend ResourceAttributes interface to comply with spec [#2924](https://github.com/open-telemetry/opentelemetry-js/pull/2924) @blumamir

### :books: (Refine Doc)

* docs(sdk): update earliest support node version [#2860](https://github.com/open-telemetry/opentelemetry-js/pull/2860) @svetlanabrennan

### :house: (Internal)

* chore: require changelog entry to merge PR [#2847](https://github.com/open-telemetry/opentelemetry-js/pull/2847) @dyladan
* chore: remove peer API check [#2892](https://github.com/open-telemetry/opentelemetry-js/pull/2892) @dyladan
* chore: merge lerna subdirectories into a single monorepo [#2892](https://github.com/open-telemetry/opentelemetry-js/pull/2892) @dyladan
* chore: indent the code with eslint [#2923](https://github.com/open-telemetry/opentelemetry-js/pull/2923) @blumamir
* `opentelemetry-propagator-jaeger`
  * [#2906](https://github.com/open-telemetry/opentelemetry-js/pull/2906) fix: support extract one digit '0' in jaeger traceFlag ([@shmilyoo](https://github.com/shmilyoo))

## 1.1.1

* [#2849](https://github.com/open-telemetry/opentelemetry-js/pull/2849) fix: correct changelog and compat matrix for 1.1 release ([@Flarna](https://github.com/Flarna))
* [#2823](https://github.com/open-telemetry/opentelemetry-js/pull/2823) fix: enable downlevelIteration for es5 targets ([@legendecas](https://github.com/legendecas))
* [#2844](https://github.com/open-telemetry/opentelemetry-js/pull/2844) chore: add prepublishOnly to ensure a full build ([@legendecas](https://github.com/legendecas))

## 1.1.0

### :rocket: (Enhancement)

* `opentelemetry-resources`
  * [#2727](https://github.com/open-telemetry/opentelemetry-js/pull/2727) feat(opentelemetry-resources): add runtime version information ([@cuichenli](https://github.com/cuichenli))
* `exporter-trace-otlp-http`, `opentelemetry-core`
  * [#2796](https://github.com/open-telemetry/opentelemetry-js/pull/2796) feat(trace-otlp-http-exporter): add compression env vars ([@svetlanabrennan](https://github.com/svetlanabrennan))
* `instrumentation-http`
  * [#2704](https://github.com/open-telemetry/opentelemetry-js/pull/2704) feat(instrumentation-http): add options to ignore requests ([@legendecas](https://github.com/legendecas))
* `opentelemetry-core`, `opentelemetry-exporter-jaeger`
  * [#2754](https://github.com/open-telemetry/opentelemetry-js/pull/2754) fix(exporter-jaeger): add env variable for agent port ([@blumamir](https://github.com/blumamir))
* `exporter-trace-otlp-grpc`, `exporter-trace-otlp-http`, `exporter-trace-otlp-proto`, `opentelemetry-context-async-hooks`, `opentelemetry-context-zone-peer-dep`, `opentelemetry-core`, `opentelemetry-exporter-jaeger`, `opentelemetry-exporter-zipkin`, `opentelemetry-propagator-b3`, `opentelemetry-propagator-jaeger`, `opentelemetry-resources`, `opentelemetry-sdk-trace-base`, `opentelemetry-sdk-trace-node`, `opentelemetry-sdk-trace-web`, `opentelemetry-shim-opentracing`
  * [#2737](https://github.com/open-telemetry/opentelemetry-js/pull/2737) feat: add support for API 1.1.x ([@dyladan](https://github.com/dyladan))
* `opentelemetry-sdk-trace-web`
  * [#2719](https://github.com/open-telemetry/opentelemetry-js/pull/2719) feat(sdk-trace-web): web worker support ([@legendecas](https://github.com/legendecas))
* `exporter-trace-otlp-http`, `exporter-trace-otlp-proto`
  * [#2557](https://github.com/open-telemetry/opentelemetry-js/pull/2557) feat(otlp-exporter-http): change otlp-http port to canonical 4318 ([@secustor](https://github.com/secustor))
* `exporter-trace-otlp-grpc`, `exporter-trace-otlp-http`, `exporter-trace-otlp-proto`, `opentelemetry-core`, `opentelemetry-exporter-jaeger`, `opentelemetry-sdk-trace-base`
  * [#2695](https://github.com/open-telemetry/opentelemetry-js/pull/2695) refactor: unifying shutdown once with BindOnceFuture ([@legendecas](https://github.com/legendecas))
* `opentelemetry-propagator-jaeger`
  * [#2673](https://github.com/open-telemetry/opentelemetry-js/pull/2673) feat(@opentelemetry/propagator-jaeger): support custom baggage prefix ([@sschegolev](https://github.com/sschegolev))
* `exporter-trace-otlp-grpc`, `exporter-trace-otlp-http`, `exporter-trace-otlp-proto`
  * [#2626](https://github.com/open-telemetry/opentelemetry-js/pull/2626) chore: bump otlp trace exporters to v1 ([@Rauno56](https://github.com/Rauno56))
* `opentelemetry-context-zone-peer-dep`, `opentelemetry-context-zone`, `opentelemetry-core`, `opentelemetry-exporter-zipkin`, `opentelemetry-propagator-b3`, `opentelemetry-resources`, `opentelemetry-sdk-trace-base`, `opentelemetry-sdk-trace-web`, `opentelemetry-semantic-conventions`
  * [#2556](https://github.com/open-telemetry/opentelemetry-js/pull/2556) chore: add esm2015 entry for web apps aiming at modern browsers ([@echoontheway](https://github.com/echoontheway))

### :bug: (Bug Fix)

* `exporter-trace-otlp-grpc`, `exporter-trace-otlp-http`, `exporter-trace-otlp-proto`
  * [#2788](https://github.com/open-telemetry/opentelemetry-js/pull/2788) fix(deps): use 1.x trace otlp http exporter ([@dyladan](https://github.com/dyladan))
* `opentelemetry-sdk-trace-base`
  * [#2790](https://github.com/open-telemetry/opentelemetry-js/pull/2790) fix: pass same context to Sampler and SpanProcessor in root span case ([@Flarna](https://github.com/Flarna))
  * [#2757](https://github.com/open-telemetry/opentelemetry-js/pull/2757) fix: add parentContext to onStart ([@Flarna](https://github.com/Flarna))
  * [#2678](https://github.com/open-telemetry/opentelemetry-js/pull/2678) fix: span attribute count and value limits (#2671) ([@Bataran](https://github.com/Bataran))
  * [#2679](https://github.com/open-telemetry/opentelemetry-js/pull/2679) fix: span events count limit when set to 0 ([@Bataran](https://github.com/Bataran))
* `opentelemetry-core`
  * [#2766](https://github.com/open-telemetry/opentelemetry-js/pull/2766) fix(baggage): include baggage metadata when propagating baggage entries ([@chrskrchr](https://github.com/chrskrchr))
* `opentelemetry-exporter-jaeger`
  * [#2731](https://github.com/open-telemetry/opentelemetry-js/pull/2731) fix(exporter-jaeger): transform all links to jaeger reference ([@blumamir](https://github.com/blumamir))
* `opentelemetry-resources`
  * [#2739](https://github.com/open-telemetry/opentelemetry-js/pull/2739) fix(resources): align exported names in different environments ([@legendecas](https://github.com/legendecas))
* Other
  * [#2680](https://github.com/open-telemetry/opentelemetry-js/pull/2680) fix: tracer typo in fetchxhr examples ([@MSNev](https://github.com/MSNev))
  * [#2650](https://github.com/open-telemetry/opentelemetry-js/pull/2650) fix: clientMethodTrace missing original properties ([@bgpo](https://github.com/bgpo))
* `opentelemetry-propagator-jaeger`
  * [#2694](https://github.com/open-telemetry/opentelemetry-js/pull/2694) fix(propagator-jaeger): 0-pad span-id to match 16-symbol validation ([@nikolaylagutko](https://github.com/nikolaylagutko))
* `opentelemetry-exporter-zipkin`, `opentelemetry-sdk-trace-web`
  * [#2689](https://github.com/open-telemetry/opentelemetry-js/pull/2689) fix: remove window and document dependencies in web packages ([@legendecas](https://github.com/legendecas))

### :books: (Refine Doc)

* Other
  * [#2830](https://github.com/open-telemetry/opentelemetry-js/pull/2830) Cleanup removed documentation for missing benchmarks ([@dmathieu](https://github.com/dmathieu))
  * [#2807](https://github.com/open-telemetry/opentelemetry-js/pull/2807) docs: document removal of shutdown flag in OTLPExporterBase ([@legendecas](https://github.com/legendecas))
  * [#2814](https://github.com/open-telemetry/opentelemetry-js/pull/2814) docs: simplify contrib part in readme ([@Flarna](https://github.com/Flarna))
  * [#2802](https://github.com/open-telemetry/opentelemetry-js/pull/2802) docs(prom-example): remove deprecated startServer option ([@naseemkullah](https://github.com/naseemkullah))
  * [#2728](https://github.com/open-telemetry/opentelemetry-js/pull/2728) docs: specify minimun version of npm to run command in subproject ([@cuichenli](https://github.com/cuichenli))
  * [#2720](https://github.com/open-telemetry/opentelemetry-js/pull/2720) docs: document node v10 EOL ([@YanivD](https://github.com/YanivD))
  * [#2688](https://github.com/open-telemetry/opentelemetry-js/pull/2688) docs: update typedoc config ([@dyladan](https://github.com/dyladan))
  * [#2685](https://github.com/open-telemetry/opentelemetry-js/pull/2685) docs: remove circle-ci from development guide, update link, and fix typo. ([@pichlermarc](https://github.com/pichlermarc))
  * [#2661](https://github.com/open-telemetry/opentelemetry-js/pull/2661) chore: update and fix tracer-web examples ([@MSNev](https://github.com/MSNev))
  * [#2647](https://github.com/open-telemetry/opentelemetry-js/pull/2647) chore: update opentelemetry dependencies to latest versions ([@svetlanabrennan](https://github.com/svetlanabrennan))
* `exporter-trace-otlp-grpc`
  * [#2726](https://github.com/open-telemetry/opentelemetry-js/pull/2726) docs(otlp-grpc-exporter): update default url ([@svetlanabrennan](https://github.com/svetlanabrennan))
* `opentelemetry-context-async-hooks`
  * [#2619](https://github.com/open-telemetry/opentelemetry-js/pull/2619) docs(context): Fix links, edit prose ([@spencerwilson](https://github.com/spencerwilson))
* `opentelemetry-context-async-hooks`, `opentelemetry-sdk-trace-node`
  * [#2651](https://github.com/open-telemetry/opentelemetry-js/pull/2651) docs: fix links to the context document ([@legendecas](https://github.com/legendecas))

### :house: (Internal)

* `opentelemetry-sdk-trace-base`
  * [#2768](https://github.com/open-telemetry/opentelemetry-js/pull/2768) test(sdk-trace-base): pin core.hrtime dependencies on timeOrigin ([@legendecas](https://github.com/legendecas))
* `exporter-trace-otlp-http`, `opentelemetry-context-zone-peer-dep`, `opentelemetry-context-zone`, `opentelemetry-core`, `opentelemetry-exporter-zipkin`, `opentelemetry-propagator-b3`, `opentelemetry-resources`, `opentelemetry-sdk-trace-base`, `opentelemetry-sdk-trace-web`, `opentelemetry-semantic-conventions`
  * [#2765](https://github.com/open-telemetry/opentelemetry-js/pull/2765) chore: target to es2017 in the no-polyfill target ([@legendecas](https://github.com/legendecas))
* Other
  * [#2743](https://github.com/open-telemetry/opentelemetry-js/pull/2743) test(sdk-metrics-base): test metric instrument interfaces ([@legendecas](https://github.com/legendecas))
  * [#2752](https://github.com/open-telemetry/opentelemetry-js/pull/2752) test(integration-w3c): fix inconsistent api versions loaded ([@legendecas](https://github.com/legendecas))
  * [#2715](https://github.com/open-telemetry/opentelemetry-js/pull/2715) chore: update actions/checkout to v2 ([@legendecas](https://github.com/legendecas))
  * [#2702](https://github.com/open-telemetry/opentelemetry-js/pull/2702) chore: add Chengzhong Wu as maintainer ([@dyladan](https://github.com/dyladan))
  * [#2703](https://github.com/open-telemetry/opentelemetry-js/pull/2703) chore: add Amir Blum as maintainer ([@dyladan](https://github.com/dyladan))
  * [#2701](https://github.com/open-telemetry/opentelemetry-js/pull/2701) chore: add Rauno Viskus as maintainer ([@dyladan](https://github.com/dyladan))
  * [#2693](https://github.com/open-telemetry/opentelemetry-js/pull/2693) chore: retry link checks on code 429 with 'retry-after' header ([@legendecas](https://github.com/legendecas))
  * [#2669](https://github.com/open-telemetry/opentelemetry-js/pull/2669) chore: checks links in typedoc html ([@legendecas](https://github.com/legendecas))
  * [#2683](https://github.com/open-telemetry/opentelemetry-js/pull/2683) chore: start a style guide ([@dyladan](https://github.com/dyladan))
  * [#2684](https://github.com/open-telemetry/opentelemetry-js/pull/2684) chore: remove @obecny as maintainer ([@dyladan](https://github.com/dyladan))
  * [#2663](https://github.com/open-telemetry/opentelemetry-js/pull/2663) chore: fix nojekyll in docs command ([@dyladan](https://github.com/dyladan))
  * [#2648](https://github.com/open-telemetry/opentelemetry-js/pull/2648) refactor(opentelemetry-sdk-node): remove redundant judgments for metric ([@rickyes](https://github.com/rickyes))
  * [#2638](https://github.com/open-telemetry/opentelemetry-js/pull/2638) chore: Update wip metrics references ([@dyladan](https://github.com/dyladan))
  * [#2629](https://github.com/open-telemetry/opentelemetry-js/pull/2629) chore: rename metrics packages to prevent lerna linking ([@dyladan](https://github.com/dyladan))
  * [#2623](https://github.com/open-telemetry/opentelemetry-js/pull/2623) chore: fix the compilation for typescript 4.4 ([@dyladan](https://github.com/dyladan))
  * [#2598](https://github.com/open-telemetry/opentelemetry-js/pull/2598) chore: Remove old metrics SDK ([@dyladan](https://github.com/dyladan))
* `opentelemetry-core`
  * [#2709](https://github.com/open-telemetry/opentelemetry-js/pull/2709) test(sdk-metrics): browser compatibility tests ([@legendecas](https://github.com/legendecas))
* `exporter-trace-otlp-grpc`, `exporter-trace-otlp-http`, `exporter-trace-otlp-proto`, `opentelemetry-exporter-jaeger`, `opentelemetry-exporter-zipkin`, `opentelemetry-propagator-b3`, `opentelemetry-resources`, `opentelemetry-sdk-trace-base`, `opentelemetry-sdk-trace-web`, `opentelemetry-semantic-conventions`
  * [#2710](https://github.com/open-telemetry/opentelemetry-js/pull/2710) chore: apply eslint rule semi ([@legendecas](https://github.com/legendecas))
* `exporter-trace-otlp-grpc`, `exporter-trace-otlp-http`, `exporter-trace-otlp-proto`, `opentelemetry-context-async-hooks`, `opentelemetry-context-zone-peer-dep`, `opentelemetry-context-zone`, `opentelemetry-core`, `opentelemetry-exporter-jaeger`, `opentelemetry-exporter-zipkin`, `opentelemetry-propagator-b3`, `opentelemetry-propagator-jaeger`, `opentelemetry-resources`, `opentelemetry-sdk-trace-base`, `opentelemetry-sdk-trace-node`, `opentelemetry-sdk-trace-web`, `opentelemetry-semantic-conventions`, `opentelemetry-shim-opentracing`, `template`
  * [#2699](https://github.com/open-telemetry/opentelemetry-js/pull/2699) chore: rename `--include-filtered-dependencies` ([@Rauno56](https://github.com/Rauno56))
* `opentelemetry-context-async-hooks`, `opentelemetry-context-zone-peer-dep`, `opentelemetry-context-zone`, `opentelemetry-core`, `opentelemetry-exporter-jaeger`, `opentelemetry-exporter-zipkin`, `opentelemetry-propagator-b3`, `opentelemetry-propagator-jaeger`, `opentelemetry-resources`, `opentelemetry-sdk-trace-base`, `opentelemetry-sdk-trace-node`, `opentelemetry-sdk-trace-web`, `opentelemetry-semantic-conventions`, `opentelemetry-shim-opentracing`
  * [#2657](https://github.com/open-telemetry/opentelemetry-js/pull/2657) chore: add markdown link checks ([@legendecas](https://github.com/legendecas))
* `opentelemetry-exporter-jaeger`, `opentelemetry-exporter-zipkin`, `opentelemetry-resources`, `opentelemetry-semantic-conventions`
  * [#2652](https://github.com/open-telemetry/opentelemetry-js/pull/2652) Update nock ([@dyladan](https://github.com/dyladan))
* `opentelemetry-sdk-trace-web`
  * [#2451](https://github.com/open-telemetry/opentelemetry-js/pull/2451) chore(sdk-trace-web): fix lint warnings ([@alisabzevari](https://github.com/alisabzevari))

### Committers: 24

* Ali Sabzevari ([@alisabzevari](https://github.com/alisabzevari))
* Amir Blum ([@blumamir](https://github.com/blumamir))
* Chris Karcher ([@chrskrchr](https://github.com/chrskrchr))
* Damien Mathieu ([@dmathieu](https://github.com/dmathieu))
* Daniel Dyla ([@dyladan](https://github.com/dyladan))
* Gerhard Stöbich ([@Flarna](https://github.com/Flarna))
* Marc Pichler ([@pichlermarc](https://github.com/pichlermarc))
* Mitar Milanovic ([@Bataran](https://github.com/Bataran))
* Nev ([@MSNev](https://github.com/MSNev))
* Nikolay Lagutko ([@nikolaylagutko](https://github.com/nikolaylagutko))
* Rauno Viskus ([@Rauno56](https://github.com/Rauno56))
* Ricky Zhou ([@rickyes](https://github.com/rickyes))
* Sebastian Poxhofer ([@secustor](https://github.com/secustor))
* Siim Kallas ([@seemk](https://github.com/seemk))
* Spencer Wilson ([@spencerwilson](https://github.com/spencerwilson))
* Srikanth Chekuri ([@srikanthccv](https://github.com/srikanthccv))
* Svetlana Brennan ([@svetlanabrennan](https://github.com/svetlanabrennan))
* Will Li ([@cuichenli](https://github.com/cuichenli))
* Yaniv Davidi ([@YanivD](https://github.com/YanivD))
* [@bgpo](https://github.com/bgpo)
* [@echoontheway](https://github.com/echoontheway)
* [@naseemkullah](https://github.com/naseemkullah)
* [@sschegolev](https://github.com/sschegolev)
* legendecas ([@legendecas](https://github.com/legendecas))

## 1.0.1 / Experimental 0.27.0

### :boom: Breaking Change

* Other
  * [#2566](https://github.com/open-telemetry/opentelemetry-js/pull/2566) feat!(metrics): remove batch observer ([@dyladan](https://github.com/dyladan))
  * [#2485](https://github.com/open-telemetry/opentelemetry-js/pull/2485) feat!: Split metric and trace exporters into new experimental packages ([@willarmiros](https://github.com/willarmiros))
  * [#2540](https://github.com/open-telemetry/opentelemetry-js/pull/2540) fix(sdk-metrics-base): remove metric kind BATCH_OBSERVER ([@legendecas](https://github.com/legendecas))
  * [#2496](https://github.com/open-telemetry/opentelemetry-js/pull/2496) feat(api-metrics): rename metric instruments to match feature-freeze API specification ([@legendecas](https://github.com/legendecas))
* `opentelemetry-core`
  * [#2529](https://github.com/open-telemetry/opentelemetry-js/pull/2529) feat(api-metrics): add schemaUrl to meter creations ([@legendecas](https://github.com/legendecas))

### :rocket: (Enhancement)

* Other
  * [#2523](https://github.com/open-telemetry/opentelemetry-js/pull/2523) feat: Rename Labels to Attributes ([@pirgeo](https://github.com/pirgeo))
  * [#2559](https://github.com/open-telemetry/opentelemetry-js/pull/2559) feat(api-metrics): remove bind/unbind and bound instruments ([@legendecas](https://github.com/legendecas))
  * [#2563](https://github.com/open-telemetry/opentelemetry-js/pull/2563) feat(sdk-metrics-base): remove per-meter config on MeterProvider.getMeter ([@legendecas](https://github.com/legendecas))
* `opentelemetry-core`
  * [#2465](https://github.com/open-telemetry/opentelemetry-js/pull/2465) fix: prefer globalThis instead of window to support webworkers ([@legendecas](https://github.com/legendecas))
* `opentelemetry-semantic-conventions`
  * [#2532](https://github.com/open-telemetry/opentelemetry-js/pull/2532) feat(@opentelemetry/semantic-conventions): change enum to object literals ([@echoontheway](https://github.com/echoontheway))
  * [#2528](https://github.com/open-telemetry/opentelemetry-js/pull/2528) feat: upgrade semantic-conventions to latest v1.7.0 spec ([@weyert](https://github.com/weyert))
* `opentelemetry-core`, `opentelemetry-sdk-trace-base`
  * [#2484](https://github.com/open-telemetry/opentelemetry-js/pull/2484) feat: new merge function ([@obecny](https://github.com/obecny))

### :bug: (Bug Fix)

* Other
  * [#2610](https://github.com/open-telemetry/opentelemetry-js/pull/2610) fix: preventing double enable for instrumentation that has been already enabled ([@obecny](https://github.com/obecny))
  * [#2581](https://github.com/open-telemetry/opentelemetry-js/pull/2581) feat: lazy initialization of the gzip stream ([@fungiboletus](https://github.com/fungiboletus))
  * [#2584](https://github.com/open-telemetry/opentelemetry-js/pull/2584) fix: fixing compatibility versions for detectors ([@obecny](https://github.com/obecny))
  * [#2558](https://github.com/open-telemetry/opentelemetry-js/pull/2558) fix(@opentelemetry/exporter-prometheus): unref prometheus server to prevent process running indefinitely ([@mothershipper](https://github.com/mothershipper))
  * [#2495](https://github.com/open-telemetry/opentelemetry-js/pull/2495) fix(sdk-metrics-base): metrics name should be in the max length of 63 ([@legendecas](https://github.com/legendecas))
  * [#2497](https://github.com/open-telemetry/opentelemetry-js/pull/2497) feat(@opentelemetry-instrumentation-fetch): support reading response body from the hook applyCustomAttributesOnSpan ([@echoontheway](https://github.com/echoontheway))
* `opentelemetry-core`
  * [#2560](https://github.com/open-telemetry/opentelemetry-js/pull/2560) fix(core): support regex global flag in urlMatches ([@moander](https://github.com/moander))
* `opentelemetry-exporter-zipkin`
  * [#2519](https://github.com/open-telemetry/opentelemetry-js/pull/2519) fix(exporter-zipkin): correct status tags names ([@t2t2](https://github.com/t2t2))

### :books: (Refine Doc)

* Other
  * [#2561](https://github.com/open-telemetry/opentelemetry-js/pull/2561) Use new canonical path to Getting Started ([@chalin](https://github.com/chalin))
  * [#2576](https://github.com/open-telemetry/opentelemetry-js/pull/2576) docs(instrumentation): update links in the Readme ([@OlivierAlbertini](https://github.com/OlivierAlbertini))
  * [#2600](https://github.com/open-telemetry/opentelemetry-js/pull/2600) docs: fix URLs in README post-experimental move ([@arbourd](https://github.com/arbourd))
  * [#2579](https://github.com/open-telemetry/opentelemetry-js/pull/2579) doc: Move upgrade propagator notes to correct section ([@NathanielRN](https://github.com/NathanielRN))
  * [#2568](https://github.com/open-telemetry/opentelemetry-js/pull/2568) chore(doc): update matrix with contrib version for 1.0 core ([@vmarchaud](https://github.com/vmarchaud))
  * [#2555](https://github.com/open-telemetry/opentelemetry-js/pull/2555) docs: expose existing comments ([@moander](https://github.com/moander))
  * [#2493](https://github.com/open-telemetry/opentelemetry-js/pull/2493) chore: remove getting started and link to documentation. ([@svrnm](https://github.com/svrnm))
* `opentelemetry-core`
  * [#2604](https://github.com/open-telemetry/opentelemetry-js/pull/2604) Docs: Document the HrTime format ([@JamesJHPark](https://github.com/JamesJHPark))

### :house: (Internal)

* Other
  * [#2404](https://github.com/open-telemetry/opentelemetry-js/pull/2404) chore: Fix lint warnings in instrumentation package ([@alisabzevari](https://github.com/alisabzevari))
  * [#2533](https://github.com/open-telemetry/opentelemetry-js/pull/2533) chore: regularly close stale issues ([@Rauno56](https://github.com/Rauno56))
  * [#2570](https://github.com/open-telemetry/opentelemetry-js/pull/2570) chore: adding selenium tests with browserstack ([@obecny](https://github.com/obecny))
  * [#2522](https://github.com/open-telemetry/opentelemetry-js/pull/2522) chore: cleanup setting config in instrumentations ([@Flarna](https://github.com/Flarna))
  * [#2541](https://github.com/open-telemetry/opentelemetry-js/pull/2541) chore: slim font size for section title in PR template ([@legendecas](https://github.com/legendecas))
  * [#2509](https://github.com/open-telemetry/opentelemetry-js/pull/2509) chore: expand pull request template with action items ([@pragmaticivan](https://github.com/pragmaticivan))
  * [#2488](https://github.com/open-telemetry/opentelemetry-js/pull/2488) chore: inline sources in source maps ([@dyladan](https://github.com/dyladan))
  * [#2514](https://github.com/open-telemetry/opentelemetry-js/pull/2514) chore: update stable dependencies to 1.0 ([@dyladan](https://github.com/dyladan))
* `opentelemetry-sdk-trace-base`, `opentelemetry-sdk-trace-node`, `opentelemetry-sdk-trace-web`
  * [#2607](https://github.com/open-telemetry/opentelemetry-js/pull/2607) chore: update npm badge image links ([@legendecas](https://github.com/legendecas))
* `opentelemetry-context-async-hooks`, `opentelemetry-context-zone-peer-dep`, `opentelemetry-core`, `opentelemetry-exporter-jaeger`, `opentelemetry-exporter-zipkin`, `opentelemetry-propagator-b3`, `opentelemetry-propagator-jaeger`, `opentelemetry-resources`, `opentelemetry-sdk-trace-base`, `opentelemetry-sdk-trace-node`, `opentelemetry-sdk-trace-web`, `opentelemetry-shim-opentracing`
  * [#2531](https://github.com/open-telemetry/opentelemetry-js/pull/2531) chore(deps): pin minor API version ([@Flarna](https://github.com/Flarna))
* `opentelemetry-core`
  * [#2520](https://github.com/open-telemetry/opentelemetry-js/pull/2520) chore(deps): remove unused semver  ([@mhennoch](https://github.com/mhennoch))

### Committers: 23

* (Eliseo) Nathaniel Ruiz Nowell ([@NathanielRN](https://github.com/NathanielRN))
* Ali Sabzevari ([@alisabzevari](https://github.com/alisabzevari))
* Antoine Pultier ([@fungiboletus](https://github.com/fungiboletus))
* Bartlomiej Obecny ([@obecny](https://github.com/obecny))
* Daniel Dyla ([@dyladan](https://github.com/dyladan))
* Dylan Arbour ([@arbourd](https://github.com/arbourd))
* Georg Pirklbauer ([@pirgeo](https://github.com/pirgeo))
* Gerhard Stöbich ([@Flarna](https://github.com/Flarna))
* Ivan Santos ([@pragmaticivan](https://github.com/pragmaticivan))
* Jack ([@mothershipper](https://github.com/mothershipper))
* James ([@JamesJHPark](https://github.com/JamesJHPark))
* MartenH ([@mhennoch](https://github.com/mhennoch))
* Olivier Albertini ([@OlivierAlbertini](https://github.com/OlivierAlbertini))
* Patrice Chalin ([@chalin](https://github.com/chalin))
* Rauno Viskus ([@Rauno56](https://github.com/Rauno56))
* Severin Neumann ([@svrnm](https://github.com/svrnm))
* Valentin Marchaud ([@vmarchaud](https://github.com/vmarchaud))
* Weyert de Boer ([@weyert](https://github.com/weyert))
* William Armiros ([@willarmiros](https://github.com/willarmiros))
* [@echoontheway](https://github.com/echoontheway)
* legendecas ([@legendecas](https://github.com/legendecas))
* moander ([@moander](https://github.com/moander))
* t2t2 ([@t2t2](https://github.com/t2t2))

## 1.0.0

No changes

## 0.26.0

### :boom: Breaking Change

* `opentelemetry-exporter-collector-grpc`, `opentelemetry-exporter-otlp-grpc`, `opentelemetry-exporter-otlp-http`, `opentelemetry-exporter-otlp-proto`
  * [#2476](https://github.com/open-telemetry/opentelemetry-js/pull/2476) chore!: rename collector exporters ([@dyladan](https://github.com/dyladan))
* `opentelemetry-core`, `opentelemetry-instrumentation-grpc`, `opentelemetry-sdk-trace-base`, `opentelemetry-shim-opentracing`
  * [#2429](https://github.com/open-telemetry/opentelemetry-js/pull/2429) fix!: remove 'Http' from W3C propagator names ([@aabmass](https://github.com/aabmass))

### :rocket: (Enhancement)

* `opentelemetry-core`, `opentelemetry-sdk-trace-base`
  * [#2430](https://github.com/open-telemetry/opentelemetry-js/pull/2430) feat(opentelemetry-sdk-trace-base): implemented general limits of attributes ([@banothurameshnaik](https://github.com/banothurameshnaik))
  * [#2418](https://github.com/open-telemetry/opentelemetry-js/pull/2418) feat(opentelemetry-sdk-trace-base): implemented option to limit length of values of attributes ([@banothurameshnaik](https://github.com/banothurameshnaik))
* `opentelemetry-instrumentation`
  * [#2450](https://github.com/open-telemetry/opentelemetry-js/pull/2450) fix: handle missing package.json file when checking for version ([@nozik](https://github.com/nozik))
* `opentelemetry-semantic-conventions`
  * [#2456](https://github.com/open-telemetry/opentelemetry-js/pull/2456) feat: upgrade semantic conventions to the latest 1.6.1 version ([@weyert](https://github.com/weyert))
* `opentelemetry-exporter-collector-proto`, `opentelemetry-exporter-collector`
  * [#2438](https://github.com/open-telemetry/opentelemetry-js/pull/2438) feat: OTEL_EXPORTER_OTLP_ENDPOINT append version and signal ([@longility](https://github.com/longility))

### :bug: (Bug Fix)

* Other
  * [#2494](https://github.com/open-telemetry/opentelemetry-js/pull/2494) fix: remove setting http.route in http span attributes ([@mustafain117](https://github.com/mustafain117))
* `opentelemetry-instrumentation-fetch`
  * [#2426](https://github.com/open-telemetry/opentelemetry-js/pull/2426) fix(opentelemetry-instrumentation-fetch): fixed override of headers ([@philipszalla](https://github.com/philipszalla))
* `opentelemetry-sdk-trace-base`
  * [#2434](https://github.com/open-telemetry/opentelemetry-js/pull/2434) fix: ReferenceError when OTEL_TRACES_SAMPLER used without OTEL_TRACES_SAMPLER_ARG ([@hermanbanken](https://github.com/hermanbanken))

### :books: (Refine Doc)

* [#2478](https://github.com/open-telemetry/opentelemetry-js/pull/2478) Update links to packages moved to experimental ([@jessitron](https://github.com/jessitron))
* [#2463](https://github.com/open-telemetry/opentelemetry-js/pull/2463) docs(README): Fix links in README.md ([@JamesJHPark](https://github.com/JamesJHPark))
* [#2437](https://github.com/open-telemetry/opentelemetry-js/pull/2437) docs(examples): updated examples readme links ([@banothurameshnaik](https://github.com/banothurameshnaik))
* [#2421](https://github.com/open-telemetry/opentelemetry-js/pull/2421) docs(website): support GH page links to canonical src ([@chalin](https://github.com/chalin))
* [#2408](https://github.com/open-telemetry/opentelemetry-js/pull/2408) docs: make link to exporters filter only exporters ([@Rauno56](https://github.com/Rauno56))
* [#2297](https://github.com/open-telemetry/opentelemetry-js/pull/2297) eslint configuration for getting-started examples ([@alisabzevari](https://github.com/alisabzevari))

### :house: (Internal)

* `opentelemetry-exporter-otlp-http`
  * [#2490](https://github.com/open-telemetry/opentelemetry-js/pull/2490) chore: mark otlp exporters experimental ([@dyladan](https://github.com/dyladan))
  * [#2491](https://github.com/open-telemetry/opentelemetry-js/pull/2491) fix: remove usage of serviceName property in tests for otel collector ([@mustafain117](https://github.com/mustafain117))
* `opentelemetry-sdk-node`
  * [#2473](https://github.com/open-telemetry/opentelemetry-js/pull/2473) chore: move sdk-node to experimental ([@dyladan](https://github.com/dyladan))
  * [#2453](https://github.com/open-telemetry/opentelemetry-js/pull/2453) chore(sdk-node): fix lint warnings ([@alisabzevari](https://github.com/alisabzevari))
* Other
  * [#2469](https://github.com/open-telemetry/opentelemetry-js/pull/2469) Drop website_docs folder ([@chalin](https://github.com/chalin))
  * [#2474](https://github.com/open-telemetry/opentelemetry-js/pull/2474) chore: move missed test file to its package ([@dyladan](https://github.com/dyladan))
  * [#2435](https://github.com/open-telemetry/opentelemetry-js/pull/2435) chore: simplify unit test cache ([@dyladan](https://github.com/dyladan))
* `opentelemetry-context-zone`, `opentelemetry-core`, `opentelemetry-exporter-collector-grpc`, `opentelemetry-exporter-collector-proto`, `opentelemetry-exporter-collector`, `opentelemetry-exporter-prometheus`, `opentelemetry-exporter-zipkin`, `opentelemetry-instrumentation-fetch`, `opentelemetry-instrumentation-grpc`, `opentelemetry-instrumentation-http`, `opentelemetry-instrumentation-xml-http-request`, `opentelemetry-propagator-b3`, `opentelemetry-propagator-jaeger`, `opentelemetry-resources`, `opentelemetry-sdk-metrics-base`, `opentelemetry-sdk-node`, `opentelemetry-sdk-trace-base`, `opentelemetry-sdk-trace-web`
  * [#2462](https://github.com/open-telemetry/opentelemetry-js/pull/2462) chore: split stable and experimental packages into groups using directories ([@dyladan](https://github.com/dyladan))
* `opentelemetry-instrumentation-http`
  * [#2126](https://github.com/open-telemetry/opentelemetry-js/pull/2126) feat(instrumentation-http): add diag debug on http request events ([@Asafb26](https://github.com/Asafb26))
  * [#2455](https://github.com/open-telemetry/opentelemetry-js/pull/2455) chore(instrumentation-http): fix lint warnings ([@alisabzevari](https://github.com/alisabzevari))
* `opentelemetry-instrumentation-fetch`
  * [#2454](https://github.com/open-telemetry/opentelemetry-js/pull/2454) chore(instrumentation-fetch): fix lint warnings ([@alisabzevari](https://github.com/alisabzevari))
* `opentelemetry-exporter-collector`
  * [#2452](https://github.com/open-telemetry/opentelemetry-js/pull/2452) chore(exporter-collector): fix lint warnings ([@alisabzevari](https://github.com/alisabzevari))
* `opentelemetry-sdk-trace-base`, `opentelemetry-sdk-trace-node`
  * [#2446](https://github.com/open-telemetry/opentelemetry-js/pull/2446) chore(sdk-trace): fix lint warnings ([@alisabzevari](https://github.com/alisabzevari))
* `opentelemetry-exporter-prometheus`, `opentelemetry-exporter-zipkin`, `opentelemetry-shim-opentracing`
  * [#2447](https://github.com/open-telemetry/opentelemetry-js/pull/2447) chore(exporter): fix lint warnings ([@alisabzevari](https://github.com/alisabzevari))

### Committers: 18

* Aaron Abbott ([@aabmass](https://github.com/aabmass))
* Ali Sabzevari ([@alisabzevari](https://github.com/alisabzevari))
* Asaf Ben Aharon ([@Asafb26](https://github.com/Asafb26))
* Banothu Ramesh Naik ([@banothurameshnaik](https://github.com/banothurameshnaik))
* Daniel Dyla ([@dyladan](https://github.com/dyladan))
* Gerhard Stöbich ([@Flarna](https://github.com/Flarna))
* Herman ([@hermanbanken](https://github.com/hermanbanken))
* James ([@JamesJHPark](https://github.com/JamesJHPark))
* Jessica Kerr ([@jessitron](https://github.com/jessitron))
* Long Mai ([@longility](https://github.com/longility))
* Mustafain Ali Khan ([@mustafain117](https://github.com/mustafain117))
* Patrice Chalin ([@chalin](https://github.com/chalin))
* Philip Szalla ([@philipszalla](https://github.com/philipszalla))
* Ran Nozik ([@nozik](https://github.com/nozik))
* Rauno Viskus ([@Rauno56](https://github.com/Rauno56))
* Siim Kallas ([@seemk](https://github.com/seemk))
* Weyert de Boer ([@weyert](https://github.com/weyert))
* legendecas ([@legendecas](https://github.com/legendecas))

## 0.25.0

### :boom: Breaking Change

* `opentelemetry-api-metrics`, `opentelemetry-context-zone-peer-dep`, `opentelemetry-context-zone`, `opentelemetry-core`, `opentelemetry-exporter-collector-grpc`, `opentelemetry-exporter-collector-proto`, `opentelemetry-exporter-collector`, `opentelemetry-exporter-jaeger`, `opentelemetry-exporter-prometheus`, `opentelemetry-exporter-zipkin`, `opentelemetry-instrumentation-fetch`, `opentelemetry-instrumentation-grpc`, `opentelemetry-instrumentation-http`, `opentelemetry-instrumentation-xml-http-request`, `opentelemetry-instrumentation`, `opentelemetry-propagator-jaeger`, `opentelemetry-sdk-metrics-base`, `opentelemetry-sdk-node`, `opentelemetry-sdk-trace-base`, `opentelemetry-sdk-trace-node`, `opentelemetry-sdk-trace-web`, `opentelemetry-shim-opentracing`
  * [#2340](https://github.com/open-telemetry/opentelemetry-js/pull/2340) chore: rename sdks to better represent what they are [#2146] ([@vmarchaud](https://github.com/vmarchaud))

### :rocket: (Enhancement)

* `opentelemetry-exporter-collector-grpc`, `opentelemetry-exporter-collector-proto`, `opentelemetry-exporter-collector`, `opentelemetry-exporter-zipkin`
  * [#1775](https://github.com/open-telemetry/opentelemetry-js/pull/1775) fix(@opentelemetry/exporter-collector): remove fulfilled promises cor… ([@aabmass](https://github.com/aabmass))
* `opentelemetry-exporter-collector`
  * [#2336](https://github.com/open-telemetry/opentelemetry-js/pull/2336) feat: use Blob in sendBeacon to add application/json type ([@jufab](https://github.com/jufab))

### :bug: (Bug Fix)

* `opentelemetry-instrumentation-grpc`, `opentelemetry-instrumentation-http`, `opentelemetry-instrumentation-jaeger`, `opentelemetry-exporter-zipkin`, `opentelemetry-sdk-trace-base`
  * [#2499](https://github.com/open-telemetry/opentelemetry-js/pull/2499) fix: 2389- replaced logger unformatted strings with template literals ([@PaurushGarg](https://github.com/PaurushGarg))
* `opentelemetry-instrumentation-fetch`
  * [#2411](https://github.com/open-telemetry/opentelemetry-js/pull/2411) fix(instrumentation-fetch): `fetch(string, Request)` silently drops request body ([@t2t2](https://github.com/t2t2))
* `opentelemetry-sdk-trace-base`
  * [#2396](https://github.com/open-telemetry/opentelemetry-js/pull/2396) fix: respect sampled flag in Span Processors, fix associated tests ([@quickgiant](https://github.com/quickgiant))

### :books: (Refine Doc)

* Other
  * [#2412](https://github.com/open-telemetry/opentelemetry-js/pull/2412) docs: fix examples in website_docs/instrumentation.md ([@svrnm](https://github.com/svrnm))
  * [#2400](https://github.com/open-telemetry/opentelemetry-js/pull/2400) Website docs update 0821 ([@svrnm](https://github.com/svrnm))
* `opentelemetry-resources`, `opentelemetry-semantic-conventions`
  * [#2399](https://github.com/open-telemetry/opentelemetry-js/pull/2399) chore: update doc identifier names in readme ([@lonewolf3739](https://github.com/lonewolf3739))

### :house: (Internal)

* `opentelemetry-core`, `opentelemetry-exporter-collector-grpc`, `opentelemetry-exporter-collector-proto`, `opentelemetry-instrumentation-http`, `opentelemetry-sdk-trace-node`
  * [#2416](https://github.com/open-telemetry/opentelemetry-js/pull/2416) chore: hoist dependencies to speed up ci ([@dyladan](https://github.com/dyladan))
* `opentelemetry-propagator-b3`, `opentelemetry-propagator-jaeger`, `opentelemetry-resources`, `opentelemetry-sdk-metrics-base`
  * [#2406](https://github.com/open-telemetry/opentelemetry-js/pull/2406) chore: Fix lint warnings in propagator-jaeger, propagator-b3, resources, and sdk-metrics-base packages ([@alisabzevari](https://github.com/alisabzevari))
* `opentelemetry-core`
  * [#2405](https://github.com/open-telemetry/opentelemetry-js/pull/2405) chore: Fix lint warnings in core package ([@alisabzevari](https://github.com/alisabzevari))
* `opentelemetry-resource-detector-aws`, `opentelemetry-resource-detector-gcp`, `opentelemetry-sdk-node`
  * [#2392](https://github.com/open-telemetry/opentelemetry-js/pull/2392) refactor: move detectors to opentelemetry-js-contrib repo ([@legendecas](https://github.com/legendecas))
* `opentelemetry-exporter-collector-grpc`, `opentelemetry-exporter-collector-proto`, `opentelemetry-exporter-collector`, `opentelemetry-exporter-jaeger`, `opentelemetry-exporter-zipkin`, `opentelemetry-instrumentation-fetch`, `opentelemetry-instrumentation-grpc`, `opentelemetry-instrumentation-http`, `opentelemetry-instrumentation-xml-http-request`, `opentelemetry-sdk-node`, `opentelemetry-sdk-trace-node`, `opentelemetry-sdk-trace-web`, `opentelemetry-shim-opentracing`
  * [#2402](https://github.com/open-telemetry/opentelemetry-js/pull/2402) chore: sort entries in tsconfig ([@Flarna](https://github.com/Flarna))
* `opentelemetry-api-metrics`, `opentelemetry-context-zone-peer-dep`
  * [#2390](https://github.com/open-telemetry/opentelemetry-js/pull/2390) chore: fix Lint warnings in api-metrics and context-zone-peer-dep ([@alisabzevari](https://github.com/alisabzevari))
* Other
  * [#2397](https://github.com/open-telemetry/opentelemetry-js/pull/2397) chore: change codeowners to point to team ([@dyladan](https://github.com/dyladan))
  * [#2385](https://github.com/open-telemetry/opentelemetry-js/pull/2385) chore: move api into dependencies in integration tests ([@Flarna](https://github.com/Flarna))

### Committers: 11

* Aaron Abbott ([@aabmass](https://github.com/aabmass))
* Ali Sabzevari ([@alisabzevari](https://github.com/alisabzevari))
* Clark Jacobsohn ([@quickgiant](https://github.com/quickgiant))
* Daniel Dyla ([@dyladan](https://github.com/dyladan))
* Gerhard Stöbich ([@Flarna](https://github.com/Flarna))
* Julien Fabre ([@jufab](https://github.com/jufab))
* Severin Neumann ([@svrnm](https://github.com/svrnm))
* Srikanth Chekuri ([@lonewolf3739](https://github.com/lonewolf3739))
* Valentin Marchaud ([@vmarchaud](https://github.com/vmarchaud))
* legendecas ([@legendecas](https://github.com/legendecas))
* t2t2 ([@t2t2](https://github.com/t2t2))

## 0.24.0

### :boom: Breaking Change

* `opentelemetry-core`, `opentelemetry-exporter-jaeger`, `opentelemetry-exporter-zipkin`, `opentelemetry-node`, `opentelemetry-resource-detector-aws`, `opentelemetry-resource-detector-gcp`, `opentelemetry-resources`, `opentelemetry-semantic-conventions`, `opentelemetry-web`
  * [#2345](https://github.com/open-telemetry/opentelemetry-js/pull/2345) feat: updated spec to v1.5.0 and renamed resource class ([@weyert](https://github.com/weyert))

### :rocket: (Enhancement)

* `opentelemetry-exporter-collector-proto`, `opentelemetry-exporter-collector`
  * [#2337](https://github.com/open-telemetry/opentelemetry-js/pull/2337) Support gzip compression for node exporter collector ([@alisabzevari](https://github.com/alisabzevari))
* `opentelemetry-instrumentation-http`
  * [#2332](https://github.com/open-telemetry/opentelemetry-js/pull/2332) feat(@opentelemetry-instrumentation-http): support adding custom attributes before a span is started ([@echoontheway](https://github.com/echoontheway))
  * [#2349](https://github.com/open-telemetry/opentelemetry-js/pull/2349) fix(instrumentation-http): set outgoing request attributes on start span ([@blumamir](https://github.com/blumamir))
* `opentelemetry-web`
  * [#2343](https://github.com/open-telemetry/opentelemetry-js/pull/2343) feat(opentelemetry-web): capture decodedBodySize / http.response_content_length_uncompressed ([@t2t2](https://github.com/t2t2))
* `opentelemetry-instrumentation`
  * [#2309](https://github.com/open-telemetry/opentelemetry-js/pull/2309) chore: add includePrerelease option to instrumentation config ([@dyladan](https://github.com/dyladan))

### :bug: (Bug Fix)

* `opentelemetry-exporter-collector`
  * [#2357](https://github.com/open-telemetry/opentelemetry-js/pull/2357) fix: headers are appended to existing one (open-telemetry#2335) ([@niko-achilles](https://github.com/niko-achilles))
* `opentelemetry-exporter-collector-grpc`
  * [#2322](https://github.com/open-telemetry/opentelemetry-js/pull/2322) fix(@opentelemetry/exporter-collector-grpc) regression from #2130 when host specified without protocol ([@lizthegrey](https://github.com/lizthegrey))
* `opentelemetry-exporter-collector-proto`
  * [#2331](https://github.com/open-telemetry/opentelemetry-js/pull/2331) Change default HTTP exporter port to 55681 ([@NathanielRN](https://github.com/NathanielRN))

### :books: (Refine Doc)

* Other
  * [#2344](https://github.com/open-telemetry/opentelemetry-js/pull/2344) Additional website docs updates ([@svrnm](https://github.com/svrnm))
  * [#2365](https://github.com/open-telemetry/opentelemetry-js/pull/2365) docs: add quickstart code example ([@vreynolds](https://github.com/vreynolds))
  * [#2358](https://github.com/open-telemetry/opentelemetry-js/pull/2358) examples opentelemetry-api version fix ([@CptSchnitz](https://github.com/CptSchnitz))
  * [#2308](https://github.com/open-telemetry/opentelemetry-js/pull/2308) chore: use typedoc to build sdk reference ([@dyladan](https://github.com/dyladan))
  * [#2324](https://github.com/open-telemetry/opentelemetry-js/pull/2324) fix: update and make website docs work ([@svrnm](https://github.com/svrnm))
  * [#2328](https://github.com/open-telemetry/opentelemetry-js/pull/2328) chore: updating compatibility matrix ([@obecny](https://github.com/obecny))
  * [#2326](https://github.com/open-telemetry/opentelemetry-js/pull/2326) chore: fix tracer-web example webpack config ([@jonchurch](https://github.com/jonchurch))
* `opentelemetry-resource-detector-aws`
  * [#2379](https://github.com/open-telemetry/opentelemetry-js/pull/2379) fix: fixup aws detector readme ([@legendecas](https://github.com/legendecas))
* `opentelemetry-propagator-b3`
  * [#2342](https://github.com/open-telemetry/opentelemetry-js/pull/2342) docs: updates README.md for @opentelemetry/propagator-b3 ([@OmkarKirpan](https://github.com/OmkarKirpan))
* `opentelemetry-exporter-collector-grpc`
  * [#2266](https://github.com/open-telemetry/opentelemetry-js/pull/2266) fix(exporter-collector-grpc): incorrect URL format on docs after 0.20.0 update ([@brunoluiz](https://github.com/brunoluiz))

### :house: (Internal)

* Other
  * [#2366](https://github.com/open-telemetry/opentelemetry-js/pull/2366) chore: adding Rauno56 to js approvers ([@obecny](https://github.com/obecny))
  * [#2350](https://github.com/open-telemetry/opentelemetry-js/pull/2350) chore: ignore backcompat in renovate ([@dyladan](https://github.com/dyladan))
  * [#2352](https://github.com/open-telemetry/opentelemetry-js/pull/2352) replaced word plugin with instrumentation ([@niko-achilles](https://github.com/niko-achilles))
  * [#2311](https://github.com/open-telemetry/opentelemetry-js/pull/2311) chore: ignore @types/node in backcompat ([@dyladan](https://github.com/dyladan))
* `opentelemetry-exporter-collector-grpc`, `opentelemetry-exporter-jaeger`, `opentelemetry-instrumentation`, `opentelemetry-node`, `opentelemetry-sdk-node`, `opentelemetry-shim-opentracing`, `opentelemetry-tracing`, `opentelemetry-web`
  * [#2351](https://github.com/open-telemetry/opentelemetry-js/pull/2351) style: use single quotes everywhere and add a rule to eslint ([@blumamir](https://github.com/blumamir))
* `template`
  * [#2319](https://github.com/open-telemetry/opentelemetry-js/pull/2319) chore: update package template engines version ([@jonchurch](https://github.com/jonchurch))

### Committers: 18

* (Eliseo) Nathaniel Ruiz Nowell ([@NathanielRN](https://github.com/NathanielRN))
* Ali Sabzevari ([@alisabzevari](https://github.com/alisabzevari))
* Amir Blum ([@blumamir](https://github.com/blumamir))
* Bartlomiej Obecny ([@obecny](https://github.com/obecny))
* Bruno Luiz Silva ([@brunoluiz](https://github.com/brunoluiz))
* Daniel Dyla ([@dyladan](https://github.com/dyladan))
* Gerhard Stöbich ([@Flarna](https://github.com/Flarna))
* Jonathan Church ([@jonchurch](https://github.com/jonchurch))
* Liz Fong-Jones ([@lizthegrey](https://github.com/lizthegrey))
* Niko Achilles Kokkinos ([@niko-achilles](https://github.com/niko-achilles))
* Ofer Adelstein ([@CptSchnitz](https://github.com/CptSchnitz))
* Omkar Kirpan ([@OmkarKirpan](https://github.com/OmkarKirpan))
* Severin Neumann ([@svrnm](https://github.com/svrnm))
* Vera Reynolds ([@vreynolds](https://github.com/vreynolds))
* Weyert de Boer ([@weyert](https://github.com/weyert))
* [@echoontheway](https://github.com/echoontheway)
* legendecas ([@legendecas](https://github.com/legendecas))
* t2t2 ([@t2t2](https://github.com/t2t2))

## 0.23.0

### :rocket: (Enhancement)

* `opentelemetry-shim-opentracing`
  * [#2282](https://github.com/open-telemetry/opentelemetry-js/pull/2282) feat(shim-opentracing): update logging based on new spec ([@vreynolds](https://github.com/vreynolds))
* `opentelemetry-exporter-collector-grpc`
  * [#2304](https://github.com/open-telemetry/opentelemetry-js/pull/2304) feat: otlp-grpc exporter uses headers environment variables ([@vreynolds](https://github.com/vreynolds))
* `opentelemetry-propagator-b3`
  * [#2285](https://github.com/open-telemetry/opentelemetry-js/pull/2285) fix(propagator-b3): update extract to check for array ([@jordanworner](https://github.com/jordanworner))
* `opentelemetry-core`, `opentelemetry-instrumentation-fetch`, `opentelemetry-instrumentation-xml-http-request`, `opentelemetry-web`
  * [#2226](https://github.com/open-telemetry/opentelemetry-js/pull/2226) fix(xhr): make performance observer work with relative urls ([@mhennoch](https://github.com/mhennoch))

### :books: (Refine Doc)

* Other
  * [#2306](https://github.com/open-telemetry/opentelemetry-js/pull/2306) chore: update the website getting started docs ([@dyladan](https://github.com/dyladan))
  * [#2283](https://github.com/open-telemetry/opentelemetry-js/pull/2283) Module opentelemetry/instrumentation-grpc required ([@pramodsreek](https://github.com/pramodsreek))
* `opentelemetry-sdk-node`
  * [#2300](https://github.com/open-telemetry/opentelemetry-js/pull/2300) chore(README): update link to BatchSpanProcessor in sdk node ([@pragmaticivan](https://github.com/pragmaticivan))
* `opentelemetry-exporter-jaeger`, `opentelemetry-exporter-zipkin`, `opentelemetry-sdk-node`
  * [#2290](https://github.com/open-telemetry/opentelemetry-js/pull/2290) fix: service.name resource attribute ([@OmkarKirpan](https://github.com/OmkarKirpan))
* `opentelemetry-resources`
  * [#2289](https://github.com/open-telemetry/opentelemetry-js/pull/2289) docs(opentelemetry-resources): fix wrong sample code in readme ([@alisabzevari](https://github.com/alisabzevari))

### :house: (Internal)

* `opentelemetry-context-async-hooks`, `opentelemetry-context-zone-peer-dep`, `opentelemetry-web`
  * [#2247](https://github.com/open-telemetry/opentelemetry-js/pull/2247) feat: unify the signatures of bind and with ([@Rauno56](https://github.com/Rauno56))
* Other
  * [#2296](https://github.com/open-telemetry/opentelemetry-js/pull/2296) chore: do not upgrade backwards compatibility ([@dyladan](https://github.com/dyladan))
  * [#2302](https://github.com/open-telemetry/opentelemetry-js/pull/2302) chore: use setup-node ([@dyladan](https://github.com/dyladan))

### Committers: 9

* Ali Sabzevari ([@alisabzevari](https://github.com/alisabzevari))
* Daniel Dyla ([@dyladan](https://github.com/dyladan))
* Ivan Santos ([@pragmaticivan](https://github.com/pragmaticivan))
* Jordan Worner ([@jordanworner](https://github.com/jordanworner))
* MartenH ([@mhennoch](https://github.com/mhennoch))
* Omkar Kirpan ([@OmkarKirpan](https://github.com/OmkarKirpan))
* Pramod ([@pramodsreek](https://github.com/pramodsreek))
* Rauno Viskus ([@Rauno56](https://github.com/Rauno56))
* Vera Reynolds ([@vreynolds](https://github.com/vreynolds))

## 0.22.0

### :rocket: (Enhancement)

* `opentelemetry-tracing`
  * [#2243](https://github.com/open-telemetry/opentelemetry-js/pull/2243) feat(tracing): auto flush BatchSpanProcessor on browser ([@kkruk-sumo](https://github.com/kkruk-sumo))
* `opentelemetry-resource-detector-aws`, `opentelemetry-semantic-conventions`
  * [#2268](https://github.com/open-telemetry/opentelemetry-js/pull/2268) feat(semantic-conventions): upgrade semantic conventions to version 1… ([@weyert](https://github.com/weyert))
* `opentelemetry-api-metrics`, `opentelemetry-context-async-hooks`, `opentelemetry-context-zone-peer-dep`, `opentelemetry-core`, `opentelemetry-exporter-collector-grpc`, `opentelemetry-exporter-collector-proto`, `opentelemetry-exporter-collector`, `opentelemetry-exporter-jaeger`, `opentelemetry-exporter-prometheus`, `opentelemetry-exporter-zipkin`, `opentelemetry-instrumentation-fetch`, `opentelemetry-instrumentation-grpc`, `opentelemetry-instrumentation-http`, `opentelemetry-instrumentation-xml-http-request`, `opentelemetry-instrumentation`, `opentelemetry-metrics`, `opentelemetry-node`, `opentelemetry-propagator-b3`, `opentelemetry-propagator-jaeger`, `opentelemetry-resource-detector-aws`, `opentelemetry-resource-detector-gcp`, `opentelemetry-resources`, `opentelemetry-sdk-node`, `opentelemetry-shim-opentracing`, `opentelemetry-tracing`, `opentelemetry-web`
  * [#2276](https://github.com/open-telemetry/opentelemetry-js/pull/2276) chore(deps): update dependency @opentelemetry/api to v1 ([@renovate-bot](https://github.com/renovate-bot))

### :books: (Refine Doc)

* [#2287](https://github.com/open-telemetry/opentelemetry-js/pull/2287) chore(doc): update compatibility matrix ([@vmarchaud](https://github.com/vmarchaud))

### Committers: 3

* Krystian Kruk ([@kkruk-sumo](https://github.com/kkruk-sumo))
* Valentin Marchaud ([@vmarchaud](https://github.com/vmarchaud))
* Weyert de Boer ([@weyert](https://github.com/weyert))

## 0.21.0

### :rocket: (Enhancement)

* `opentelemetry-instrumentation-fetch`, `opentelemetry-instrumentation-grpc`, `opentelemetry-instrumentation-http`, `opentelemetry-instrumentation-xml-http-request`, `opentelemetry-instrumentation`
  * [#2261](https://github.com/open-telemetry/opentelemetry-js/pull/2261) Adding ComponentLogger into instrumentations ([@obecny](https://github.com/obecny))
* `opentelemetry-api-metrics`, `opentelemetry-context-async-hooks`, `opentelemetry-context-zone-peer-dep`, `opentelemetry-core`, `opentelemetry-exporter-collector-grpc`, `opentelemetry-exporter-collector-proto`, `opentelemetry-exporter-collector`, `opentelemetry-exporter-jaeger`, `opentelemetry-exporter-prometheus`, `opentelemetry-exporter-zipkin`, `opentelemetry-instrumentation-fetch`, `opentelemetry-instrumentation-grpc`, `opentelemetry-instrumentation-http`, `opentelemetry-instrumentation-xml-http-request`, `opentelemetry-instrumentation`, `opentelemetry-metrics`, `opentelemetry-node`, `opentelemetry-propagator-b3`, `opentelemetry-propagator-jaeger`, `opentelemetry-resource-detector-aws`, `opentelemetry-resource-detector-gcp`, `opentelemetry-resources`, `opentelemetry-sdk-node`, `opentelemetry-shim-opentracing`, `opentelemetry-tracing`, `opentelemetry-web`
  * [#2255](https://github.com/open-telemetry/opentelemetry-js/pull/2255) chore: update API to 0.21.0 ([@dyladan](https://github.com/dyladan))

### :books: (Refine Doc)

* [#2263](https://github.com/open-telemetry/opentelemetry-js/pull/2263) docs(README): update link to @opentelemetry/api package ([@nvenegas](https://github.com/nvenegas))
* [#2254](https://github.com/open-telemetry/opentelemetry-js/pull/2254) chore: update compatibility matrix ([@dyladan](https://github.com/dyladan))
* [#2253](https://github.com/open-telemetry/opentelemetry-js/pull/2253) chore: add missing changelog entry ([@dyladan](https://github.com/dyladan))

### :house: (Internal)

* `opentelemetry-api-metrics`, `opentelemetry-context-async-hooks`, `opentelemetry-context-zone-peer-dep`, `opentelemetry-context-zone`, `opentelemetry-core`, `opentelemetry-exporter-collector-grpc`, `opentelemetry-exporter-collector-proto`, `opentelemetry-exporter-collector`, `opentelemetry-exporter-jaeger`, `opentelemetry-exporter-prometheus`, `opentelemetry-exporter-zipkin`, `opentelemetry-instrumentation-fetch`, `opentelemetry-instrumentation-grpc`, `opentelemetry-instrumentation-http`, `opentelemetry-instrumentation-xml-http-request`, `opentelemetry-instrumentation`, `opentelemetry-metrics`, `opentelemetry-node`, `opentelemetry-propagator-b3`, `opentelemetry-propagator-jaeger`, `opentelemetry-resource-detector-aws`, `opentelemetry-resource-detector-gcp`, `opentelemetry-resources`, `opentelemetry-sdk-node`, `opentelemetry-semantic-conventions`, `opentelemetry-shim-opentracing`, `opentelemetry-tracing`, `opentelemetry-web`, `template`
  * [#2244](https://github.com/open-telemetry/opentelemetry-js/pull/2244) chore: add node:16 to the test matrix ([@Rauno56](https://github.com/Rauno56))

### Committers: 4

* Bartlomiej Obecny ([@obecny](https://github.com/obecny))
* Daniel Dyla ([@dyladan](https://github.com/dyladan))
* Nicolas Venegas ([@nvenegas](https://github.com/nvenegas))
* Rauno Viskus ([@Rauno56](https://github.com/Rauno56))

## 0.20.0

### :boom: Breaking Change

* `opentelemetry-sdk-node`, `opentelemetry-tracing`
  * [#2190](https://github.com/open-telemetry/opentelemetry-js/pull/2190) feat: apply spec changes for `TraceParams` ([@weyert](https://github.com/weyert))
* `opentelemetry-node`, `opentelemetry-propagator-jaeger`, `opentelemetry-shim-opentracing`
  * [#2148](https://github.com/open-telemetry/opentelemetry-js/pull/2148) chore: renaming jaeger http trace propagator to jaeger propagator ([@obecny](https://github.com/obecny))
* `opentelemetry-core`, `opentelemetry-instrumentation-grpc`, `opentelemetry-shim-opentracing`, `opentelemetry-tracing`
  * [#2149](https://github.com/open-telemetry/opentelemetry-js/pull/2149) chore: adding sufix propagator to http baggage and http trace context ([@obecny](https://github.com/obecny))

### :rocket: (Enhancement)

* `opentelemetry-shim-opentracing`
  * [#2194](https://github.com/open-telemetry/opentelemetry-js/pull/2194) feat(shim-opentracing): update setTag based on new spec ([@vreynolds](https://github.com/vreynolds))
* `opentelemetry-tracing`
  * [#2221](https://github.com/open-telemetry/opentelemetry-js/pull/2221) feat: add startActiveSpan method to Tracer ([@naseemkullah](https://github.com/naseemkullah))
* `opentelemetry-core`, `opentelemetry-exporter-collector-grpc`, `opentelemetry-exporter-collector-proto`, `opentelemetry-exporter-collector`, `opentelemetry-exporter-jaeger`, `opentelemetry-exporter-zipkin`, `opentelemetry-metrics`, `opentelemetry-resources`, `opentelemetry-sdk-node`, `opentelemetry-tracing`
  * [#2227](https://github.com/open-telemetry/opentelemetry-js/pull/2227) chore: set default service name ([@dyladan](https://github.com/dyladan))
* `opentelemetry-api-metrics`, `opentelemetry-context-async-hooks`, `opentelemetry-context-zone-peer-dep`, `opentelemetry-context-zone`, `opentelemetry-core`, `opentelemetry-exporter-collector-grpc`, `opentelemetry-exporter-collector-proto`, `opentelemetry-exporter-collector`, `opentelemetry-exporter-jaeger`, `opentelemetry-exporter-prometheus`, `opentelemetry-exporter-zipkin`, `opentelemetry-instrumentation-fetch`, `opentelemetry-instrumentation-grpc`, `opentelemetry-instrumentation-http`, `opentelemetry-instrumentation-xml-http-request`, `opentelemetry-instrumentation`, `opentelemetry-metrics`, `opentelemetry-node`, `opentelemetry-propagator-b3`, `opentelemetry-propagator-jaeger`, `opentelemetry-resource-detector-aws`, `opentelemetry-resource-detector-gcp`, `opentelemetry-resources`, `opentelemetry-sdk-node`, `opentelemetry-shim-opentracing`, `opentelemetry-tracing`, `opentelemetry-web`
  * [#2225](https://github.com/open-telemetry/opentelemetry-js/pull/2225) chore: upgrading to api ver. 0.20.0 ([@obecny](https://github.com/obecny))
* `opentelemetry-instrumentation`
  * [#2224](https://github.com/open-telemetry/opentelemetry-js/pull/2224) feat(opentelemetry-instrumentation): getConfig and setConfig ([@mottibec](https://github.com/mottibec))
* `opentelemetry-core`, `opentelemetry-instrumentation-http`, `opentelemetry-propagator-b3`, `opentelemetry-propagator-jaeger`, `opentelemetry-tracing`
  * [#2202](https://github.com/open-telemetry/opentelemetry-js/pull/2202) Move suppress tracing context key to SDK ([@dyladan](https://github.com/dyladan))
* `opentelemetry-core`, `opentelemetry-tracing`
  * [#2100](https://github.com/open-telemetry/opentelemetry-js/pull/2100) feat(tracing): allow to configure exporter by environment #1676 ([@vmarchaud](https://github.com/vmarchaud))
* `opentelemetry-core`, `opentelemetry-exporter-collector-grpc`, `opentelemetry-exporter-collector-proto`, `opentelemetry-exporter-collector`
  * [#2117](https://github.com/open-telemetry/opentelemetry-js/pull/2117) feat(exporter-collector): support config from env #2099 ([@vmarchaud](https://github.com/vmarchaud))
* `opentelemetry-exporter-collector`, `opentelemetry-exporter-zipkin`, `opentelemetry-tracing`
  * [#2183](https://github.com/open-telemetry/opentelemetry-js/pull/2183) chore: removing usage of timed event from api ([@obecny](https://github.com/obecny))
* Other
  * [#2195](https://github.com/open-telemetry/opentelemetry-js/pull/2195) fix: remove redundant try-catch from http/https server examples ([@legendecas](https://github.com/legendecas))
* `opentelemetry-exporter-collector-grpc`
  * [#2130](https://github.com/open-telemetry/opentelemetry-js/pull/2130) chore: url validation & README to prevent gRPC footguns. ([@lizthegrey](https://github.com/lizthegrey))
* `opentelemetry-semantic-conventions`
  * [#2167](https://github.com/open-telemetry/opentelemetry-js/pull/2167) semantic-conventions: include built esm files in package ([@t2t2](https://github.com/t2t2))
* `opentelemetry-instrumentation-xml-http-request`
  * [#2134](https://github.com/open-telemetry/opentelemetry-js/pull/2134) feat(instrumentation-xhr): add applyCustomAttributesOnSpan hook ([@mhennoch](https://github.com/mhennoch))
* `opentelemetry-exporter-prometheus`
  * [#2122](https://github.com/open-telemetry/opentelemetry-js/pull/2122) feat: add diag warning when metric name is invalid ([@weyert](https://github.com/weyert))
* `opentelemetry-api-metrics`, `opentelemetry-exporter-collector-grpc`, `opentelemetry-exporter-collector-proto`, `opentelemetry-exporter-collector`, `opentelemetry-metrics`
  * [#2118](https://github.com/open-telemetry/opentelemetry-js/pull/2118) chore(deps): support cumulative, delta, and pass-through exporters ([@sergeylanzman](https://github.com/sergeylanzman))

### :bug: (Bug Fix)

* `opentelemetry-exporter-collector-grpc`
  * [#2214](https://github.com/open-telemetry/opentelemetry-js/pull/2214) chore: fixes after last changes to url ([@obecny](https://github.com/obecny))
* `opentelemetry-tracing`
  * [#2185](https://github.com/open-telemetry/opentelemetry-js/pull/2185) fix: use invalid parent for sampler when options.root ([@dyladan](https://github.com/dyladan))
  * [#2171](https://github.com/open-telemetry/opentelemetry-js/pull/2171) fix: move initialization of const above first use #2170 ([@dyladan](https://github.com/dyladan))
* `opentelemetry-instrumentation-grpc`
  * [#2179](https://github.com/open-telemetry/opentelemetry-js/pull/2179) chore(grpc-instrumentation): fix grpc example #2160 ([@vmarchaud](https://github.com/vmarchaud))
* `opentelemetry-core`
  * [#2165](https://github.com/open-telemetry/opentelemetry-js/pull/2165) [sampler] treat invalid SpanContext as no SpanContext ([@thisthat](https://github.com/thisthat))

### :books: (Refine Doc)

* `opentelemetry-node`
  * [#2180](https://github.com/open-telemetry/opentelemetry-js/pull/2180) fix docs typo ([@sbrichardson](https://github.com/sbrichardson))
* Other
  * [#2168](https://github.com/open-telemetry/opentelemetry-js/pull/2168) chore: update feature status in readme ([@dyladan](https://github.com/dyladan))
* `opentelemetry-instrumentation-fetch`, `opentelemetry-instrumentation-grpc`, `opentelemetry-instrumentation-http`, `opentelemetry-instrumentation-xml-http-request`, `opentelemetry-instrumentation`, `opentelemetry-node`, `opentelemetry-sdk-node`, `opentelemetry-web`
  * [#2127](https://github.com/open-telemetry/opentelemetry-js/pull/2127) chore: prefer use of global TracerProvider/MeterProvider ([@Flarna](https://github.com/Flarna))

### :house: (Internal)

* `opentelemetry-api-metrics`, `opentelemetry-context-async-hooks`, `opentelemetry-context-zone-peer-dep`, `opentelemetry-context-zone`, `opentelemetry-core`, `opentelemetry-exporter-collector-grpc`, `opentelemetry-exporter-collector-proto`, `opentelemetry-exporter-collector`, `opentelemetry-exporter-jaeger`, `opentelemetry-exporter-prometheus`, `opentelemetry-exporter-zipkin`, `opentelemetry-instrumentation-fetch`, `opentelemetry-instrumentation-grpc`, `opentelemetry-instrumentation-http`, `opentelemetry-instrumentation-xml-http-request`, `opentelemetry-instrumentation`, `opentelemetry-metrics`, `opentelemetry-node`, `opentelemetry-propagator-b3`, `opentelemetry-propagator-jaeger`, `opentelemetry-resource-detector-aws`, `opentelemetry-resource-detector-gcp`, `opentelemetry-resources`, `opentelemetry-sdk-node`, `opentelemetry-semantic-conventions`, `opentelemetry-shim-opentracing`, `opentelemetry-tracing`, `opentelemetry-web`, `template`
  * [#2241](https://github.com/open-telemetry/opentelemetry-js/pull/2241) chore: update typescript to 4.3 and enable noImplicitOverride ([@Flarna](https://github.com/Flarna))
  * [#2204](https://github.com/open-telemetry/opentelemetry-js/pull/2204) Remove GTS and prettier ([@dyladan](https://github.com/dyladan))
* `opentelemetry-instrumentation-http`, `opentelemetry-instrumentation`, `opentelemetry-tracing`
  * [#2229](https://github.com/open-telemetry/opentelemetry-js/pull/2229) chore: remove references to NOOP singletons ([@dyladan](https://github.com/dyladan))
* `opentelemetry-node`, `opentelemetry-sdk-node`, `opentelemetry-web`
  * [#2230](https://github.com/open-telemetry/opentelemetry-js/pull/2230) chore: remove references to Noop classes from API ([@dyladan](https://github.com/dyladan))
* `opentelemetry-api-metrics`, `opentelemetry-context-zone-peer-dep`, `opentelemetry-context-zone`, `opentelemetry-core`, `opentelemetry-exporter-collector`, `opentelemetry-exporter-zipkin`, `opentelemetry-instrumentation-fetch`, `opentelemetry-instrumentation-xml-http-request`, `opentelemetry-instrumentation`, `opentelemetry-propagator-jaeger`, `opentelemetry-tracing`, `opentelemetry-web`
  * [#2234](https://github.com/open-telemetry/opentelemetry-js/pull/2234) chore: downgrade karma-webpack ([@dyladan](https://github.com/dyladan))
* `opentelemetry-sdk-node`
  * [#2219](https://github.com/open-telemetry/opentelemetry-js/pull/2219) fix(opentelemetry-sdk-node): move nock to dev dependencies ([@nflaig](https://github.com/nflaig))
* `opentelemetry-core`
  * [#2155](https://github.com/open-telemetry/opentelemetry-js/pull/2155) chore: move tracecontext propagator into trace ([@dyladan](https://github.com/dyladan))
* `opentelemetry-api-metrics`, `opentelemetry-context-zone-peer-dep`, `opentelemetry-context-zone`, `opentelemetry-core`, `opentelemetry-exporter-collector`, `opentelemetry-exporter-zipkin`, `opentelemetry-instrumentation-fetch`, `opentelemetry-instrumentation-xml-http-request`, `opentelemetry-instrumentation`, `opentelemetry-metrics`, `opentelemetry-propagator-b3`, `opentelemetry-propagator-jaeger`, `opentelemetry-resources`, `opentelemetry-semantic-conventions`, `opentelemetry-tracing`, `opentelemetry-web`, `template`
  * [#2112](https://github.com/open-telemetry/opentelemetry-js/pull/2112) feat: add ESM builds for packages used in browser ([@t2t2](https://github.com/t2t2))

### Committers: 18

* Bartlomiej Obecny ([@obecny](https://github.com/obecny))
* Daniel Dyla ([@dyladan](https://github.com/dyladan))
* Gerhard Stöbich ([@Flarna](https://github.com/Flarna))
* Giovanni Liva ([@thisthat](https://github.com/thisthat))
* Liz Fong-Jones ([@lizthegrey](https://github.com/lizthegrey))
* MartenH ([@mhennoch](https://github.com/mhennoch))
* Motti Bechhofer ([@mottibec](https://github.com/mottibec))
* Naseem ([@naseemkullah](https://github.com/naseemkullah))
* Nico Flaig ([@nflaig](https://github.com/nflaig))
* Sergey Lanzman ([@sergeylanzman](https://github.com/sergeylanzman))
* Severin Neumann ([@svrnm](https://github.com/svrnm))
* Stephen Richardson  ([@sbrichardson](https://github.com/sbrichardson))
* Valentin Marchaud ([@vmarchaud](https://github.com/vmarchaud))
* Vera Reynolds ([@vreynolds](https://github.com/vreynolds))
* Weyert de Boer ([@weyert](https://github.com/weyert))
* andrew quartey ([@drexler](https://github.com/drexler))
* legendecas ([@legendecas](https://github.com/legendecas))
* t2t2 ([@t2t2](https://github.com/t2t2))

## 0.19.0

### :boom: Breaking Change

* `opentelemetry-core`, `opentelemetry-tracing`
  * [#2111](https://github.com/open-telemetry/opentelemetry-js/pull/2111) feat: handle OTEL_TRACES_SAMPLER env var ([@jtmalinowski](https://github.com/jtmalinowski))
  * [#2098](https://github.com/open-telemetry/opentelemetry-js/pull/2098) chore(env): update default value for span's attributes/links/events count #1675 ([@vmarchaud](https://github.com/vmarchaud))
* `opentelemetry-instrumentation-fetch`, `opentelemetry-instrumentation-grpc`, `opentelemetry-instrumentation-http`, `opentelemetry-instrumentation-xml-http-request`, `opentelemetry-semantic-conventions`, `opentelemetry-tracing`, `opentelemetry-web`
  * [#2083](https://github.com/open-telemetry/opentelemetry-js/pull/2083) feat: add semconv generator for `semantic-conventions`-package ([@weyert](https://github.com/weyert))
* `opentelemetry-core`, `opentelemetry-grpc-utils`, `opentelemetry-instrumentation-fetch`, `opentelemetry-instrumentation-grpc`, `opentelemetry-instrumentation-http`, `opentelemetry-instrumentation-xml-http-request`, `opentelemetry-instrumentation`, `opentelemetry-node`, `opentelemetry-plugin-grpc-js`, `opentelemetry-plugin-grpc`, `opentelemetry-plugin-http`, `opentelemetry-plugin-https`, `opentelemetry-sdk-node`, `opentelemetry-web`
  * [#2081](https://github.com/open-telemetry/opentelemetry-js/pull/2081) remove plugins ([@obecny](https://github.com/obecny))
* `opentelemetry-api-metrics`, `opentelemetry-context-async-hooks`, `opentelemetry-context-zone-peer-dep`, `opentelemetry-core`, `opentelemetry-exporter-collector-grpc`, `opentelemetry-exporter-collector-proto`, `opentelemetry-exporter-collector`, `opentelemetry-exporter-jaeger`, `opentelemetry-exporter-prometheus`, `opentelemetry-exporter-zipkin`, `opentelemetry-grpc-utils`, `opentelemetry-instrumentation-fetch`, `opentelemetry-instrumentation-grpc`, `opentelemetry-instrumentation-http`, `opentelemetry-instrumentation-xml-http-request`, `opentelemetry-instrumentation`, `opentelemetry-metrics`, `opentelemetry-node`, `opentelemetry-plugin-grpc-js`, `opentelemetry-plugin-grpc`, `opentelemetry-plugin-http`, `opentelemetry-plugin-https`, `opentelemetry-propagator-b3`, `opentelemetry-propagator-jaeger`, `opentelemetry-resource-detector-aws`, `opentelemetry-resource-detector-gcp`, `opentelemetry-resources`, `opentelemetry-sdk-node`, `opentelemetry-shim-opentracing`, `opentelemetry-tracing`, `opentelemetry-web`
  * [#2074](https://github.com/open-telemetry/opentelemetry-js/pull/2074) chore: peer depend on API ([@dyladan](https://github.com/dyladan))
  * [#2063](https://github.com/open-telemetry/opentelemetry-js/pull/2063) chore: update API dependency to 1.0.0-rc.0 ([@dyladan](https://github.com/dyladan))
* `opentelemetry-core`, `opentelemetry-propagator-b3`
  * [#2054](https://github.com/open-telemetry/opentelemetry-js/pull/2054) refactor: simplify b3 options ([@mwear](https://github.com/mwear))

### :rocket: (Enhancement)

* `opentelemetry-instrumentation`
  * [#2135](https://github.com/open-telemetry/opentelemetry-js/pull/2135) fix: add isEnabled to InstrumentationBase ([@seemk](https://github.com/seemk))
* `opentelemetry-semantic-conventions`
  * [#2115](https://github.com/open-telemetry/opentelemetry-js/pull/2115) feat: upgrade semantic conventions to v1.2.0 of spec ([@weyert](https://github.com/weyert))
* `opentelemetry-core`, `opentelemetry-exporter-zipkin`
  * [#2097](https://github.com/open-telemetry/opentelemetry-js/pull/2097) feat(zipkin): allow to configure url via environment #1675 ([@vmarchaud](https://github.com/vmarchaud))
* `opentelemetry-exporter-zipkin`
  * [#2050](https://github.com/open-telemetry/opentelemetry-js/pull/2050) chore: adding interceptor for getting headers before each request ([@obecny](https://github.com/obecny))
* `opentelemetry-exporter-collector-grpc`
  * [#2092](https://github.com/open-telemetry/opentelemetry-js/pull/2092) Migrate exporter-collector-grpc to grpc-js ([@obecny](https://github.com/obecny))
* `opentelemetry-instrumentation-http`
  * [#2043](https://github.com/open-telemetry/opentelemetry-js/pull/2043) chore: avoid unneeded context.with in http instrumentation ([@Flarna](https://github.com/Flarna))
* `opentelemetry-instrumentation-fetch`, `opentelemetry-instrumentation-xml-http-request`
  * [#2061](https://github.com/open-telemetry/opentelemetry-js/pull/2061) chore: adding info to debug whenever headers are being skipped due to cors policy ([@obecny](https://github.com/obecny))

### :bug: (Bug Fix)

* `opentelemetry-exporter-prometheus`
  * [#2121](https://github.com/open-telemetry/opentelemetry-js/pull/2121) fix: ensure the label names are sanitised ([@weyert](https://github.com/weyert))
* `opentelemetry-instrumentation`
  * [#2120](https://github.com/open-telemetry/opentelemetry-js/pull/2120) fix(instrumentation): support multiple module definitions with different versions ([@seemk](https://github.com/seemk))
* `opentelemetry-instrumentation-http`, `opentelemetry-tracing`
  * [#2105](https://github.com/open-telemetry/opentelemetry-js/pull/2105) fix: don't use spanId from invalid parent ([@Flarna](https://github.com/Flarna))
* `opentelemetry-context-async-hooks`
  * [#2088](https://github.com/open-telemetry/opentelemetry-js/pull/2088) fix: correct removeAllListeners in case no event is passed ([@Flarna](https://github.com/Flarna))
* `opentelemetry-resource-detector-aws`
  * [#2076](https://github.com/open-telemetry/opentelemetry-js/pull/2076) fix: await http response in AWS EKS detector ([@vreynolds](https://github.com/vreynolds))
* `opentelemetry-core`, `opentelemetry-propagator-b3`, `opentelemetry-propagator-jaeger`
  * [#2082](https://github.com/open-telemetry/opentelemetry-js/pull/2082) chore: do not inject span context when instrumentation is suppressed ([@dyladan](https://github.com/dyladan))
* `opentelemetry-core`
  * [#2080](https://github.com/open-telemetry/opentelemetry-js/pull/2080) fix: do not inject invalid span context ([@dyladan](https://github.com/dyladan))
* `opentelemetry-tracing`
  * [#2086](https://github.com/open-telemetry/opentelemetry-js/pull/2086) fix: exception.type should always be a string ([@YanivD](https://github.com/YanivD))
* `opentelemetry-propagator-jaeger`
  * [#1986](https://github.com/open-telemetry/opentelemetry-js/pull/1986) fix(propagator-jaeger): zero pad extracted trace id to 32 characters ([@sid-maddy](https://github.com/sid-maddy))

### :books: (Refine Doc)

* [#2094](https://github.com/open-telemetry/opentelemetry-js/pull/2094) chore: fixing readme info ([@obecny](https://github.com/obecny))
* [#2051](https://github.com/open-telemetry/opentelemetry-js/pull/2051) Add opentelemetry.io docs ([@austinlparker](https://github.com/austinlparker))

### :house: (Internal)

* `opentelemetry-exporter-collector-grpc`, `opentelemetry-metrics`, `opentelemetry-tracing`
  * [#1780](https://github.com/open-telemetry/opentelemetry-js/pull/1780) chore: no-floating-promises ([@naseemkullah](https://github.com/naseemkullah))
* `opentelemetry-context-zone`, `opentelemetry-core`, `opentelemetry-exporter-collector-grpc`, `opentelemetry-exporter-collector-proto`, `opentelemetry-exporter-collector`, `opentelemetry-exporter-jaeger`, `opentelemetry-exporter-prometheus`, `opentelemetry-exporter-zipkin`, `opentelemetry-instrumentation-fetch`, `opentelemetry-instrumentation-grpc`, `opentelemetry-instrumentation-http`, `opentelemetry-instrumentation-xml-http-request`, `opentelemetry-instrumentation`, `opentelemetry-metrics`, `opentelemetry-node`, `opentelemetry-propagator-jaeger`, `opentelemetry-resource-detector-aws`, `opentelemetry-resource-detector-gcp`, `opentelemetry-resources`, `opentelemetry-sdk-node`, `opentelemetry-shim-opentracing`, `opentelemetry-tracing`, `opentelemetry-web`
  * [#2073](https://github.com/open-telemetry/opentelemetry-js/pull/2073) chore: pin own deps ([@dyladan](https://github.com/dyladan))

### Committers: 15

* Anuraag Agrawal ([@anuraaga](https://github.com/anuraaga))
* Austin Parker ([@austinlparker](https://github.com/austinlparker))
* Bartlomiej Obecny ([@obecny](https://github.com/obecny))
* Daniel Dyla ([@dyladan](https://github.com/dyladan))
* Gerhard Stöbich ([@Flarna](https://github.com/Flarna))
* Jakub Malinowski ([@jtmalinowski](https://github.com/jtmalinowski))
* Matthew Wear ([@mwear](https://github.com/mwear))
* Naseem ([@naseemkullah](https://github.com/naseemkullah))
* Niek Kruse ([@niekert](https://github.com/niekert))
* Siddhesh Mhadnak ([@sid-maddy](https://github.com/sid-maddy))
* Siim Kallas ([@seemk](https://github.com/seemk))
* Valentin Marchaud ([@vmarchaud](https://github.com/vmarchaud))
* Vera Reynolds ([@vreynolds](https://github.com/vreynolds))
* Weyert de Boer ([@weyert](https://github.com/weyert))
* Yaniv Davidi ([@YanivD](https://github.com/YanivD))

## 0.18.2

### :bug: (Bug Fix)

* `opentelemetry-api-metrics`, `opentelemetry-context-async-hooks`, `opentelemetry-context-zone-peer-dep`, `opentelemetry-core`, `opentelemetry-exporter-collector-grpc`, `opentelemetry-exporter-collector-proto`, `opentelemetry-exporter-collector`, `opentelemetry-exporter-jaeger`, `opentelemetry-exporter-prometheus`, `opentelemetry-exporter-zipkin`, `opentelemetry-grpc-utils`, `opentelemetry-instrumentation-fetch`, `opentelemetry-instrumentation-grpc`, `opentelemetry-instrumentation-http`, `opentelemetry-instrumentation-xml-http-request`, `opentelemetry-instrumentation`, `opentelemetry-metrics`, `opentelemetry-node`, `opentelemetry-plugin-grpc-js`, `opentelemetry-plugin-grpc`, `opentelemetry-plugin-http`, `opentelemetry-plugin-https`, `opentelemetry-propagator-b3`, `opentelemetry-propagator-jaeger`, `opentelemetry-resource-detector-aws`, `opentelemetry-resource-detector-gcp`, `opentelemetry-resources`, `opentelemetry-sdk-node`, `opentelemetry-shim-opentracing`, `opentelemetry-tracing`, `opentelemetry-web`
  * [#2056](https://github.com/open-telemetry/opentelemetry-js/pull/2056) chore: downgrade API for patch release ([@dyladan](https://github.com/dyladan))

### Committers: 1

* Daniel Dyla ([@dyladan](https://github.com/dyladan))

## 0.18.1

### :rocket: (Enhancement)

* `opentelemetry-instrumentation-fetch`, `opentelemetry-web`
  * [#2010](https://github.com/open-telemetry/opentelemetry-js/pull/2010) Server side rendering support ([@ryhinchey](https://github.com/ryhinchey))
* `opentelemetry-semantic-conventions`
  * [#2026](https://github.com/open-telemetry/opentelemetry-js/pull/2026) feat: add NET_TRANSPORT IPC attributes ([@seemk](https://github.com/seemk))
* `opentelemetry-instrumentation`
  * [#1999](https://github.com/open-telemetry/opentelemetry-js/pull/1999) chore: fixing path of instrumentation file for different systems ([@obecny](https://github.com/obecny))
* `opentelemetry-instrumentation-grpc`
  * [#2005](https://github.com/open-telemetry/opentelemetry-js/pull/2005) chore: exporting grpc instrumentation config ([@obecny](https://github.com/obecny))

### :bug: (Bug Fix)

* `opentelemetry-sdk-node`
  * [#2006](https://github.com/open-telemetry/opentelemetry-js/pull/2006) chore: replacing console with diag ([@obecny](https://github.com/obecny))

### :books: (Refine Doc)

* `opentelemetry-resource-detector-gcp`
  * [#2002](https://github.com/open-telemetry/opentelemetry-js/pull/2002) doc: add usage to README.md of gcp detector ([@weyert](https://github.com/weyert))
* `opentelemetry-api-metrics`, `opentelemetry-context-async-hooks`, `opentelemetry-context-zone-peer-dep`, `opentelemetry-context-zone`, `opentelemetry-core`, `opentelemetry-exporter-collector-grpc`, `opentelemetry-exporter-collector-proto`, `opentelemetry-exporter-collector`, `opentelemetry-exporter-jaeger`, `opentelemetry-exporter-prometheus`, `opentelemetry-exporter-zipkin`, `opentelemetry-grpc-utils`, `opentelemetry-instrumentation-fetch`, `opentelemetry-instrumentation-grpc`, `opentelemetry-instrumentation-http`, `opentelemetry-instrumentation-xml-http-request`, `opentelemetry-instrumentation`, `opentelemetry-metrics`, `opentelemetry-node`, `opentelemetry-plugin-grpc-js`, `opentelemetry-plugin-grpc`, `opentelemetry-plugin-http`, `opentelemetry-plugin-https`, `opentelemetry-propagator-b3`, `opentelemetry-resource-detector-aws`, `opentelemetry-resource-detector-gcp`, `opentelemetry-resources`, `opentelemetry-sdk-node`, `opentelemetry-semantic-conventions`, `opentelemetry-shim-opentracing`, `opentelemetry-tracing`, `opentelemetry-web`
  * [#2040](https://github.com/open-telemetry/opentelemetry-js/pull/2040) chore: fixing broken links, updating to correct base url ([@obecny](https://github.com/obecny))
* `opentelemetry-resources`
  * [#2031](https://github.com/open-telemetry/opentelemetry-js/pull/2031) chore: add resource example ([@vknelluri](https://github.com/vknelluri))
* Other
  * [#2021](https://github.com/open-telemetry/opentelemetry-js/pull/2021) chore: updating compatibility matrix ([@obecny](https://github.com/obecny))
* `opentelemetry-core`
  * [#2011](https://github.com/open-telemetry/opentelemetry-js/pull/2011) docs: fix links & headings about built-in samplers ([@pokutuna](https://github.com/pokutuna))

### :house: (Internal)

* Other
  * [#2028](https://github.com/open-telemetry/opentelemetry-js/pull/2028) chore: removing examples of packages that are part of contrib repo ([@obecny](https://github.com/obecny))
  * [#2033](https://github.com/open-telemetry/opentelemetry-js/pull/2033) chore: add husky to renovate ignore ([@dyladan](https://github.com/dyladan))
  * [#1985](https://github.com/open-telemetry/opentelemetry-js/pull/1985) chore: fix renovate config ([@dyladan](https://github.com/dyladan))
  * [#1992](https://github.com/open-telemetry/opentelemetry-js/pull/1992) chore: update eslint ([@Flarna](https://github.com/Flarna))
  * [#1981](https://github.com/open-telemetry/opentelemetry-js/pull/1981) chore: do not pin the api package ([@dyladan](https://github.com/dyladan))
* `opentelemetry-api-metrics`, `opentelemetry-context-async-hooks`, `opentelemetry-context-zone-peer-dep`, `opentelemetry-core`, `opentelemetry-exporter-collector-grpc`, `opentelemetry-exporter-collector-proto`, `opentelemetry-exporter-collector`, `opentelemetry-exporter-jaeger`, `opentelemetry-exporter-prometheus`, `opentelemetry-exporter-zipkin`, `opentelemetry-grpc-utils`, `opentelemetry-instrumentation-fetch`, `opentelemetry-instrumentation-grpc`, `opentelemetry-instrumentation-http`, `opentelemetry-instrumentation-xml-http-request`, `opentelemetry-instrumentation`, `opentelemetry-metrics`, `opentelemetry-node`, `opentelemetry-plugin-grpc-js`, `opentelemetry-plugin-grpc`, `opentelemetry-plugin-http`, `opentelemetry-plugin-https`, `opentelemetry-propagator-b3`, `opentelemetry-resource-detector-aws`, `opentelemetry-resource-detector-gcp`, `opentelemetry-resources`, `opentelemetry-sdk-node`, `opentelemetry-shim-opentracing`, `opentelemetry-tracing`, `opentelemetry-web`
  * [#2038](https://github.com/open-telemetry/opentelemetry-js/pull/2038) chore: use api release candidate ([@dyladan](https://github.com/dyladan))
* `opentelemetry-exporter-zipkin`
  * [#2039](https://github.com/open-telemetry/opentelemetry-js/pull/2039) Check type of navigator.sendBeacon ([@dyladan](https://github.com/dyladan))
* `opentelemetry-core`, `opentelemetry-exporter-collector`, `opentelemetry-instrumentation-fetch`, `opentelemetry-metrics`, `opentelemetry-propagator-b3`
  * [#1978](https://github.com/open-telemetry/opentelemetry-js/pull/1978) chore: don't disable rule eqeqeq ([@Flarna](https://github.com/Flarna))
* `opentelemetry-propagator-jaeger`
  * [#1931](https://github.com/open-telemetry/opentelemetry-js/pull/1931) adopt opentelemetry-propagator-jaeger ([@jtmalinowski](https://github.com/jtmalinowski))

### Committers: 12

* Bartlomiej Obecny ([@obecny](https://github.com/obecny))
* Daniel Dyla ([@dyladan](https://github.com/dyladan))
* Gerhard Stöbich ([@Flarna](https://github.com/Flarna))
* Jakub Malinowski ([@jtmalinowski](https://github.com/jtmalinowski))
* Neil Fordyce ([@neilfordyce](https://github.com/neilfordyce))
* Nir Hadassi ([@nirsky](https://github.com/nirsky))
* Ryan Hinchey ([@ryhinchey](https://github.com/ryhinchey))
* SJ ([@skjindal93](https://github.com/skjindal93))
* Siim Kallas ([@seemk](https://github.com/seemk))
* Weyert de Boer ([@weyert](https://github.com/weyert))
* [@vknelluri](https://github.com/vknelluri)
* pokutuna ([@pokutuna](https://github.com/pokutuna))

## 0.18.0

### :boom: Breaking Change

* `opentelemetry-resources`
  * [#1975](https://github.com/open-telemetry/opentelemetry-js/pull/1975) fix: specification compliant resource collision precedence ([@lonewolf3739](https://github.com/lonewolf3739))

### :rocket: (Enhancement)

* `opentelemetry-semantic-conventions`
  * [#1976](https://github.com/open-telemetry/opentelemetry-js/pull/1976) feat(semantic-conventions): add missing RpcAttributes from spec ([@blumamir](https://github.com/blumamir))

### :bug: (Bug Fix)

* `opentelemetry-exporter-collector-grpc`, `opentelemetry-exporter-collector`
  * [#1938](https://github.com/open-telemetry/opentelemetry-js/pull/1938) fix(exporter-collector): wrong data type for numbers ([@kudlatyamroth](https://github.com/kudlatyamroth))
* `opentelemetry-instrumentation-http`, `opentelemetry-plugin-http`
  * [#1939](https://github.com/open-telemetry/opentelemetry-js/pull/1939) fix: use socket from the request ([@mzahor](https://github.com/mzahor))
* `opentelemetry-context-async-hooks`
  * [#1937](https://github.com/open-telemetry/opentelemetry-js/pull/1937) fix: isolate binding EventEmitter ([@Flarna](https://github.com/Flarna))

### :books: (Refine Doc)

* [#1973](https://github.com/open-telemetry/opentelemetry-js/pull/1973) docs(readme): fix @opentelemetry/instrumentation-http link ([@Hongbo-Miao](https://github.com/Hongbo-Miao))
* [#1941](https://github.com/open-telemetry/opentelemetry-js/pull/1941) fix: update readme upgrade guidelines version setting ([@MSNev](https://github.com/MSNev))

### :house: (Internal)

* `opentelemetry-api-metrics`, `opentelemetry-context-async-hooks`, `opentelemetry-context-zone-peer-dep`, `opentelemetry-core`, `opentelemetry-exporter-collector-grpc`, `opentelemetry-exporter-collector-proto`, `opentelemetry-exporter-collector`, `opentelemetry-exporter-jaeger`, `opentelemetry-exporter-prometheus`, `opentelemetry-exporter-zipkin`, `opentelemetry-grpc-utils`, `opentelemetry-instrumentation-fetch`, `opentelemetry-instrumentation-grpc`, `opentelemetry-instrumentation-http`, `opentelemetry-instrumentation-xml-http-request`, `opentelemetry-instrumentation`, `opentelemetry-metrics`, `opentelemetry-node`, `opentelemetry-plugin-grpc-js`, `opentelemetry-plugin-grpc`, `opentelemetry-plugin-http`, `opentelemetry-plugin-https`, `opentelemetry-propagator-b3`, `opentelemetry-resource-detector-aws`, `opentelemetry-resource-detector-gcp`, `opentelemetry-resources`, `opentelemetry-sdk-node`, `opentelemetry-shim-opentracing`, `opentelemetry-tracing`, `opentelemetry-web`
  * [#1977](https://github.com/open-telemetry/opentelemetry-js/pull/1977) chore: update API to 0.18.0 ([@Flarna](https://github.com/Flarna))
* Other
  * [#1960](https://github.com/open-telemetry/opentelemetry-js/pull/1960) chore: updating current state of compatibility matrix ([@obecny](https://github.com/obecny))
* `opentelemetry-api-metrics`, `opentelemetry-api`, `opentelemetry-context-async-hooks`, `opentelemetry-context-base`, `opentelemetry-context-zone-peer-dep`, `opentelemetry-core`, `opentelemetry-exporter-collector-grpc`, `opentelemetry-exporter-collector-proto`, `opentelemetry-exporter-collector`, `opentelemetry-exporter-jaeger`, `opentelemetry-exporter-prometheus`, `opentelemetry-exporter-zipkin`, `opentelemetry-grpc-utils`, `opentelemetry-instrumentation-fetch`, `opentelemetry-instrumentation-grpc`, `opentelemetry-instrumentation-http`, `opentelemetry-instrumentation-xml-http-request`, `opentelemetry-instrumentation`, `opentelemetry-metrics`, `opentelemetry-node`, `opentelemetry-plugin-grpc-js`, `opentelemetry-plugin-grpc`, `opentelemetry-plugin-http`, `opentelemetry-plugin-https`, `opentelemetry-propagator-b3`, `opentelemetry-resource-detector-aws`, `opentelemetry-resource-detector-gcp`, `opentelemetry-resources`, `opentelemetry-sdk-node`, `opentelemetry-shim-opentracing`, `opentelemetry-tracing`, `opentelemetry-web`
  * [#1942](https://github.com/open-telemetry/opentelemetry-js/pull/1942) chore: remove API and context-base ([@dyladan](https://github.com/dyladan))
* `opentelemetry-core`, `opentelemetry-exporter-collector`, `opentelemetry-instrumentation-http`, `opentelemetry-metrics`, `opentelemetry-plugin-http`
  * [#1922](https://github.com/open-telemetry/opentelemetry-js/pull/1922) chore: lint on shadowing in non-test sources, fix a few of them ([@johnbley](https://github.com/johnbley))

### Committers: 10

* Amir Blum ([@blumamir](https://github.com/blumamir))
* Bartlomiej Obecny ([@obecny](https://github.com/obecny))
* Daniel Dyla ([@dyladan](https://github.com/dyladan))
* Gerhard Stöbich ([@Flarna](https://github.com/Flarna))
* Hongbo Miao ([@Hongbo-Miao](https://github.com/Hongbo-Miao))
* John Bley ([@johnbley](https://github.com/johnbley))
* Karol Fuksiewicz ([@kudlatyamroth](https://github.com/kudlatyamroth))
* Marian Zagoruiko ([@mzahor](https://github.com/mzahor))
* Nev ([@MSNev](https://github.com/MSNev))
* Srikanth Chekuri ([@lonewolf3739](https://github.com/lonewolf3739))

## 0.17.0

### :boom: Breaking Change

* `opentelemetry-api-metrics`, `opentelemetry-api`, `opentelemetry-core`, `opentelemetry-exporter-collector-grpc`, `opentelemetry-exporter-collector-proto`, `opentelemetry-exporter-collector`, `opentelemetry-exporter-jaeger`, `opentelemetry-exporter-prometheus`, `opentelemetry-exporter-zipkin`, `opentelemetry-grpc-utils`, `opentelemetry-instrumentation-fetch`, `opentelemetry-instrumentation-grpc`, `opentelemetry-instrumentation-http`, `opentelemetry-instrumentation-xml-http-request`, `opentelemetry-instrumentation`, `opentelemetry-metrics`, `opentelemetry-node`, `opentelemetry-plugin-grpc-js`, `opentelemetry-plugin-grpc`, `opentelemetry-plugin-http`, `opentelemetry-plugin-https`, `opentelemetry-resource-detector-aws`, `opentelemetry-resource-detector-gcp`, `opentelemetry-resources`, `opentelemetry-sdk-node`, `opentelemetry-shim-opentracing`, `opentelemetry-tracing`, `opentelemetry-web`
  * [#1925](https://github.com/open-telemetry/opentelemetry-js/pull/1925) feat(diag-logger): replace logger with diag logger ([@MSNev](https://github.com/MSNev))
* `opentelemetry-api`, `opentelemetry-instrumentation-http`, `opentelemetry-node`, `opentelemetry-plugin-http`, `opentelemetry-tracing`
  * [#1899](https://github.com/open-telemetry/opentelemetry-js/pull/1899) chore: create NoopSpan instead reusing NOOP_SPAN ([@Flarna](https://github.com/Flarna))
* `opentelemetry-tracing`
  * [#1908](https://github.com/open-telemetry/opentelemetry-js/pull/1908) chore: remove config from BasicTracerProvider#getTracer ([@Flarna](https://github.com/Flarna))
* `opentelemetry-core`, `opentelemetry-instrumentation-http`, `opentelemetry-node`, `opentelemetry-plugin-http`, `opentelemetry-tracing`
  * [#1900](https://github.com/open-telemetry/opentelemetry-js/pull/1900) chore: remove NoRecordingSpan ([@Flarna](https://github.com/Flarna))
* `opentelemetry-instrumentation-fetch`, `opentelemetry-instrumentation-xml-http-request`, `opentelemetry-instrumentation`, `opentelemetry-node`, `opentelemetry-sdk-node`, `opentelemetry-web`
  * [#1855](https://github.com/open-telemetry/opentelemetry-js/pull/1855) Use instrumentation loader to load plugins and instrumentations ([@obecny](https://github.com/obecny))
* `opentelemetry-api`, `opentelemetry-core`, `opentelemetry-shim-opentracing`
  * [#1876](https://github.com/open-telemetry/opentelemetry-js/pull/1876) refactor!: specification compliant baggage ([@dyladan](https://github.com/dyladan))
* `opentelemetry-api-metrics`, `opentelemetry-api`, `opentelemetry-context-async-hooks`, `opentelemetry-context-base`, `opentelemetry-context-zone-peer-dep`, `opentelemetry-context-zone`, `opentelemetry-core`, `opentelemetry-exporter-collector-grpc`, `opentelemetry-exporter-collector-proto`, `opentelemetry-exporter-collector`, `opentelemetry-exporter-jaeger`, `opentelemetry-exporter-prometheus`, `opentelemetry-exporter-zipkin`, `opentelemetry-grpc-utils`, `opentelemetry-instrumentation-fetch`, `opentelemetry-instrumentation-grpc`, `opentelemetry-instrumentation-http`, `opentelemetry-instrumentation-xml-http-request`, `opentelemetry-instrumentation`, `opentelemetry-metrics`, `opentelemetry-node`, `opentelemetry-plugin-grpc-js`, `opentelemetry-plugin-grpc`, `opentelemetry-plugin-http`, `opentelemetry-plugin-https`, `opentelemetry-propagator-b3`, `opentelemetry-resource-detector-aws`, `opentelemetry-resource-detector-gcp`, `opentelemetry-resources`, `opentelemetry-sdk-node`, `opentelemetry-semantic-conventions`, `opentelemetry-shim-opentracing`, `opentelemetry-tracing`, `opentelemetry-web`
  * [#1874](https://github.com/open-telemetry/opentelemetry-js/pull/1874) More specific api type names ([@dyladan](https://github.com/dyladan))

### :rocket: (Enhancement)

* `opentelemetry-exporter-prometheus`
  * [#1857](https://github.com/open-telemetry/opentelemetry-js/pull/1857) feat: add prometheus exporter host and port env vars ([@naseemkullah](https://github.com/naseemkullah))
  * [#1879](https://github.com/open-telemetry/opentelemetry-js/pull/1879) feat(prometheus): add `getMetricsRequestHandler`-method to Prometheus ([@weyert](https://github.com/weyert))
* `opentelemetry-core`, `opentelemetry-tracing`
  * [#1918](https://github.com/open-telemetry/opentelemetry-js/pull/1918) chore: batch processor, aligning with latest spec changes for environments variables ([@obecny](https://github.com/obecny))
* `opentelemetry-instrumentation-grpc`
  * [#1806](https://github.com/open-telemetry/opentelemetry-js/pull/1806) feat: merge grpc-js into grpc instrumentation #1657 ([@vmarchaud](https://github.com/vmarchaud))
* `opentelemetry-api`, `opentelemetry-core`
  * [#1880](https://github.com/open-telemetry/opentelemetry-js/pull/1880) feat(diag-logger): introduce a new global level api.diag for internal diagnostic logging ([@MSNev](https://github.com/MSNev))
* Other
  * [#1920](https://github.com/open-telemetry/opentelemetry-js/pull/1920) chore: adding compatibility matrix for core and contrib versions ([@obecny](https://github.com/obecny))
* `opentelemetry-api`, `opentelemetry-context-async-hooks`, `opentelemetry-context-base`, `opentelemetry-context-zone-peer-dep`, `opentelemetry-tracing`, `opentelemetry-web`
  * [#1883](https://github.com/open-telemetry/opentelemetry-js/pull/1883) feat: add support to forward args in context.with ([@Flarna](https://github.com/Flarna))
* `opentelemetry-api`, `opentelemetry-core`, `opentelemetry-shim-opentracing`
  * [#1876](https://github.com/open-telemetry/opentelemetry-js/pull/1876) refactor!: specification compliant baggage ([@dyladan](https://github.com/dyladan))

### :books: (Refine Doc)

* Other
  * [#1904](https://github.com/open-telemetry/opentelemetry-js/pull/1904) chore: fix upgrade guideline ([@dyladan](https://github.com/dyladan))
* `opentelemetry-api`
  * [#1901](https://github.com/open-telemetry/opentelemetry-js/pull/1901) doc: correct tracer docs ([@Flarna](https://github.com/Flarna))

### Committers: 8

* Bartlomiej Obecny ([@obecny](https://github.com/obecny))
* Daniel Dyla ([@dyladan](https://github.com/dyladan))
* Gerhard Stöbich ([@Flarna](https://github.com/Flarna))
* Naseem ([@naseemkullah](https://github.com/naseemkullah))
* Nev ([@MSNev](https://github.com/MSNev))
* Srikanth Chekuri ([@lonewolf3739](https://github.com/lonewolf3739))
* Valentin Marchaud ([@vmarchaud](https://github.com/vmarchaud))
* Weyert de Boer ([@weyert](https://github.com/weyert))

## 0.16.0

### :boom: Breaking Change

* `opentelemetry-exporter-collector`
  * [#1863](https://github.com/open-telemetry/opentelemetry-js/pull/1863) fix(exporter-collector): all http export requests should share same a… ([@blumamir](https://github.com/blumamir))
* `opentelemetry-api`, `opentelemetry-exporter-collector`, `opentelemetry-exporter-jaeger`
  * [#1860](https://github.com/open-telemetry/opentelemetry-js/pull/1860) chore: fixing status code aligning it with proto ([@obecny](https://github.com/obecny))

### :rocket: (Enhancement)

* `opentelemetry-core`
  * [#1837](https://github.com/open-telemetry/opentelemetry-js/pull/1837) chore(http-propagation): reduce complexity of traceparent parsing ([@marcbachmann](https://github.com/marcbachmann))
* `opentelemetry-api`, `opentelemetry-exporter-collector`, `opentelemetry-exporter-jaeger`
  * [#1860](https://github.com/open-telemetry/opentelemetry-js/pull/1860) chore: fixing status code aligning it with proto ([@obecny](https://github.com/obecny))

### :bug: (Bug Fix)

* `opentelemetry-exporter-collector`
  * [#1863](https://github.com/open-telemetry/opentelemetry-js/pull/1863) fix(exporter-collector): all http export requests should share same a… ([@blumamir](https://github.com/blumamir))

### :books: (Refine Doc)

* `opentelemetry-api`
  * [#1864](https://github.com/open-telemetry/opentelemetry-js/pull/1864) chore: export API singleton types ([@dyladan](https://github.com/dyladan))
* `opentelemetry-api-metrics`, `opentelemetry-api`, `opentelemetry-context-async-hooks`, `opentelemetry-context-base`, `opentelemetry-context-zone-peer-dep`, `opentelemetry-context-zone`, `opentelemetry-core`, `opentelemetry-exporter-collector-grpc`, `opentelemetry-exporter-collector-proto`, `opentelemetry-exporter-collector`, `opentelemetry-exporter-jaeger`, `opentelemetry-exporter-prometheus`, `opentelemetry-exporter-zipkin`, `opentelemetry-grpc-utils`, `opentelemetry-instrumentation-fetch`, `opentelemetry-instrumentation-grpc`, `opentelemetry-instrumentation-http`, `opentelemetry-instrumentation-xml-http-request`, `opentelemetry-instrumentation`, `opentelemetry-metrics`, `opentelemetry-node`, `opentelemetry-plugin-grpc-js`, `opentelemetry-plugin-grpc`, `opentelemetry-plugin-http`, `opentelemetry-plugin-https`, `opentelemetry-propagator-b3`, `opentelemetry-resource-detector-aws`, `opentelemetry-resource-detector-gcp`, `opentelemetry-resources`, `opentelemetry-sdk-node`, `opentelemetry-semantic-conventions`, `opentelemetry-shim-opentracing`, `opentelemetry-tracing`, `opentelemetry-web`
  * [#1866](https://github.com/open-telemetry/opentelemetry-js/pull/1866) chore: remove all gitter links and replace with dicussions ([@dyladan](https://github.com/dyladan))
* `opentelemetry-exporter-jaeger`
  * [#1869](https://github.com/open-telemetry/opentelemetry-js/pull/1869) Add info that the project only works with Node.js ([@JapuDCret](https://github.com/JapuDCret))
* `opentelemetry-api-metrics`, `opentelemetry-api`, `opentelemetry-context-async-hooks`, `opentelemetry-context-base`, `opentelemetry-context-zone-peer-dep`, `opentelemetry-context-zone`, `opentelemetry-core`, `opentelemetry-exporter-collector-grpc`, `opentelemetry-exporter-collector-proto`, `opentelemetry-exporter-collector`, `opentelemetry-exporter-jaeger`, `opentelemetry-exporter-prometheus`, `opentelemetry-exporter-zipkin`, `opentelemetry-grpc-utils`, `opentelemetry-instrumentation-fetch`, `opentelemetry-instrumentation-grpc`, `opentelemetry-instrumentation-http`, `opentelemetry-instrumentation-xml-http-request`, `opentelemetry-instrumentation`, `opentelemetry-metrics`, `opentelemetry-node`, `opentelemetry-plugin-grpc-js`, `opentelemetry-plugin-grpc`, `opentelemetry-plugin-http`, `opentelemetry-plugin-https`, `opentelemetry-resource-detector-aws`, `opentelemetry-resource-detector-gcp`, `opentelemetry-resources`, `opentelemetry-sdk-node`, `opentelemetry-semantic-conventions`, `opentelemetry-shim-opentracing`, `opentelemetry-tracing`, `opentelemetry-web`
  * [#1865](https://github.com/open-telemetry/opentelemetry-js/pull/1865) Fix all links to point to main ([@dyladan](https://github.com/dyladan))
* Other
  * [#1858](https://github.com/open-telemetry/opentelemetry-js/pull/1858) docs: update contribution documentation ([@drexler](https://github.com/drexler))

### Committers: 6

* Amir Blum ([@blumamir](https://github.com/blumamir))
* Bartlomiej Obecny ([@obecny](https://github.com/obecny))
* Daniel Dyla ([@dyladan](https://github.com/dyladan))
* Marc Bachmann ([@marcbachmann](https://github.com/marcbachmann))
* [@JapuDCret](https://github.com/JapuDCret)
* andrew quartey ([@drexler](https://github.com/drexler))

## 0.15.0

### :boom: Breaking Change

* `opentelemetry-api-metrics`, `opentelemetry-api`, `opentelemetry-exporter-collector-grpc`, `opentelemetry-exporter-collector-proto`, `opentelemetry-exporter-collector`, `opentelemetry-exporter-prometheus`, `opentelemetry-instrumentation`, `opentelemetry-metrics`, `opentelemetry-sdk-node`
  * [#1797](https://github.com/open-telemetry/opentelemetry-js/pull/1797) chore!: split metrics into its own api package ([@dyladan](https://github.com/dyladan))
* `opentelemetry-api`, `opentelemetry-context-zone-peer-dep`, `opentelemetry-context-zone`, `opentelemetry-grpc-utils`, `opentelemetry-instrumentation-http`, `opentelemetry-instrumentation-xml-http-request`, `opentelemetry-node`, `opentelemetry-plugin-fetch`, `opentelemetry-plugin-grpc-js`, `opentelemetry-plugin-grpc`, `opentelemetry-plugin-http`, `opentelemetry-plugin-https`, `opentelemetry-tracing`, `opentelemetry-web`
  * [#1764](https://github.com/open-telemetry/opentelemetry-js/pull/1764) chore: remove tracer apis not part of spec ([@Flarna](https://github.com/Flarna))
* `opentelemetry-exporter-collector-grpc`, `opentelemetry-exporter-collector-proto`
  * [#1725](https://github.com/open-telemetry/opentelemetry-js/pull/1725) Use new gRPC default port ([@jufab](https://github.com/jufab))
* `opentelemetry-api`, `opentelemetry-core`, `opentelemetry-instrumentation-http`, `opentelemetry-node`, `opentelemetry-plugin-fetch`, `opentelemetry-plugin-http`, `opentelemetry-plugin-https`, `opentelemetry-propagator-b3`, `opentelemetry-shim-opentracing`, `opentelemetry-tracing`
  * [#1749](https://github.com/open-telemetry/opentelemetry-js/pull/1749) chore: improve naming of span related context APIs ([@Flarna](https://github.com/Flarna))

### :rocket: (Enhancement)

* `opentelemetry-instrumentation-http`, `opentelemetry-plugin-http`, `opentelemetry-plugin-https`
  * [#1838](https://github.com/open-telemetry/opentelemetry-js/pull/1838) improv(instrumentation-http): supressInstrumentation when we get a request on ignoredPath [#1831] ([@vmarchaud](https://github.com/vmarchaud))
* `opentelemetry-web`
  * [#1769](https://github.com/open-telemetry/opentelemetry-js/pull/1769) Allow zero/negative performance timings ([@johnbley](https://github.com/johnbley))
* `opentelemetry-instrumentation-fetch`
  * [#1662](https://github.com/open-telemetry/opentelemetry-js/pull/1662) fix(plugin-fetch): check if PerformanceObserver exists ([@mhennoch](https://github.com/mhennoch))
  * [#1796](https://github.com/open-telemetry/opentelemetry-js/pull/1796) Convert fetch plugin to instrumentation ([@obecny](https://github.com/obecny))
* `opentelemetry-exporter-zipkin`
  * [#1789](https://github.com/open-telemetry/opentelemetry-js/pull/1789) feat(exporter-zipkin): per-span service name ([@sfishel-splunk](https://github.com/sfishel-splunk))
* `opentelemetry-api-metrics`, `opentelemetry-api`, `opentelemetry-exporter-collector-grpc`, `opentelemetry-exporter-collector-proto`, `opentelemetry-exporter-collector`, `opentelemetry-exporter-prometheus`, `opentelemetry-instrumentation`, `opentelemetry-metrics`, `opentelemetry-sdk-node`
  * [#1797](https://github.com/open-telemetry/opentelemetry-js/pull/1797) chore!: split metrics into its own api package ([@dyladan](https://github.com/dyladan))
* `opentelemetry-exporter-collector`
  * [#1822](https://github.com/open-telemetry/opentelemetry-js/pull/1822) chore: remove unused dependency ([@dyladan](https://github.com/dyladan))
* `opentelemetry-api`
  * [#1815](https://github.com/open-telemetry/opentelemetry-js/pull/1815) chore: change SpanOptions startTime to TimeInput ([@dyladan](https://github.com/dyladan))
  * [#1813](https://github.com/open-telemetry/opentelemetry-js/pull/1813) fix(api): add public 'fields' function to api.propagator ([@blumamir](https://github.com/blumamir))
* `opentelemetry-instrumentation`
  * [#1803](https://github.com/open-telemetry/opentelemetry-js/pull/1803) chore: adding async function for safe execute in instrumentation ([@obecny](https://github.com/obecny))
  * [#1731](https://github.com/open-telemetry/opentelemetry-js/pull/1731) feat: creating one auto loader for instrumentation and old plugins ([@obecny](https://github.com/obecny))
* `opentelemetry-instrumentation`, `opentelemetry-node`
  * [#1807](https://github.com/open-telemetry/opentelemetry-js/pull/1807) perf(opentelemetry-node): plugin loader search required cache ([@blumamir](https://github.com/blumamir))
* Other
  * [#1785](https://github.com/open-telemetry/opentelemetry-js/pull/1785) Add CodeQL security scans ([@amanbrar1999](https://github.com/amanbrar1999))
* `opentelemetry-instrumentation-grpc`, `opentelemetry-instrumentation`
  * [#1744](https://github.com/open-telemetry/opentelemetry-js/pull/1744) feat(grpc-instrumentation): migrate grpc to instrumentation #1656 ([@vmarchaud](https://github.com/vmarchaud))
* `opentelemetry-core`, `opentelemetry-tracing`
  * [#1755](https://github.com/open-telemetry/opentelemetry-js/pull/1755) feat: batch span processor environment config ([@mwear](https://github.com/mwear))
* `opentelemetry-instrumentation-http`
  * [#1771](https://github.com/open-telemetry/opentelemetry-js/pull/1771) feat(http-instrumentation): add content size attributes to spans ([@vmarchaud](https://github.com/vmarchaud))
* `opentelemetry-core`, `opentelemetry-exporter-collector-proto`, `opentelemetry-exporter-collector`, `opentelemetry-exporter-jaeger`, `opentelemetry-exporter-prometheus`, `opentelemetry-exporter-zipkin`, `opentelemetry-grpc-utils`, `opentelemetry-instrumentation-http`, `opentelemetry-metrics`, `opentelemetry-node`, `opentelemetry-plugin-http`, `opentelemetry-plugin-https`, `opentelemetry-resource-detector-aws`, `opentelemetry-resource-detector-gcp`, `opentelemetry-resources`, `opentelemetry-shim-opentracing`, `opentelemetry-tracing`, `opentelemetry-web`
  * [#1746](https://github.com/open-telemetry/opentelemetry-js/pull/1746) chore: remove NoopLogger from sdk and use from api ([@lonewolf3739](https://github.com/lonewolf3739))

### :bug: (Bug Fix)

* `opentelemetry-core`
  * [#1784](https://github.com/open-telemetry/opentelemetry-js/pull/1784) fix(opentelemetry-core): fixed timeInputToHrTime when time is Date type ([@zoomchan-cxj](https://github.com/zoomchan-cxj))
* `opentelemetry-exporter-collector-grpc`, `opentelemetry-exporter-collector-proto`
  * [#1725](https://github.com/open-telemetry/opentelemetry-js/pull/1725) Use new gRPC default port ([@jufab](https://github.com/jufab))

### :books: (Refine Doc)

* `opentelemetry-exporter-collector`
  * [#1791](https://github.com/open-telemetry/opentelemetry-js/pull/1791) docs: fix readme MetricProvider -> MeterProvider ([@aabmass](https://github.com/aabmass))

### Committers: 17

* Aaron Abbott ([@aabmass](https://github.com/aabmass))
* Aman Brar ([@amanbrar1999](https://github.com/amanbrar1999))
* Amir Blum ([@blumamir](https://github.com/blumamir))
* Bartlomiej Obecny ([@obecny](https://github.com/obecny))
* Daniel Dyla ([@dyladan](https://github.com/dyladan))
* Gerhard Stöbich ([@Flarna](https://github.com/Flarna))
* Jakub Malinowski ([@jtmalinowski](https://github.com/jtmalinowski))
* John Bley ([@johnbley](https://github.com/johnbley))
* Julien Fabre ([@jufab](https://github.com/jufab))
* MartenH ([@mhennoch](https://github.com/mhennoch))
* Matthew Wear ([@mwear](https://github.com/mwear))
* Naseem ([@naseemkullah](https://github.com/naseemkullah))
* Paul Draper ([@pauldraper](https://github.com/pauldraper))
* Simon Fishel ([@sfishel-splunk](https://github.com/sfishel-splunk))
* Srikanth Chekuri ([@lonewolf3739](https://github.com/lonewolf3739))
* Valentin Marchaud ([@vmarchaud](https://github.com/vmarchaud))
* Zoom Chan ([@zoomchan-cxj](https://github.com/zoomchan-cxj))

## 0.14.0

### :boom: Breaking Change

* `opentelemetry-api`, `opentelemetry-metrics`
  * [#1709](https://github.com/open-telemetry/opentelemetry-js/pull/1709) refactor: batch observer to be independent from metric types ([@legendecas](https://github.com/legendecas))
* `opentelemetry-api`, `opentelemetry-instrumentation-http`, `opentelemetry-instrumentation-xml-http-request`, `opentelemetry-plugin-fetch`, `opentelemetry-plugin-grpc-js`, `opentelemetry-plugin-grpc`, `opentelemetry-plugin-http`, `opentelemetry-shim-opentracing`
  * [#1734](https://github.com/open-telemetry/opentelemetry-js/pull/1734) chore: requires user to pass context to propagation APIs ([@Flarna](https://github.com/Flarna))
* `opentelemetry-api`, `opentelemetry-core`, `opentelemetry-grpc-utils`, `opentelemetry-node`, `opentelemetry-plugin-fetch`, `opentelemetry-plugin-grpc-js`, `opentelemetry-plugin-grpc`, `opentelemetry-plugin-http`
  * [#1715](https://github.com/open-telemetry/opentelemetry-js/pull/1715) chore: moving plugin from api to core ([@obecny](https://github.com/obecny))

### :rocket: (Enhancement)

* `opentelemetry-semantic-conventions`
  * [#1684](https://github.com/open-telemetry/opentelemetry-js/pull/1684) feat(semantic-conventions): messaging specifications ([@nirsky](https://github.com/nirsky))
* `opentelemetry-tracing`
  * [#1685](https://github.com/open-telemetry/opentelemetry-js/pull/1685) chore: remove ordered attribute dropping ([@dyladan](https://github.com/dyladan))
* `opentelemetry-api`, `opentelemetry-core`, `opentelemetry-sdk-node`, `opentelemetry-shim-opentracing`, `opentelemetry-tracing`
  * [#1687](https://github.com/open-telemetry/opentelemetry-js/pull/1687) chore: rename CorrelationContext to Baggage ([@dyladan](https://github.com/dyladan))
* `opentelemetry-exporter-prometheus`
  * [#1697](https://github.com/open-telemetry/opentelemetry-js/pull/1697) fix(exporter-prometheus): add appendTimestamp option to ExporterConfig ([@antoniomrfranco](https://github.com/antoniomrfranco))
* `opentelemetry-exporter-collector-proto`, `opentelemetry-exporter-collector`
  * [#1661](https://github.com/open-telemetry/opentelemetry-js/pull/1661) Use http keep-alive in collector exporter ([@lonewolf3739](https://github.com/lonewolf3739))
* `opentelemetry-plugin-http`, `opentelemetry-semantic-conventions`
  * [#1625](https://github.com/open-telemetry/opentelemetry-js/pull/1625)  feat(opentelemetry-js): add content size attributes to HTTP spans  ([@nijotz](https://github.com/nijotz))
* `opentelemetry-exporter-collector`
  * [#1708](https://github.com/open-telemetry/opentelemetry-js/pull/1708) feat(exporter-collector): implement concurrencyLimit option ([@dobesv](https://github.com/dobesv))
* `opentelemetry-api`, `opentelemetry-core`, `opentelemetry-grpc-utils`, `opentelemetry-node`, `opentelemetry-plugin-fetch`, `opentelemetry-plugin-grpc-js`, `opentelemetry-plugin-grpc`, `opentelemetry-plugin-http`
  * [#1715](https://github.com/open-telemetry/opentelemetry-js/pull/1715) chore: moving plugin from api to core ([@obecny](https://github.com/obecny))

### :bug: (Bug Fix)

* `opentelemetry-exporter-jaeger`
  * [#1758](https://github.com/open-telemetry/opentelemetry-js/pull/1758) fix(@opentelemetry/exporter-jaeger): fixed issue #1757 ([@debagger](https://github.com/debagger))
* `opentelemetry-exporter-collector-grpc`, `opentelemetry-exporter-collector-proto`, `opentelemetry-exporter-collector`
  * [#1751](https://github.com/open-telemetry/opentelemetry-js/pull/1751) Fixing Span status when exporting span ([@obecny](https://github.com/obecny))
* `opentelemetry-instrumentation-http`, `opentelemetry-plugin-http`
  * [#1747](https://github.com/open-telemetry/opentelemetry-js/pull/1747) feat: fixing failing test ([@obecny](https://github.com/obecny))
* `opentelemetry-instrumentation-xml-http-request`
  * [#1720](https://github.com/open-telemetry/opentelemetry-js/pull/1720) fix(xhr): check for resource timing support ([@bradfrosty](https://github.com/bradfrosty))

### Committers: 13

* Antônio Franco ([@antoniomrfranco](https://github.com/antoniomrfranco))
* Bartlomiej Obecny ([@obecny](https://github.com/obecny))
* Brad Frost ([@bradfrosty](https://github.com/bradfrosty))
* Daniel Dyla ([@dyladan](https://github.com/dyladan))
* Dobes Vandermeer ([@dobesv](https://github.com/dobesv))
* Gerhard Stöbich ([@Flarna](https://github.com/Flarna))
* Mikhail Sokolov ([@debagger](https://github.com/debagger))
* Nik Zap ([@nijotz](https://github.com/nijotz))
* Nir Hadassi ([@nirsky](https://github.com/nirsky))
* Shovnik Bhattacharya ([@shovnik](https://github.com/shovnik))
* Srikanth Chekuri ([@lonewolf3739](https://github.com/lonewolf3739))
* Valentin Marchaud ([@vmarchaud](https://github.com/vmarchaud))
* legendecas ([@legendecas](https://github.com/legendecas))

## 0.13.0

### :boom: Breaking Change

* `opentelemetry-api`, `opentelemetry-exporter-collector-grpc`, `opentelemetry-exporter-collector-proto`, `opentelemetry-exporter-collector`, `opentelemetry-exporter-prometheus`, `opentelemetry-metrics`, `opentelemetry-sdk-node`
  * [#1700](https://github.com/open-telemetry/opentelemetry-js/pull/1700) Metrics updates ([@obecny](https://github.com/obecny))
* `opentelemetry-api`, `opentelemetry-exporter-collector-grpc`, `opentelemetry-exporter-collector-proto`, `opentelemetry-exporter-collector`, `opentelemetry-exporter-jaeger`, `opentelemetry-exporter-zipkin`, `opentelemetry-grpc-utils`, `opentelemetry-plugin-grpc-js`, `opentelemetry-plugin-grpc`, `opentelemetry-plugin-http`, `opentelemetry-plugin-https`, `opentelemetry-shim-opentracing`, `opentelemetry-tracing`
  * [#1644](https://github.com/open-telemetry/opentelemetry-js/pull/1644) fix!: change status codes from grpc status codes ([@lonewolf3739](https://github.com/lonewolf3739))
* `opentelemetry-core`, `opentelemetry-exporter-collector-proto`, `opentelemetry-exporter-collector`, `opentelemetry-exporter-jaeger`, `opentelemetry-exporter-prometheus`, `opentelemetry-exporter-zipkin`, `opentelemetry-metrics`, `opentelemetry-tracing`
  * [#1643](https://github.com/open-telemetry/opentelemetry-js/pull/1643) refactor: new interface for ExportResult #1569 ([@vmarchaud](https://github.com/vmarchaud))
* `opentelemetry-api`, `opentelemetry-core`, `opentelemetry-plugin-fetch`, `opentelemetry-plugin-xml-http-request`, `opentelemetry-propagator-b3`, `opentelemetry-web`
  * [#1595](https://github.com/open-telemetry/opentelemetry-js/pull/1595) chore!: move b3 into its own package ([@mwear](https://github.com/mwear))
* `opentelemetry-api`, `opentelemetry-core`, `opentelemetry-plugin-fetch`, `opentelemetry-plugin-grpc-js`, `opentelemetry-plugin-grpc`, `opentelemetry-shim-opentracing`
  * [#1576](https://github.com/open-telemetry/opentelemetry-js/pull/1576) feat: add keys operation to getter ([@dyladan](https://github.com/dyladan))

### :rocket: (Enhancement)

* `opentelemetry-resource-detector-aws`
  * [#1669](https://github.com/open-telemetry/opentelemetry-js/pull/1669) Feat: Added Amazon EKS Resource Detector ([@KKelvinLo](https://github.com/KKelvinLo))
* `opentelemetry-api`, `opentelemetry-exporter-collector-grpc`, `opentelemetry-exporter-collector-proto`, `opentelemetry-exporter-collector`, `opentelemetry-exporter-prometheus`, `opentelemetry-metrics`, `opentelemetry-sdk-node`
  * [#1700](https://github.com/open-telemetry/opentelemetry-js/pull/1700) Metrics updates ([@obecny](https://github.com/obecny))
* `opentelemetry-tracing`
  * [#1692](https://github.com/open-telemetry/opentelemetry-js/pull/1692) chore: remove unused tracer config gracefulShutdown ([@Flarna](https://github.com/Flarna))
  * [#1622](https://github.com/open-telemetry/opentelemetry-js/pull/1622) fix(tracing): use globalErrorHandler when flushing fails ([@johanneswuerbach](https://github.com/johanneswuerbach))
* `opentelemetry-semantic-conventions`
  * [#1670](https://github.com/open-telemetry/opentelemetry-js/pull/1670) feat(semantic-conventions): FaaS specifications ([@nirsky](https://github.com/nirsky))
* `opentelemetry-exporter-collector-grpc`, `opentelemetry-exporter-collector-proto`, `opentelemetry-exporter-collector`, `opentelemetry-exporter-prometheus`, `opentelemetry-metrics`
  * [#1628](https://github.com/open-telemetry/opentelemetry-js/pull/1628) fix: boundaries option propagation in ValueRecorder Metric ([@AndrewGrachov](https://github.com/AndrewGrachov))
* `opentelemetry-exporter-collector-proto`, `opentelemetry-exporter-collector`
  * [#1607](https://github.com/open-telemetry/opentelemetry-js/pull/1607) feat(exporter-collector): log upstream error #1459 ([@vmarchaud](https://github.com/vmarchaud))
* `opentelemetry-instrumentation-xml-http-request`
  * [#1651](https://github.com/open-telemetry/opentelemetry-js/pull/1651) chore: use performance directly in xhr plugin ([@dyladan](https://github.com/dyladan))
* `opentelemetry-instrumentation-xml-http-request`, `opentelemetry-instrumentation`, `opentelemetry-web`
  * [#1659](https://github.com/open-telemetry/opentelemetry-js/pull/1659) feat: replacing base plugin with instrumentation for xml-http-request ([@obecny](https://github.com/obecny))
* `opentelemetry-core`, `opentelemetry-tracing`
  * [#1653](https://github.com/open-telemetry/opentelemetry-js/pull/1653) chore: env vars for span limit as per specification ([@jtmalinowski](https://github.com/jtmalinowski))
* `opentelemetry-exporter-zipkin`
  * [#1474](https://github.com/open-telemetry/opentelemetry-js/pull/1474) chore(zipkin): export ExporterConfig ([@shivkanya9146](https://github.com/shivkanya9146))
* `opentelemetry-api`, `opentelemetry-node`, `opentelemetry-plugin-fetch`, `opentelemetry-tracing`
  * [#1612](https://github.com/open-telemetry/opentelemetry-js/pull/1612) chore: remove explicit parent option ([@dyladan](https://github.com/dyladan))
* `opentelemetry-exporter-zipkin`, `opentelemetry-plugin-http`, `opentelemetry-tracing`
  * [#1632](https://github.com/open-telemetry/opentelemetry-js/pull/1632) feat: span processor onstart recieves context ([@dyladan](https://github.com/dyladan))
* `opentelemetry-api`, `opentelemetry-core`, `opentelemetry-tracing`
  * [#1631](https://github.com/open-telemetry/opentelemetry-js/pull/1631) chore: sampler gets a full context ([@dyladan](https://github.com/dyladan))
* `opentelemetry-api`, `opentelemetry-core`, `opentelemetry-plugin-http`, `opentelemetry-plugin-https`, `opentelemetry-propagator-b3`
  * [#1615](https://github.com/open-telemetry/opentelemetry-js/pull/1615) chore: add fields operation to TextMapPropagator ([@dyladan](https://github.com/dyladan))
* `opentelemetry-plugin-xml-http-request`, `opentelemetry-tracing`
  * [#1621](https://github.com/open-telemetry/opentelemetry-js/pull/1621) chore: ensure onStart is called with a writeable span ([@dyladan](https://github.com/dyladan))
* `opentelemetry-api`, `opentelemetry-core`
  * [#1597](https://github.com/open-telemetry/opentelemetry-js/pull/1597) fix: make TraceState immutable ([@Flarna](https://github.com/Flarna))

### :bug: (Bug Fix)

* `opentelemetry-tracing`
  * [#1666](https://github.com/open-telemetry/opentelemetry-js/pull/1666) fix: clear BatchSpanProcessor internal spans buffer before exporting ([@TsvetanMilanov](https://github.com/TsvetanMilanov))
* `opentelemetry-exporter-collector-grpc`, `opentelemetry-exporter-collector-proto`, `opentelemetry-exporter-collector`
  * [#1641](https://github.com/open-telemetry/opentelemetry-js/pull/1641) fix: do not access promise before resolve ([@obecny](https://github.com/obecny))
  * [#1627](https://github.com/open-telemetry/opentelemetry-js/pull/1627) chore: fixing conversion of id to hex and base64 ([@obecny](https://github.com/obecny))

### :books: (Refine Doc)

* `opentelemetry-context-zone-peer-dep`, `opentelemetry-context-zone`, `opentelemetry-instrumentation-xml-http-request`
  * [#1696](https://github.com/open-telemetry/opentelemetry-js/pull/1696) chore: use WebTracerProvider instead of WebTracer in docs ([@bradfrosty](https://github.com/bradfrosty))
* `opentelemetry-api`
  * [#1650](https://github.com/open-telemetry/opentelemetry-js/pull/1650) docs: document null and undefined attribute values undefined behavior ([@dyladan](https://github.com/dyladan))
* `opentelemetry-context-zone-peer-dep`, `opentelemetry-web`
  * [#1616](https://github.com/open-telemetry/opentelemetry-js/pull/1616) docs: zone ctx manager can only be used with es2015 ([@dyladan](https://github.com/dyladan))

### Committers: 16

* Andrew ([@AndrewGrachov](https://github.com/AndrewGrachov))
* Bartlomiej Obecny ([@obecny](https://github.com/obecny))
* Brad Frost ([@bradfrosty](https://github.com/bradfrosty))
* Daniel Dyla ([@dyladan](https://github.com/dyladan))
* Gerhard Stöbich ([@Flarna](https://github.com/Flarna))
* Jakub Malinowski ([@jtmalinowski](https://github.com/jtmalinowski))
* Johannes Würbach ([@johanneswuerbach](https://github.com/johanneswuerbach))
* Kelvin Lo ([@KKelvinLo](https://github.com/KKelvinLo))
* Matthew Wear ([@mwear](https://github.com/mwear))
* Naga ([@tannaga](https://github.com/tannaga))
* Nir Hadassi ([@nirsky](https://github.com/nirsky))
* Shivkanya Andhare ([@shivkanya9146](https://github.com/shivkanya9146))
* Srikanth Chekuri ([@lonewolf3739](https://github.com/lonewolf3739))
* Tsvetan Milanov ([@TsvetanMilanov](https://github.com/TsvetanMilanov))
* Valentin Marchaud ([@vmarchaud](https://github.com/vmarchaud))
* [@snyder114](https://github.com/snyder114)

## 0.12.0

### :boom: Breaking Change

* `opentelemetry-api`, `opentelemetry-exporter-collector-grpc`, `opentelemetry-exporter-collector-proto`, `opentelemetry-exporter-collector`, `opentelemetry-exporter-prometheus`, `opentelemetry-metrics`
  * [#1588](https://github.com/open-telemetry/opentelemetry-js/pull/1588) Update to Proto v0.5.0 ([@obecny](https://github.com/obecny))
* `opentelemetry-api`, `opentelemetry-core`, `opentelemetry-plugin-http`, `opentelemetry-plugin-https`, `opentelemetry-shim-opentracing`
  * [#1589](https://github.com/open-telemetry/opentelemetry-js/pull/1589) feat: simplify active span logic ([@mwear](https://github.com/mwear))
* `opentelemetry-resource-detector-aws`, `opentelemetry-resources`
  * [#1581](https://github.com/open-telemetry/opentelemetry-js/pull/1581) chore: remove duplicate hostname resource attribute ([@mwear](https://github.com/mwear))
* `opentelemetry-api`, `opentelemetry-core`, `opentelemetry-plugin-fetch`, `opentelemetry-plugin-xml-http-request`
  * [#1560](https://github.com/open-telemetry/opentelemetry-js/pull/1560) feat: b3 single header support ([@mwear](https://github.com/mwear))
* `opentelemetry-core`, `opentelemetry-tracing`
  * [#1562](https://github.com/open-telemetry/opentelemetry-js/pull/1562) feat(core): rename ProbabilitySampler to TraceIdRatioBasedSampler ([@legendecas](https://github.com/legendecas))
* `opentelemetry-exporter-prometheus`
  * [#1375](https://github.com/open-telemetry/opentelemetry-js/pull/1375) feat: make prometheus config preventServerStart optional ([@legendecas](https://github.com/legendecas))
* `opentelemetry-core`, `opentelemetry-exporter-prometheus`, `opentelemetry-metrics`, `opentelemetry-sdk-node`, `opentelemetry-tracing`
  * [#1522](https://github.com/open-telemetry/opentelemetry-js/pull/1522) Remove process listener ([@dyladan](https://github.com/dyladan))

### :rocket: (Enhancement)

* `opentelemetry-api`, `opentelemetry-exporter-collector-grpc`, `opentelemetry-exporter-collector-proto`, `opentelemetry-exporter-collector`, `opentelemetry-exporter-prometheus`, `opentelemetry-metrics`
  * [#1588](https://github.com/open-telemetry/opentelemetry-js/pull/1588) Update to Proto v0.5.0 ([@obecny](https://github.com/obecny))
* `opentelemetry-core`, `opentelemetry-tracing`
  * [#1577](https://github.com/open-telemetry/opentelemetry-js/pull/1577) feat: implement parent based sampler ([@dyladan](https://github.com/dyladan))
* `opentelemetry-instrumentation`
  * [#1572](https://github.com/open-telemetry/opentelemetry-js/pull/1572) feat: adding function for checking wrapped into instrumentation ([@obecny](https://github.com/obecny))
* `opentelemetry-core`
  * [#1579](https://github.com/open-telemetry/opentelemetry-js/pull/1579) fix: correlation-context header ([@Asafb26](https://github.com/Asafb26))
  * [#1503](https://github.com/open-telemetry/opentelemetry-js/pull/1503) feat: add deep-merge util ([@naseemkullah](https://github.com/naseemkullah))
* `opentelemetry-exporter-prometheus`
  * [#1570](https://github.com/open-telemetry/opentelemetry-js/pull/1570) fix: make prometheus histogram export  cumulative ([@AndrewGrachov](https://github.com/AndrewGrachov))
* `opentelemetry-api`, `opentelemetry-core`, `opentelemetry-exporter-collector-proto`, `opentelemetry-exporter-collector`, `opentelemetry-exporter-jaeger`, `opentelemetry-exporter-prometheus`, `opentelemetry-exporter-zipkin`, `opentelemetry-metrics`, `opentelemetry-tracing`
  * [#1514](https://github.com/open-telemetry/opentelemetry-js/pull/1514) feat: add global error handler ([@mwear](https://github.com/mwear))
* `opentelemetry-api`, `opentelemetry-core`, `opentelemetry-node`, `opentelemetry-plugin-http`, `opentelemetry-plugin-https`, `opentelemetry-shim-opentracing`, `opentelemetry-tracing`
  * [#1527](https://github.com/open-telemetry/opentelemetry-js/pull/1527) feat(api): propagate spanContext only using API #1456 ([@vmarchaud](https://github.com/vmarchaud))
* `opentelemetry-node`, `opentelemetry-sdk-node`
  * [#1525](https://github.com/open-telemetry/opentelemetry-js/pull/1525) feat(node-tracer): use AsyncLocalStorageContextManager by default starting Node 14.8 #1511 ([@vmarchaud](https://github.com/vmarchaud))
* `opentelemetry-exporter-collector`, `opentelemetry-exporter-jaeger`, `opentelemetry-exporter-zipkin`, `opentelemetry-grpc-utils`, `opentelemetry-plugin-grpc-js`, `opentelemetry-plugin-grpc`, `opentelemetry-plugin-http`, `opentelemetry-plugin-https`
  * [#1548](https://github.com/open-telemetry/opentelemetry-js/pull/1548) chore(http): remove `x-opentelemetry-outgoing-request` header #1547 ([@vmarchaud](https://github.com/vmarchaud))
* Other
  * [#1553](https://github.com/open-telemetry/opentelemetry-js/pull/1553) docs: fix and update getting-started ([@svrnm](https://github.com/svrnm))
  * [#1550](https://github.com/open-telemetry/opentelemetry-js/pull/1550) EOL semantics by adding .gitattributes and changing tsconfig.json ([@MarkSeufert](https://github.com/MarkSeufert))
* `opentelemetry-api`, `opentelemetry-instrumentation`, `opentelemetry-node`
  * [#1540](https://github.com/open-telemetry/opentelemetry-js/pull/1540) Plugins refactoring - new instrumentation package for plugins ([@obecny](https://github.com/obecny))
* `opentelemetry-api`, `opentelemetry-tracing`
  * [#1555](https://github.com/open-telemetry/opentelemetry-js/pull/1555) chore: disallow null attribute values ([@dyladan](https://github.com/dyladan))
* `opentelemetry-resource-detector-aws`, `opentelemetry-resources`
  * [#1404](https://github.com/open-telemetry/opentelemetry-js/pull/1404) Feat: Added AWS ECS Plugins Resource Detector ([@EdZou](https://github.com/EdZou))
* `opentelemetry-node`
  * [#1543](https://github.com/open-telemetry/opentelemetry-js/pull/1543) feat: enable dns instrumentation by default ([@naseemkullah](https://github.com/naseemkullah))
  * [#1532](https://github.com/open-telemetry/opentelemetry-js/pull/1532) fix: decrease level of unsupported-version logs to warn ([@naseemkullah](https://github.com/naseemkullah))
* `opentelemetry-resources`, `opentelemetry-sdk-node`
  * [#1531](https://github.com/open-telemetry/opentelemetry-js/pull/1531) feat: process resource detector ([@mihirsoni](https://github.com/mihirsoni))
* `opentelemetry-api`, `opentelemetry-context-async-hooks`, `opentelemetry-context-base`, `opentelemetry-context-zone-peer-dep`, `opentelemetry-core`, `opentelemetry-shim-opentracing`, `opentelemetry-tracing`, `opentelemetry-web`
  * [#1515](https://github.com/open-telemetry/opentelemetry-js/pull/1515) chore: use interface for context types ([@dyladan](https://github.com/dyladan))
* `opentelemetry-exporter-zipkin`
  * [#1399](https://github.com/open-telemetry/opentelemetry-js/pull/1399) chore: refactoring zipkin to be able to use it in web ([@obecny](https://github.com/obecny))
* `opentelemetry-exporter-collector-grpc`, `opentelemetry-exporter-collector-proto`, `opentelemetry-exporter-collector`, `opentelemetry-exporter-jaeger`, `opentelemetry-exporter-prometheus`, `opentelemetry-exporter-zipkin`, `opentelemetry-metrics`, `opentelemetry-plugin-fetch`, `opentelemetry-plugin-xml-http-request`, `opentelemetry-tracing`
  * [#1439](https://github.com/open-telemetry/opentelemetry-js/pull/1439) unifying shutdown across code base ([@obecny](https://github.com/obecny))

### :bug: (Bug Fix)

* `opentelemetry-plugin-http`
  * [#1546](https://github.com/open-telemetry/opentelemetry-js/pull/1546) fix(http): do not set outgoing http span as active in the context #1479 ([@vmarchaud](https://github.com/vmarchaud))
* `opentelemetry-metrics`
  * [#1567](https://github.com/open-telemetry/opentelemetry-js/pull/1567) fix: histogram aggregator lastUpdateTime ([@AndrewGrachov](https://github.com/AndrewGrachov))
  * [#1470](https://github.com/open-telemetry/opentelemetry-js/pull/1470) IMPORTANT - Fixing collecting data from observers when using batch observer in first run ([@obecny](https://github.com/obecny))
* `opentelemetry-plugin-http`, `opentelemetry-plugin-https`
  * [#1551](https://github.com/open-telemetry/opentelemetry-js/pull/1551) fix: avoid circular require in plugins ([@dyladan](https://github.com/dyladan))
* `opentelemetry-context-async-hooks`
  * [#1530](https://github.com/open-telemetry/opentelemetry-js/pull/1530) fix: ignore TIMERWRAP in AsyncHooksContextManager ([@Flarna](https://github.com/Flarna))
* `opentelemetry-exporter-collector-grpc`, `opentelemetry-exporter-collector-proto`
  * [#1539](https://github.com/open-telemetry/opentelemetry-js/pull/1539) fix: include missing proto files in npm distribution ([@blumamir](https://github.com/blumamir))

### :books: (Refine Doc)

* Other
  * [#1536](https://github.com/open-telemetry/opentelemetry-js/pull/1536) chore: variable names cleanup ([@DarkPurple141](https://github.com/DarkPurple141))
* `opentelemetry-exporter-collector-proto`, `opentelemetry-exporter-collector`
  * [#1483](https://github.com/open-telemetry/opentelemetry-js/pull/1483) docs: change CollectorExporter to CollectorTraceExporter ([@Hongbo-Miao](https://github.com/Hongbo-Miao))

### :sparkles: (Feature)

* `opentelemetry-resource-detector-aws`, `opentelemetry-resources`
  * [#1404](https://github.com/open-telemetry/opentelemetry-js/pull/1404) Feat: Added AWS ECS Plugins Resource Detector ([@EdZou](https://github.com/EdZou))
* `opentelemetry-exporter-zipkin`
  * [#1399](https://github.com/open-telemetry/opentelemetry-js/pull/1399) chore: refactoring zipkin to be able to use it in web ([@obecny](https://github.com/obecny))

### Committers: 19

* Alex Hinds ([@DarkPurple141](https://github.com/DarkPurple141))
* Amir Blum ([@blumamir](https://github.com/blumamir))
* Andrew ([@AndrewGrachov](https://github.com/AndrewGrachov))
* Asaf Ben Aharon ([@Asafb26](https://github.com/Asafb26))
* Bartlomiej Obecny ([@obecny](https://github.com/obecny))
* Cong Zou ([@EdZou](https://github.com/EdZou))
* Daniel Dyla ([@dyladan](https://github.com/dyladan))
* Gerhard Stöbich ([@Flarna](https://github.com/Flarna))
* Hongbo Miao ([@Hongbo-Miao](https://github.com/Hongbo-Miao))
* Igor Morozov ([@morigs](https://github.com/morigs))
* Justin Walz ([@justinwalz](https://github.com/justinwalz))
* Mark ([@MarkSeufert](https://github.com/MarkSeufert))
* Matthew Wear ([@mwear](https://github.com/mwear))
* Mihir Soni ([@mihirsoni](https://github.com/mihirsoni))
* Naseem ([@naseemkullah](https://github.com/naseemkullah))
* Severin Neumann ([@svrnm](https://github.com/svrnm))
* Steve Flanders ([@flands](https://github.com/flands))
* Valentin Marchaud ([@vmarchaud](https://github.com/vmarchaud))
* legendecas ([@legendecas](https://github.com/legendecas))

## 0.11.0

### :boom: Breaking Change

* `opentelemetry-api`, `opentelemetry-core`, `opentelemetry-node`, `opentelemetry-plugin-http`, `opentelemetry-plugin-https`, `opentelemetry-sdk-node`, `opentelemetry-tracing`, `opentelemetry-web`
  * [#1458](https://github.com/open-telemetry/opentelemetry-js/pull/1458) refactor: rename HttpText to TextMap propagator ([@dengliming](https://github.com/dengliming))
* `opentelemetry-api`, `opentelemetry-core`, `opentelemetry-exporter-collector-grpc`, `opentelemetry-exporter-collector-proto`, `opentelemetry-exporter-collector`, `opentelemetry-metrics`
  * [#1446](https://github.com/open-telemetry/opentelemetry-js/pull/1446) Collector split ([@obecny](https://github.com/obecny))
* `opentelemetry-exporter-collector`, `opentelemetry-exporter-jaeger`, `opentelemetry-exporter-zipkin`, `opentelemetry-node`, `opentelemetry-resources`, `opentelemetry-web`
  * [#1419](https://github.com/open-telemetry/opentelemetry-js/pull/1419) chore!: refer to resource labels as attributes ([@mwear](https://github.com/mwear))

### :rocket: (Enhancement)

* `opentelemetry-api`, `opentelemetry-core`, `opentelemetry-shim-opentracing`, `opentelemetry-tracing`
  * [#1447](https://github.com/open-telemetry/opentelemetry-js/pull/1447) Move SpanContext isValid to the API ([@srjames90](https://github.com/srjames90))
* `opentelemetry-plugin-xml-http-request`
  * [#1476](https://github.com/open-telemetry/opentelemetry-js/pull/1476) Align xhr span name with spec ([@johnbley](https://github.com/johnbley))
* `opentelemetry-resource-detector-gcp`, `opentelemetry-sdk-node`
  * [#1469](https://github.com/open-telemetry/opentelemetry-js/pull/1469) chore: bump gcp-metadata ([@dyladan](https://github.com/dyladan))
* `opentelemetry-exporter-prometheus`
  * [#1310](https://github.com/open-telemetry/opentelemetry-js/pull/1310) feat: prometheus serializer ([@legendecas](https://github.com/legendecas))
  * [#1428](https://github.com/open-telemetry/opentelemetry-js/pull/1428) feat: Add missing prometheus exports for ValueRecorder, SumObserver & UpDownSumObserver ([@paulfairless](https://github.com/paulfairless))
* `opentelemetry-core`, `opentelemetry-tracing`
  * [#1344](https://github.com/open-telemetry/opentelemetry-js/pull/1344) feat: introduces ability to suppress tracing via context ([@michaelgoin](https://github.com/michaelgoin))
* `opentelemetry-api`, `opentelemetry-exporter-collector-proto`, `opentelemetry-plugin-http`, `opentelemetry-semantic-conventions`, `opentelemetry-tracing`
  * [#1372](https://github.com/open-telemetry/opentelemetry-js/pull/1372) feat: adding possibility of recording exception ([@obecny](https://github.com/obecny))
* `opentelemetry-api`, `opentelemetry-core`, `opentelemetry-exporter-collector-grpc`, `opentelemetry-exporter-collector-proto`, `opentelemetry-exporter-collector`, `opentelemetry-metrics`
  * [#1446](https://github.com/open-telemetry/opentelemetry-js/pull/1446) Collector split ([@obecny](https://github.com/obecny))
* `opentelemetry-metrics`
  * [#1366](https://github.com/open-telemetry/opentelemetry-js/pull/1366) fix: ignore non-number value on BaseBoundInstrument.update ([@legendecas](https://github.com/legendecas))
* `opentelemetry-node`
  * [#1440](https://github.com/open-telemetry/opentelemetry-js/pull/1440) fix: add Hapi and Koa to default supported plugins ([@carolinee21](https://github.com/carolinee21))
* `opentelemetry-resources`
  * [#1408](https://github.com/open-telemetry/opentelemetry-js/pull/1408) Feat: Migrate EC2 Plugin Resource Detector from IMDSv1 to IMDSv2 ([@EdZou](https://github.com/EdZou))
* `opentelemetry-core`
  * [#1349](https://github.com/open-telemetry/opentelemetry-js/pull/1349) feat: faster span and trace id generation ([@dyladan](https://github.com/dyladan))
* `opentelemetry-context-async-hooks`
  * [#1356](https://github.com/open-telemetry/opentelemetry-js/pull/1356) feat: use a symbol to store patched listeners ([@Flarna](https://github.com/Flarna))
* `opentelemetry-semantic-conventions`
  * [#1407](https://github.com/open-telemetry/opentelemetry-js/pull/1407) semantic conventions for operating system ([@obecny](https://github.com/obecny))
  * [#1409](https://github.com/open-telemetry/opentelemetry-js/pull/1409) removing semantic conventions from code coverage ([@obecny](https://github.com/obecny))
  * [#1388](https://github.com/open-telemetry/opentelemetry-js/pull/1388) chore: transpile semantic conventions to es5 ([@dyladan](https://github.com/dyladan))

### :bug: (Bug Fix)

* `opentelemetry-api`, `opentelemetry-metrics`
  * [#1373](https://github.com/open-telemetry/opentelemetry-js/pull/1373) fix: updates ValueRecorder to allow negative values ([@michaelgoin](https://github.com/michaelgoin))
* `opentelemetry-metrics`
  * [#1475](https://github.com/open-telemetry/opentelemetry-js/pull/1475) fix: proper histogram boundaries sort ([@AndrewGrachov](https://github.com/AndrewGrachov))
* `opentelemetry-core`
  * [#1336](https://github.com/open-telemetry/opentelemetry-js/pull/1336) fix: correlation context propagation extract for a single entry ([@rubenvp8510](https://github.com/rubenvp8510))
  * [#1406](https://github.com/open-telemetry/opentelemetry-js/pull/1406) Pass W3C Trace Context test suite at strictness 1 ([@michaelgoin](https://github.com/michaelgoin))
* `opentelemetry-context-base`
  * [#1387](https://github.com/open-telemetry/opentelemetry-js/pull/1387) fix: allow multiple instances of core to interact with context ([@dyladan](https://github.com/dyladan))

### :books: (Refine Doc)

* `opentelemetry-exporter-collector`
  * [#1432](https://github.com/open-telemetry/opentelemetry-js/pull/1432) docs(exporter-collector): CollectorTransportNode should be CollectorProtocolNode ([@Hongbo-Miao](https://github.com/Hongbo-Miao))
  * [#1361](https://github.com/open-telemetry/opentelemetry-js/pull/1361) chore: adding info about collector compatible version, removing duplicated doc after merge ([@obecny](https://github.com/obecny))
* `opentelemetry-metrics`
  * [#1427](https://github.com/open-telemetry/opentelemetry-js/pull/1427) chore: fix histogram type documentation ([@TigerHe7](https://github.com/TigerHe7))
* Other
  * [#1431](https://github.com/open-telemetry/opentelemetry-js/pull/1431) Fix typo in document. ([@dengliming](https://github.com/dengliming))

### Committers: 21

* Andrew ([@AndrewGrachov](https://github.com/AndrewGrachov))
* Bartlomiej Obecny ([@obecny](https://github.com/obecny))
* Cong Zou ([@EdZou](https://github.com/EdZou))
* Daniel Dyla ([@dyladan](https://github.com/dyladan))
* Gerhard Stöbich ([@Flarna](https://github.com/Flarna))
* Hongbo Miao ([@Hongbo-Miao](https://github.com/Hongbo-Miao))
* Igor Konforti ([@confiq](https://github.com/confiq))
* John Bley ([@johnbley](https://github.com/johnbley))
* Jonah Rosenblum ([@jonahrosenblum](https://github.com/jonahrosenblum))
* Mark Wolff ([@markwolff](https://github.com/markwolff))
* Matthew Wear ([@mwear](https://github.com/mwear))
* Michael Goin ([@michaelgoin](https://github.com/michaelgoin))
* Paul Fairless ([@paulfairless](https://github.com/paulfairless))
* Reginald McDonald ([@reggiemcdonald](https://github.com/reggiemcdonald))
* Ruben Vargas Palma ([@rubenvp8510](https://github.com/rubenvp8510))
* Sergio Regueira ([@sergioregueira](https://github.com/sergioregueira))
* Tiger He ([@TigerHe7](https://github.com/TigerHe7))
* [@carolinee21](https://github.com/carolinee21)
* [@dengliming](https://github.com/dengliming)
* [@srjames90](https://github.com/srjames90)
* legendecas ([@legendecas](https://github.com/legendecas))

## 0.10.2

### :rocket: (Enhancement)

* `opentelemetry-core`, `opentelemetry-tracing`
  * [#1331](https://github.com/open-telemetry/opentelemetry-js/pull/1331) Feat: Make ID generator configurable ([@EdZou](https://github.com/EdZou))
* `opentelemetry-api`, `opentelemetry-context-base`
  * [#1368](https://github.com/open-telemetry/opentelemetry-js/pull/1368) feat(api/context-base): change compile target to es5 ([@markwolff](https://github.com/markwolff))

### Committers: 3

* Cong Zou ([@EdZou](https://github.com/EdZou))
* Mark Wolff ([@markwolff](https://github.com/markwolff))
* Reginald McDonald ([@reggiemcdonald](https://github.com/reggiemcdonald))

## 0.10.1

### :bug: (Bug Fix)

* `opentelemetry-plugin-grpc-js`
  * [#1358](https://github.com/open-telemetry/opentelemetry-js/pull/1358) fix: add missing grpc-js index ([@dyladan](https://github.com/dyladan))

### Committers: 1

* Daniel Dyla ([@dyladan](https://github.com/dyladan))

## 0.10.0

### :boom: Breaking Change

* `opentelemetry-exporter-collector`, `opentelemetry-metrics`
  * [#1292](https://github.com/open-telemetry/opentelemetry-js/pull/1292) feat: remove HistogramAggregator.reset ([@legendecas](https://github.com/legendecas))
* `opentelemetry-api`, `opentelemetry-exporter-prometheus`, `opentelemetry-metrics`
  * [#1137](https://github.com/open-telemetry/opentelemetry-js/pull/1137) Batch observer ([@obecny](https://github.com/obecny))
* `opentelemetry-exporter-collector`
  * [#1256](https://github.com/open-telemetry/opentelemetry-js/pull/1256) feat: Collector Metric Exporter [1/x] Rename CollectorExporter to CollectorTraceExporter  ([@davidwitten](https://github.com/davidwitten))

### :rocket: (Enhancement)

* `opentelemetry-exporter-collector`
  * [#1339](https://github.com/open-telemetry/opentelemetry-js/pull/1339) Proto update to latest to support arrays and maps ([@obecny](https://github.com/obecny))
  * [#1302](https://github.com/open-telemetry/opentelemetry-js/pull/1302) feat: adding proto over http for collector exporter ([@obecny](https://github.com/obecny))
  * [#1247](https://github.com/open-telemetry/opentelemetry-js/pull/1247) feat: adding json over http for collector exporter ([@obecny](https://github.com/obecny))
* `opentelemetry-core`, `opentelemetry-metrics`, `opentelemetry-tracing`
  * [#974](https://github.com/open-telemetry/opentelemetry-js/pull/974) feat: add OTEL_LOG_LEVEL env var ([@naseemkullah](https://github.com/naseemkullah))
* `opentelemetry-metrics`, `opentelemetry-node`, `opentelemetry-sdk-node`
  * [#1187](https://github.com/open-telemetry/opentelemetry-js/pull/1187) Add nodejs sdk package ([@dyladan](https://github.com/dyladan))
* `opentelemetry-shim-opentracing`
  * [#918](https://github.com/open-telemetry/opentelemetry-js/pull/918) feat: add baggage support to the opentracing shim ([@rubenvp8510](https://github.com/rubenvp8510))
* `opentelemetry-tracing`
  * [#1069](https://github.com/open-telemetry/opentelemetry-js/pull/1069) feat: add OTEL_SAMPLING_PROBABILITY env var ([@naseemkullah](https://github.com/naseemkullah))
  * [#1296](https://github.com/open-telemetry/opentelemetry-js/pull/1296) feat: force flush and shutdown callback for span exporters ([@dyladan](https://github.com/dyladan))
* `opentelemetry-node`
  * [#1343](https://github.com/open-telemetry/opentelemetry-js/pull/1343) feat(grpc-js): enable autoinstrumentation by default ([@markwolff](https://github.com/markwolff))
* `opentelemetry-exporter-collector`, `opentelemetry-exporter-prometheus`, `opentelemetry-metrics`
  * [#1276](https://github.com/open-telemetry/opentelemetry-js/pull/1276) chore: updating aggregator MinMaxLastSumCount and use it for value observer and value recorder ([@obecny](https://github.com/obecny))
* `opentelemetry-plugin-fetch`, `opentelemetry-plugin-xml-http-request`, `opentelemetry-semantic-conventions`, `opentelemetry-web`
  * [#1262](https://github.com/open-telemetry/opentelemetry-js/pull/1262) feat(opentelemetry-web): capture decodedBodySize / http.response_content_length ([@johnbley](https://github.com/johnbley))
* `opentelemetry-resources`
  * [#1211](https://github.com/open-telemetry/opentelemetry-js/pull/1211) Resource auto detection logging ([@adamegyed](https://github.com/adamegyed))
* `opentelemetry-api`, `opentelemetry-exporter-prometheus`, `opentelemetry-metrics`
  * [#1137](https://github.com/open-telemetry/opentelemetry-js/pull/1137) Batch observer ([@obecny](https://github.com/obecny))
* `opentelemetry-core`
  * [#1191](https://github.com/open-telemetry/opentelemetry-js/pull/1191) Add platform agnostic way to read environment variables ([@obecny](https://github.com/obecny))
* `opentelemetry-context-async-hooks`
  * [#1210](https://github.com/open-telemetry/opentelemetry-js/pull/1210) AsyncLocalStorage based ContextManager ([@johanneswuerbach](https://github.com/johanneswuerbach))
* `opentelemetry-api`, `opentelemetry-context-async-hooks`, `opentelemetry-context-base`, `opentelemetry-context-zone-peer-dep`, `opentelemetry-context-zone`, `opentelemetry-core`, `opentelemetry-exporter-collector`, `opentelemetry-exporter-jaeger`, `opentelemetry-exporter-prometheus`, `opentelemetry-exporter-zipkin`, `opentelemetry-metrics`, `opentelemetry-node`, `opentelemetry-plugin-fetch`, `opentelemetry-plugin-grpc-js`, `opentelemetry-plugin-grpc`, `opentelemetry-plugin-http`, `opentelemetry-plugin-https`, `opentelemetry-plugin-xml-http-request`, `opentelemetry-resources`, `opentelemetry-semantic-conventions`, `opentelemetry-shim-opentracing`, `opentelemetry-tracing`, `opentelemetry-web`
  * [#1237](https://github.com/open-telemetry/opentelemetry-js/pull/1237) fix(package.json): publish source maps ([@markwolff](https://github.com/markwolff))
* `opentelemetry-core`, `opentelemetry-exporter-collector`, `opentelemetry-exporter-jaeger`, `opentelemetry-exporter-zipkin`, `opentelemetry-metrics`, `opentelemetry-tracing`
  * [#1171](https://github.com/open-telemetry/opentelemetry-js/pull/1171) feat: add instrumentation library and update collector exporter ([@mwear](https://github.com/mwear))
* `opentelemetry-plugin-xml-http-request`
  * [#1216](https://github.com/open-telemetry/opentelemetry-js/pull/1216) Increase Test Coverage for XML Http Plugin ([@thgao](https://github.com/thgao))
* `opentelemetry-core`, `opentelemetry-node`, `opentelemetry-tracing`, `opentelemetry-web`
  * [#1218](https://github.com/open-telemetry/opentelemetry-js/pull/1218) fix: change default propagator to match spec ([@jonahrosenblum](https://github.com/jonahrosenblum))

### :bug: (Bug Fix)

* `opentelemetry-plugin-grpc`
  * [#1289](https://github.com/open-telemetry/opentelemetry-js/pull/1289) fix(grpc): camelCase methods can be double patched ([@markwolff](https://github.com/markwolff))
* `opentelemetry-plugin-fetch`
  * [#1274](https://github.com/open-telemetry/opentelemetry-js/pull/1274) fix: do not crash on fetch(new Request(url)) ([@dyladan](https://github.com/dyladan))
* `opentelemetry-core`
  * [#1269](https://github.com/open-telemetry/opentelemetry-js/pull/1269) fix(opentelemetry-core): modify regex to allow future versions ([@srjames90](https://github.com/srjames90))
* `opentelemetry-exporter-collector`
  * [#1254](https://github.com/open-telemetry/opentelemetry-js/pull/1254) fix: default url for otelcol ([@jufab](https://github.com/jufab))

### :books: (Refine Doc)

* `opentelemetry-metrics`
  * [#1239](https://github.com/open-telemetry/opentelemetry-js/pull/1239) chore: update metrics example with UpDownCounter ([@mayurkale22](https://github.com/mayurkale22))
* `opentelemetry-exporter-jaeger`
  * [#1234](https://github.com/open-telemetry/opentelemetry-js/pull/1234) docs: add note about endpoint config option ([@danielmbarlow](https://github.com/danielmbarlow))
* `opentelemetry-api`
  * [#1231](https://github.com/open-telemetry/opentelemetry-js/pull/1231) fix(jsdoc): change null to undefined ([@markwolff](https://github.com/markwolff))

### :sparkles: (Feature)

* `opentelemetry-api`, `opentelemetry-metrics`
  * [#1272](https://github.com/open-telemetry/opentelemetry-js/pull/1272) feat: adding new metric: up down sum observer ([@obecny](https://github.com/obecny))

### Committers: 21

* Adam Egyed ([@adamegyed](https://github.com/adamegyed))
* Aravin ([@aravinsiva](https://github.com/aravinsiva))
* Bartlomiej Obecny ([@obecny](https://github.com/obecny))
* Bryan Clement ([@lykkin](https://github.com/lykkin))
* Connor Lindsey ([@connorlindsey](https://github.com/connorlindsey))
* Daniel Dyla ([@dyladan](https://github.com/dyladan))
* Daniel M Barlow ([@danielmbarlow](https://github.com/danielmbarlow))
* David W. ([@davidwitten](https://github.com/davidwitten))
* Johannes Würbach ([@johanneswuerbach](https://github.com/johanneswuerbach))
* John Bley ([@johnbley](https://github.com/johnbley))
* Jonah Rosenblum ([@jonahrosenblum](https://github.com/jonahrosenblum))
* Julien FABRE ([@jufab](https://github.com/jufab))
* Mark Wolff ([@markwolff](https://github.com/markwolff))
* Matthew Wear ([@mwear](https://github.com/mwear))
* Mayur Kale ([@mayurkale22](https://github.com/mayurkale22))
* Naseem ([@naseemkullah](https://github.com/naseemkullah))
* Ruben Vargas Palma ([@rubenvp8510](https://github.com/rubenvp8510))
* Shivkanya Andhare ([@shivkanya9146](https://github.com/shivkanya9146))
* Tina Gao ([@thgao](https://github.com/thgao))
* [@srjames90](https://github.com/srjames90)
* legendecas ([@legendecas](https://github.com/legendecas))

## 0.9.0

### :boom: Breaking Change

* `opentelemetry-api`, `opentelemetry-exporter-prometheus`, `opentelemetry-metrics`
  * [#1120](https://github.com/open-telemetry/opentelemetry-js/pull/1120) feat: add the UpDownCounter instrument ([@mayurkale22](https://github.com/mayurkale22))
  * [#1126](https://github.com/open-telemetry/opentelemetry-js/pull/1126) feat!: remove label keys as they are no longer part of the spec ([@naseemkullah](https://github.com/naseemkullah))
* `opentelemetry-api`, `opentelemetry-metrics`
  * [#1117](https://github.com/open-telemetry/opentelemetry-js/pull/1117) chore: rename meaure to value recorder ([@dyladan](https://github.com/dyladan))
* `opentelemetry-api`, `opentelemetry-core`, `opentelemetry-tracing`
  * [#1058](https://github.com/open-telemetry/opentelemetry-js/pull/1058) feat: spec compliant sampling result support ([@legendecas](https://github.com/legendecas))

### :rocket: (Enhancement)

* Other
  * [#1181](https://github.com/open-telemetry/opentelemetry-js/pull/1181) feat: add node-plugins-all package ([@dyladan](https://github.com/dyladan))
* `opentelemetry-plugin-fetch`, `opentelemetry-plugin-xml-http-request`, `opentelemetry-web`
  * [#1121](https://github.com/open-telemetry/opentelemetry-js/pull/1121) chore: adding plugin-fetch and example ([@obecny](https://github.com/obecny))
* `opentelemetry-node`
  * [#1153](https://github.com/open-telemetry/opentelemetry-js/pull/1153) feat: add OPENTELEMETRY_NO_PATCH_MODULES ([@markwolff](https://github.com/markwolff))
  * [#1151](https://github.com/open-telemetry/opentelemetry-js/pull/1151) chore(todo): add missing span sampling test ([@markwolff](https://github.com/markwolff))
* `opentelemetry-exporter-jaeger`
  * [#965](https://github.com/open-telemetry/opentelemetry-js/pull/965) feat(opentelemetry-exporter-jaeger): http sender ([@leonardodalcin](https://github.com/leonardodalcin))
* `opentelemetry-exporter-zipkin`
  * [#1138](https://github.com/open-telemetry/opentelemetry-js/pull/1138) feat(opentelemetry-js): infer zipkin service name from resource ([@rezakrimi](https://github.com/rezakrimi))
* `opentelemetry-plugin-xml-http-request`
  * [#1133](https://github.com/open-telemetry/opentelemetry-js/pull/1133) fix(plugin-xml-http-request): support sync requests ([@johnbley](https://github.com/johnbley))
* `opentelemetry-metrics`
  * [#1145](https://github.com/open-telemetry/opentelemetry-js/pull/1145) chore: creating new metric kind ([@obecny](https://github.com/obecny))
* `opentelemetry-exporter-collector`
  * [#1204](https://github.com/open-telemetry/opentelemetry-js/pull/1204) feat: collector exporter custom headers and metadata ([@mwear](https://github.com/mwear))
* `opentelemetry-exporter-zipkin`
  * [#1202](https://github.com/open-telemetry/opentelemetry-js/pull/1202) Adds possibility to set headers to zipkin exporter ([@obecny](https://github.com/obecny))

### :bug: (Bug Fix)

* `opentelemetry-exporter-collector`
  * [#1197](https://github.com/open-telemetry/opentelemetry-js/pull/1197) fix(exporter-collector): default endpoint for node and browser ([@davidwitten](https://github.com/davidwitten))
* `opentelemetry-context-zone-peer-dep`
  * [#1209](https://github.com/open-telemetry/opentelemetry-js/pull/1209) chore: fixing zone from which to fork a new zone ([@obecny](https://github.com/obecny))

### :sparkles: (Feature)

* `opentelemetry-semantic-conventions`
  * [#1160](https://github.com/open-telemetry/opentelemetry-js/pull/1160) refactor(attributes): move enums to @opentelemetry/semantic-conventions ([@markwolff](https://github.com/markwolff))

### :books: (Refine Doc)

* Other
  * [#1192](https://github.com/open-telemetry/opentelemetry-js/pull/1192) Fix_typo ([@shivkanya9146](https://github.com/shivkanya9146))
  * [#1147](https://github.com/open-telemetry/opentelemetry-js/pull/1147) ci: lint markdown files ([@naseemkullah](https://github.com/naseemkullah))
  * [#1142](https://github.com/open-telemetry/opentelemetry-js/pull/1142) chore: template prometheus endpoint in examples rather than hardcode ([@naseemkullah](https://github.com/naseemkullah))
  * [#1217](https://github.com/open-telemetry/opentelemetry-js/pull/1217) chore: fix markdown linting and add npm script ([@dyladan](https://github.com/dyladan))

### Committers: 13

* David W. ([@davidwitten](https://github.com/davidwitten))
* Bartlomiej Obecny ([@obecny](https://github.com/obecny))
* Daniel Dyla ([@dyladan](https://github.com/dyladan))
* Mark Wolff ([@markwolff](https://github.com/markwolff))
* Mayur Kale ([@mayurkale22](https://github.com/mayurkale22))
* Naseem ([@naseemkullah](https://github.com/naseemkullah))
* Valentin Marchaud ([@vmarchaud](https://github.com/vmarchaud))
* legendecas ([@legendecas](https://github.com/legendecas))
* Shivkanya Andhare ([@shivkanya9146](https://github.com/shivkanya9146))
* Leonardo Dalcin ([@leonardodalcin](https://github.com/leonardodalcin))
* [@rezakrimi](https://github.com/rezakrimi)
* John Bley ([@johnbley](https://github.com/johnbley))
* Matthew Wear ([@mwear](https://github.com/mwear))

## 0.8.3

### :rocket: (Enhancement)

* `opentelemetry-node`
  * [#980](https://github.com/open-telemetry/opentelemetry-js/pull/980) feat: merge user supplied and default plugin configs ([@naseemkullah](https://github.com/naseemkullah))

### :bug: (Bug Fix)

* `opentelemetry-context-async-hooks`
  * [#1099](https://github.com/open-telemetry/opentelemetry-js/pull/1099) fix(asynchooks-scope): fix context loss using .with() #1101 ([@vmarchaud](https://github.com/vmarchaud))

### :books: (Refine Doc)

* Other
  * [#1100](https://github.com/open-telemetry/opentelemetry-js/pull/1100) docs(batcher): document how to configure custom aggregators #989 ([@vmarchaud](https://github.com/vmarchaud))
* `opentelemetry-api`
  * [#1106](https://github.com/open-telemetry/opentelemetry-js/pull/1106) chore: improve API documentation ([@mayurkale22](https://github.com/mayurkale22))

### Committers: 7

* Bartlomiej Obecny ([@obecny](https://github.com/obecny))
* Daniel Dyla ([@dyladan](https://github.com/dyladan))
* Kanika Shah ([@kanikashah90](https://github.com/kanikashah90))
* Mayur Kale ([@mayurkale22](https://github.com/mayurkale22))
* Naseem ([@naseemkullah](https://github.com/naseemkullah))
* Valentin Marchaud ([@vmarchaud](https://github.com/vmarchaud))
* [@shivkanya9146](https://github.com/shivkanya9146)

## 0.8.2

### :rocket: (Enhancement)

* `opentelemetry-exporter-collector`
  * [#1063](https://github.com/open-telemetry/opentelemetry-js/pull/1063) feat: exporter collector TLS option ([@mzahor](https://github.com/mzahor))
* `opentelemetry-core`
  * [#838](https://github.com/open-telemetry/opentelemetry-js/pull/838) feat: implement W3C Correlation Context propagator ([@rubenvp8510](https://github.com/rubenvp8510))

### :bug: (Bug Fix)

* `opentelemetry-api`
  * [#1067](https://github.com/open-telemetry/opentelemetry-js/pull/1067) fix: missing `global` in browser environments ([@legendecas](https://github.com/legendecas))

### :books: (Refine Doc)

* Other
  * [#1057](https://github.com/open-telemetry/opentelemetry-js/pull/1057) chore: add examples README.md ([@mayurkale22](https://github.com/mayurkale22))
* `opentelemetry-core`
  * [#1080](https://github.com/open-telemetry/opentelemetry-js/pull/1080) docs: document CorrelationContext propagator under Built-in Implement… ([@rubenvp8510](https://github.com/rubenvp8510))

### Committers: 5

* Marian Zagoruiko ([@mzahor](https://github.com/mzahor))
* Mayur Kale ([@mayurkale22](https://github.com/mayurkale22))
* Olivier Albertini ([@OlivierAlbertini](https://github.com/OlivierAlbertini))
* Ruben Vargas Palma ([@rubenvp8510](https://github.com/rubenvp8510))
* legendecas ([@legendecas](https://github.com/legendecas))

## 0.8.1

### :rocket: (Enhancement)

* Other
  * [#1050](https://github.com/open-telemetry/opentelemetry-js/pull/1050) feat: add plugin metapackages ([@dyladan](https://github.com/dyladan))
* `opentelemetry-resources`
  * [#1055](https://github.com/open-telemetry/opentelemetry-js/pull/1055) chore(opentelemetry-resources): add instance type and az to aws detector ([@justinwalz](https://github.com/justinwalz))
* `opentelemetry-plugin-http`
  * [#963](https://github.com/open-telemetry/opentelemetry-js/pull/963) feat(plugin-http): add plugin hooks before processing req and res ([@BlumAmir](https://github.com/BlumAmir))
* `opentelemetry-metrics`
  * [#1049](https://github.com/open-telemetry/opentelemetry-js/pull/1049) chore: pipe resource through to MetricRecord ([@mwear](https://github.com/mwear))
* `opentelemetry-api`, `opentelemetry-metrics`
  * [#1032](https://github.com/open-telemetry/opentelemetry-js/pull/1032) Make Labels Optional for CounterMetric::add ([@astorm](https://github.com/astorm))

### :bug: (Bug Fix)

* `opentelemetry-plugin-http`
  * [#1060](https://github.com/open-telemetry/opentelemetry-js/pull/1060) fix(http-plugin): don't modify user's headers object in plugin ([@BlumAmir](https://github.com/BlumAmir))
* `opentelemetry-exporter-collector`
  * [#1053](https://github.com/open-telemetry/opentelemetry-js/pull/1053) fix: include proto files in deployment package ([@dyladan](https://github.com/dyladan))

### :books: (Refine Doc)

* Other
  * [#1065](https://github.com/open-telemetry/opentelemetry-js/pull/1065) style: format README ([@naseemkullah](https://github.com/naseemkullah))
  * [#1064](https://github.com/open-telemetry/opentelemetry-js/pull/1064) chore: update README ([@mayurkale22](https://github.com/mayurkale22))
  * [#1051](https://github.com/open-telemetry/opentelemetry-js/pull/1051) chore: deploy docs using github action ([@dyladan](https://github.com/dyladan))
* `opentelemetry-exporter-prometheus`
  * [#1056](https://github.com/open-telemetry/opentelemetry-js/pull/1056) fix readme: setting labelKeys when creating the counter ([@luebken](https://github.com/luebken))

### Committers: 9

* Alan Storm ([@astorm](https://github.com/astorm))
* Amir Blum ([@BlumAmir](https://github.com/BlumAmir))
* Daniel Dyla ([@dyladan](https://github.com/dyladan))
* Justin Walz ([@justinwalz](https://github.com/justinwalz))
* Matthew Wear ([@mwear](https://github.com/mwear))
* Matthias Lübken ([@luebken](https://github.com/luebken))
* Mayur Kale ([@mayurkale22](https://github.com/mayurkale22))
* Naseem ([@naseemkullah](https://github.com/naseemkullah))
* [@shivkanya9146](https://github.com/shivkanya9146)

## 0.8.0

Released 2020-05-12

### :boom: Breaking Change

* `opentelemetry-api`, `opentelemetry-metrics`
  * [#1001](https://github.com/open-telemetry/opentelemetry-js/pull/1001) fix: observers should not expose bind/unbind method ([@legendecas](https://github.com/legendecas))

### :bug: (Bug Fix)

* `opentelemetry-plugin-http`
  * [#984](https://github.com/open-telemetry/opentelemetry-js/pull/984) fix(http-plugin): strip otel custom http header #983 ([@vmarchaud](https://github.com/vmarchaud))
* `opentelemetry-core`
  * [#1021](https://github.com/open-telemetry/opentelemetry-js/pull/1021) fix: left pad short b3 trace identifiers ([@dyladan](https://github.com/dyladan))
* `opentelemetry-plugin-xml-http-reques`
  * [#1002](https://github.com/open-telemetry/opentelemetry-js/pull/1002) fix(opentelemetry-plugin-xml-http-request): define span kind as CLIENT for xmlhttprequests ([@ivansenic](https://github.com/ivansenic))
* `opentelemetry-plugin-grpc`
  * [#1005](https://github.com/open-telemetry/opentelemetry-js/pull/1005) fix: add missing error status handler ([@markwolff](https://github.com/markwolff))
* `opentelemetry-exporter-collector`
  * [#1008](https://github.com/open-telemetry/opentelemetry-js/pull/1008) fix: permission denied error when cloning submodules ([@sleighzy](https://github.com/sleighzy))

### :rocket: (Enhancement)

* `opentelemetry-exporter-zipkin`, `opentelemetry-plugin-http`, `opentelemetry-tracing`
  * [#1037](https://github.com/open-telemetry/opentelemetry-js/pull/1037) fix(tracing): span processor should receive a readable span as parameters ([@legendecas](https://github.com/legendecas))
* `opentelemetry-tracing`
  * [#1024](https://github.com/open-telemetry/opentelemetry-js/pull/1024) fix: multi span processor should flush child span processors ([@legendecas](https://github.com/legendecas))
* `opentelemetry-metrics`, `opentelemetry-tracing`
  * [#1015](https://github.com/open-telemetry/opentelemetry-js/pull/1015) fix: prevent duplicated resource creation ([@legendecas](https://github.com/legendecas))
* `opentelemetry-metrics`
  * [#1014](https://github.com/open-telemetry/opentelemetry-js/pull/1014) feat(metrics): use MetricDescriptor to determine aggregator #989 ([@vmarchaud](https://github.com/vmarchaud))
* `opentelemetry-plugin-http`
  * [#948](https://github.com/open-telemetry/opentelemetry-js/pull/948) feat(http-plugin): add options to disable new spans if no parent ([@vmarchaud](https://github.com/vmarchaud))
* `opentelemetry-api`, `opentelemetry-node`, `opentelemetry-plugin-grpc`, `opentelemetry-plugin-http`, `opentelemetry-plugin-https`, `opentelemetry-plugin-xml-http-request`, `opentelemetry-tracing`, `opentelemetry-web`
  * [#943](https://github.com/open-telemetry/opentelemetry-js/pull/943) Use global API instances ([@dyladan](https://github.com/dyladan))
* `opentelemetry-api`
  * [#1016](https://github.com/open-telemetry/opentelemetry-js/pull/1016) refactor: normalize namespace import name for @opentelemetry/api ([@legendecas](https://github.com/legendecas))
* `opentelemetry-core`, `opentelemetry-base`
  * [#991](https://github.com/open-telemetry/opentelemetry-js/pull/991) refactor: merge opentelemetry-base to opentelemetry-core ([@legendecas](https://github.com/legendecas))
* `opentelemetry-core`
  * [#981](https://github.com/open-telemetry/opentelemetry-js/pull/981) chore: splitting BasePlugin into browser and node ([@obecny](https://github.com/obecny))

### :books: (Refine Doc)

* Other
  * [#1003](https://github.com/open-telemetry/opentelemetry-js/pull/1003) chore: test on node 14 ([@dyladan](https://github.com/dyladan))
  * [#990](https://github.com/open-telemetry/opentelemetry-js/pull/990) fix(opentracing-shim): update opentracing shim example ([@sleighzy](https://github.com/sleighzy))

### Committers: 7

* legendecas ([@legendecas](https://github.com/legendecas))
* Valentin Marchaud ([@vmarchaud](https://github.com/vmarchaud))
* Daniel Dyla ([@dyladan](https://github.com/dyladan))
* Ivan Senic ([@ivansenic](https://github.com/ivansenic))
* Mark Wolff ([@markwolff](https://github.com/markwolff))
* Simon Leigh ([@sleighzy](https://github.com/sleighzy))
* Bartlomiej Obecny ([@obecny](https://github.com/obecny))

## 0.7.0

Released 2020-04-23

### :boom: Breaking Change

* `opentelemetry-exporter-collector`
  * [#901](https://github.com/open-telemetry/opentelemetry-js/pull/901) grpc for node and support for new proto format for node and browser ([@obecny](https://github.com/obecny))
* `opentelemetry-api`, `opentelemetry-metrics`
  * [#964](https://github.com/open-telemetry/opentelemetry-js/pull/964) chore: adding metric observable to be able to support async update ([@obecny](https://github.com/obecny))

### :bug: (Bug Fix)

* `opentelemetry-plugin-http`
  * [#960](https://github.com/open-telemetry/opentelemetry-js/pull/960) [http] fix: use url.URL ([@naseemkullah](https://github.com/naseemkullah))
* `opentelemetry-core`
  * [#977](https://github.com/open-telemetry/opentelemetry-js/pull/977) fix(B3Propagator): B3 sampled causing gRPC error ([@mayurkale22](https://github.com/mayurkale22))

### :rocket: (Enhancement)

* `opentelemetry-resources`
  * [#899](https://github.com/open-telemetry/opentelemetry-js/pull/899) feat: resource auto-detection ([@mwear](https://github.com/mwear))
* `opentelemetry-metrics`
  * [#930](https://github.com/open-telemetry/opentelemetry-js/pull/930) feat(aggregators): implement histogram aggregator ([@vmarchaud](https://github.com/vmarchaud))

### Committers: 5

* Naseem ([@naseemkullah](https://github.com/naseemkullah))
* Matthew Wear ([@mwear](https://github.com/mwear))
* Bartlomiej Obecny ([@obecny](https://github.com/obecny))
* Mayur Kale ([@mayurkale22](https://github.com/mayurkale22))
* Valentin Marchaud ([@vmarchaud](https://github.com/vmarchaud))

## 0.6.1

Released 2020-04-08

### :rocket: (Enhancement)

* `opentelemetry-exporter-jaeger`
  * [#924](https://github.com/open-telemetry/opentelemetry-js/pull/924) [Jaeger-Exporter] host default env var ([@naseemkullah](https://github.com/naseemkullah))
* `opentelemetry-metrics`
  * [#933](https://github.com/open-telemetry/opentelemetry-js/pull/933) feat(meter): allow custom batcher #932 ([@vmarchaud](https://github.com/vmarchaud))

### :bug: (Bug Fix)

* `opentelemetry-plugin-http`
  * [#946](https://github.com/open-telemetry/opentelemetry-js/pull/946) Remove bad null check ([@dyladan](https://github.com/dyladan))
* `opentelemetry-exporter-prometheus`, `opentelemetry-metrics`
  * [#941](https://github.com/open-telemetry/opentelemetry-js/pull/941) fix: do not clear other labelsets when updating metrics ([@dyladan](https://github.com/dyladan))

### :books: (Refine Doc)

* `opentelemetry-propagator-jaeger`
  * [#937](https://github.com/open-telemetry/opentelemetry-js/pull/937) fix: Jaeger propagator example of usage" ([@shivkanya9146](https://github.com/shivkanya9146))

### Committers: 4

* Daniel Dyla ([@dyladan](https://github.com/dyladan))
* Naseem ([@naseemkullah](https://github.com/naseemkullah))
* Valentin Marchaud ([@vmarchaud](https://github.com/vmarchaud))
* [@shivkanya9146](https://github.com/shivkanya9146)

## 0.6.0

Released 2020-04-01

### :boom: Breaking Change

* `opentelemetry-api`, `opentelemetry-metrics`
  * [#915](https://github.com/open-telemetry/opentelemetry-js/pull/915) Remove label set from metrics API ([@mayurkale22](https://github.com/mayurkale22))

### :rocket: (Enhancement)

* `opentelemetry-tracing`
  * [#913](https://github.com/open-telemetry/opentelemetry-js/pull/913) chore: remove unused default argument in Tracer ([@Flarna](https://github.com/Flarna))
* `opentelemetry-exporter-jaeger`
  * [#916](https://github.com/open-telemetry/opentelemetry-js/pull/916) chore: removing force flush ([@obecny](https://github.com/obecny))

### :books: (Refine Doc)

* `opentelemetry-node`
  * [#921](https://github.com/open-telemetry/opentelemetry-js/pull/921) chore: fix Require Path in README [@shivkanya9146](https://github.com/shivkanya9146))

### Committers: 4

* Mayur Kale ([@mayurkale22](https://github.com/mayurkale22))
* Bartlomiej Obecny ([@obecny](https://github.com/obecny))
* Gerhard Stöbich ([@Flarna](https://github.com/Flarna))
* Shivkanya Andhare ([@shivkanya9146](https://github.com/shivkanya9146))

## 0.5.2

Released 2020-03-27

### :rocket: (Enhancement)

* `opentelemetry-exporter-prometheus`, `opentelemetry-metrics`
  * [#893](https://github.com/open-telemetry/opentelemetry-js/pull/893) Metrics: Add lastUpdateTimestamp associated with point ([@mayurkale22](https://github.com/mayurkale22))
* `opentelemetry-tracing`
  * [#896](https://github.com/open-telemetry/opentelemetry-js/pull/896) Do not export empty span lists ([@dyladan](https://github.com/dyladan))
* `opentelemetry-api`, `opentelemetry-tracing`
  * [#889](https://github.com/open-telemetry/opentelemetry-js/pull/889) feat: start a root span with spanOptions.parent = null ([@dyladan](https://github.com/dyladan))

### :bug: (Bug Fix)

* `opentelemetry-core`, `opentelemetry-propagator-jaeger`
  * [#904](https://github.com/open-telemetry/opentelemetry-js/pull/904) fix: add type checking in propagators ([@dyladan](https://github.com/dyladan))
* `opentelemetry-context-base`, `opentelemetry-core`, `opentelemetry-plugin-document-load`, `opentelemetry-plugin-user-interaction`, `opentelemetry-web`
  * [#906](https://github.com/open-telemetry/opentelemetry-js/pull/906) chore: fixing documentation for web tracer provider, fixing examples … ([@obecny](https://github.com/obecny))
* Other
  * [#884](https://github.com/open-telemetry/opentelemetry-js/pull/884) chore: fixing main package.json version ([@obecny](https://github.com/obecny))

### :books: (Refine Doc)

* `opentelemetry-context-base`, `opentelemetry-core`, `opentelemetry-plugin-document-load`, `opentelemetry-plugin-user-interaction`, `opentelemetry-web`
  * [#906](https://github.com/open-telemetry/opentelemetry-js/pull/906) chore: fixing documentation for web tracer provider, fixing examples … ([@obecny](https://github.com/obecny))

### Committers: 4

* Bartlomiej Obecny ([@obecny](https://github.com/obecny))
* Daniel Dyla ([@dyladan](https://github.com/dyladan))
* Mark Robert Henderson ([@aphelionz](https://github.com/aphelionz))
* Mayur Kale ([@mayurkale22](https://github.com/mayurkale22))

## 0.5.1

Released 2020-03-19

### :bug: (Bug Fix)

* `opentelemetry-web`
  * [#873](https://github.com/open-telemetry/opentelemetry-js/pull/873) Remove unnecessary `this` overwrite in stack context manager ([@dyladan](https://github.com/dyladan))
* `opentelemetry-plugin-mysql`
  * [#880](https://github.com/open-telemetry/opentelemetry-js/pull/880) Do not multiwrap pool queries ([@dyladan](https://github.com/dyladan))
* `opentelemetry-metrics`
  * [#881](https://github.com/open-telemetry/opentelemetry-js/pull/881)  fix: @opentelemetry/metrics fails to run due to bad import ([@mayurkale22](https://github.com/mayurkale22))

### Committers: 2

* Daniel Dyla ([@dyladan](https://github.com/dyladan))
* Mayur Kale ([@mayurkale22](https://github.com/mayurkale22))

## 0.5.0

Released 2020-03-16

### First official beta release

* provides almost fully complete metrics, tracing, and context propagation functionality but makes **no promises** around breaking changes

### :boom: Breaking Change

* [#853](https://github.com/open-telemetry/opentelemetry-js/pull/853) Rename scope to context
* [#851](https://github.com/open-telemetry/opentelemetry-js/pull/851) Rename formatter to propagator

### :rocket: (Enhancement)

* [#828](https://github.com/open-telemetry/opentelemetry-js/pull/828) feat: metric observer
* [#858](https://github.com/open-telemetry/opentelemetry-js/pull/858) chore: update out-of-date dependencies
* [#856](https://github.com/open-telemetry/opentelemetry-js/pull/856) fix: change loglevel for beta
* [#843](https://github.com/open-telemetry/opentelemetry-js/pull/843) export resource to exporters
* [#846](https://github.com/open-telemetry/opentelemetry-js/pull/846) SDK Resource
* [#625](https://github.com/open-telemetry/opentelemetry-js/pull/625) feat: introduce ended property on Span
* [#837](https://github.com/open-telemetry/opentelemetry-js/pull/837) Simplify SDK registration
* [#818](https://github.com/open-telemetry/opentelemetry-js/pull/818) fix: change SpanContext.traceFlags to mandatory
* [#827](https://github.com/open-telemetry/opentelemetry-js/pull/827) Add getter and setter arguments to propagation API
* [#821](https://github.com/open-telemetry/opentelemetry-js/pull/821) feat: add composite propagator
* [#824](https://github.com/open-telemetry/opentelemetry-js/pull/824) Faster trace id generation
* [#708](https://github.com/open-telemetry/opentelemetry-js/pull/708) Simplify and speed up trace context parsing
* [#802](https://github.com/open-telemetry/opentelemetry-js/pull/802) chore: adding force flush to span processors
* [#816](https://github.com/open-telemetry/opentelemetry-js/pull/816) feat: use context-based tracing
* [#815](https://github.com/open-telemetry/opentelemetry-js/pull/815) Resources API: package, semantic conventions, and test utils
* [#797](https://github.com/open-telemetry/opentelemetry-js/pull/797) Add propagation API
* [#792](https://github.com/open-telemetry/opentelemetry-js/pull/792) Add context API
* [#685](https://github.com/open-telemetry/opentelemetry-js/pull/685) feat: add express plugin #666
* [#769](https://github.com/open-telemetry/opentelemetry-js/pull/769) Separate context propagation (OTEP 66)
* [#653](https://github.com/open-telemetry/opentelemetry-js/pull/653) Prevent loading plugins for incorrect module #626
* [#654](https://github.com/open-telemetry/opentelemetry-js/pull/654) feat: warn user when a instrumented package was already required #636
* [#772](https://github.com/open-telemetry/opentelemetry-js/pull/772) chore: add typing to propagator carrier
* [#735](https://github.com/open-telemetry/opentelemetry-js/pull/735) feat: decode jaeger header
* [#719](https://github.com/open-telemetry/opentelemetry-js/pull/719) feat(plugin-http): sync. specs for statuscode
* [#701](https://github.com/open-telemetry/opentelemetry-js/pull/701) feat: add jaeger http trace format (#696)

### :bug: (Bug Fix)

* [#798](https://github.com/open-telemetry/opentelemetry-js/pull/798) Respect sampled bit in probability sampler
* [#743](https://github.com/open-telemetry/opentelemetry-js/pull/743) fix: left pad jaeger trace ids
* [#715](https://github.com/open-telemetry/opentelemetry-js/pull/715) fix: unref jaeger socket to prevent process running indefinitely

## 0.4.0

Released 2020-02-05

### :rocket: (Enhancement)

* `opentelemetry-api`
  * [#727](https://github.com/open-telemetry/opentelemetry-js/pull/727) Api separation (deprecate `opentelemetry-types`)
  * [#749](https://github.com/open-telemetry/opentelemetry-js/pull/749) chore: rename registry to provider

### :sparkles: (Feature)

* `opentelemetry-plugin-http`
  * [#719](https://github.com/open-telemetry/opentelemetry-js/pull/719) feat(plugin-http): sync. specs for statuscode
* `opentelemetry-exporter-jaeger`
  * [#735](https://github.com/open-telemetry/opentelemetry-js/pull/735) feat: decode jaeger header
* `opentelemetry-plugin-user-interaction`
  * [#658](https://github.com/open-telemetry/opentelemetry-js/pull/658) feat: plugin user interaction for web

### :books: (Refine Doc)

* [#689](https://github.com/open-telemetry/opentelemetry-js/pull/689) Add benchmark README and latest numbers
* [#733](https://github.com/open-telemetry/opentelemetry-js/pull/733) chore: add instruction for pg-pool plugin
* [#665](https://github.com/open-telemetry/opentelemetry-js/pull/665) docs: add ioredis example
* [#731](https://github.com/open-telemetry/opentelemetry-js/pull/731) Update Stackdriver exporter example

### :bug: (Bug Fix)

* `opentelemetry-exporter-jaeger`
  * [#715](https://github.com/open-telemetry/opentelemetry-js/pull/715) fix: unref jaeger socket to prevent process running indefinitely
* `opentelemetry-plugin-ioredis`
  * [#671](https://github.com/open-telemetry/opentelemetry-js/pull/671) [ioredis plugin] fix: change supportedVersions to >1 <5

## 0.3.3

Released 2020-01-22

### :rocket: (Enhancement)

* `opentelemetry-core`, `opentelemetry-exporter-collector`, `opentelemetry-exporter-zipkin`, `opentelemetry-node`, `opentelemetry-plugin-dns`, `opentelemetry-plugin-document-load`, `opentelemetry-plugin-grpc`, `opentelemetry-plugin-http`, `opentelemetry-plugin-https`, `opentelemetry-plugin-ioredis`, `opentelemetry-plugin-mongodb`, `opentelemetry-plugin-mysql`, `opentelemetry-plugin-postgres`, `opentelemetry-plugin-redis`, `opentelemetry-plugin-xml-http-request`, `opentelemetry-shim-opentracing`, `opentelemetry-tracing`, `opentelemetry-types`, `opentelemetry-web`
  * [#582](https://github.com/open-telemetry/opentelemetry-js/pull/582) Named Tracers / Tracer Registry
* `opentelemetry-node`, `opentelemetry-plugin-postgres`
  * [#662](https://github.com/open-telemetry/opentelemetry-js/pull/662) feat: add pg-pool to default list of instrumented plugins
  * [#708](https://github.com/open-telemetry/opentelemetry-js/pull/708) Simplify and speed up trace context parsing
* `opentelemetry-metrics`
  * [#700](https://github.com/open-telemetry/opentelemetry-js/pull/700) implement named meter

### :sparkles: (Feature)

* `opentelemetry-propagator-jaeger`
  * [#701](https://github.com/open-telemetry/opentelemetry-js/pull/701) add jaeger http trace format
* `opentelemetry-exporter-stackdriver-trace`
  * [#648](https://github.com/open-telemetry/opentelemetry-js/pull/648) Stackdriver Trace exporter

### :books: (Refine Doc)

* [#673](https://github.com/open-telemetry/opentelemetry-js/pull/673) chore(getting-started): Added a TypeScript version for Getting Started Guide

### :bug: (Bug Fix)

* `opentelemetry-plugin-ioredis`
  * [#714](https://github.com/open-telemetry/opentelemetry-js/pull/714) fix: return module exports from ioredis

## 0.3.2

Released 2020-01-03

### :rocket: (Enhancement)

* `opentelemetry-plugin-http`, `opentelemetry-plugin-https`
  * [#643](https://github.com/open-telemetry/opentelemetry-js/pull/643) feat(plugin-http): add/modify attributes
  * [#651](https://github.com/open-telemetry/opentelemetry-js/pull/651) chore: add version script to all packages
* `opentelemetry-plugin-mongodb`
  * [#652](https://github.com/open-telemetry/opentelemetry-js/pull/652) feat: port mongodb-core plugin to mongodb
* `opentelemetry-metrics`
  * [#634](https://github.com/open-telemetry/opentelemetry-js/pull/634) Rename metric handle to bound instrument
* `opentelemetry-test-utils`
  * [#644](https://github.com/open-telemetry/opentelemetry-js/pull/644) feat: test-utils

### :sparkles: (Feature)

* `opentelemetry-plugin-ioredis`
  * [#558](https://github.com/open-telemetry/opentelemetry-js/pull/558) feat(plugin): add ioredis plugin

### :books: (Refine Doc)

* `opentelemetry-node`, `opentelemetry-plugin-xml-http-request`
  * [#646](https://github.com/open-telemetry/opentelemetry-js/pull/646) chore: update default plugins list and fix npm badge
* `opentelemetry-plugin-document-load`, `opentelemetry-plugin-mysql`, `opentelemetry-plugin-redis`, `opentelemetry-plugin-xml-http-request`, `opentelemetry-shim-opentracing`
  * [#647](https://github.com/open-telemetry/opentelemetry-js/pull/647) chore: update plugin readme with example links
* `opentelemetry-plugin-postgres`
  * [#539](https://github.com/open-telemetry/opentelemetry-js/pull/539) chore(docs:postgres): add usage instructions
* Other
  * [#645](https://github.com/open-telemetry/opentelemetry-js/pull/645) chore(plugin-pg): move dev dependencies out of `dependencies` in package.json

## 0.3.1

Released 2019-12-20

### :bug: (Bug Fix)

* `opentelemetry-plugin-grpc`
  * [#631](https://github.com/open-telemetry/opentelemetry-js/pull/631) fix(grpc): patch original client methods
  * [#593](https://github.com/open-telemetry/opentelemetry-js/pull/593) fix: transpile to es2017 as esnext may result in unsupported JS code

### :books: (Refine Doc)

* Other
  * [#629](https://github.com/open-telemetry/opentelemetry-js/pull/629) ci: deploy documentation on releases
  * [#581](https://github.com/open-telemetry/opentelemetry-js/pull/581) feat: add OpenTracing example

### :rocket: (Enhancement)

* [#633](https://github.com/open-telemetry/opentelemetry-js/pull/633) chore: enable incremental builds

### :sparkles: (Feature)

* `opentelemetry-plugin-xml-http-request`
  * [#595](https://github.com/open-telemetry/opentelemetry-js/pull/595) feat: implement XMLHttpRequest plugin

## 0.3.0

Released 2019-12-13

### :rocket: (Enhancement)

* `opentelemetry-core`, `opentelemetry-node`, `opentelemetry-plugin-dns`, `opentelemetry-plugin-document-load`, `opentelemetry-plugin-grpc`, `opentelemetry-plugin-postgres`, `opentelemetry-plugin-redis`, `opentelemetry-tracing`, `opentelemetry-types`
  * [#569](https://github.com/open-telemetry/opentelemetry-js/pull/569) chore: allow parent span to be null
* `opentelemetry-plugin-document-load`
  * [#546](https://github.com/open-telemetry/opentelemetry-js/pull/546) chore: fixing issue when metric time is 0 in document-load plugin
  * [#469](https://github.com/open-telemetry/opentelemetry-js/pull/469) chore: fixing problem with load event and performance for loadend
* `opentelemetry-plugin-http`, `opentelemetry-plugin-https`
  * [#548](https://github.com/open-telemetry/opentelemetry-js/pull/548) fix(plugin-http): adapt to current @types/node
* Other
  * [#510](https://github.com/open-telemetry/opentelemetry-js/pull/510) chore(circleci): remove duplicate compile step
  * [#514](https://github.com/open-telemetry/opentelemetry-js/pull/514) ci: enumerate caching paths manually
  * [#470](https://github.com/open-telemetry/opentelemetry-js/pull/470) chore: remove examples from lerna packages
* `opentelemetry-core`, `opentelemetry-metrics`, `opentelemetry-types`
  * [#507](https://github.com/open-telemetry/opentelemetry-js/pull/507) feat: direct calling of metric instruments
  * [#517](https://github.com/open-telemetry/opentelemetry-js/pull/517) chore: update dependencies gts and codecov
  * [#497](https://github.com/open-telemetry/opentelemetry-js/pull/497) chore: bump typescript version to ^3.7.2
* `opentelemetry-metrics`
  * [#475](https://github.com/open-telemetry/opentelemetry-js/pull/475) add shutdown method on MetricExporter interface
* `opentelemetry-core`, `opentelemetry-plugin-document-load`, `opentelemetry-tracing`, `opentelemetry-web`
  * [#466](https://github.com/open-telemetry/opentelemetry-js/pull/466) chore: fixing coverage for karma using istanbul

### :bug: (Bug Fix)

* `opentelemetry-exporter-jaeger`
  * [#609](https://github.com/open-telemetry/opentelemetry-js/pull/609) Jaeger no flush interval
* `opentelemetry-plugin-dns`
  * [#613](https://github.com/open-telemetry/opentelemetry-js/pull/613) fix(plugin-dns): remove from default plugin list
* `opentelemetry-plugin-http`
  * [#589](https://github.com/open-telemetry/opentelemetry-js/pull/589) fix(plugin-http): correct handling of WHATWG urls
  * [#580](https://github.com/open-telemetry/opentelemetry-js/pull/580) fix(plugin-http): http.url attribute
* `opentelemetry-shim-opentracing`
  * [#577](https://github.com/open-telemetry/opentelemetry-js/pull/577) fix: add missing `main` in package.json
* `opentelemetry-exporter-zipkin`
  * [#526](https://github.com/open-telemetry/opentelemetry-js/pull/526) fix: zipkin-exporter: don't export after shutdown
* `opentelemetry-plugin-grpc`
  * [#487](https://github.com/open-telemetry/opentelemetry-js/pull/487) fix(grpc): use correct supportedVersions
* `opentelemetry-core`
  * [#472](https://github.com/open-telemetry/opentelemetry-js/pull/472) fix(core): add missing semver dependency

### :books: (Refine Doc)

* Other
  * [#574](https://github.com/open-telemetry/opentelemetry-js/pull/574) chore: add CHANGELOG.md
  * [#575](https://github.com/open-telemetry/opentelemetry-js/pull/575) Add exporter guide
  * [#534](https://github.com/open-telemetry/opentelemetry-js/pull/534) feat: add redis plugin example
  * [#562](https://github.com/open-telemetry/opentelemetry-js/pull/562) chore(web-example): Added a README for the existing example
  * [#537](https://github.com/open-telemetry/opentelemetry-js/pull/537) examples(tracing): add multi exporter example
  * [#484](https://github.com/open-telemetry/opentelemetry-js/pull/484) chore: update README for new milestones
* `opentelemetry-plugin-mongodb-core`
  * [#564](https://github.com/open-telemetry/opentelemetry-js/pull/564) docs: add usage for mongodb-core plugin #543)
* `opentelemetry-metrics`
  * [#490](https://github.com/open-telemetry/opentelemetry-js/pull/490) chore: update metrics README
* `opentelemetry-plugin-redis`
  * [#551](https://github.com/open-telemetry/opentelemetry-js/pull/551) chore: fix minor typo
* `opentelemetry-exporter-prometheus`
  * [#521](https://github.com/open-telemetry/opentelemetry-js/pull/521) chore: update prometheus exporter readme with usage and links
* `opentelemetry-types`
  * [#512](https://github.com/open-telemetry/opentelemetry-js/pull/512) chore: minor name change
* `opentelemetry-plugin-postgres`
  * [#473](https://github.com/open-telemetry/opentelemetry-js/pull/473) chore(plugin): postgres-pool plugin skeleton

### :sparkles: (Feature)

* `opentelemetry-core`, `opentelemetry-exporter-collector`
  * [#552](https://github.com/open-telemetry/opentelemetry-js/pull/552) Collector exporter
* `opentelemetry-node`, `opentelemetry-plugin-mysql`
  * [#525](https://github.com/open-telemetry/opentelemetry-js/pull/525) feat: mysql support
* `opentelemetry-plugin-redis`
  * [#503](https://github.com/open-telemetry/opentelemetry-js/pull/503) feat(plugin): implement redis plugin
* `opentelemetry-plugin-mongodb-core`
  * [#205](https://github.com/open-telemetry/opentelemetry-js/pull/205) feat: add mongodb plugin
* `opentelemetry-exporter-prometheus`
  * [#483](https://github.com/open-telemetry/opentelemetry-js/pull/483) feat: Add prometheus exporter
* `opentelemetry-metrics`
  * [#500](https://github.com/open-telemetry/opentelemetry-js/pull/500) feat: add ConsoleMetricExporter
  * [#468](https://github.com/open-telemetry/opentelemetry-js/pull/468) feat: validate metric names
* `opentelemetry-scope-zone-peer-dep`, `opentelemetry-scope-zone`, `opentelemetry-web`
  * [#461](https://github.com/open-telemetry/opentelemetry-js/pull/461) feat(scope-zone): new scope manager to support async operations in web
* `opentelemetry-core`, `opentelemetry-plugin-document-load`
  * [#477](https://github.com/open-telemetry/opentelemetry-js/pull/477) feat(traceparent): setting parent span from server
* `opentelemetry-core`, `opentelemetry-metrics`, `opentelemetry-types`
  * [#463](https://github.com/open-telemetry/opentelemetry-js/pull/463) feat: implement labelset
* `opentelemetry-metrics`, `opentelemetry-types`
  * [#437](https://github.com/open-telemetry/opentelemetry-js/pull/437) feat(metrics): add registerMetric and getMetrics

## 0.2.0

Released 2019-11-04

### :rocket: (Enhancement)

* `opentelemetry-shim-opentracing`, `opentelemetry-tracing`, `opentelemetry-types`
  * [#449](https://github.com/open-telemetry/opentelemetry-js/pull/449) fix: allow recording links only at Span creation time
* `opentelemetry-core`, `opentelemetry-node`, `opentelemetry-tracing`, `opentelemetry-types`
  * [#454](https://github.com/open-telemetry/opentelemetry-js/pull/454) fix(span): rename span recording flag
* `opentelemetry-metrics`
  * [#475](https://github.com/open-telemetry/opentelemetry-js/pull/475) add shutdown method on MetricExporter interface
* `opentelemetry-plugin-document-load`
  * [#469](https://github.com/open-telemetry/opentelemetry-js/pull/469) chore: fixing problem with load event and performance for loadend
* `opentelemetry-core`, `opentelemetry-plugin-document-load`, `opentelemetry-tracing`, `opentelemetry-web`
  * [#466](https://github.com/open-telemetry/opentelemetry-js/pull/466) chore: fixing coverage for karma using istanbul

### :bug: (Bug Fix)

* `opentelemetry-tracing`
  * [#444](https://github.com/open-telemetry/opentelemetry-js/pull/444) fix: batchSpanProcessor test failing intermittently
* `opentelemetry-core`
  * [#472](https://github.com/open-telemetry/opentelemetry-js/pull/472) fix(core): add missing semver dependency

### :books: (Refine Doc)

* [#462](https://github.com/open-telemetry/opentelemetry-js/pull/462) chore: update README
* [#460](https://github.com/open-telemetry/opentelemetry-js/pull/460) chore: move members list out of community repo
* [#445](https://github.com/open-telemetry/opentelemetry-js/pull/445) chore: update CONTRIBUTING.md
* [#459](https://github.com/open-telemetry/opentelemetry-js/pull/459) chore: update API docs

### :sparkles: (Feature)

* `opentelemetry-metrics`, `opentelemetry-types`
  * [#437](https://github.com/open-telemetry/opentelemetry-js/pull/437) feat(metrics): add registerMetric and getMetrics
* `opentelemetry-metrics`
  * [#468](https://github.com/open-telemetry/opentelemetry-js/pull/468) feat: validate metric names
* `opentelemetry-plugin-postgres`
  * [#417](https://github.com/open-telemetry/opentelemetry-js/pull/417) feature(plugin): implement postgres plugin
* `opentelemetry-core`, `opentelemetry-types`
  * [#451](https://github.com/open-telemetry/opentelemetry-js/pull/451) feat: add IsRemote field to SpanContext, set by propagators
* `opentelemetry-core`, `opentelemetry-plugin-document-load`, `opentelemetry-tracing`, `opentelemetry-types`, `opentelemetry-web`
  * [#433](https://github.com/open-telemetry/opentelemetry-js/pull/433) feat(plugin-document-load): new plugin for document load for web tracer

## 0.1.1

* chore: add prepare script and bump the version (#431)
* docs: fix broken links (#428)
* docs(exporter-jaeger): fix jaeger version (#430)
* fix(plugin-http): ensure no leaks (#398)
* Update readme (#421)
* refactor: cal duration once instead of each get duration call (#412)
* chore: add npm version badge (#414)

## 0.1.0

* Initial release<|MERGE_RESOLUTION|>--- conflicted
+++ resolved
@@ -52,9 +52,6 @@
   * (user-facing): deprecated `AlwaysOffSampler` has moved to `@opentelemetry/sdk-trace-base`
   * (user-facing): deprecated `TraceIdRatioSampler` has moved to `@opentelemetry/sdk-trace-base`
   * (user-facing): deprecated `TraceIdRatioSampler` has moved to  `@opentelemetry/sdk-trace-base`
-<<<<<<< HEAD
-* chore!: Raise the minimum supported Node.js version to `^18.19.0 || >=20.6.0`. Support for Node.js 14, 16, and early minor versions of 18 and 20 have been dropped. This applies to all packages except the 'api' and 'semantic-conventions' packages. [#5395](https://github.com/open-telemetry/opentelemetry-js/issues/5395) @trentm
-=======
 * feat(sdk-trace-base)!: drop ability to instantiate propagators beyond defaults [#5355](https://github.com/open-telemetry/opentelemetry-js/pull/5355) @pichlermarc
   * (user-facing): only a non-env-var based default is now used on `BasicTracerProvider#register()`.
     * propagators can now not be configured via `OTEL_PROPAGATORS` or `window.OTEL_PROPAGATORS` anymore, please pass the propagator to `NodeTracerProvider#register()` instead.
@@ -68,7 +65,7 @@
   * (user-facing): only a non-env-var based default is now used on `WebTracerProvider#register()`.
     * propagators can now not be configured via `window.OTEL_PROPAGATORS` anymore, please pass the propagator to `WebTracerProvider#register()` instead.
     * if not configured via code, `WebTracerProvider#register()` will now fall back to defaults (`tracecontext` and `baggage`)
->>>>>>> 29d0da55
+* chore!: Raise the minimum supported Node.js version to `^18.19.0 || >=20.6.0`. Support for Node.js 14, 16, and early minor versions of 18 and 20 have been dropped. This applies to all packages except the 'api' and 'semantic-conventions' packages. [#5395](https://github.com/open-telemetry/opentelemetry-js/issues/5395) @trentm
 
 ### :rocket: (Enhancement)
 
