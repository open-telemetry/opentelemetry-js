<!-- markdownlint-disable MD004 -->
# CHANGELOG

All notable changes to experimental packages in this project will be documented in this file.

## Unreleased

### :boom: Breaking Change

### :rocket: (Enhancement)

### :bug: (Bug Fix)

### :books: (Refine Doc)

### :house: (Internal)

## 0.52.1

### :rocket: (Enhancement)

* refactor(instrumentation-fetch): move fetch to use SEMATRR [#4632](https://github.com/open-telemetry/opentelemetry-js/pull/4632)
* refactor(otlp-transformer): use explicit exports [#4785](https://github.com/open-telemetry/opentelemetry-js/pull/4785) @pichlermarc

### :bug: (Bug Fix)

* fix(sdk-node): register context manager if no tracer options are provided [#4781](https://github.com/open-telemetry/opentelemetry-js/pull/4781) @pichlermarc
* fix(instrumentation): Update `import-in-the-middle` to fix [numerous bugs](https://github.com/DataDog/import-in-the-middle/releases/tag/v1.8.1) [#4806](https://github.com/open-telemetry/opentelemetry-js/pull/4806) @timfish
* chore(instrumentation): Use a caret version for `import-in-the-middle` dependency [#4810](https://github.com/open-telemetry/opentelemetry-js/pull/4810) @timfish

### :house: (Internal)

* test: add `npm run maint:regenerate-test-certs` maintenance script and regenerate recently expired test certs [#4777](https://github.com/open-telemetry/opentelemetry-js/pull/4777)

## 0.52.0

### :boom: Breaking Change

* feat(exporter-*-otlp-*)!: move serialization for Node.js exporters to `@opentelemetry/otlp-transformer` [#4542](https://github.com/open-telemetry/opentelemetry-js/pull/4542) @pichlermarc
  * Breaking changes:
    * (user-facing) `convert()` now returns an empty object and will be removed in a follow-up
    * (internal) OTLPExporterNodeBase now has additional constructor parameters that are required
    * (internal) OTLPExporterNodeBase now has an additional `ResponseType` type parameter
* feat(exporter-*-otlp-*)!: move serialization for Node.js exporters to `@opentelemetry/otlp-transformer` [#4581](https://github.com/open-telemetry/opentelemetry-js/pull/4581) @pichlermarc
  * Breaking changes:
    * (user-facing) `convert()` has been removed from all exporters
    * (internal) OTLPExporterBrowserBase: `RequestType` has been replaced by a `ResponseType` type-argument
    * (internal) OTLPExporterNodeBase: `ServiceRequest` has been replaced by a `ServiceResponse` type-argument
    * (internal) the `@opentelemetry/otlp-exporter-proto-base` package has been removed, and will from now on be deprecated in `npm`
* feat(instrumentation): remove default value for config in base instrumentation constructor [#4695](https://github.com/open-telemetry/opentelemetry-js/pull/4695): @blumamir
* fix(instrumentation)!: remove unused supportedVersions from Instrumentation interface [#4694](https://github.com/open-telemetry/opentelemetry-js/pull/4694) @blumamir
* feat(instrumentation)!: simplify `registerInstrumentations()` API
  * Breaking changes:
    * removes `InstrumentationOptions` type
    * occurrences of `InstrumentationOptions` are now replaced by `(Instrumentation | Instrumentation[])[]`
      * migrate usages of `registerInstrumentations({instrumentations: fooInstrumentation})` to `registerInstrumentations({instrumentations: [fooInstrumentation]})`
      * passing Instrumentation classes to `registerInstrumentations()` is now not possible anymore.
* feat(sdk-node)!: simplify type of `instrumentations` option
  * Breaking changes:
    * replaces `InstrumentationOptions` with `(Instrumentation | Instrumentation[])[]`

### :rocket: (Enhancement)

* feat(instrumentation): apply unwrap before wrap in base class [#4692](https://github.com/open-telemetry/opentelemetry-js/pull/4692)
* feat(instrumentation): add util to execute span customization hook in base class [#4663](https://github.com/open-telemetry/opentelemetry-js/pull/4663) @blumamir
* feat(instrumentation): generic config type in instrumentation base [#4659](https://github.com/open-telemetry/opentelemetry-js/pull/4659) @blumamir
* feat: support node 22 [#4666](https://github.com/open-telemetry/opentelemetry-js/pull/4666) @dyladan
* feat(propagator-aws-xray-lambda): add AWS Xray Lambda propagator [4554](https://github.com/open-telemetry/opentelemetry-js/pull/4554)
* refactor(instrumentation-xml-http-request): use exported strings for semantic attributes. [#4681](https://github.com/open-telemetry/opentelemetry-js/pull/4681/files)
* refactor(sdk-node): Use tree-shakeable string constants for semconv [#4767](https://github.com/open-telemetry/opentelemetry-js/pull/4767) @JohannesHuster

### :bug: (Bug Fix)

* fix(instrumentation): Update `import-in-the-middle` to fix [numerous bugs](https://github.com/DataDog/import-in-the-middle/releases/tag/v1.8.0) [#4745](https://github.com/open-telemetry/opentelemetry-js/pull/4745) @timfish

### :books: (Refine Doc)

* docs(instrumentation): better docs for supportedVersions option [#4693](https://github.com/open-telemetry/opentelemetry-js/pull/4693) @blumamir
* docs: align all supported versions to a common format [#4696](https://github.com/open-telemetry/opentelemetry-js/pull/4696) @blumamir
* refactor(examples): use new exported string constants for semconv in experimental/examples/opencensus-shim [#4763](https://github.com/open-telemetry/opentelemetry-js/pull/4763#pull) @Zen-cronic

## 0.51.1

### :bug: (Bug Fix)

* fix(instrumentation): update import-in-the-middle to 1.7.4

## 0.51.0

### :boom: Breaking Change

* feat(sdk-node)!: remove long deprecated methods in favor of constructor options [#4606](https://github.com/open-telemetry/opentelemetry-js/pull/4606) @pichlermarc
  * `NodeSDK.configureTracerProvider()`, please use constructor options instead
  * `NodeSDK.configureMeterProvider()`, please use constructor options instead
  * `NodeSDK.configureLoggerProvider()`, please use constructor options instead
  * `NodeSDK.addResource()`, please use constructor options instead
  * `NodeSDK.detectResources()`, this is not necessary anymore, resources are now auto-detected on `NodeSDK.start()` if the constructor option `autoDetectResources` is unset, `undefined` or `true`.
* feat(instrumentation): add patch and unpatch diag log messages [#4641](https://github.com/open-telemetry/opentelemetry-js/pull/4641)
  * Instrumentations should not log patch and unpatch messages to diag channel.
* feat!(instrumentation): remove moduleExports generic type from instrumentation registration [#4598](https://github.com/open-telemetry/opentelemetry-js/pull/4598) @blumamir
  * breaking for instrumentation authors that depend on
    * `InstrumentationBase`
    * `InstrumentationNodeModuleDefinition`
    * `InstrumentationNodeModuleFile`
<<<<<<< HEAD
* feat(exporter-trace-otlp-http): allow dynamic headers in HTTP exporter [#3662](https://github.com/open-telemetry/opentelemetry-js/pull/3662/files)
=======
* feat(api-events): removed traceId and spanId from Event interface, added context and severityNumber [#4629](https://github.com/open-telemetry/opentelemetry-js/pull/4629)
>>>>>>> 86019e0f

### :rocket: (Enhancement)

* feat(sdk-logs): log resource attributes in ConsoleLogRecordExporter [#4646](https://github.com/open-telemetry/opentelemetry-js/pull/4646) @harelmo-lumigo
* refactor(instrumentation-grpc): move to use SEMATTRS [#4633](https://github.com/open-telemetry/opentelemetry-js/pull/4633)
* feat(otlp-transformer): consolidate scope/resource creation in transformer [#4600](https://github.com/open-telemetry/opentelemetry-js/pull/4600)
* feat(sdk-logs): print message when attributes are dropped due to attribute count limit [#4614](https://github.com/open-telemetry/opentelemetry-js/pull/4614) @HyunnoH
* feat(sdk-node): add usage for the detector ServiceInstanceIdDetectorSync. [#4626](https://github.com/open-telemetry/opentelemetry-js/pull/4626) @maryliag
  * The resource detector can be added to default resource detector list by adding the value `serviceinstance` to the list of resource detectors on the environment variable `OTEL_NODE_RESOURCE_DETECTORS`, e.g `OTEL_NODE_RESOURCE_DETECTORS=env,host,os,serviceinstance`
  * The value can be overwritten by
    * merging a resource containing the `service.instance.id` attribute
    * using another resource detector which writes `service.instance.id`
* feat(sdk-events): add Events SDK [#4629](https://github.com/open-telemetry/opentelemetry-js/pull/4629)

### :bug: (Bug Fix)

* fix(otlp-grpc-exporter-base): avoid TypeError on exporter shutdown [#4612](https://github.com/open-telemetry/opentelemetry-js/pull/4612) @pichlermarc
* fix(instrumentation): Don't use `require` to load `package.json` files [#4593](https://github.com/open-telemetry/opentelemetry-js/pull/4593) @timfish

## 0.50.0

### :boom: Breaking Change

* fix(exporter-*-otlp-grpc)!: lazy load gRPC to improve compatibility with `@opentelemetry/instrumenation-grpc` [#4432](https://github.com/open-telemetry/opentelemetry-js/pull/4432) @pichlermarc
  * Fixes a bug where requiring up the gRPC exporter before enabling the instrumentation from `@opentelemetry/instrumentation-grpc` would lead to missing telemetry
  * Breaking changes, removes several functions and properties that were used internally and were not intended for end-users
    * `getServiceClientType()`
      * this returned a static enum value that would denote the export type (`SPAN`, `METRICS`, `LOGS`)
    * `getServiceProtoPath()`
      * this returned a static enum value that would correspond to the gRPC service path
    * `metadata`
      * was used internally to access metadata, but as a side effect allowed end-users to modify metadata on runtime.
    * `serviceClient`
      * was used internally to keep track of the service client used by the exporter, as a side effect it allowed end-users to modify the gRPC service client that was used
    * `compression`
      * was used internally to keep track of the compression to use but was unintentionally exposed to the users. It allowed to read and write the value, writing, however, would have no effect.

### :rocket: (Enhancement)

* feat(instrumentation-xhr): optionally ignore network events [#4571](https://github.com/open-telemetry/opentelemetry-js/pull/4571/) @mustafahaddara
* refactor(instrumentation-http): use exported strings for semconv [#4573](https://github.com/open-telemetry/opentelemetry-js/pull/4573/) @JamieDanielson
* perf(instrumentation-http): remove obvious temp allocations [#4576](https://github.com/open-telemetry/opentelemetry-js/pull/4576) @Samuron
* feat(sdk-node): add `HostDetector` as default resource detector [#4566](https://github.com/open-telemetry/opentelemetry-js/pull/4566) @maryliag
* feat(api-events): added data field to the Event interface [#4575](https://github.com/open-telemetry/opentelemetry-js/pull/4575) @martinkuba

### :bug: (Bug Fix)

* fix(exporter-*-otlp-*): use parseHeaders() to ensure header-values are not 'undefined' #4540
  * Fixes a bug where passing `undefined` as a header value would crash the end-user app after the export timeout elapsed.
* fix(sdk-logs): ensure default resource attributes are used as fallbacks when a resource is passed to LoggerProvider.

### :books: (Refine Doc)

* docs(instrumentation-http): document semantic conventions and attributes in use. [#4587](https://github.com/open-telemetry/opentelemetry-js/pull/4587/) @JamieDanielson

## 0.49.1

### :bug: (Bug Fix)

* fix(instrumentation): don't add `@opentelemetry/api-logs` as a `peerDependency`

## 0.49.0

### :boom: Breaking Change

* fix(otlp-exporter-base)!: remove unload event from OTLPExporterBrowserBase [#4438](https://github.com/open-telemetry/opentelemetry-js/pull/4438) @eldavojohn
  * Reason: The 'unload' event prevents sites from taking advantage of Google's [backward/forward cache](https://web.dev/articles/bfcache#never_use_the_unload_event) and will be [deprecated](https://developer.chrome.com/articles/deprecating-unload/).  It is now up to the consuming site to implement these shutdown events.
  * This breaking change affects users under this scenario:
    1. A user extends the exporter and overrides the shutdown function, and does something which is usually called by the unload listener
    2. We remove the unload event listener
    3. That user's overridden shutdown function no longer gets called

### :rocket: (Enhancement)

* feat(instrumentation): allow LoggerProvider to be specified in Instrumentations [#4314](https://github.com/open-telemetry/opentelemetry-js/pull/4314) @hectorhdzg
* feat(instrumentation): add getModuleDefinitions() to InstrumentationBase [#4475](https://github.com/open-telemetry/opentelemetry-js/pull/4475) @pichlermarc
* feat(exporter-metrics-otlp-http): add option to set the exporter aggregation preference  [#4409](https://github.com/open-telemetry/opentelemetry-js/pull/4409) @AkselAllas
* feat(node-sdk): add spanProcessors option [#4454](https://github.com/open-telemetry/opentelemetry-js/pull/4454) @naseemkullah

### :bug: (Bug Fix)

* fix(sdk-node): allow using samplers when the exporter is defined in the environment [#4394](https://github.com/open-telemetry/opentelemetry-js/pull/4394) @JacksonWeber
* fix(instrumentation): normalize paths for internal files in scoped packages [#4467](https://github.com/open-telemetry/opentelemetry-js/pull/4467) @pichlermarc
  * Fixes a bug where, on Windows, internal files on scoped packages would not be instrumented.
* fix(otlp-transformer): only use BigInt inside hrTimeToNanos() [#4484](https://github.com/open-telemetry/opentelemetry-js/pull/4484) @pichlermarc
* fix(instrumentation-fetch): do not enable in Node.js; clarify in docs this instr is for web fetch only [#4498](https://github.com/open-telemetry/opentelemetry-js/pull/4498) @trentm

### :house: (Internal)

* refactor(instrumentation-grpc): clean up remnants of 'grpc' package instrumentation [#4420](https://github.com/open-telemetry/opentelemetry-js/pull/4420) @pichlermarc

## 0.48.0

### :boom: Breaking Change

* fix(instrumentation)!: pin import-in-the-middle@1.7.1 [#4441](https://github.com/open-telemetry/opentelemetry-js/pull/4441)
  * Fixes a bug where, in some circumstances, ESM instrumentation packages would try to instrument CJS exports on ESM, causing the end-user application to crash.
  * This breaking change only affects users that are using the *experimental* `@opentelemetry/instrumentation/hook.mjs` loader hook AND Node.js 18.19 or later:
    * This reverts back to an older version of `import-in-the-middle` due to <https://github.com/DataDog/import-in-the-middle/issues/57>
    * This version does not support Node.js 18.19 or later

### :bug: (Bug Fix)

* fix(exporter-prometheus): avoid invoking callback synchronously [#4431](https://github.com/open-telemetry/opentelemetry-js/pull/4431) @legendecas
* fix(exporter-logs-otlp-grpc): set User-Agent header [#4398](https://github.com/open-telemetry/opentelemetry-js/pull/4398) @Vunovati
* fix(exporter-logs-otlp-http): set User-Agent header [#4398](https://github.com/open-telemetry/opentelemetry-js/pull/4398) @Vunovati
* fix(exporter-logs-otlp-proto): set User-Agent header [#4398](https://github.com/open-telemetry/opentelemetry-js/pull/4398) @Vunovati
* fix(instrumentation-fetch): compatibility with Map types for fetch headers

### :house: (Internal)

* refactor(exporter-prometheus): promisify prometheus tests [#4431](https://github.com/open-telemetry/opentelemetry-js/pull/4431) @legendecas

## 0.47.0

### :boom: Breaking Change

* fix(exporter-logs-otlp-http)!: programmatic headers take precedence over environment variables [#2370](https://github.com/open-telemetry/opentelemetry-js/pull/4351) @Vunovati
* fix(exporter-logs-otlp-proto)!: programmatic headers take precedence over environment variables [#2370](https://github.com/open-telemetry/opentelemetry-js/pull/4351) @Vunovati
* fix(exporter-trace-otlp-http)!: programmatic headers take precedence over environment variables [#2370](https://github.com/open-telemetry/opentelemetry-js/pull/4351) @Vunovati
* fix(exporter-trace-otlp-proto)!: programmatic headers take precedence over environment variables [#2370](https://github.com/open-telemetry/opentelemetry-js/pull/4351) @Vunovati

### :bug: (Bug Fix)

* fix(instrumentation): use caret range on import-in-the-middle [#4380](https://github.com/open-telemetry/opentelemetry-js/pull/4380) @pichlermarc
* fix(instrumentation): do not import 'path' in browser runtimes [#4386](https://github.com/open-telemetry/opentelemetry-js/pull/4386) @pichlermarc
  * Fixes a bug where bundling for web would fail due to `InstrumentationNodeModuleDefinition` importing `path`

## 0.46.0

### :boom: Breaking Change

* fix(exporter-metrics-otlp-grpc): programmatic headers take precedence over environment variables [#2370](https://github.com/open-telemetry/opentelemetry-js/pull/4334) @Vunovati
* fix(exporter-metrics-otlp-http): programmatic headers take precedence over environment variables [#2370](https://github.com/open-telemetry/opentelemetry-js/pull/4334) @Vunovati
* fix(exporter-metrics-otlp-proto): programmatic headers take precedence over environment variables [#2370](https://github.com/open-telemetry/opentelemetry-js/pull/4334) @Vunovati
* fix(otlp-exporter-base)!: decrease default concurrency limit to 30 [#4211](https://github.com/open-telemetry/opentelemetry-js/pull/4211) @pichlermarc
  * fixes a memory leak on prolonged collector unavailability
  * this change is marked as breaking as it changes defaults

### :rocket: (Enhancement)

* feat(sdk-logs): add droppedAttributesCount field to ReadableLogRecord

### :bug: (Bug Fix)

* fix(sdk-logs): await async resources in log processors
* fix(sdk-logs): avoid map attribute set when count limit exceeded
* fix(instrumentation-fetch): only access navigator if it is defined [#4063](https://github.com/open-telemetry/opentelemetry-js/pull/4063)
  * allows for experimental usage of this instrumentation with non-browser runtimes
* fix(instrumentation-http): memory leak when responses are not resumed
* fix(instrumentation-http): Do not mutate given headers object for outgoing http requests. Fixes aws-sdk signing error on retries. [#4346](https://github.com/open-telemetry/opentelemetry-js/pull/4346)
* fix(instrumentation): support Node.js v18.19.0 by using import-in-the-middle@1.6.0

## 0.45.1

### :bug: (Bug Fix)

* Bumps all dependencies to explicitly include Stable v1.18.1 packages

## 0.45.0

### :boom: Breaking Change

* fix(sdk-node)!: remove the explicit dependency on @opentelemetry/exporter-jaeger that was kept on the previous release
  * '@opentelemetry/exporter-jaeger' is no longer be a dependency of this package. To continue using '@opentelemetry/exporter-jaeger', please install it manually.
    * NOTE: `@opentelemetry/exporter-jaeger` is deprecated, consider switching to one of the alternatives described [here](https://www.npmjs.com/package/@opentelemetry/exporter-jaeger)
* fix(otlp-transformer)!: OTLP json encoding [#4220](https://github.com/open-telemetry/opentelemetry-js/pull/4220) @seemk
  * Fixes a bug in the OTLP (http/json) exporters where timestamps were not encoded as strings, causing the export to
    be rejected by OTLP endpoints

## 0.44.0

### :boom: Breaking Change

* fix(exporter-logs-otlp-proto): change OTLPLogExporter to OTLPLogExporter [#4140](https://github.com/open-telemetry/opentelemetry-js/pull/4140) @Vunovati
* fix(sdk-node): remove explicit dependency on @opentelemetry/exporter-jaeger
  * '@opentelemetry/exporter-jaeger' is no longer be a dependency of this package. To continue using '@opentelemetry/exporter-jaeger', please install it manually.
    * NOTE: `@opentelemetry/exporter-jaeger` is deprecated, consider switching to one of the alternatives described [here](https://www.npmjs.com/package/@opentelemetry/exporter-jaeger)
* fix(sdk-logs): hide internal methods with internal shared state [#3865](https://github.com/open-telemetry/opentelemetry-js/pull/3865) @legendecas

### :rocket: (Enhancement)

* feat(exporter-metrics-otlp-proto): add esm build [#4099](https://github.com/open-telemetry/opentelemetry-js/pull/4099) @pichlermarc
* feat(opencensus-shim): implement OpenCensus metric producer [#4066](https://github.com/open-telemetry/opentelemetry-js/pull/4066) @aabmass

### :bug: (Bug Fix)

* fix(otlp-exporter-base): replaced usage of window with _globalThis [#4157](https://github.com/open-telemetry/opentelemetry-js/pull/4157) @cristianmadularu
* fix(otlp-transformer): Avoid precision loss when converting from HrTime to unix nanoseconds. [#4062](https://github.com/open-telemetry/opentelemetry-js/pull/4062)

## 0.43.0

### :bug: (Bug Fix)

* Revert "feat(api): add attributes argument to recordException API [#4071](https://github.com/open-telemetry/opentelemetry-js/pull/4071)"
  * This feature was an unintentional breaking change introduced with API 1.5.0
  * This PR updates all experimental packages to allow API 1.6.0, where this change has been reverted.

## 0.42.0

### :boom: Breaking Change

* chore(sdk-node): deprecate methods in favor of constructor options [#3996](https://github.com/open-telemetry/opentelemetry-js/pull/3996) @pichlermarc
  * The following methods are now deprecated and will be removed in `0.43.0`
    * `NodeSDK.configureTracerProvider()`, please use constructor options instead
    * `NodeSDK.configureMeterProvider()`, please use constructor options instead
    * `NodeSDK.configureLoggerProvider()`, please use constructor options instead
    * `NodeSDK.addResource()`, please use constructor options instead
    * `NodeSDK.detectResources()`, this is not necessary anymore, resources are now auto-detected on startup.
* chore(sdk-node): add notice that '@opentelemetry/exporter-jaeger' has to be installed manually in the next version [#4068](https://github.com/open-telemetry/opentelemetry-js/pull/4068) @pichlermarc
  * Starting with 0.43.0 '@opentelemetry/exporter-jaeger' will no longer be a dependency of this package. To continue using '@opentelemetry/exporter-jaeger', please install it manually.
    * NOTE: `@opentelemetry/exporter-jaeger` is deprecated, consider switching to one of the alternatives described [here](https://www.npmjs.com/package/@opentelemetry/exporter-jaeger)

### :rocket: (Enhancement)

* feat: update PeriodicExportingMetricReader and PrometheusExporter to accept optional metric producers [#4077](https://github.com/open-telemetry/opentelemetry-js/pull/4077) @aabmass

### :bug: (Bug Fix)

* fix(exporter-logs-otlp-http): add @opentelemetry/api-logs as dependency

## 0.41.2

### :bug: (Bug Fix)

* fix(opentelemetry-exporter-logs-otlp-http): Add otel-api as dev dep for tests as they are directly importing the api and which is breaking the web-sandbox tests which is using rollup
* fix(instrumentation-grpc): instrument @grpc/grpc-js Client methods [#3804](https://github.com/open-telemetry/opentelemetry-js/pull/3804) @pichlermarc

## 0.41.1

### :books: (Refine Doc)

* docs(sdk-metrics): add example of exponential histogram metric [#3855](https://github.com/open-telemetry/opentelemetry-js/pull/3855) @JamieDanielson

### :rocket: (Enhancement)

* feat(sdk-node): logs support added [#3969](https://github.com/open-telemetry/opentelemetry-js/pull/3969) @psk001

### :bug: (Bug Fix)

* Revert "feat(minification): Add noEmitHelpers, importHelpers and tslib as a dependency (#3914)"
  [#4011](https://github.com/open-telemetry/opentelemetry-js/pull/4011) @dyladan

## 0.41.0

### :boom: Breaking Change

* chore(instrumentation-grpc): Drop support for package `grpc`. [#3807](https://github.com/open-telemetry/opentelemetry-js/pull/3807) @llc1123

### :rocket: (Enhancement)

* feat(otlp-grpc-exporters): add support for UDS endpoints. [#3853](https://github.com/open-telemetry/opentelemetry-js/pull/3853) @llc1123
* feat(otlp-exporters): bump otlp proto to 0.20.0 [#3932](https://github.com/open-telemetry/opentelemetry-js/pull/3932) @pichlermarc
* feat(exporter-metrics-otlp-*): add LowMemory metrics temporality preference [#3915](https://github.com/open-telemetry/opentelemetry-js/pull/3915) @martinkuba
  * Adds support for [LowMemory temporality preference](https://github.com/open-telemetry/opentelemetry-specification/blob/f09624bb97e9be3be259733b93be507df18927bd/specification/metrics/sdk_exporters/otlp.md#additional-configuration)
  * Adds support for `lowmemory` in `OTEL_EXPORTER_OTLP_METRICS_TEMPORALITY_PREFERENCE`

### :bug: (Bug Fix)

* fix(exporter-logs-otlp-http): set useHex to true [#3875](https://github.com/open-telemetry/opentelemetry-js/pull/3875) @Nico385412
* fix(otlp-proto-exporter-base): add missing type import [#3937](https://github.com/open-telemetry/opentelemetry-js/pull/3937) @pichlermarc
* fix(example-opencensus-shim): avoid OpenCensus auto instrumentations [#3951](https://github.com/open-telemetry/opentelemetry-js/pull/3951) @llc1123
* fix(http-intrumentation): prevent request socket null from throwing uncaught error [#3858](https://github.com/open-telemetry/opentelemetry-js/pull/3858) @aodysseos

### :house: (Internal)

* chore(instrumentation-grpc): Cleanup remnants of grpc-native support. [#3886](https://github.com/open-telemetry/opentelemetry-js/pull/3886) @llc1123

## 0.40.0

### :boom: Breaking Change

* fix(exporter-logs-otlp-grpc): change OTLPLogsExporter to OTLPLogExporter [#3819](https://github.com/open-telemetry/opentelemetry-js/pull/3819) @fuaiyi
* chore(instrumentation-grpc): add 'grpc' deprecation notice postinstall script [#3833](https://github.com/open-telemetry/opentelemetry-js/pull/3833) @pichlermarc
  * Support for telemetry generation for the [`grpc`](https://www.npmjs.com/package/grpc) module will be dropped in the next release as the package has been
    deprecated for over 1 year, please migrate to [`@grpc/grpc-js`](https://www.npmjs.com/package/@grpc/grpc-js) to continue receiving telemetry.

### :rocket: (Enhancement)

* feat(api-logs): support map in log attributes. [#3821](https://github.com/open-telemetry/opentelemetry-js/pull/3821) @Abinet18
* feat(instrumentation): add ESM support for instrumentation. [#3698](https://github.com/open-telemetry/opentelemetry-js/pull/3698) @JamieDanielson, @pkanal, @vmarchaud, @lizthegrey, @bengl
* feat(exporter-logs-otlp-http): otlp-http exporter for logs. [#3764](https://github.com/open-telemetry/opentelemetry-js/pull/3764/) @fuaiyi
* feat(otlp-trace-exporters): Add User-Agent header to OTLP trace exporters. [#3790](https://github.com/open-telemetry/opentelemetry-js/pull/3790) @JamieDanielson
* feat(otlp-metric-exporters): Add User-Agent header to OTLP metric exporters. [#3806](https://github.com/open-telemetry/opentelemetry-js/pull/3806) @JamieDanielson
* feat(opencensus-shim): add OpenCensus trace shim [#3809](https://github.com/open-telemetry/opentelemetry-js/pull/3809) @aabmass
* feat(exporter-logs-otlp-proto): protobuf exporter for logs. [#3779](https://github.com/open-telemetry/opentelemetry-js/pull/3779) @Abinet18

### :bug: (Bug Fix)

* fix(sdk-node): use resource interface instead of concrete class [#3803](https://github.com/open-telemetry/opentelemetry-js/pull/3803) @blumamir
* fix(sdk-logs): remove includeTraceContext configuration and use LogRecord context when available  [#3817](https://github.com/open-telemetry/opentelemetry-js/pull/3817) @hectorhdzg

## 0.39.1

### :bug: (Bug Fix)

* fix(otlp-transformer): move api-logs to dependencies [#3798](https://github.com/open-telemetry/opentelemetry-js/pull/3798) @pichlermarc

## 0.39.0

### :rocket: (Enhancement)

* feat(otlp-transformer): support log records. [#3712](https://github.com/open-telemetry/opentelemetry-js/pull/3712/) @llc1123
* feat(otlp-grpc-exporter-base): support log records. [#3712](https://github.com/open-telemetry/opentelemetry-js/pull/3712/) @llc1123
* feat(exporter-logs-otlp-grpc): otlp-grpc exporter for logs. [#3712](https://github.com/open-telemetry/opentelemetry-js/pull/3712/) @llc1123
* feat(otlp-grpc-exporter-base): use statically generated protobuf code [#3705](https://github.com/open-telemetry/opentelemetry-js/pull/3705) @pichlermarc
* refactor(otlp-transformer): refine metric transformers. [#3770](https://github.com/open-telemetry/opentelemetry-js/pull/3770/) @llc1123
* feat(api-logs): add `ObservedTimestamp` to `LogRecord`. [#3787](https://github.com/open-telemetry/opentelemetry-js/pull/3787/) @llc1123

### :bug: (Bug Fix)

* fix(instrumentation): update `require-in-the-middle` to v7.1.0 [#3727](https://github.com/open-telemetry/opentelemetry-js/pull/3727) @trentm
* fix(instrumentation): update `require-in-the-middle` to v7.0.1 [#3743](https://github.com/open-telemetry/opentelemetry-js/pull/3743) @trentm

### :books: (Refine Doc)

* doc(instrumentation): add limitiations section to readme [#3786](https://github.com/open-telemetry/opentelemetry-js/pull/3786) @flarna

## 0.38.0

### :boom: Breaking Change

* fix: remove HTTP/HTTPS prefix from span name in instrumentation-xml-http-request [#3672](https://github.com/open-telemetry/opentelemetry-js/pull/3672) @jufab
* fix(sdk-node)!: remove unused defaultAttributes option [#3724](https://github.com/open-telemetry/opentelemetry-js/pull/3724) @pichlermarc
  * Please use `NodeSDKConfiguration.resource` instead

### :rocket: (Enhancement)

* feat(sdk-logs): use logs API 0.38

### :bug: (Bug Fix)

* fix(sdk-node): only set DiagConsoleLogger when OTEL_LOG_LEVEL is set [#3693](https://github.com/open-telemetry/opentelemetry-js/pull/3693) @pichlermarc

## 0.37.0

### :boom: Breaking Change

* fix: remove HTTP/HTTPS prefix from span name in instrumentation-xml-http-request [#3672](https://github.com/open-telemetry/opentelemetry-js/pull/3672) @jufab

### :rocket: (Enhancement)

* feat(api-logs): 1.`LogRecord` fields update: `traceFlags`/`traceId`/`spanId` -> `context`; 2.`Logger` supports configuring `includeTraceContext`; 3.The `onEmit` method of `LogRecordProcessor` supports the `context` field.  [#3549](https://github.com/open-telemetry/opentelemetry-js/pull/3549/) @fuaiyi
* feat(sdk-logs): logs sdk implementation. [#3549](https://github.com/open-telemetry/opentelemetry-js/pull/3549/) @fuaiyi

## 0.36.0

### :boom: Breaking Change

* feat: remove HTTP/HTTPS prefix from span name [#3603](https://github.com/open-telemetry/opentelemetry-js/pull/3603) @Flarna

### :rocket: (Enhancement)

* feat: use HTTP_ROUTE in span name [#3603](https://github.com/open-telemetry/opentelemetry-js/pull/3603) @Flarna
* feat: add HTTP_ROUTE attribute to http incoming metrics if present [#3581](https://github.com/open-telemetry/opentelemetry-js/pull/3581) @hermogenes
* feat(opentelemetry-instrumentation-grpc): allow to add attributes from grpc metadata in the patched server [#3589](https://github.com/open-telemetry/opentelemetry-js/pull/3589) @zombispormedio
* feat(sdk-node): install diag logger with OTEL_LOG_LEVEL [#3627](https://github.com/open-telemetry/opentelemetry-js/pull/3627) @legendecas
* feat(otlp-exporter-base): add retries [#3207](https://github.com/open-telemetry/opentelemetry-js/pull/3207) @svetlanabrennan
* feat(sdk-node): override IdGenerator when using NodeSDK [#3645](https://github.com/open-telemetry/opentelemetry-js/pull/3645) @haddasbronfman
* feat(otlp-transformer): expose dropped attributes, events and links counts on the transformed otlp span [#3576](https://github.com/open-telemetry/opentelemetry-js/pull/3576) @mohitk05

### :bug: (Bug Fix)

* fix(prometheus-exporter): add possibility to respond to errors returned by `server.listen()` [#3552](https://github.com/open-telemetry/opentelemetry-js/pull/3402) @pichlermarc
* fix(sdk-node): update instrumentations once MeterProvider is initialized [#3624](https://github.com/open-telemetry/opentelemetry-js/pull/3624) @pichlermarc

## 0.35.1

### :bug: (Bug Fix)

* fix: remove JSON syntax error and regenerate tsconfig files [#3566](https://github.com/open-telemetry/opentelemetry-js/pull/3566) @Flarna
  * Fixes an error where the generated JS files were not included in the esnext package due to a failure of the tsconfig generation
* fix(sdk-node): register instrumentations early [#3502](https://github.com/open-telemetry/opentelemetry-js/pull/3502) @flarna
* fix: include tracestate in export [#3569](https://github.com/open-telemetry/opentelemetry-js/pull/3569) @flarna
* fix(http) Remove outgoing headers normalization [#3557](https://github.com/open-telemetry/opentelemetry-js/pull/3557) @marcinjahn

## 0.35.0

### :rocket: (Enhancement)

* feat(instrumentation-http): monitor error events with events.errorMonitor [#3402](https://github.com/open-telemetry/opentelemetry-js/pull/3402) @legendecas
* feat(instrumentation-grpc): added grpc metadata client side attributes in instrumentation [#3386](https://github.com/open-telemetry/opentelemetry-js/pull/3386)
* feat(instrumentation): add new `_setMeterInstruments` protected method that update the meter instruments every meter provider update.
* feat(api-logs): add the `SeverityNumber` enumeration. [#3443](https://github.com/open-telemetry/opentelemetry-js/pull/3443/) @fuaiyi
* feat(sdk-node): configure no-op sdk with `OTEL_SDK_DISABLED` environment variable [#3485](https://github.com/open-telemetry/opentelemetry-js/pull/3485/files/2211c78aec39aeb6b4b3dae71844edf8ce234d20)  @RazGvili

### :bug: (Bug Fix)

* fix(instrumentation-xhr): http.url attribute should be absolute [#3200](https://github.com/open-telemetry/opentelemetry-js/pull/3200) @t2t2
* fix(instrumentation-grpc): always set grpc semcov status code attribute with numeric value [#3076](https://github.com/open-telemetry/opentelemetry-js/pull/3076) @blumamir
* fix(instrumentation): only call `onRequire` for full matches on core modules with sub-paths [#3451](https://github.com/open-telemetry/opentelemetry-js/pull/3451) @mhassan1
* fix(instrumentation): add back support for absolute paths via `require-in-the-middle` [#3457](https://github.com/open-telemetry/opentelemetry-js/pull/3457) @mhassan1
* fix(prometheus-sanitization): replace repeated `_` with a single `_` [3470](https://github.com/open-telemetry/opentelemetry-js/pull/3470) @samimusallam
* fix(prometheus-serializer): correct string used for NaN [#3477](https://github.com/open-telemetry/opentelemetry-js/pull/3477) @JacksonWeber
* fix(instrumentation-http): close server span when response finishes [#3407](https://github.com/open-telemetry/opentelemetry-js/pull/3407) @legendecas
* fix(instrumentation-fetch): make spans resilient to clock drift by using Date.now [#3434](https://github.com/open-telemetry/opentelemetry-js/pull/3434) @dyladan
* fix(instrumentation-xml-http-request): make spans resilient to clock drift by using Date.now [#3434](https://github.com/open-telemetry/opentelemetry-js/pull/3434) @dyladan
* fix(sdk-node): fix exporter to be read only OTEL_TRACES_EXPORTER is set to a valid exporter [3492] @svetlanabrennan

### :house: (Internal)

* chore(otlp-proto-exporter-base): upgrade protobufjs to 7.1.2 and relax versioning [#3433](https://github.com/open-telemetry/opentelemetry-js/pull/3433) @seemk

## 0.34.0

* `@opentelemetry/sdk-metrics` moved to [packages/sdk-metrics](../packages/sdk-metrics)
* `@opentelemetry/api-metrics` deprecated and merged into [api](../api)

### :rocket: (Enhancement)

* feat(metrics-sdk): Add tracing suppresing for Metrics Export [#3332](https://github.com/open-telemetry/opentelemetry-js/pull/3332) @hectorhdzg
* feat(instrumentation): implement `require-in-the-middle` singleton [#3161](https://github.com/open-telemetry/opentelemetry-js/pull/3161) @mhassan1
* feat(sdk-node): configure trace exporter with environment variables [#3143](https://github.com/open-telemetry/opentelemetry-js/pull/3143) @svetlanabrennan
* feat: enable tree shaking [#3329](https://github.com/open-telemetry/opentelemetry-js/pull/3329) @pkanal
* feat(prometheus): serialize resource as target_info gauge [#3300](https://github.com/open-telemetry/opentelemetry-js/pull/3300) @pichlermarc
* feat(detectors): add browser detector module [#3292](https://github.com/open-telemetry/opentelemetry-js/pull/3292) @abinet18
* deps: remove unused proto-loader dependencies and update grpc-js and proto-loader versions [#3337](https://github.com/open-telemetry/opentelemetry-js/pull/3337) @seemk
* feat(metrics-exporters): configure temporality via environment variable [#3305](https://github.com/open-telemetry/opentelemetry-js/pull/3305) @pichlermarc
* feat(console-metric-exporter): add temporality configuration [#3387](https://github.com/open-telemetry/opentelemetry-js/pull/3387) @pichlermarc

### :bug: (Bug Fix)

* fix(node-sdk): move `@opentelemetry/semantic-conventions` to `dependencies` [#3283](https://github.com/open-telemetry/opentelemetry-js/pull/3283) @mhassan1
* fix(exporters): do not append trailing '/' when URL contains path [#3274](https://github.com/open-telemetry/opentelemetry-js/pull/3274) @pichlermarc
* fix(instrumentation): debug log on no modules defined for instrumentation [#3308](https://github.com/open-telemetry/opentelemetry-js/pull/3308) @legendecas

### :books: (Refine Doc)

* docs(metrics-exporters): fix wrong exporter const name in example [#3270](https://github.com/open-telemetry/opentelemetry-js/issues/3270) @pichlermarc

### :house: (Internal)

* ci(instrumentation-http): remove got devDependency
  [#3347](https://github.com/open-telemetry/opentelemetry-js/issues/3347) @dyladan
* deps(instrumentation-http): move sdk-metrics to dev dependencies [#3380](https://github.com/open-telemetry/opentelemetry-js/issues/3380) @pichlermarc

## 0.33.0

### :boom: Breaking Change

* Add `resourceDetectors` option to `NodeSDK` [#3210](https://github.com/open-telemetry/opentelemetry-js/issues/3210)
  * `NodeSDK.detectResources()` function is no longer able to receive config as a parameter.
    Instead, the detectors are passed to the constructor.

* chore(metrics-sdk): clean up exports [#3197](https://github.com/open-telemetry/opentelemetry-js/pull/3197) @pichlermarc
  * removes export for:
    * `AccumulationRecord`
    * `Aggregator`
    * `AggregatorKind`
    * `Accumulation`
    * `createInstrumentDescriptor`
    * `createInstrumentDescriptorWithView`
    * `isDescriptorCompatibleWith`
* chore(api-metrics): clean up exports [#3198](https://github.com/open-telemetry/opentelemetry-js/pull/3198) @pichlermarc
  * removes export for:
    * `NOOP_COUNTER_METRIC`
    * `NOOP_HISTOGRAM_METRIC`
    * `NOOP_METER_PROVIDER`
    * `NOOP_OBSERVABLE_COUNTER_METRIC`
    * `NOOP_OBSERVABLE_GAUGE_METRIC`
    * `NOOP_OBSERVABLE_UP_DOWN_COUNTER_METRIC`
    * `NOOP_UP_DOWN_COUNTER_METRIC`
    * `NoopCounterMetric`
    * `NoopHistogramMetric`
    * `NoopMeter`
    * `NoopMeterProvider`
    * `NoopMetric`
    * `NoopObservableCounterMetric`
    * `NoopObservableGaugeMetric`
    * `NoopObservableMetric`
    * `NoopObservableUpDownCounterMetric`
    * `NoopUpDownCounterMetric`
* feat(sdk-metrics): align MetricReader with specification and other language implementations [#3225](https://github.com/open-telemetry/opentelemetry-js/pull/3225) @pichlermarc
* chore(sdk-metrics): remove accidental export of the SDK `Meter` class [#3243](https://github.com/open-telemetry/opentelemetry-js/pull/3243) @pichlermarc

### :rocket: (Enhancement)

* Add `resourceDetectors` option to `NodeSDK` [#3210](https://github.com/open-telemetry/opentelemetry-js/issues/3210)
* feat: add Logs API @mkuba [#3117](https://github.com/open-telemetry/opentelemetry-js/pull/3117)

### :books: (Refine Doc)

* docs(sdk-metrics): fix typos and add missing parameter docs. [#3244](https://github.com/open-telemetry/opentelemetry-js/pull/3244) @pichlermarc

### :house: (Internal)

* ci(instrumentation-http): improve metrics test stability [#3242](https://github.com/open-telemetry/opentelemetry-js/pull/3242) @pichlermarc
* deps: remove unused protobufjs and update used ones to 7.1.1 #3251 [#3251](https://github.com/open-telemetry/opentelemetry-js/pull/3251) @pichlermarc

## 0.32.0

### :boom: Breaking Change

* Rename @opentelemetry/sdk-metrics-base package to @opentelemetry/sdk-metrics  [#3162](https://github.com/open-telemetry/opentelemetry-js/pull/3162) @hectorhdzg

### :rocket: (Enhancement)

* feature(instrumentation-http): Add HTTP Server and Client duration Metrics in HTTP Node.js Instrumentation [#3149](https://github.com/open-telemetry/opentelemetry-js/pull/3149) @hectorhdzg
* fix(add-views-to-node-sdk): added the ability to define meter views in `NodeSDK` [#3066](https://github.com/open-telemetry/opentelemetry-js/pull/3124) @weyert
* feature(add-console-metrics-exporter): add ConsoleMetricExporter [#3120](https://github.com/open-telemetry/opentelemetry-js/pull/3120) @weyert
* feature(prometheus-serialiser): export the unit block when unit is set in metric descriptor [#3066](https://github.com/open-telemetry/opentelemetry-js/pull/3041) @weyert
* feat: support latest `@opentelemetry/api` [#3177](https://github.com/open-telemetry/opentelemetry-js/pull/3177) @dyladan
* feat(sdk-metrics-base): add per metric-reader aggregation support [#3153](https://github.com/open-telemetry/opentelemetry-js/pull/3153) @legendecas
* chore(deps): update prometheus example dependencies to 0.32 [#3126](https://github.com/open-telemetry/opentelemetry-js/pull/3216) @avzis
* feature(opentelemetry-api-metrics): Adding generics to `create{metricType}` [#3151](https://github.com/open-telemetry/opentelemetry-js/issues/3151) @tomerghelber-tm

### :bug: (Bug Fix)

* fix(instrumentation-http): add `http.host` attribute before sending the request #3054 @cuichenli

## 0.31.0

### :boom: Breaking Change

* feature(views): move views registration to MeterProvider constructor [#3066](https://github.com/open-telemetry/opentelemetry-js/pull/3066) @pichlermarc
* feat(sdk-metrics-base): split up Singular into Sum and Gauge in MetricData [#3079](https://github.com/open-telemetry/opentelemetry-js/pull/3079) @pichlermarc
  * removes `DataPointType.SINGULAR`, and replaces it with `DataPointType.SUM` and `DataPointType.GAUGE`
  * removes `SingularMetricData` and replaces it with `SumMetricData` (including an additional `isMonotonic` flag) and `GaugeMetricData`
* feat(histogram): align collection of optional Histogram properties with spec [#3102](https://github.com/open-telemetry/opentelemetry-js/pull/3079) @pichlermarc
  * changes type of `sum` property on `Histogram` to `number | undefined`
  * changes type of `min` and `max` properties on `Histogram` to `number | undefined`
  * removes `hasMinMax` flag on the exported `Histogram` - this is now indicated by `min` and `max` being `undefined`

### :rocket: (Enhancement)

* feat(metrics-api): use common attributes definitions #3038 @legendecas
* feat(otlp-proto): pre-compile proto files [#3098](https://github.com/open-telemetry/opentelemetry-js/pull/3098) @legendecas
* feat(opentelemetry-sdk-metrics-base): added InMemoryMetricExporter [#3039](https://github.com/open-telemetry/opentelemetry-js/pull/3039) @weyert

### :bug: (Bug Fix)

* fix(histogram): fix maximum when only values < -1 are provided [#3086](https://github.com/open-telemetry/opentelemetry-js/pull/3086) @pichlermarc
* fix(instrumentation-grpc): always set grpc semcov status code attribute with numeric value [#3076](https://github.com/open-telemetry/opentelemetry-js/pull/3076) @blumamir

## 0.30.0

### :boom: Breaking Change

* fix: remove aws and gcp detector from SDK [#3024](https://github.com/open-telemetry/opentelemetry-js/pull/3024) @flarna
* feat(sdk-metrics-base): implement min/max recording for Histograms [#3032](https://github.com/open-telemetry/opentelemetry-js/pull/3032) @pichlermarc
  * adds `min`/`max` recording to Histograms
  * updates [opentelemetry-proto](https://github.com/open-telemetry/opentelemetry-proto) to `0.18` so that `min` and
    `max` can be exported. This change breaks the OTLP/JSON Metric Exporter for all collector versions `<0.52` due to
    [open-telemetry/opentelemetry-collector#5312](https://github.com/open-telemetry/opentelemetry-collector/issues/5312).

### :rocket: (Enhancement)

* feat(opentelemetry-instrumentation-fetch): optionally ignore network events [#3028](https://github.com/open-telemetry/opentelemetry-js/pull/3028) @gregolsen
* feat(http-instrumentation): record exceptions in http instrumentation [#3008](https://github.com/open-telemetry/opentelemetry-js/pull/3008) @luismiramirez
* feat(node-sdk): add serviceName config option [#2867](https://github.com/open-telemetry/opentelemetry-js/pull/2867) @naseemkullah
* feat(opentelemetry-exporter-prometheus): export PrometheusSerializer [#3034](https://github.com/open-telemetry/opentelemetry-js/pull/3034) @matschaffer
* feat(sdk-metrics-base): detect resets on async metrics [#2990](https://github.com/open-telemetry/opentelemetry-js/pull/2990) @legendecas
  * Added monotonicity support in SumAggregator.
  * Added reset and gaps detection for async metric instruments.
  * Fixed the start time and end time of an exported metric with regarding to resets and gaps.

### :bug: (Bug Fix)

* fix(otlp-transformer): remove type dependency on Long [#3022](https://github.com/open-telemetry/opentelemetry-js/pull/3022) @legendecas
* fix(grpc-exporter): use non-normalized URL to determine channel security [#3019](https://github.com/open-telemetry/opentelemetry-js/pull/3019) @pichlermarc
* fix(otlp-exporter-base): fix gzip output stream in http otlp export [#3046](https://github.com/open-telemetry/opentelemetry-js/pull/3046) @mattolson
* docs(grpc-exporters): remove 'web' as supported from README.md [#3070](https://github.com/open-telemetry/opentelemetry-js/pull/3070) @pichlermarc

### :house: (Internal)

* test: add node 18 and remove EoL node versions [#3048](https://github.com/open-telemetry/opentelemetry-js/pull/3048) @dyladan

## 0.29.2

* Support for 1.3.1 of stable packages

## 0.29.1

### :bug: (Bug Fix)

* fix(sdk-metrics-base): only record non-negative histogram values [#3002](https://github.com/open-telemetry/opentelemetry-js/pull/3002) @pichlermarc
* fix(otlp-transformer): include missing prepublishOnly script which ensures esm and esnext build files are created and packaged @dyladan

## 0.29.0

### :boom: Breaking Change

* feat(metrics): metric readers and exporters now select aggregation temporality based on instrument type [#2902](https://github.com/open-telemetry/opentelemetry-js/pull/2902) @seemk
* refactor(metrics-sdk): rename InstrumentationLibrary -> InstrumentationScope [#2959](https://github.com/open-telemetry/opentelemetry-js/pull/2959) @pichlermarc
* feat(metrics): multi-instrument async callback support [#2966](https://github.com/open-telemetry/opentelemetry-js/pull/2966) @legendecas
  * changes on `meter.createObservableCounter`, `meter.createObservableGauge`, `meter.createObservableUpDownCounter`
    * removed the second parameter `callback`
    * returns an `Observable` object on which callbacks can be registered or unregistered.
  * added `meter.addBatchObservableCallback` and `meter.removeBatchObservableCallback`.
* fix: remove attributes from OTLPExporterConfigBase [#2991](https://github.com/open-telemetry/opentelemetry-js/pull/2991) @flarna

### :rocket: (Enhancement)

* feat(exporters): update proto version and use otlp-transformer [#2929](https://github.com/open-telemetry/opentelemetry-js/pull/2929) @pichlermarc
* fix(sdk-metrics-base): misbehaving aggregation temporality selector tolerance [#2958](https://github.com/open-telemetry/opentelemetry-js/pull/2958) @legendecas
* feat(trace-otlp-grpc): configure security with env vars [#2827](https://github.com/open-telemetry/opentelemetry-js/pull/2827) @svetlanabrennan
* feat(sdk-metrics-base): async instruments callback timeout [#2742](https://github.com/open-telemetry/opentelemetry-js/pull/2742) @legendecas

### :bug: (Bug Fix)

* fix(opentelemetry-instrumentation-http): use correct origin when port is `null` [#2948](https://github.com/open-telemetry/opentelemetry-js/pull/2948) @danielgblanco
* fix(otlp-exporter-base): include esm and esnext in package files [#2952](https://github.com/open-telemetry/opentelemetry-js/pull/2952) @dyladan
* fix(otlp-http-exporter): update endpoint to match spec [#2895](https://github.com/open-telemetry/opentelemetry-js/pull/2895) @svetlanabrennan
* fix(instrumentation): only patch core modules if enabled [#2993](https://github.com/open-telemetry/opentelemetry-js/pull/2993) @santigimeno
* fix(otlp-transformer): include esm and esnext in package files and update README [#2992](https://github.com/open-telemetry/opentelemetry-js/pull/2992) @pichlermarc
* fix(metrics): specification compliant default metric unit [#2983](https://github.com/open-telemetry/opentelemetry-js/pull/2983) @andyfleming
* fix(opentelemetry-instrumentation): use all provided patches for the same file [#2963](https://github.com/open-telemetry/opentelemetry-js/pull/2963) @Ugzuzg

## 0.28.0

### :boom: Breaking Change

* feat(sdk-metrics-base): update metric exporter interfaces [#2707](https://github.com/open-telemetry/opentelemetry-js/pull/2707) @srikanthccv
* feat(api-metrics): remove observable types [#2687](https://github.com/open-telemetry/opentelemetry-js/pull/2687) @legendecas
* fix(otlp-http-exporter): remove content length header [#2879](https://github.com/open-telemetry/opentelemetry-js/pull/2879) @svetlanabrennan
* feat(experimental-packages): Update packages to latest SDK Version. [#2871](https://github.com/open-telemetry/opentelemetry-js/pull/2871) @pichlermarc
  * removed the -wip suffix from api-metrics and metrics-sdk-base.
  * updated dependencies to stable packages to `1.1.1` for all "experimental" packages.
  * updated Metrics Exporters to the latest Metrics SDK (`exporter-metrics-otlp-grpc`, `exporter-metrics-otlp-http`, `exporter-metrics-otlp-proto`)
  * updated `opentelemetry-sdk-node` to the latest Metrics SDK.
  * updated `otlp-transformer` to the latest Metrics SDK.
  * updated all `instrumentation-*` packages to use local implementations of `parseUrl()` due to #2884
* refactor(otlp-exporters) move base classes and associated types into their own packages [#2893](https://github.com/open-telemetry/opentelemetry-js/pull/2893) @pichlermarc
  * `otlp-exporter-base` => `OTLPExporterBase`, `OTLPExporterBrowserBase`, `OTLPExporterNodeBase`
  * `otlp-grpc-exporter-base` => `OTLPGRPCExporterNodeBase`
  * `otlp-proto-exporter-base` => `OTLPProtoExporterNodeBase`

### :rocket: (Enhancement)

* feat: spec compliant metric creation and sync instruments [#2588](https://github.com/open-telemetry/opentelemetry-js/pull/2588) @dyladan
* feat(api-metrics): async instruments spec compliance [#2569](https://github.com/open-telemetry/opentelemetry-js/pull/2569) @legendecas
* feat(sdk-metrics-base): add ValueType support for sync instruments [#2776](https://github.com/open-telemetry/opentelemetry-js/pull/2776) @legendecas
* feat(sdk-metrics-base): implement async instruments support [#2686](https://github.com/open-telemetry/opentelemetry-js/pull/2686) @legendecas
* feat(sdk-metrics-base): meter registration [#2666](https://github.com/open-telemetry/opentelemetry-js/pull/2666) @legendecas
* feat(sdk-metrics-base): bootstrap metrics exemplars [#2641](https://github.com/open-telemetry/opentelemetry-js/pull/2641) @srikanthccv
* feat(metrics-sdk): bootstrap aggregation support [#2634](https://github.com/open-telemetry/opentelemetry-js/pull/2634) @legendecas
* feat(metrics-sdk): bootstrap views api [#2625](https://github.com/open-telemetry/opentelemetry-js/pull/2625) @legendecas
* feat(sdk-metrics): bootstrap metric streams [#2636](https://github.com/open-telemetry/opentelemetry-js/pull/2636) @legendecas
* feat(views): add FilteringAttributesProcessor [#2733](https://github.com/open-telemetry/opentelemetry-js/pull/2733) @pichlermarc
* feat(metric-reader): add metric-reader [#2681](https://github.com/open-telemetry/opentelemetry-js/pull/2681) @pichlermarc
* feat(sdk-metrics-base): document and export basic APIs [#2725](https://github.com/open-telemetry/opentelemetry-js/pull/2725) @legendecas
* feat(views): Update addView() to disallow named views that select more than one instrument. [#2820](https://github.com/open-telemetry/opentelemetry-js/pull/2820) @pichlermarc
* feat(sdk-metrics-base): update exporting names [#2829](https://github.com/open-telemetry/opentelemetry-js/pull/2829) @legendecas
* Add grpc compression to trace-otlp-grpc exporter [#2813](https://github.com/open-telemetry/opentelemetry-js/pull/2813) @svetlanabrennan
* refactor: unifying shutdown once with BindOnceFuture [#2695](https://github.com/open-telemetry/opentelemetry-js/pull/2695) @legendecas
* feat(prometheus): update prometheus exporter with wip metrics sdk [#2824](https://github.com/open-telemetry/opentelemetry-js/pull/2824) @legendecas
* feat(instrumentation-xhr): add applyCustomAttributesOnSpan hook [#2134](https://github.com/open-telemetry/opentelemetry-js/pull/2134) @mhennoch
* feat(proto): add @opentelemetry/otlp-transformer package with hand-rolled transformation [#2746](https://github.com/open-telemetry/opentelemetry-js/pull/2746) @dyladan
* feat(sdk-metrics-base): shutdown and forceflush on MeterProvider [#2890](https://github.com/open-telemetry/opentelemetry-js/pull/2890) @legendecas
* feat(sdk-metrics-base): return the same meter for identical input to getMeter [#2901](https://github.com/open-telemetry/opentelemetry-js/pull/2901) @legendecas
* feat(otlp-exporter): add [OTEL_EXPORTER_OTLP_TIMEOUT](https://github.com/open-telemetry/opentelemetry-specification/blob/main/specification/protocol/exporter.md#configuration-options) env var to otlp exporters [#2738](https://github.com/open-telemetry/opentelemetry-js/pull/2738) @svetlanabrennan
* feat(sdk-metrics-base): hoist async instrument callback invocations [#2822](https://github.com/open-telemetry/opentelemetry-js/pull/2822) @legendecas

### :bug: (Bug Fix)

* fix(sdk-metrics-base): remove aggregator.toMetricData dependency on AggregationTemporality [#2676](https://github.com/open-telemetry/opentelemetry-js/pull/2676) @legendecas
* fix(sdk-metrics-base): coerce histogram boundaries to be implicit Infinity [#2859](https://github.com/open-telemetry/opentelemetry-js/pull/2859) @legendecas
* fix(instrumentation-http): HTTP 400 status code should not set span status to error on servers [#2789](https://github.com/open-telemetry/opentelemetry-js/pull/2789) @nordfjord

### :books: (Refine Doc)

* Update metrics example [#2658](https://github.com/open-telemetry/opentelemetry-js/pull/2658) @svetlanabrennan
* docs(api-metrics): add notes on ObservableResult.observe [#2712](https://github.com/open-telemetry/opentelemetry-js/pull/2712) @legendecas

### :house: (Internal)

* chore: move trace exporters back to experimental [#2835](https://github.com/open-telemetry/opentelemetry-js/pull/2835) @dyladan
* refactor(sdk-metrics-base): meter shared states [#2821](https://github.com/open-telemetry/opentelemetry-js/pull/2821) @legendecas

## v0.27.0

### :boom: Breaking Change

* [#2566](https://github.com/open-telemetry/opentelemetry-js/pull/2566) feat!(metrics): remove batch observer ([@dyladan](https://github.com/dyladan))
* [#2485](https://github.com/open-telemetry/opentelemetry-js/pull/2485) feat!: Split metric and trace exporters into new experimental packages ([@willarmiros](https://github.com/willarmiros))
* [#2540](https://github.com/open-telemetry/opentelemetry-js/pull/2540) fix(sdk-metrics-base): remove metric kind BATCH_OBSERVER ([@legendecas](https://github.com/legendecas))
* [#2496](https://github.com/open-telemetry/opentelemetry-js/pull/2496) feat(api-metrics): rename metric instruments to match feature-freeze API specification ([@legendecas](https://github.com/legendecas))

### :rocket: (Enhancement)

* [#2523](https://github.com/open-telemetry/opentelemetry-js/pull/2523) feat: Rename Labels to Attributes ([@pirgeo](https://github.com/pirgeo))
* [#2559](https://github.com/open-telemetry/opentelemetry-js/pull/2559) feat(api-metrics): remove bind/unbind and bound instruments ([@legendecas](https://github.com/legendecas))
* [#2563](https://github.com/open-telemetry/opentelemetry-js/pull/2563) feat(sdk-metrics-base): remove per-meter config on MeterProvider.getMeter ([@legendecas](https://github.com/legendecas))

### :bug: (Bug Fix)

* [#2610](https://github.com/open-telemetry/opentelemetry-js/pull/2610) fix: preventing double enable for instrumentation that has been already enabled ([@obecny](https://github.com/obecny))
* [#2581](https://github.com/open-telemetry/opentelemetry-js/pull/2581) feat: lazy initialization of the gzip stream ([@fungiboletus](https://github.com/fungiboletus))
* [#2584](https://github.com/open-telemetry/opentelemetry-js/pull/2584) fix: fixing compatibility versions for detectors ([@obecny](https://github.com/obecny))
* [#2558](https://github.com/open-telemetry/opentelemetry-js/pull/2558) fix(@opentelemetry/exporter-prometheus): unref prometheus server to prevent process running indefinitely ([@mothershipper](https://github.com/mothershipper))
* [#2495](https://github.com/open-telemetry/opentelemetry-js/pull/2495) fix(sdk-metrics-base): metrics name should be in the max length of 63 ([@legendecas](https://github.com/legendecas))
* [#2497](https://github.com/open-telemetry/opentelemetry-js/pull/2497) feat(@opentelemetry-instrumentation-fetch): support reading response body from the hook applyCustomAttributesOnSpan ([@echoontheway](https://github.com/echoontheway))

### :books: (Refine Doc)

* [#2561](https://github.com/open-telemetry/opentelemetry-js/pull/2561) Use new canonical path to Getting Started ([@chalin](https://github.com/chalin))
* [#2576](https://github.com/open-telemetry/opentelemetry-js/pull/2576) docs(instrumentation): update links in the Readme ([@OlivierAlbertini](https://github.com/OlivierAlbertini))
* [#2600](https://github.com/open-telemetry/opentelemetry-js/pull/2600) docs: fix URLs in README post-experimental move ([@arbourd](https://github.com/arbourd))
* [#2579](https://github.com/open-telemetry/opentelemetry-js/pull/2579) doc: Move upgrade propagator notes to correct section ([@NathanielRN](https://github.com/NathanielRN))
* [#2568](https://github.com/open-telemetry/opentelemetry-js/pull/2568) chore(doc): update matrix with contrib version for 1.0 core ([@vmarchaud](https://github.com/vmarchaud))
* [#2555](https://github.com/open-telemetry/opentelemetry-js/pull/2555) docs: expose existing comments ([@moander](https://github.com/moander))
* [#2493](https://github.com/open-telemetry/opentelemetry-js/pull/2493) chore: remove getting started and link to documentation. ([@svrnm](https://github.com/svrnm))

### :house: (Internal)

* [#2404](https://github.com/open-telemetry/opentelemetry-js/pull/2404) chore: Fix lint warnings in instrumentation package ([@alisabzevari](https://github.com/alisabzevari))
* [#2533](https://github.com/open-telemetry/opentelemetry-js/pull/2533) chore: regularly close stale issues ([@Rauno56](https://github.com/Rauno56))
* [#2570](https://github.com/open-telemetry/opentelemetry-js/pull/2570) chore: adding selenium tests with browserstack ([@obecny](https://github.com/obecny))
* [#2522](https://github.com/open-telemetry/opentelemetry-js/pull/2522) chore: cleanup setting config in instrumentations ([@Flarna](https://github.com/Flarna))
* [#2541](https://github.com/open-telemetry/opentelemetry-js/pull/2541) chore: slim font size for section title in PR template ([@legendecas](https://github.com/legendecas))
* [#2509](https://github.com/open-telemetry/opentelemetry-js/pull/2509) chore: expand pull request template with action items ([@pragmaticivan](https://github.com/pragmaticivan))
* [#2488](https://github.com/open-telemetry/opentelemetry-js/pull/2488) chore: inline sources in source maps ([@dyladan](https://github.com/dyladan))
* [#2514](https://github.com/open-telemetry/opentelemetry-js/pull/2514) chore: update stable dependencies to 1.0 ([@dyladan](https://github.com/dyladan))

## Previous releases

For changelog entries for previous releases see the [CHANGELOG.md](../CHANGELOG.md).<|MERGE_RESOLUTION|>--- conflicted
+++ resolved
@@ -8,6 +8,8 @@
 ### :boom: Breaking Change
 
 ### :rocket: (Enhancement)
+
+* feat(exporter-trace-otlp-http): allow dynamic headers in HTTP exporter [#3662](https://github.com/open-telemetry/opentelemetry-js/pull/3662/files)
 
 ### :bug: (Bug Fix)
 
@@ -102,11 +104,7 @@
     * `InstrumentationBase`
     * `InstrumentationNodeModuleDefinition`
     * `InstrumentationNodeModuleFile`
-<<<<<<< HEAD
-* feat(exporter-trace-otlp-http): allow dynamic headers in HTTP exporter [#3662](https://github.com/open-telemetry/opentelemetry-js/pull/3662/files)
-=======
 * feat(api-events): removed traceId and spanId from Event interface, added context and severityNumber [#4629](https://github.com/open-telemetry/opentelemetry-js/pull/4629)
->>>>>>> 86019e0f
 
 ### :rocket: (Enhancement)
 
