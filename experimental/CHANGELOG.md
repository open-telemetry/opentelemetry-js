--- conflicted
+++ resolved
@@ -18,6 +18,7 @@
 ### :bug: (Bug Fix)
 
 * fix(histogram): fix maximum when only values < -1 are provided [#3086](https://github.com/open-telemetry/opentelemetry-js/pull/3086) @pichlermarc
+* fix(instrumentation-grpc): always set grpc semcov status code attribute with numeric value [#3076](https://github.com/open-telemetry/opentelemetry-js/pull/3076) @blumamir
 
 ### :books: (Refine Doc)
 
@@ -47,19 +48,9 @@
 
 ### :bug: (Bug Fix)
 
-<<<<<<< HEAD
-* fix(otlp-transformer): remove type dependency on Long #3022 @legendecas
-* fix(grpc-exporter): use non-normalized URL to determine channel security #3019 @pichlermarc
-* fix(otlp-exporter-base): fix gzip output stream in http otlp export #3046 @mattolson
-* fix(instrumentation-grpc): always set grpc semcov status code attribute with numeric value @blumamir
-
-### :books: (Refine Doc)
-
-=======
 * fix(otlp-transformer): remove type dependency on Long [#3022](https://github.com/open-telemetry/opentelemetry-js/pull/3022) @legendecas
 * fix(grpc-exporter): use non-normalized URL to determine channel security [#3019](https://github.com/open-telemetry/opentelemetry-js/pull/3019) @pichlermarc
 * fix(otlp-exporter-base): fix gzip output stream in http otlp export [#3046](https://github.com/open-telemetry/opentelemetry-js/pull/3046) @mattolson
->>>>>>> 1e8b896d
 * docs(grpc-exporters): remove 'web' as supported from README.md [#3070](https://github.com/open-telemetry/opentelemetry-js/pull/3070) @pichlermarc
 
 ### :house: (Internal)
