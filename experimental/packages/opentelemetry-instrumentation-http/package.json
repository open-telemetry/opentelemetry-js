{
  "name": "@opentelemetry/instrumentation-http",
  "version": "0.40.0",
  "description": "OpenTelemetry http/https automatic instrumentation package.",
  "main": "build/src/index.js",
  "types": "build/src/index.d.ts",
  "repository": "open-telemetry/opentelemetry-js",
  "scripts": {
    "prepublishOnly": "npm run compile",
    "compile": "tsc --build",
    "clean": "tsc --build --clean",
    "test": "nyc ts-mocha -p tsconfig.json test/**/*.test.ts",
    "tdd": "npm run test -- --watch-extensions ts --watch",
    "lint": "eslint . --ext .ts",
    "lint:fix": "eslint . --ext .ts --fix",
    "codecov": "nyc report --reporter=json && codecov -f coverage/*.json -p ../../../",
    "version": "node ../../../scripts/version-update.js",
    "watch": "tsc --build --watch",
    "precompile": "lerna run version --scope $(npm pkg get name) --include-dependencies",
    "prewatch": "node ../../../scripts/version-update.js",
    "peer-api-check": "node ../../../scripts/peer-api-check.js"
  },
  "keywords": [
    "opentelemetry",
    "http",
    "nodejs",
    "tracing",
    "profiling",
    "instrumentation"
  ],
  "author": "OpenTelemetry Authors",
  "license": "Apache-2.0",
  "engines": {
    "node": ">=14"
  },
  "files": [
    "build/src/**/*.js",
    "build/src/**/*.js.map",
    "build/src/**/*.d.ts",
    "doc",
    "LICENSE",
    "README.md"
  ],
  "publishConfig": {
    "access": "public"
  },
  "devDependencies": {
    "@opentelemetry/api": "1.4.1",
    "@opentelemetry/context-async-hooks": "1.14.0",
    "@opentelemetry/sdk-metrics": "1.14.0",
    "@opentelemetry/sdk-trace-base": "1.14.0",
    "@opentelemetry/sdk-trace-node": "1.14.0",
    "@types/mocha": "10.0.0",
    "@types/node": "18.6.5",
    "@types/request-promise-native": "1.0.18",
    "@types/semver": "7.3.9",
    "@types/sinon": "10.0.13",
    "@types/superagent": "4.1.13",
    "axios": "1.4.0",
    "codecov": "3.8.3",
    "mocha": "10.0.0",
    "nock": "13.0.11",
    "nyc": "15.1.0",
    "request": "2.88.2",
    "request-promise-native": "1.0.9",
    "sinon": "15.0.0",
    "superagent": "8.0.0",
    "ts-mocha": "10.0.0",
    "typescript": "4.4.4"
  },
  "peerDependencies": {
    "@opentelemetry/api": "^1.3.0"
  },
  "dependencies": {
<<<<<<< HEAD
    "@opentelemetry/core": "1.13.0",
    "@opentelemetry/instrumentation": "0.39.1",
    "@opentelemetry/semantic-conventions": "1.13.0",
    "semver": "7.3.5"
=======
    "@opentelemetry/core": "1.14.0",
    "@opentelemetry/instrumentation": "0.40.0",
    "@opentelemetry/semantic-conventions": "1.14.0",
    "semver": "^7.3.5"
>>>>>>> edebbcc7
  },
  "homepage": "https://github.com/open-telemetry/opentelemetry-js/tree/main/experimental/packages/opentelemetry-instrumentation-http",
  "sideEffects": false
}<|MERGE_RESOLUTION|>--- conflicted
+++ resolved
@@ -72,17 +72,10 @@
     "@opentelemetry/api": "^1.3.0"
   },
   "dependencies": {
-<<<<<<< HEAD
-    "@opentelemetry/core": "1.13.0",
-    "@opentelemetry/instrumentation": "0.39.1",
-    "@opentelemetry/semantic-conventions": "1.13.0",
-    "semver": "7.3.5"
-=======
     "@opentelemetry/core": "1.14.0",
     "@opentelemetry/instrumentation": "0.40.0",
     "@opentelemetry/semantic-conventions": "1.14.0",
-    "semver": "^7.3.5"
->>>>>>> edebbcc7
+    "semver": "7.3.5"
   },
   "homepage": "https://github.com/open-telemetry/opentelemetry-js/tree/main/experimental/packages/opentelemetry-instrumentation-http",
   "sideEffects": false
