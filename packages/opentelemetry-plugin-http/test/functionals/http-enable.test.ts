--- conflicted
+++ resolved
@@ -19,12 +19,8 @@
   propagation,
   Span as ISpan,
   SpanKind,
-<<<<<<< HEAD
-  getActiveSpan,
-  setActiveSpan,
-=======
   getSpan,
->>>>>>> c1d4264a
+  setSpan,
 } from '@opentelemetry/api';
 import { NoopLogger } from '@opentelemetry/core';
 import { NodeTracerProvider } from '@opentelemetry/node';
