{
  "name": "@opentelemetry/instrumentation-http",
  "version": "0.45.1",
  "description": "OpenTelemetry http/https automatic instrumentation package.",
  "main": "build/src/index.js",
  "types": "build/src/index.d.ts",
  "repository": "open-telemetry/opentelemetry-js",
  "scripts": {
    "prepublishOnly": "npm run compile",
    "compile": "tsc --build",
    "clean": "tsc --build --clean",
    "test": "nyc ts-mocha -p tsconfig.json test/**/*.test.ts",
    "tdd": "npm run test -- --watch-extensions ts --watch",
    "lint": "eslint . --ext .ts",
    "lint:fix": "eslint . --ext .ts --fix",
    "codecov": "nyc report --reporter=json && codecov -f coverage/*.json -p ../../../",
    "version": "node ../../../scripts/version-update.js",
    "watch": "tsc --build --watch",
    "precompile": "cross-var lerna run version --scope $npm_package_name --include-dependencies",
    "prewatch": "node ../../../scripts/version-update.js",
    "peer-api-check": "node ../../../scripts/peer-api-check.js"
  },
  "keywords": [
    "opentelemetry",
    "http",
    "nodejs",
    "tracing",
    "profiling",
    "instrumentation"
  ],
  "author": "OpenTelemetry Authors",
  "license": "Apache-2.0",
  "engines": {
    "node": ">=18"
  },
  "files": [
    "build/src/**/*.js",
    "build/src/**/*.js.map",
    "build/src/**/*.d.ts",
    "doc",
    "LICENSE",
    "README.md"
  ],
  "publishConfig": {
    "access": "public"
  },
  "devDependencies": {
    "@opentelemetry/api": "1.7.0",
    "@opentelemetry/context-async-hooks": "1.18.1",
    "@opentelemetry/sdk-metrics": "1.18.1",
    "@opentelemetry/sdk-trace-base": "1.18.1",
    "@opentelemetry/sdk-trace-node": "1.18.1",
    "@types/mocha": "10.0.6",
    "@types/node": "18.6.5",
    "@types/request-promise-native": "1.0.21",
<<<<<<< HEAD
=======
    "@types/semver": "7.5.6",
>>>>>>> ea8bfa28
    "@types/sinon": "10.0.20",
    "@types/superagent": "4.1.24",
    "axios": "1.5.1",
    "codecov": "3.8.3",
    "cross-var": "1.1.0",
    "lerna": "6.6.2",
    "mocha": "10.2.0",
    "nock": "13.3.8",
    "nyc": "15.1.0",
    "request": "2.88.2",
    "request-promise-native": "1.0.9",
    "sinon": "15.1.2",
    "superagent": "8.0.9",
    "ts-mocha": "10.0.0",
    "typescript": "4.4.4"
  },
  "peerDependencies": {
    "@opentelemetry/api": "^1.3.0"
  },
  "dependencies": {
    "@opentelemetry/core": "1.18.1",
    "@opentelemetry/instrumentation": "0.45.1",
    "@opentelemetry/semantic-conventions": "1.18.1"
  },
  "homepage": "https://github.com/open-telemetry/opentelemetry-js/tree/main/experimental/packages/opentelemetry-instrumentation-http",
  "sideEffects": false
}<|MERGE_RESOLUTION|>--- conflicted
+++ resolved
@@ -53,10 +53,6 @@
     "@types/mocha": "10.0.6",
     "@types/node": "18.6.5",
     "@types/request-promise-native": "1.0.21",
-<<<<<<< HEAD
-=======
-    "@types/semver": "7.5.6",
->>>>>>> ea8bfa28
     "@types/sinon": "10.0.20",
     "@types/superagent": "4.1.24",
     "axios": "1.5.1",
