name: Unit Tests
on:
  push:
    branches:
      - main
  pull_request:
  merge_group:

jobs:
  node-tests:
    strategy:
      fail-fast: false
      matrix:
        node_version:
          - "14"
          - "16"
          - "18"
    runs-on: ubuntu-latest
    env:
      NPM_CONFIG_UNSAFE_PERM: true
    steps:
      - name: Checkout
        uses: actions/checkout@v3

      - uses: actions/setup-node@v3
        with:
          node-version: ${{ matrix.node_version }}

      - run: npm install -g npm@latest

      - name: restore lerna
        id: cache
        uses: actions/cache@v3
        with:
          path: |
            node_modules
            package-lock.json
            packages/*/node_modules
            packages/*/package-lock.json
            experimental/packages/*/node_modules
            experimental/packages/*/package-lock.json
          key: node-tests-${{ runner.os }}-${{ matrix.node_version }}-${{ hashFiles('package.json', 'packages/*/package.json', 'experimental/packages/*/package.json') }}-04292022

      - name: Bootstrap
        run: |
          npm install --ignore-scripts
          npx lerna bootstrap --no-ci --hoist --nohoist='zone.js' --ignore @opentelemetry/selenium-tests

      - name: Build 🔧
        run: |
          npm run compile

      - name: Unit tests
        run: |
          # TODO(legendecas): webpack https://stackoverflow.com/questions/69692842/error-message-error0308010cdigital-envelope-routinesunsupported
          if [ "${{ matrix.node_version }}" = "18" ]; then
            export NODE_OPTIONS=--openssl-legacy-provider
          fi
          npm run test
      - name: Generate Report
        run: npm run coverage:report
        if: ${{ matrix.node_version == '18' }}
      - name: List coverage files
        run: find . -name 'coverage-final.json'
      - name: Store coverage
        uses: actions/upload-artifact@v3
        with:
          name: node-coverage
          path: |
            **/coverage-final.json
            !**/node_modules/**/coverage-final.json
          retention-days: 1
        if: ${{ matrix.node_version == '18' }}
  node-windows-tests:
    runs-on: windows-latest
    env:
      NPM_CONFIG_UNSAFE_PERM: true
    steps:
      - name: Checkout
        uses: actions/checkout@v3

      - uses: actions/setup-node@v3
        with:
          node-version: '16'

      - run: npm install -g npm@latest

      - name: restore lerna
        id: cache
        uses: actions/cache@v3
        with:
          path: |
            node_modules
            package-lock.json
            packages/*/node_modules
            packages/*/package-lock.json
            experimental/packages/*/node_modules
            experimental/packages/*/package-lock.json
          key: node-windows-tests-${{ runner.os }}-${{ hashFiles('package.json', 'packages/*/package.json', 'experimental/packages/*/package.json') }}

      - name: Bootstrap
        run: |
          npm install --ignore-scripts
          npx lerna bootstrap --no-ci --hoist --nohoist='zone.js' --ignore @opentelemetry/selenium-tests

      - name: Build 🔧
        run: |
          npm config set script-shell "C:\\Program Files\\git\\bin\\bash.exe"
          npm run compile

      - name: Unit tests
        run: npm run test
  browser-tests:
    runs-on: ubuntu-latest
    env:
      NPM_CONFIG_UNSAFE_PERM: true
    steps:
      - name: Checkout
        uses: actions/checkout@v3

      - uses: actions/setup-node@v3
        with:
          node-version: 16

      - name: restore lerna
        id: cache
        uses: actions/cache@v3
        with:
          path: |
            node_modules
            package-lock.json
            packages/*/node_modules
            packages/*/package-lock.json
            experimental/packages/*/node_modules
            experimental/packages/*/package-lock.json
          key: browser-tests-${{ runner.os }}-${{ hashFiles('package.json', 'packages/*/package.json', 'experimental/packages/*/package.json') }}-04292022

      - name: Bootstrap
        run: |
          npm install --ignore-scripts
          npx lerna bootstrap --no-ci --hoist --nohoist='zone.js' --ignore @opentelemetry/selenium-tests

      - name: Build 🔧
        run: |
          npm run compile

      - name: Unit tests
        run: npm run test:browser
      - name: Generate Report
        run: npm run coverage:report:browser
      - name: Store coverage
        uses: actions/upload-artifact@v3
        with:
          name: browser-coverage
          path: |
            **/coverage-final.json
            !**/node_modules/**/coverage-final.json
          retention-days: 1
  webworker-tests:
    runs-on: ubuntu-latest
    env:
      NPM_CONFIG_UNSAFE_PERM: true
    steps:
      - name: Checkout
        uses: actions/checkout@v3.0.2
      - uses: actions/setup-node@v3
        with:
          node-version: 16

      - name: restore lerna
        id: cache
        uses: actions/cache@v3
        with:
          path: |
            node_modules
            package-lock.json
            packages/*/node_modules
            packages/*/package-lock.json
            experimental/packages/*/node_modules
            experimental/packages/*/package-lock.json
          key: webworker-tests-${{ runner.os }}-${{ hashFiles('package.json', 'packages/*/package.json', 'experimental/packages/*/package.json') }}-04292022

      - name: Bootstrap
        run: |
          npm install --ignore-scripts
          npx lerna bootstrap --no-ci --hoist --nohoist='zone.js'

      - name: Build 🔧
        run: |
          npm run compile

      - name: Unit tests
        run: npm run test:webworker
      - name: Generate Report
        run: npm run coverage:report:webworker
      - name: Store coverage
        uses: actions/upload-artifact@v3
        with:
          name: webworker-coverage
          path: |
            **/coverage-final.json
            !**/node_modules/**/coverage-final.json
          retention-days: 1
  api-eol-node-test:
    strategy:
      fail-fast: false
      matrix:
        node_version:
          - "8"
          - "10"
          - "12"
    runs-on: ubuntu-latest
    steps:
      - name: Checkout
        uses: actions/checkout@v3

      - uses: actions/setup-node@v3
        with:
          node-version: ${{ matrix.node_version }}

      - name: Build
        working-directory: ./api
        run: |
          npm install --ignore-scripts
          npm install @types/mocha@^7 mocha@^7 ts-loader@^8 ts-mocha@^8
          node ../scripts/version-update.js
<<<<<<< HEAD
          which tsc
          tsc --version
          npx tsc --version
=======
>>>>>>> dc94696d
          npx tsc --build tsconfig.json tsconfig.esm.json

      - name: Test
        working-directory: ./api
        run: npm test
  report-coverage:
    runs-on: ubuntu-latest
    needs:
      - node-tests
      - webworker-tests
      - browser-tests
    steps:
      - uses: actions/download-artifact@v3
        name: Download node reports
        with:
          name: node-coverage
          path: node-coverage
      - uses: actions/download-artifact@v3
        name: Download webworker reports
        with:
          name: webworker-coverage
          path: webworker-coverage
      - uses: actions/download-artifact@v3
        name: Download browser reports
        with:
          name: browser-coverage
          path: browser-coverage
      - name: Move reports
        run: |
          ls -al
          find ./node-coverage/ -name "coverage-final.json" -exec sh -c 'mv $1 $(dirname $1)/coverage-final-node.json' sh {} \;
          find ./webworker-coverage/ -name "coverage-final.json" -exec sh -c 'mv $1 $(dirname $1)/coverage-final-webworker.json' sh {} \;
          find ./browser-coverage/ -name "coverage-final.json" -exec sh -c 'mv $1 $(dirname $1)/coverage-final-browser.json' sh {} \;
          rsync -av node-coverage/ .
          rsync -av webworker-coverage/ .
          rsync -av browser-coverage/ .
      - name: Report Coverage
        uses: codecov/codecov-action@v3
        with:
          fail_ci_if_error: true
          verbose: true
          files: coverage-final-node.json,coverage-final-browser.json,coverage-final-webworker.json<|MERGE_RESOLUTION|>--- conflicted
+++ resolved
@@ -224,12 +224,6 @@
           npm install --ignore-scripts
           npm install @types/mocha@^7 mocha@^7 ts-loader@^8 ts-mocha@^8
           node ../scripts/version-update.js
-<<<<<<< HEAD
-          which tsc
-          tsc --version
-          npx tsc --version
-=======
->>>>>>> dc94696d
           npx tsc --build tsconfig.json tsconfig.esm.json
 
       - name: Test
