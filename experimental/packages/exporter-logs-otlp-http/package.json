--- conflicted
+++ resolved
@@ -73,12 +73,7 @@
   "devDependencies": {
     "@babel/core": "7.22.10",
     "@opentelemetry/api": "1.4.1",
-<<<<<<< HEAD
-    "@opentelemetry/resources": "1.15.1",
-=======
-    "@opentelemetry/api-logs": "0.41.2",
     "@opentelemetry/resources": "1.15.2",
->>>>>>> 902229af
     "@types/mocha": "10.0.1",
     "@types/node": "18.6.5",
     "@types/sinon": "10.0.16",
@@ -109,17 +104,10 @@
     "@opentelemetry/api": "^1.0.0"
   },
   "dependencies": {
-<<<<<<< HEAD
-    "@opentelemetry/core": "1.15.1",
-    "@opentelemetry/otlp-exporter-base": "0.41.1",
-    "@opentelemetry/otlp-transformer": "0.41.1",
-    "@opentelemetry/api-logs": "0.41.1",
-    "@opentelemetry/sdk-logs": "0.41.1"
-=======
     "@opentelemetry/core": "1.15.2",
     "@opentelemetry/otlp-exporter-base": "0.41.2",
     "@opentelemetry/otlp-transformer": "0.41.2",
+    "@opentelemetry/api-logs": "0.41.2",
     "@opentelemetry/sdk-logs": "0.41.2"
->>>>>>> 902229af
   }
 }