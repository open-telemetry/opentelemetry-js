{
  "name": "@opentelemetry/sdk-logs",
  "version": "0.42.0",
  "publishConfig": {
    "access": "public"
  },
  "description": "OpenTelemetry logs SDK",
  "author": "OpenTelemetry Authors",
  "homepage": "https://github.com/open-telemetry/opentelemetry-js/tree/main/experimental/packages/sdk-logs",
  "license": "Apache-2.0",
  "main": "build/src/index.js",
  "module": "build/esm/index.js",
  "esnext": "build/esnext/index.js",
  "types": "build/src/index.d.ts",
  "browser": {
    "./src/platform/index.ts": "./src/platform/browser/index.ts",
    "./build/esm/platform/index.js": "./build/esm/platform/browser/index.js",
    "./build/esnext/platform/index.js": "./build/esnext/platform/browser/index.js",
    "./build/src/platform/index.js": "./build/src/platform/browser/index.js"
  },
  "repository": {
    "type": "git",
    "url": "git+https://github.com/open-telemetry/opentelemetry-js.git"
  },
  "bugs": {
    "url": "https://github.com/open-telemetry/opentelemetry-js/issues"
  },
  "engines": {
    "node": ">=14"
  },
  "scripts": {
    "prepublishOnly": "npm run compile",
    "compile": "tsc --build tsconfig.json tsconfig.esm.json tsconfig.esnext.json",
    "clean": "tsc --build --clean tsconfig.json tsconfig.esm.json tsconfig.esnext.json",
    "test": "nyc ts-mocha -p tsconfig.json 'test/**/*.test.ts'",
    "test:browser": "karma start --single-run",
    "tdd": "npm run test -- --watch-extensions ts --watch",
    "tdd:browser": "karma start",
    "codecov": "nyc report --reporter=json && codecov -f coverage/*.json -p ../../../",
    "lint": "eslint . --ext .ts",
    "lint:fix": "eslint . --ext .ts --fix",
    "version": "node ../../../scripts/version-update.js",
    "watch": "tsc --build --watch tsconfig.json tsconfig.esm.json tsconfig.esnext.json",
    "precompile": "cross-var lerna run version --scope $npm_package_name --include-dependencies",
    "prewatch": "node ../../../scripts/version-update.js",
    "peer-api-check": "node ../../../scripts/peer-api-check.js"
  },
  "keywords": [
    "opentelemetry",
    "nodejs",
    "logs",
    "stats",
    "profiling"
  ],
  "files": [
    "build/esm/**/*.js",
    "build/esm/**/*.js.map",
    "build/esm/**/*.d.ts",
    "build/esnext/**/*.js",
    "build/esnext/**/*.js.map",
    "build/esnext/**/*.d.ts",
    "build/src/**/*.js",
    "build/src/**/*.js.map",
    "build/src/**/*.d.ts",
    "doc",
    "LICENSE",
    "README.md"
  ],
  "sideEffects": false,
  "peerDependencies": {
    "@opentelemetry/api": ">=1.4.0 <1.6.0",
    "@opentelemetry/api-logs": ">=0.39.1"
  },
  "devDependencies": {
<<<<<<< HEAD
    "@babel/core": "7.22.11",
    "@opentelemetry/api": ">=1.4.0 <1.6.0",
    "@opentelemetry/api-logs": "0.42.0",
=======
    "@babel/core": "7.22.17",
    "@opentelemetry/api": ">=1.4.0 <1.5.0",
    "@opentelemetry/api-logs": "0.41.2",
>>>>>>> ba38804c
    "@types/mocha": "10.0.1",
    "@types/node": "18.6.5",
    "@types/sinon": "10.0.16",
    "babel-plugin-istanbul": "6.1.1",
    "codecov": "3.8.3",
    "cross-var": "1.1.0",
    "karma": "6.4.2",
    "karma-chrome-launcher": "3.1.0",
    "karma-coverage": "2.2.1",
    "karma-mocha": "2.0.1",
    "karma-spec-reporter": "0.0.36",
    "karma-webpack": "4.0.2",
    "lerna": "7.1.5",
    "mocha": "10.2.0",
    "nyc": "15.1.0",
    "sinon": "15.1.2",
    "ts-loader": "8.4.0",
    "ts-mocha": "10.0.0",
    "typescript": "4.4.4",
    "webpack": "4.46.0",
    "webpack-cli": "4.10.0",
    "webpack-merge": "5.9.0"
  },
  "dependencies": {
    "@opentelemetry/core": "1.16.0",
    "@opentelemetry/resources": "1.16.0"
  }
}<|MERGE_RESOLUTION|>--- conflicted
+++ resolved
@@ -72,15 +72,9 @@
     "@opentelemetry/api-logs": ">=0.39.1"
   },
   "devDependencies": {
-<<<<<<< HEAD
-    "@babel/core": "7.22.11",
     "@opentelemetry/api": ">=1.4.0 <1.6.0",
     "@opentelemetry/api-logs": "0.42.0",
-=======
     "@babel/core": "7.22.17",
-    "@opentelemetry/api": ">=1.4.0 <1.5.0",
-    "@opentelemetry/api-logs": "0.41.2",
->>>>>>> ba38804c
     "@types/mocha": "10.0.1",
     "@types/node": "18.6.5",
     "@types/sinon": "10.0.16",
