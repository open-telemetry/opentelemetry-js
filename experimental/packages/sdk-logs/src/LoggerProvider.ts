/*
 * Copyright The OpenTelemetry Authors
 *
 * Licensed under the Apache License, Version 2.0 (the "License");
 * you may not use this file except in compliance with the License.
 * You may obtain a copy of the License at
 *
 *      https://www.apache.org/licenses/LICENSE-2.0
 *
 * Unless required by applicable law or agreed to in writing, software
 * distributed under the License is distributed on an "AS IS" BASIS,
 * WITHOUT WARRANTIES OR CONDITIONS OF ANY KIND, either express or implied.
 * See the License for the specific language governing permissions and
 * limitations under the License.
 */
import { diag } from '@opentelemetry/api';
import type * as logsAPI from '@opentelemetry/api-logs';
import { NOOP_LOGGER } from '@opentelemetry/api-logs';
import { IResource, Resource } from '@opentelemetry/resources';
import { BindOnceFuture, merge } from '@opentelemetry/core';

import type { LoggerProviderConfig } from './types';
import type { LogRecordProcessor } from './LogRecordProcessor';
import { Logger } from './Logger';
import { loadDefaultConfig, reconfigureLimits } from './config';
import { MultiLogRecordProcessor } from './MultiLogRecordProcessor';
import { LoggerProviderSharedState } from './internal/LoggerProviderSharedState';

export const DEFAULT_LOGGER_NAME = 'unknown';

<<<<<<< HEAD
function prepareResource(
  mergeWithDefaults: boolean,
  providedResource: IResource | undefined
) {
  const resource = providedResource ?? Resource.EMPTY;

  if (mergeWithDefaults) {
    return Resource.default().merge(resource);
  }
  return resource;
}

=======
>>>>>>> c00f36ee
export class LoggerProvider implements logsAPI.LoggerProvider {
  private _shutdownOnce: BindOnceFuture<void>;
  private readonly _sharedState: LoggerProviderSharedState;

  constructor(config: LoggerProviderConfig = {}) {
    const mergedConfig = merge({}, loadDefaultConfig(), config);
    const resource = config.resource ?? Resource.default();
    this._sharedState = new LoggerProviderSharedState(
      resource,
      mergedConfig.forceFlushTimeoutMillis,
      reconfigureLimits(mergedConfig.logRecordLimits)
    );
    this._shutdownOnce = new BindOnceFuture(this._shutdown, this);
  }

  /**
   * Get a logger with the configuration of the LoggerProvider.
   */
  public getLogger(
    name: string,
    version?: string,
    options?: logsAPI.LoggerOptions
  ): logsAPI.Logger {
    if (this._shutdownOnce.isCalled) {
      diag.warn('A shutdown LoggerProvider cannot provide a Logger');
      return NOOP_LOGGER;
    }

    if (!name) {
      diag.warn('Logger requested without instrumentation scope name.');
    }
    const loggerName = name || DEFAULT_LOGGER_NAME;
    const key = `${loggerName}@${version || ''}:${options?.schemaUrl || ''}`;
    if (!this._sharedState.loggers.has(key)) {
      this._sharedState.loggers.set(
        key,
        new Logger(
          { name: loggerName, version, schemaUrl: options?.schemaUrl },
          this._sharedState
        )
      );
    }
    // eslint-disable-next-line @typescript-eslint/no-non-null-assertion
    return this._sharedState.loggers.get(key)!;
  }

  /**
   * Adds a new {@link LogRecordProcessor} to this logger.
   * @param processor the new LogRecordProcessor to be added.
   */
  public addLogRecordProcessor(processor: LogRecordProcessor) {
    if (this._sharedState.registeredLogRecordProcessors.length === 0) {
      // since we might have enabled by default a batchProcessor, we disable it
      // before adding the new one
      this._sharedState.activeProcessor
        .shutdown()
        .catch(err =>
          diag.error(
            'Error while trying to shutdown current log record processor',
            err
          )
        );
    }
    this._sharedState.registeredLogRecordProcessors.push(processor);
    this._sharedState.activeProcessor = new MultiLogRecordProcessor(
      this._sharedState.registeredLogRecordProcessors,
      this._sharedState.forceFlushTimeoutMillis
    );
  }

  /**
   * Notifies all registered LogRecordProcessor to flush any buffered data.
   *
   * Returns a promise which is resolved when all flushes are complete.
   */
  public forceFlush(): Promise<void> {
    // do not flush after shutdown
    if (this._shutdownOnce.isCalled) {
      diag.warn('invalid attempt to force flush after LoggerProvider shutdown');
      return this._shutdownOnce.promise;
    }
    return this._sharedState.activeProcessor.forceFlush();
  }

  /**
   * Flush all buffered data and shut down the LoggerProvider and all registered
   * LogRecordProcessor.
   *
   * Returns a promise which is resolved when all flushes are complete.
   */
  public shutdown(): Promise<void> {
    if (this._shutdownOnce.isCalled) {
      diag.warn('shutdown may only be called once per LoggerProvider');
      return this._shutdownOnce.promise;
    }
    return this._shutdownOnce.call();
  }

  private _shutdown(): Promise<void> {
    return this._sharedState.activeProcessor.shutdown();
  }
}<|MERGE_RESOLUTION|>--- conflicted
+++ resolved
@@ -16,7 +16,7 @@
 import { diag } from '@opentelemetry/api';
 import type * as logsAPI from '@opentelemetry/api-logs';
 import { NOOP_LOGGER } from '@opentelemetry/api-logs';
-import { IResource, Resource } from '@opentelemetry/resources';
+import { Resource } from '@opentelemetry/resources';
 import { BindOnceFuture, merge } from '@opentelemetry/core';
 
 import type { LoggerProviderConfig } from './types';
@@ -28,21 +28,6 @@
 
 export const DEFAULT_LOGGER_NAME = 'unknown';
 
-<<<<<<< HEAD
-function prepareResource(
-  mergeWithDefaults: boolean,
-  providedResource: IResource | undefined
-) {
-  const resource = providedResource ?? Resource.EMPTY;
-
-  if (mergeWithDefaults) {
-    return Resource.default().merge(resource);
-  }
-  return resource;
-}
-
-=======
->>>>>>> c00f36ee
 export class LoggerProvider implements logsAPI.LoggerProvider {
   private _shutdownOnce: BindOnceFuture<void>;
   private readonly _sharedState: LoggerProviderSharedState;
