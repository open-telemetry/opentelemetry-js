--- conflicted
+++ resolved
@@ -201,20 +201,12 @@
 
 ### OTLP Exporter
 
-<<<<<<< HEAD
-| Environment variable                | Description                                                                                                                                                  |
-| ----------------------------------- | ------------------------------------------------------------------------------------------------------------------------------------------------------------ |
-| OTEL_EXPORTER_OTLP_PROTOCOL         | The transport protocol to use on OTLP trace, metric, and log requests. Options include `grpc`, `http/protobuf`, and `http/json`. Default is `http/protobuf`. |
-| OTEL_EXPORTER_OTLP_TRACES_PROTOCOL  | The transport protocol to use on OTLP trace requests. Options include `grpc`, `http/protobuf`, and `http/json`. Default is `http/protobuf`.                  |
-| OTEL_EXPORTER_OTLP_METRICS_PROTOCOL | The transport protocol to use on OTLP metric requests. Options include `grpc`, `http/protobuf`, and `http/json`. Default is `http/protobuf`.                 |
-=======
 | Environment variable | Description |
 |----------------------|-------------|
 | OTEL_EXPORTER_OTLP_PROTOCOL | The transport protocol to use on OTLP trace, metric, and log requests. Options include `grpc`, `http/protobuf`, and `http/json`. Default is `http/protobuf`. |
 | OTEL_EXPORTER_OTLP_TRACES_PROTOCOL | The transport protocol to use on OTLP trace requests. Options include `grpc`, `http/protobuf`, and `http/json`. Default is `http/protobuf`. |
 | OTEL_EXPORTER_OTLP_METRICS_PROTOCOL | The transport protocol to use on OTLP metric requests. Options include `grpc`, `http/protobuf`, and `http/json`. Default is `http/protobuf`. |
 | OTEL_EXPORTER_OTLP_LOGS_PROTOCOL | The transport protocol to use on OTLP log requests. Options include `grpc`, `http/protobuf`, and `http/json`. Default is `http/protobuf`. |
->>>>>>> 14d086a2
 
 Additionally, you can specify other applicable environment variables that apply to each exporter such as the following:
 
