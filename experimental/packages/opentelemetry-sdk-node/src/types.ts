/*
 * Copyright The OpenTelemetry Authors
 *
 * Licensed under the Apache License, Version 2.0 (the "License");
 * you may not use this file except in compliance with the License.
 * You may obtain a copy of the License at
 *
 *      https://www.apache.org/licenses/LICENSE-2.0
 *
 * Unless required by applicable law or agreed to in writing, software
 * distributed under the License is distributed on an "AS IS" BASIS,
 * WITHOUT WARRANTIES OR CONDITIONS OF ANY KIND, either express or implied.
 * See the License for the specific language governing permissions and
 * limitations under the License.
 */

import type { ContextManager } from '@opentelemetry/api';
import { TextMapPropagator } from '@opentelemetry/api';
import { Instrumentation } from '@opentelemetry/instrumentation';
import { IResource, ResourceDetector } from '@opentelemetry/resources';
import { LogRecordProcessor } from '@opentelemetry/sdk-logs';
import { MetricReader, ViewOptions } from '@opentelemetry/sdk-metrics';
import {
  Sampler,
  SpanExporter,
  SpanLimits,
  SpanProcessor,
  IdGenerator,
} from '@opentelemetry/sdk-trace-base';

export interface NodeSDKConfiguration {
  autoDetectResources: boolean;
  contextManager: ContextManager;
  textMapPropagator: TextMapPropagator;
  /** @deprecated use logRecordProcessors instead*/
  logRecordProcessor: LogRecordProcessor;
  logRecordProcessors?: LogRecordProcessor[];
  metricReader: MetricReader;
  views: ViewOptions[];
  instrumentations: (Instrumentation | Instrumentation[])[];
  resource: IResource;
<<<<<<< HEAD
  resourceDetectors: Array<ResourceDetector>;
  mergeResourceWithDefaults?: boolean;
=======
  resourceDetectors: Array<Detector | DetectorSync>;
>>>>>>> c00f36ee
  sampler: Sampler;
  serviceName?: string;
  /** @deprecated use spanProcessors instead*/
  spanProcessor?: SpanProcessor;
  spanProcessors?: SpanProcessor[];
  traceExporter: SpanExporter;
  spanLimits: SpanLimits;
  idGenerator: IdGenerator;
}<|MERGE_RESOLUTION|>--- conflicted
+++ resolved
@@ -39,12 +39,7 @@
   views: ViewOptions[];
   instrumentations: (Instrumentation | Instrumentation[])[];
   resource: IResource;
-<<<<<<< HEAD
   resourceDetectors: Array<ResourceDetector>;
-  mergeResourceWithDefaults?: boolean;
-=======
-  resourceDetectors: Array<Detector | DetectorSync>;
->>>>>>> c00f36ee
   sampler: Sampler;
   serviceName?: string;
   /** @deprecated use spanProcessors instead*/
