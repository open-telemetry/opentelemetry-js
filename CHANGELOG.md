# CHANGELOG

All notable changes to this project will be documented in this file.

For API changes, see the [API CHANGELOG](api/CHANGELOG.md).
For experimental package changes, see the [experimental CHANGELOG](experimental/CHANGELOG.md).

## Unreleased

### :boom: Breaking Change

### :rocket: (Enhancement)

* feat(api): add attributes argument to recordException API [#4071](https://github.com/open-telemetry/opentelemetry-js/pull/4071)
* feat(sdk-metrics): implement MetricProducer specification [#4007](https://github.com/open-telemetry/opentelemetry-js/pull/4007)
* feat: update PeriodicExportingMetricReader and PrometheusExporter to accept optional metric producers [#4077](https://github.com/open-telemetry/opentelemetry-js/pull/4077) @aabmass

### :bug: (Bug Fix)

<<<<<<< HEAD
* fix(sdk-metrics): metric names should be case-insensitive
=======
* fix(exporter-zipkin): rounding duration to the nearest int to be compliant with zipkin protocol [#4064](https://github.com/open-telemetry/opentelemetry-js/pull/4064) @n0cloud
>>>>>>> 9452607a

### :books: (Refine Doc)

* docs(guidelines): add dependencies guidelines [#4040](https://github.com/open-telemetry/opentelemetry-js/pull/4040)

### :house: (Internal)

## 1.15.2

### :bug: (Bug Fix)

* fix(core): stop rounding to nearest int in hrTimeTo*seconds() functions [#4014](https://github.com/open-telemetry/opentelemetry-js/pull/4014/) @aabmass
* fix(sdk-metrics): ignore invalid metric values [#3988](https://github.com/open-telemetry/opentelemetry-js/pull/3988) @legendecas
* fix(core): add baggage support for values containing an equals sign [#3975](https://github.com/open-telemetry/opentelemetry-js/pull/3975) @krosenk729

## 1.15.1

### :bug: (Bug Fix)

* Revert "feat(minification): Add noEmitHelpers, importHelpers and tslib as a dependency (#3914)"
  [#4011](https://github.com/open-telemetry/opentelemetry-js/pull/4011) @dyladan

## 1.15.0

### :bug: (Bug Fix)

* fix(opentelemetry-exporter-prometheus): Update default PrometheusExporter to not append a timestamp to match the text based exposition format [#3961](https://github.com/open-telemetry/opentelemetry-js/pull/3961) @JacksonWeber
* fix(sdk-metrics): Update default Histogram's boundary to match OTEL's spec [#3893](https://github.com/open-telemetry/opentelemetry-js/pull/3893/) @chigia001
* fix(sdk-metrics): preserve startTime for cumulative ExponentialHistograms [#3934](https://github.com/open-telemetry/opentelemetry-js/pull/3934/) @aabmass
* fix(sdk-trace-web): add secureConnectionStart to https only [#3879](https://github.com/open-telemetry/opentelemetry-js/pull/3879) @Abinet18

### :house: (Internal)

* feat(minification): [Minification] Add noEmitHelpers, importHelpers and tslib as a dependency [#3913](https://github.com/open-telemetry/opentelemetry-js/issues/3913) @MSNev

## 1.14.0

### :rocket: (Enhancement)

* feat(SpanExporter): Add optional forceFlush to SpanExporter interface [#3753](https://github.com/open-telemetry/opentelemetry-js/pull/3753/) @sgracias1 @JacksonWeber

## 1.13.0

### :rocket: (Enhancement)

* feat(core): add environment variables for OTLP log exporters. [#3712](https://github.com/open-telemetry/opentelemetry-js/pull/3712/) @llc1123

### :bug: (Bug Fix)

* fix(http-instrumentation): stop listening to `request`'s `close` event once it has emitted `response` [#3625](https://github.com/open-telemetry/opentelemetry-js/pull/3625) @SimenB
* fix(sdk-node): fix initialization in bundled environments by not loading @opentelemetry/exporter-jaeger [#3739](https://github.com/open-telemetry/opentelemetry-js/pull/3739) @pichlermarc

## 1.12.0

### :rocket: (Enhancement)

* feat(tracing): log span name and IDs when span end is called multiple times [#3716](https://github.com/open-telemetry/opentelemetry-js/pull/3716)
* feat(core): add logs environment variables; add timeout utils method. [#3549](https://github.com/open-telemetry/opentelemetry-js/pull/3549/) @fuaiyi

### :bug: (Bug Fix)

* fix(instrumentation-http): fixed description for http.server.duration metric [#3710](https://github.com/open-telemetry/opentelemetry-js/pull/3710)
* fix(opentelemetry-sdk-trace-web): don't crash in runtimes where location isn't defined [#3715](https://github.com/open-telemetry/opentelemetry-js/pull/3715)

## 1.11.0

### :rocket: (Enhancement)

* feat(sdk-metrics): add exponential histogram support [#3505](https://github.com/open-telemetry/opentelemetry-js/pull/3505), [#3506](https://github.com/open-telemetry/opentelemetry-js/pull/3506) @mwear
* feat(resources): collect additional process attributes [#3605](https://github.com/open-telemetry/opentelemetry-js/pull/3605) @mwear

### :bug: (Bug Fix)

* fix(sdk-metrics): merge uncollected delta accumulations [#3667](https://github.com/open-telemetry/opentelemetry-js/pull/3667) @legendecas
* fix(sdk-trace-web): make `parseUrl()` respect document.baseURI [#3670](https://github.com/open-telemetry/opentelemetry-js/pull/3670) @domasx2

### :books: (Refine Doc)

* doc(sdk): update NodeSDK example [#3684](https://github.com/open-telemetry/opentelemetry-js/pull/3684) @martinkuba
* docs: change vmarchaud status from maintainer to emeritus [#3710](https://github.com/open-telemetry/opentelemetry-js/pull/3710) @vmarchaud
* docs: change rauno56 status from maintainer to emeritus [#3706](https://github.com/open-telemetry/opentelemetry-js/pull/3706) @rauno56

## 1.10.1

### :bug: (Bug Fix)

* fix(resource): make properties for async resource resolution optional [#3677](https://github.com/open-telemetry/opentelemetry-js/pull/3677) @pichlermarc
* fix(resource): change fs/promises import to be node 12 compatible [#3681](https://github.com/open-telemetry/opentelemetry-js/pull/3681) @pichlermarc

## 1.10.0

### :rocket: (Enhancement)

* feat(resource): create sync resource with some attributes that resolve asynchronously [#3460](https://github.com/open-telemetry/opentelemetry-js/pull/3460) @samimusallam
* feat: collect host id for non-cloud environments [#3575](https://github.com/open-telemetry/opentelemetry-js/pull/3575) @mwear
* feat (api-logs): separate Events API into its own package [3550](https://github.com/open-telemetry/opentelemetry-js/pull/3550) @martinkuba
* feat(sdk-metrics): apply binary search in histogram recording [#3539](https://github.com/open-telemetry/opentelemetry-js/pull/3539) @legendecas
* perf(propagator-jaeger): improve deserializeSpanContext performance [#3541](https://github.com/open-telemetry/opentelemetry-js/pull/3541) @doochik
* feat: support TraceState in SamplingResult [#3530](https://github.com/open-telemetry/opentelemetry-js/pull/3530) @raphael-theriault-swi
* feat(sdk-trace-base): add diagnostic logging when spans are dropped [#3610](https://github.com/open-telemetry/opentelemetry-js/pull/3610) @neoeinstein
* feat: add unit to view instrument selection criteria [#3647](https://github.com/open-telemetry/opentelemetry-js/pull/3647) @jlabatut
* feat(tracing): expose dropped counts for attributes, events and links on span [#3576](https://github.com/open-telemetry/opentelemetry-js/pull/3576) @mohitk05

### :bug: (Bug Fix)

* fix(core): added falsy check to make otel core work with browser where webpack config had process as false or null [#3613](https://github.com/open-telemetry/opentelemetry-js/issues/3613) @ravindra-dyte
* fix(instrumentation-http): include query params in http.target [#3646](https://github.com/open-telemetry/opentelemetry-js/pull/3646) @kobi-co

### :books: (Refine Doc)

* chore: update http example [#3651](https://github.com/open-telemetry/opentelemetry-js/pull/3651) @JamieDanielson

### :house: (Internal)

* chore(exporter-jaeger): deprecate jaeger exporter [#3585](https://github.com/open-telemetry/opentelemetry-js/pull/3585) @pichlermarc
* fix(sdk-metrics): fix flaky LastValueAggregator test by using fake timer [#3587](https://github.com/open-telemetry/opentelemetry-js/pull/3587) @pichlermarc
* fix(test): fix failing tests by preventing source-map generation [#3642](https://github.com/open-telemetry/opentelemetry-js/pull/3642) @pichlermarc

## 1.9.1

### :bug: (Bug Fix)

* fix: avoid grpc types dependency [#3551](https://github.com/open-telemetry/opentelemetry-js/pull/3551) @flarna
* fix(otlp-proto-exporter-base): Match Accept header with Content-Type in the proto exporter
 [#3562](https://github.com/open-telemetry/opentelemetry-js/pull/3562) @scheler
* fix: include tracestate in export [#3569](https://github.com/open-telemetry/opentelemetry-js/pull/3569) @flarna

### :house: (Internal)

* chore: fix cross project links and missing implicitly exported types [#3533](https://github.com/open-telemetry/opentelemetry-js/pull/3533) @legendecas
* feat(sdk-metrics): add exponential histogram mapping functions [#3504](https://github.com/open-telemetry/opentelemetry-js/pull/3504) @mwear

## 1.9.0

### :rocket: (Enhancement)

* feat(instrumentation-grpc): set net.peer.name and net.peer.port on client spans [#3430](https://github.com/open-telemetry/opentelemetry-js/pull/3430)
* feat(exporter-trace-otlp-proto): Add protobuf otlp trace exporter support for browser [#3208](https://github.com/open-telemetry/opentelemetry-js/pull/3208) @pkanal

### :bug: (Bug Fix)

* fix(sdk-metrics): use default Resource to comply with semantic conventions [#3411](https://github.com/open-telemetry/opentelemetry-js/pull/3411) @pichlermarc
  * Metrics exported by the SDK now contain the following resource attributes by default:
    * `service.name`
    * `telemetry.sdk.name`
    * `telemetry.sdk.language`
    * `telemetry.sdk.version`
* fix(sdk-metrics): use Date.now() for instrument recording timestamps [#3514](https://github.com/open-telemetry/opentelemetry-js/pull/3514) @MisterSquishy
* fix(sdk-trace): make spans resilient to clock drift [#3434](https://github.com/open-telemetry/opentelemetry-js/pull/3434) @dyladan
* fix(selenium-tests): updated webpack version for selenium test issue [#3456](https://github.com/open-telemetry/opentelemetry-js/issues/3456) @SaumyaBhushan
* fix(sdk-metrics): collect metrics when periodic exporting metric reader flushes [#3517](https://github.com/open-telemetry/opentelemetry-js/pull/3517) @legendecas
* fix(sdk-metrics): fix duplicated registration of metrics for collectors [#3488](https://github.com/open-telemetry/opentelemetry-js/pull/3488) @legendecas
* fix(core): fix precision loss in numberToHrtime [#3480](https://github.com/open-telemetry/opentelemetry-js/pull/3480) @legendecas

### :house: (Internal)

* chore: automatically generate tsconfigs [#3432](https://github.com/open-telemetry/opentelemetry-js/pull/3432) @legendecas
* chore: enforce format with prettier [#3444](https://github.com/open-telemetry/opentelemetry-js/pull/3444) @legendecas

## 1.8.0

* `@opentelemetry/sdk-metrics` has been promoted to stable
* `@opentelemetry/api-metrics` has been merged into `@opentelemetry/api` and deprecated

### :boom: Breaking Change

* feat(api): merge api-metrics into api [#3374](https://github.com/open-telemetry/opentelemetry-js/pull/3374) @legendecas

### :rocket: (Enhancement)

* feat(sdk-trace): re-export sdk-trace-base in sdk-trace-node and web [#3319](https://github.com/open-telemetry/opentelemetry-js/pull/3319) @legendecas
* feat: enable tree shaking [#3329](https://github.com/open-telemetry/opentelemetry-js/pull/3329) @pkanal

### :bug: (Bug Fix)

* fix(sdk-trace): enforce consistent span durations
  [#3327](https://github.com/open-telemetry/opentelemetry-js/pull/3327) @dyladan
* fix(resources): fix EnvDetector throwing errors when attribute values contain spaces
  [#3295](https://github.com/open-telemetry/opentelemetry-js/issues/3295)
* fix(trace): fix an issue which caused negative span durations in web based spans
  [#3359](https://github.com/open-telemetry/opentelemetry-js/pull/3359) @dyladan
* fix(resources): strict OTEL_RESOURCE_ATTRIBUTES baggage octet decoding
  [#3341](https://github.com/open-telemetry/opentelemetry-js/pull/3341) @legendecas

### :books: (Refine Doc)

* doc: Added Metrics documentation [#3360](https://github.com/open-telemetry/opentelemetry-js/pull/3360) @weyert
* docs(api): fix counter negative value wording [#3396](https://github.com/open-telemetry/opentelemetry-js/pull/3396) @legendecas

### :house: (Internal)

* ci: run browser tests without circle [#3328](https://github.com/open-telemetry/opentelemetry-js/pull/3328) @dyladan

## Metrics API 1.0.0

Metrics API is now stable and generally available.
There are no changes between 1.0.0 and the previous 0.33.0 version.

### :boom: Breaking Change

* Add semver check to metrics API [#3357](https://github.com/open-telemetry/opentelemetry-js/pull/3357) @dyladan
  * Previously API versions were only considered compatible if the API was exactly the same

## 1.7.0

### :bug: (Bug Fix)

* fix(sdk-trace-base): make span start times resistant to hrtime clock drift
  [#3129](https://github.com/open-telemetry/opentelemetry-js/issues/3129)

* fix(sdk-trace-base): validate maxExportBatchSize in BatchSpanProcessorBase
  [#3232](https://github.com/open-telemetry/opentelemetry-js/issues/3232)

### :books: (Refine Doc)

* docs(metrics): add missing metrics packages to SDK reference documentation [#3239](https://github.com/open-telemetry/opentelemetry-js/pull/3239) @dyladan

### :house: (Internal)

* deps: update markdownlint-cli to 0.32.2 [#3253](https://github.com/open-telemetry/opentelemetry-js/pull/3253) @pichlermarc

## 1.6.0

### :rocket: (Enhancement)

* perf(opentelemetry-core): improve hexToBase64 performance [#3178](https://github.com/open-telemetry/opentelemetry-js/pull/3178) @seemk
* feat(sdk-trace-base): move Sampler declaration into sdk-trace-base [#3088](https://github.com/open-telemetry/opentelemetry-js/pull/3088) @legendecas
* fix(grpc-instrumentation): added grpc attributes in instrumentation [#3127](https://github.com/open-telemetry/opentelemetry-js/pull/3127) @andrewzenkov
* feat: support latest `@opentelemetry/api` [#3177](https://github.com/open-telemetry/opentelemetry-js/pull/3177) @dyladan

### :bug: (Bug Fix)

* fix(context-async-hooks): Ensure listeners added using `once` can be removed using `removeListener`
  [#3133](https://github.com/open-telemetry/opentelemetry-js/pull/3133)

### :books: (Refine Doc)

* chore: update trace-web example and rename it to opentelemetry-web [#3145](https://github.com/open-telemetry/opentelemetry-js/pull/3145) @pichlermarc
* chore: update https example [#3152](https://github.com/open-telemetry/opentelemetry-js/pull/3152) @pichlermarc

## 1.5.0

### :rocket: (Enhancement)

* feat(sdk-trace-base): Improve extensibility of BasicTracerProvider [#3023](https://github.com/open-telemetry/opentelemetry-js/pull/3023) @Rauno56

## 1.4.0

### :rocket: (Enhancement)

* fix(resources): fix browser compatibility for host and os detectors [#3004](https://github.com/open-telemetry/opentelemetry-js/pull/3004) @legendecas
* fix(sdk-trace-base): fix crash on environments without global document [#3000](https://github.com/open-telemetry/opentelemetry-js/pull/3000) @legendecas
* fix(sdk-trace-base): fix spanLimits attribute length/count to consider env values [#3068](https://github.com/open-telemetry/opentelemetry-js/pull/3068) @svetlanabrennan

### :house: (Internal)

* test: add node 18 and remove EoL node versions [#3048](https://github.com/open-telemetry/opentelemetry-js/pull/3048) @dyladan

## 1.3.1

### :bug: (Bug Fix)

* fix(resources): fix browser compatibility for host and os detectors [#3004](https://github.com/open-telemetry/opentelemetry-js/pull/3004) @legendecas

## 1.3.0

### :boom: Breaking Change

* chore: remove unused InstrumentationConfig#path [#2944](https://github.com/open-telemetry/opentelemetry-js/pull/2944) @flarna

### :rocket: (Enhancement)

* feat(ConsoleSpanExporter): export span links [#2917](https://github.com/open-telemetry/opentelemetry-js/pull/2917) @trentm
* feat: warn when hooked module is already loaded [#2926](https://github.com/open-telemetry/opentelemetry-js/pull/2926) @nozik
* feat: implement OSDetector [#2927](https://github.com/open-telemetry/opentelemetry-js/pull/2927) @rauno56
* feat: implement HostDetector [#2921](https://github.com/open-telemetry/opentelemetry-js/pull/2921) @rauno56
* feat(opentelemetry-core): add InstrumentationScope [#2959](https://github.com/open-telemetry/opentelemetry-js/pull/2959) @pichlermarc

### :bug: (Bug Fix)

* fix(sdk-web): parse url with relative url string [#2972](https://github.com/open-telemetry/opentelemetry-js/pull/2972) @legendecas

### :books: (Refine Doc)

### :house: (Internal)

## 1.2.0

### :boom: Breaking Change

### :rocket: (Enhancement)

### :bug: (Bug Fix)

* fix: sanitize attributes inputs [#2881](https://github.com/open-telemetry/opentelemetry-js/pull/2881) @legendecas
* fix: support earlier API versions [#2892](https://github.com/open-telemetry/opentelemetry-js/pull/2892) @dyladan
* fix: support extract one digit '0' in jaeger traceFlag [#2905](https://github.com/open-telemetry/opentelemetry-js/issues/2905) @shmilyoo
* fix(resources): extend ResourceAttributes interface to comply with spec [#2924](https://github.com/open-telemetry/opentelemetry-js/pull/2924) @blumamir

### :books: (Refine Doc)

* docs(sdk): update earliest support node version [#2860](https://github.com/open-telemetry/opentelemetry-js/pull/2860) @svetlanabrennan

### :house: (Internal)

* chore: require changelog entry to merge PR [#2847](https://github.com/open-telemetry/opentelemetry-js/pull/2847) @dyladan
* chore: remove peer API check [#2892](https://github.com/open-telemetry/opentelemetry-js/pull/2892) @dyladan
* chore: merge lerna subdirectories into a single monorepo [#2892](https://github.com/open-telemetry/opentelemetry-js/pull/2892) @dyladan
* chore: indent the code with eslint [#2923](https://github.com/open-telemetry/opentelemetry-js/pull/2923) @blumamir
* `opentelemetry-propagator-jaeger`
  * [#2906](https://github.com/open-telemetry/opentelemetry-js/pull/2906) fix: support extract one digit '0' in jaeger traceFlag ([@shmilyoo](https://github.com/shmilyoo))

## 1.1.1

* [#2849](https://github.com/open-telemetry/opentelemetry-js/pull/2849) fix: correct changelog and compat matrix for 1.1 release ([@Flarna](https://github.com/Flarna))
* [#2823](https://github.com/open-telemetry/opentelemetry-js/pull/2823) fix: enable downlevelIteration for es5 targets ([@legendecas](https://github.com/legendecas))
* [#2844](https://github.com/open-telemetry/opentelemetry-js/pull/2844) chore: add prepublishOnly to ensure a full build ([@legendecas](https://github.com/legendecas))

## 1.1.0

### :rocket: (Enhancement)

* `opentelemetry-resources`
  * [#2727](https://github.com/open-telemetry/opentelemetry-js/pull/2727) feat(opentelemetry-resources): add runtime version information ([@cuichenli](https://github.com/cuichenli))
* `exporter-trace-otlp-http`, `opentelemetry-core`
  * [#2796](https://github.com/open-telemetry/opentelemetry-js/pull/2796) feat(trace-otlp-http-exporter): add compression env vars ([@svetlanabrennan](https://github.com/svetlanabrennan))
* `instrumentation-http`
  * [#2704](https://github.com/open-telemetry/opentelemetry-js/pull/2704) feat(instrumentation-http): add options to ignore requests ([@legendecas](https://github.com/legendecas))
* `opentelemetry-core`, `opentelemetry-exporter-jaeger`
  * [#2754](https://github.com/open-telemetry/opentelemetry-js/pull/2754) fix(exporter-jaeger): add env variable for agent port ([@blumamir](https://github.com/blumamir))
* `exporter-trace-otlp-grpc`, `exporter-trace-otlp-http`, `exporter-trace-otlp-proto`, `opentelemetry-context-async-hooks`, `opentelemetry-context-zone-peer-dep`, `opentelemetry-core`, `opentelemetry-exporter-jaeger`, `opentelemetry-exporter-zipkin`, `opentelemetry-propagator-b3`, `opentelemetry-propagator-jaeger`, `opentelemetry-resources`, `opentelemetry-sdk-trace-base`, `opentelemetry-sdk-trace-node`, `opentelemetry-sdk-trace-web`, `opentelemetry-shim-opentracing`
  * [#2737](https://github.com/open-telemetry/opentelemetry-js/pull/2737) feat: add support for API 1.1.x ([@dyladan](https://github.com/dyladan))
* `opentelemetry-sdk-trace-web`
  * [#2719](https://github.com/open-telemetry/opentelemetry-js/pull/2719) feat(sdk-trace-web): web worker support ([@legendecas](https://github.com/legendecas))
* `exporter-trace-otlp-http`, `exporter-trace-otlp-proto`
  * [#2557](https://github.com/open-telemetry/opentelemetry-js/pull/2557) feat(otlp-exporter-http): change otlp-http port to canonical 4318 ([@secustor](https://github.com/secustor))
* `exporter-trace-otlp-grpc`, `exporter-trace-otlp-http`, `exporter-trace-otlp-proto`, `opentelemetry-core`, `opentelemetry-exporter-jaeger`, `opentelemetry-sdk-trace-base`
  * [#2695](https://github.com/open-telemetry/opentelemetry-js/pull/2695) refactor: unifying shutdown once with BindOnceFuture ([@legendecas](https://github.com/legendecas))
* `opentelemetry-propagator-jaeger`
  * [#2673](https://github.com/open-telemetry/opentelemetry-js/pull/2673) feat(@opentelemetry/propagator-jaeger): support custom baggage prefix ([@sschegolev](https://github.com/sschegolev))
* `exporter-trace-otlp-grpc`, `exporter-trace-otlp-http`, `exporter-trace-otlp-proto`
  * [#2626](https://github.com/open-telemetry/opentelemetry-js/pull/2626) chore: bump otlp trace exporters to v1 ([@Rauno56](https://github.com/Rauno56))
* `opentelemetry-context-zone-peer-dep`, `opentelemetry-context-zone`, `opentelemetry-core`, `opentelemetry-exporter-zipkin`, `opentelemetry-propagator-b3`, `opentelemetry-resources`, `opentelemetry-sdk-trace-base`, `opentelemetry-sdk-trace-web`, `opentelemetry-semantic-conventions`
  * [#2556](https://github.com/open-telemetry/opentelemetry-js/pull/2556) chore: add esm2015 entry for web apps aiming at modern browsers ([@echoontheway](https://github.com/echoontheway))

### :bug: (Bug Fix)

* `exporter-trace-otlp-grpc`, `exporter-trace-otlp-http`, `exporter-trace-otlp-proto`
  * [#2788](https://github.com/open-telemetry/opentelemetry-js/pull/2788) fix(deps): use 1.x trace otlp http exporter ([@dyladan](https://github.com/dyladan))
* `opentelemetry-sdk-trace-base`
  * [#2790](https://github.com/open-telemetry/opentelemetry-js/pull/2790) fix: pass same context to Sampler and SpanProcessor in root span case ([@Flarna](https://github.com/Flarna))
  * [#2757](https://github.com/open-telemetry/opentelemetry-js/pull/2757) fix: add parentContext to onStart ([@Flarna](https://github.com/Flarna))
  * [#2678](https://github.com/open-telemetry/opentelemetry-js/pull/2678) fix: span attribute count and value limits (#2671) ([@Bataran](https://github.com/Bataran))
  * [#2679](https://github.com/open-telemetry/opentelemetry-js/pull/2679) fix: span events count limit when set to 0 ([@Bataran](https://github.com/Bataran))
* `opentelemetry-core`
  * [#2766](https://github.com/open-telemetry/opentelemetry-js/pull/2766) fix(baggage): include baggage metadata when propagating baggage entries ([@chrskrchr](https://github.com/chrskrchr))
* `opentelemetry-exporter-jaeger`
  * [#2731](https://github.com/open-telemetry/opentelemetry-js/pull/2731) fix(exporter-jaeger): transform all links to jaeger reference ([@blumamir](https://github.com/blumamir))
* `opentelemetry-resources`
  * [#2739](https://github.com/open-telemetry/opentelemetry-js/pull/2739) fix(resources): align exported names in different environments ([@legendecas](https://github.com/legendecas))
* Other
  * [#2680](https://github.com/open-telemetry/opentelemetry-js/pull/2680) fix: tracer typo in fetchxhr examples ([@MSNev](https://github.com/MSNev))
  * [#2650](https://github.com/open-telemetry/opentelemetry-js/pull/2650) fix: clientMethodTrace missing original properties ([@bgpo](https://github.com/bgpo))
* `opentelemetry-propagator-jaeger`
  * [#2694](https://github.com/open-telemetry/opentelemetry-js/pull/2694) fix(propagator-jaeger): 0-pad span-id to match 16-symbol validation ([@nikolaylagutko](https://github.com/nikolaylagutko))
* `opentelemetry-exporter-zipkin`, `opentelemetry-sdk-trace-web`
  * [#2689](https://github.com/open-telemetry/opentelemetry-js/pull/2689) fix: remove window and document dependencies in web packages ([@legendecas](https://github.com/legendecas))

### :books: (Refine Doc)

* Other
  * [#2830](https://github.com/open-telemetry/opentelemetry-js/pull/2830) Cleanup removed documentation for missing benchmarks ([@dmathieu](https://github.com/dmathieu))
  * [#2807](https://github.com/open-telemetry/opentelemetry-js/pull/2807) docs: document removal of shutdown flag in OTLPExporterBase ([@legendecas](https://github.com/legendecas))
  * [#2814](https://github.com/open-telemetry/opentelemetry-js/pull/2814) docs: simplify contrib part in readme ([@Flarna](https://github.com/Flarna))
  * [#2802](https://github.com/open-telemetry/opentelemetry-js/pull/2802) docs(prom-example): remove deprecated startServer option ([@naseemkullah](https://github.com/naseemkullah))
  * [#2728](https://github.com/open-telemetry/opentelemetry-js/pull/2728) docs: specify minimun version of npm to run command in subproject ([@cuichenli](https://github.com/cuichenli))
  * [#2720](https://github.com/open-telemetry/opentelemetry-js/pull/2720) docs: document node v10 EOL ([@YanivD](https://github.com/YanivD))
  * [#2688](https://github.com/open-telemetry/opentelemetry-js/pull/2688) docs: update typedoc config ([@dyladan](https://github.com/dyladan))
  * [#2685](https://github.com/open-telemetry/opentelemetry-js/pull/2685) docs: remove circle-ci from development guide, update link, and fix typo. ([@pichlermarc](https://github.com/pichlermarc))
  * [#2661](https://github.com/open-telemetry/opentelemetry-js/pull/2661) chore: update and fix tracer-web examples ([@MSNev](https://github.com/MSNev))
  * [#2647](https://github.com/open-telemetry/opentelemetry-js/pull/2647) chore: update opentelemetry dependencies to latest versions ([@svetlanabrennan](https://github.com/svetlanabrennan))
* `exporter-trace-otlp-grpc`
  * [#2726](https://github.com/open-telemetry/opentelemetry-js/pull/2726) docs(otlp-grpc-exporter): update default url ([@svetlanabrennan](https://github.com/svetlanabrennan))
* `opentelemetry-context-async-hooks`
  * [#2619](https://github.com/open-telemetry/opentelemetry-js/pull/2619) docs(context): Fix links, edit prose ([@spencerwilson](https://github.com/spencerwilson))
* `opentelemetry-context-async-hooks`, `opentelemetry-sdk-trace-node`
  * [#2651](https://github.com/open-telemetry/opentelemetry-js/pull/2651) docs: fix links to the context document ([@legendecas](https://github.com/legendecas))

### :house: (Internal)

* `opentelemetry-sdk-trace-base`
  * [#2768](https://github.com/open-telemetry/opentelemetry-js/pull/2768) test(sdk-trace-base): pin core.hrtime dependencies on timeOrigin ([@legendecas](https://github.com/legendecas))
* `exporter-trace-otlp-http`, `opentelemetry-context-zone-peer-dep`, `opentelemetry-context-zone`, `opentelemetry-core`, `opentelemetry-exporter-zipkin`, `opentelemetry-propagator-b3`, `opentelemetry-resources`, `opentelemetry-sdk-trace-base`, `opentelemetry-sdk-trace-web`, `opentelemetry-semantic-conventions`
  * [#2765](https://github.com/open-telemetry/opentelemetry-js/pull/2765) chore: target to es2017 in the no-polyfill target ([@legendecas](https://github.com/legendecas))
* Other
  * [#2743](https://github.com/open-telemetry/opentelemetry-js/pull/2743) test(sdk-metrics-base): test metric instrument interfaces ([@legendecas](https://github.com/legendecas))
  * [#2752](https://github.com/open-telemetry/opentelemetry-js/pull/2752) test(integration-w3c): fix inconsistent api versions loaded ([@legendecas](https://github.com/legendecas))
  * [#2715](https://github.com/open-telemetry/opentelemetry-js/pull/2715) chore: update actions/checkout to v2 ([@legendecas](https://github.com/legendecas))
  * [#2702](https://github.com/open-telemetry/opentelemetry-js/pull/2702) chore: add Chengzhong Wu as maintainer ([@dyladan](https://github.com/dyladan))
  * [#2703](https://github.com/open-telemetry/opentelemetry-js/pull/2703) chore: add Amir Blum as maintainer ([@dyladan](https://github.com/dyladan))
  * [#2701](https://github.com/open-telemetry/opentelemetry-js/pull/2701) chore: add Rauno Viskus as maintainer ([@dyladan](https://github.com/dyladan))
  * [#2693](https://github.com/open-telemetry/opentelemetry-js/pull/2693) chore: retry link checks on code 429 with 'retry-after' header ([@legendecas](https://github.com/legendecas))
  * [#2669](https://github.com/open-telemetry/opentelemetry-js/pull/2669) chore: checks links in typedoc html ([@legendecas](https://github.com/legendecas))
  * [#2683](https://github.com/open-telemetry/opentelemetry-js/pull/2683) chore: start a style guide ([@dyladan](https://github.com/dyladan))
  * [#2684](https://github.com/open-telemetry/opentelemetry-js/pull/2684) chore: remove @obecny as maintainer ([@dyladan](https://github.com/dyladan))
  * [#2663](https://github.com/open-telemetry/opentelemetry-js/pull/2663) chore: fix nojekyll in docs command ([@dyladan](https://github.com/dyladan))
  * [#2648](https://github.com/open-telemetry/opentelemetry-js/pull/2648) refactor(opentelemetry-sdk-node): remove redundant judgments for metric ([@rickyes](https://github.com/rickyes))
  * [#2638](https://github.com/open-telemetry/opentelemetry-js/pull/2638) chore: Update wip metrics references ([@dyladan](https://github.com/dyladan))
  * [#2629](https://github.com/open-telemetry/opentelemetry-js/pull/2629) chore: rename metrics packages to prevent lerna linking ([@dyladan](https://github.com/dyladan))
  * [#2623](https://github.com/open-telemetry/opentelemetry-js/pull/2623) chore: fix the compilation for typescript 4.4 ([@dyladan](https://github.com/dyladan))
  * [#2598](https://github.com/open-telemetry/opentelemetry-js/pull/2598) chore: Remove old metrics SDK ([@dyladan](https://github.com/dyladan))
* `opentelemetry-core`
  * [#2709](https://github.com/open-telemetry/opentelemetry-js/pull/2709) test(sdk-metrics): browser compatibility tests ([@legendecas](https://github.com/legendecas))
* `exporter-trace-otlp-grpc`, `exporter-trace-otlp-http`, `exporter-trace-otlp-proto`, `opentelemetry-exporter-jaeger`, `opentelemetry-exporter-zipkin`, `opentelemetry-propagator-b3`, `opentelemetry-resources`, `opentelemetry-sdk-trace-base`, `opentelemetry-sdk-trace-web`, `opentelemetry-semantic-conventions`
  * [#2710](https://github.com/open-telemetry/opentelemetry-js/pull/2710) chore: apply eslint rule semi ([@legendecas](https://github.com/legendecas))
* `exporter-trace-otlp-grpc`, `exporter-trace-otlp-http`, `exporter-trace-otlp-proto`, `opentelemetry-context-async-hooks`, `opentelemetry-context-zone-peer-dep`, `opentelemetry-context-zone`, `opentelemetry-core`, `opentelemetry-exporter-jaeger`, `opentelemetry-exporter-zipkin`, `opentelemetry-propagator-b3`, `opentelemetry-propagator-jaeger`, `opentelemetry-resources`, `opentelemetry-sdk-trace-base`, `opentelemetry-sdk-trace-node`, `opentelemetry-sdk-trace-web`, `opentelemetry-semantic-conventions`, `opentelemetry-shim-opentracing`, `template`
  * [#2699](https://github.com/open-telemetry/opentelemetry-js/pull/2699) chore: rename `--include-filtered-dependencies` ([@Rauno56](https://github.com/Rauno56))
* `opentelemetry-context-async-hooks`, `opentelemetry-context-zone-peer-dep`, `opentelemetry-context-zone`, `opentelemetry-core`, `opentelemetry-exporter-jaeger`, `opentelemetry-exporter-zipkin`, `opentelemetry-propagator-b3`, `opentelemetry-propagator-jaeger`, `opentelemetry-resources`, `opentelemetry-sdk-trace-base`, `opentelemetry-sdk-trace-node`, `opentelemetry-sdk-trace-web`, `opentelemetry-semantic-conventions`, `opentelemetry-shim-opentracing`
  * [#2657](https://github.com/open-telemetry/opentelemetry-js/pull/2657) chore: add markdown link checks ([@legendecas](https://github.com/legendecas))
* `opentelemetry-exporter-jaeger`, `opentelemetry-exporter-zipkin`, `opentelemetry-resources`, `opentelemetry-semantic-conventions`
  * [#2652](https://github.com/open-telemetry/opentelemetry-js/pull/2652) Update nock ([@dyladan](https://github.com/dyladan))
* `opentelemetry-sdk-trace-web`
  * [#2451](https://github.com/open-telemetry/opentelemetry-js/pull/2451) chore(sdk-trace-web): fix lint warnings ([@alisabzevari](https://github.com/alisabzevari))

### Committers: 24

* Ali Sabzevari ([@alisabzevari](https://github.com/alisabzevari))
* Amir Blum ([@blumamir](https://github.com/blumamir))
* Chris Karcher ([@chrskrchr](https://github.com/chrskrchr))
* Damien Mathieu ([@dmathieu](https://github.com/dmathieu))
* Daniel Dyla ([@dyladan](https://github.com/dyladan))
* Gerhard Stöbich ([@Flarna](https://github.com/Flarna))
* Marc Pichler ([@pichlermarc](https://github.com/pichlermarc))
* Mitar Milanovic ([@Bataran](https://github.com/Bataran))
* Nev ([@MSNev](https://github.com/MSNev))
* Nikolay Lagutko ([@nikolaylagutko](https://github.com/nikolaylagutko))
* Rauno Viskus ([@Rauno56](https://github.com/Rauno56))
* Ricky Zhou ([@rickyes](https://github.com/rickyes))
* Sebastian Poxhofer ([@secustor](https://github.com/secustor))
* Siim Kallas ([@seemk](https://github.com/seemk))
* Spencer Wilson ([@spencerwilson](https://github.com/spencerwilson))
* Srikanth Chekuri ([@srikanthccv](https://github.com/srikanthccv))
* Svetlana Brennan ([@svetlanabrennan](https://github.com/svetlanabrennan))
* Will Li ([@cuichenli](https://github.com/cuichenli))
* Yaniv Davidi ([@YanivD](https://github.com/YanivD))
* [@bgpo](https://github.com/bgpo)
* [@echoontheway](https://github.com/echoontheway)
* [@naseemkullah](https://github.com/naseemkullah)
* [@sschegolev](https://github.com/sschegolev)
* legendecas ([@legendecas](https://github.com/legendecas))

## 1.0.1 / Experimental 0.27.0

### :boom: Breaking Change

* Other
  * [#2566](https://github.com/open-telemetry/opentelemetry-js/pull/2566) feat!(metrics): remove batch observer ([@dyladan](https://github.com/dyladan))
  * [#2485](https://github.com/open-telemetry/opentelemetry-js/pull/2485) feat!: Split metric and trace exporters into new experimental packages ([@willarmiros](https://github.com/willarmiros))
  * [#2540](https://github.com/open-telemetry/opentelemetry-js/pull/2540) fix(sdk-metrics-base): remove metric kind BATCH_OBSERVER ([@legendecas](https://github.com/legendecas))
  * [#2496](https://github.com/open-telemetry/opentelemetry-js/pull/2496) feat(api-metrics): rename metric instruments to match feature-freeze API specification ([@legendecas](https://github.com/legendecas))
* `opentelemetry-core`
  * [#2529](https://github.com/open-telemetry/opentelemetry-js/pull/2529) feat(api-metrics): add schemaUrl to meter creations ([@legendecas](https://github.com/legendecas))

### :rocket: (Enhancement)

* Other
  * [#2523](https://github.com/open-telemetry/opentelemetry-js/pull/2523) feat: Rename Labels to Attributes ([@pirgeo](https://github.com/pirgeo))
  * [#2559](https://github.com/open-telemetry/opentelemetry-js/pull/2559) feat(api-metrics): remove bind/unbind and bound instruments ([@legendecas](https://github.com/legendecas))
  * [#2563](https://github.com/open-telemetry/opentelemetry-js/pull/2563) feat(sdk-metrics-base): remove per-meter config on MeterProvider.getMeter ([@legendecas](https://github.com/legendecas))
* `opentelemetry-core`
  * [#2465](https://github.com/open-telemetry/opentelemetry-js/pull/2465) fix: prefer globalThis instead of window to support webworkers ([@legendecas](https://github.com/legendecas))
* `opentelemetry-semantic-conventions`
  * [#2532](https://github.com/open-telemetry/opentelemetry-js/pull/2532) feat(@opentelemetry/semantic-conventions): change enum to object literals ([@echoontheway](https://github.com/echoontheway))
  * [#2528](https://github.com/open-telemetry/opentelemetry-js/pull/2528) feat: upgrade semantic-conventions to latest v1.7.0 spec ([@weyert](https://github.com/weyert))
* `opentelemetry-core`, `opentelemetry-sdk-trace-base`
  * [#2484](https://github.com/open-telemetry/opentelemetry-js/pull/2484) feat: new merge function ([@obecny](https://github.com/obecny))

### :bug: (Bug Fix)

* Other
  * [#2610](https://github.com/open-telemetry/opentelemetry-js/pull/2610) fix: preventing double enable for instrumentation that has been already enabled ([@obecny](https://github.com/obecny))
  * [#2581](https://github.com/open-telemetry/opentelemetry-js/pull/2581) feat: lazy initialization of the gzip stream ([@fungiboletus](https://github.com/fungiboletus))
  * [#2584](https://github.com/open-telemetry/opentelemetry-js/pull/2584) fix: fixing compatibility versions for detectors ([@obecny](https://github.com/obecny))
  * [#2558](https://github.com/open-telemetry/opentelemetry-js/pull/2558) fix(@opentelemetry/exporter-prometheus): unref prometheus server to prevent process running indefinitely ([@mothershipper](https://github.com/mothershipper))
  * [#2495](https://github.com/open-telemetry/opentelemetry-js/pull/2495) fix(sdk-metrics-base): metrics name should be in the max length of 63 ([@legendecas](https://github.com/legendecas))
  * [#2497](https://github.com/open-telemetry/opentelemetry-js/pull/2497) feat(@opentelemetry-instrumentation-fetch): support reading response body from the hook applyCustomAttributesOnSpan ([@echoontheway](https://github.com/echoontheway))
* `opentelemetry-core`
  * [#2560](https://github.com/open-telemetry/opentelemetry-js/pull/2560) fix(core): support regex global flag in urlMatches ([@moander](https://github.com/moander))
* `opentelemetry-exporter-zipkin`
  * [#2519](https://github.com/open-telemetry/opentelemetry-js/pull/2519) fix(exporter-zipkin): correct status tags names ([@t2t2](https://github.com/t2t2))

### :books: (Refine Doc)

* Other
  * [#2561](https://github.com/open-telemetry/opentelemetry-js/pull/2561) Use new canonical path to Getting Started ([@chalin](https://github.com/chalin))
  * [#2576](https://github.com/open-telemetry/opentelemetry-js/pull/2576) docs(instrumentation): update links in the Readme ([@OlivierAlbertini](https://github.com/OlivierAlbertini))
  * [#2600](https://github.com/open-telemetry/opentelemetry-js/pull/2600) docs: fix URLs in README post-experimental move ([@arbourd](https://github.com/arbourd))
  * [#2579](https://github.com/open-telemetry/opentelemetry-js/pull/2579) doc: Move upgrade propagator notes to correct section ([@NathanielRN](https://github.com/NathanielRN))
  * [#2568](https://github.com/open-telemetry/opentelemetry-js/pull/2568) chore(doc): update matrix with contrib version for 1.0 core ([@vmarchaud](https://github.com/vmarchaud))
  * [#2555](https://github.com/open-telemetry/opentelemetry-js/pull/2555) docs: expose existing comments ([@moander](https://github.com/moander))
  * [#2493](https://github.com/open-telemetry/opentelemetry-js/pull/2493) chore: remove getting started and link to documentation. ([@svrnm](https://github.com/svrnm))
* `opentelemetry-core`
  * [#2604](https://github.com/open-telemetry/opentelemetry-js/pull/2604) Docs: Document the HrTime format ([@JamesJHPark](https://github.com/JamesJHPark))

### :house: (Internal)

* Other
  * [#2404](https://github.com/open-telemetry/opentelemetry-js/pull/2404) chore: Fix lint warnings in instrumentation package ([@alisabzevari](https://github.com/alisabzevari))
  * [#2533](https://github.com/open-telemetry/opentelemetry-js/pull/2533) chore: regularly close stale issues ([@Rauno56](https://github.com/Rauno56))
  * [#2570](https://github.com/open-telemetry/opentelemetry-js/pull/2570) chore: adding selenium tests with browserstack ([@obecny](https://github.com/obecny))
  * [#2522](https://github.com/open-telemetry/opentelemetry-js/pull/2522) chore: cleanup setting config in instrumentations ([@Flarna](https://github.com/Flarna))
  * [#2541](https://github.com/open-telemetry/opentelemetry-js/pull/2541) chore: slim font size for section title in PR template ([@legendecas](https://github.com/legendecas))
  * [#2509](https://github.com/open-telemetry/opentelemetry-js/pull/2509) chore: expand pull request template with action items ([@pragmaticivan](https://github.com/pragmaticivan))
  * [#2488](https://github.com/open-telemetry/opentelemetry-js/pull/2488) chore: inline sources in source maps ([@dyladan](https://github.com/dyladan))
  * [#2514](https://github.com/open-telemetry/opentelemetry-js/pull/2514) chore: update stable dependencies to 1.0 ([@dyladan](https://github.com/dyladan))
* `opentelemetry-sdk-trace-base`, `opentelemetry-sdk-trace-node`, `opentelemetry-sdk-trace-web`
  * [#2607](https://github.com/open-telemetry/opentelemetry-js/pull/2607) chore: update npm badge image links ([@legendecas](https://github.com/legendecas))
* `opentelemetry-context-async-hooks`, `opentelemetry-context-zone-peer-dep`, `opentelemetry-core`, `opentelemetry-exporter-jaeger`, `opentelemetry-exporter-zipkin`, `opentelemetry-propagator-b3`, `opentelemetry-propagator-jaeger`, `opentelemetry-resources`, `opentelemetry-sdk-trace-base`, `opentelemetry-sdk-trace-node`, `opentelemetry-sdk-trace-web`, `opentelemetry-shim-opentracing`
  * [#2531](https://github.com/open-telemetry/opentelemetry-js/pull/2531) chore(deps): pin minor API version ([@Flarna](https://github.com/Flarna))
* `opentelemetry-core`
  * [#2520](https://github.com/open-telemetry/opentelemetry-js/pull/2520) chore(deps): remove unused semver  ([@mhennoch](https://github.com/mhennoch))

### Committers: 23

* (Eliseo) Nathaniel Ruiz Nowell ([@NathanielRN](https://github.com/NathanielRN))
* Ali Sabzevari ([@alisabzevari](https://github.com/alisabzevari))
* Antoine Pultier ([@fungiboletus](https://github.com/fungiboletus))
* Bartlomiej Obecny ([@obecny](https://github.com/obecny))
* Daniel Dyla ([@dyladan](https://github.com/dyladan))
* Dylan Arbour ([@arbourd](https://github.com/arbourd))
* Georg Pirklbauer ([@pirgeo](https://github.com/pirgeo))
* Gerhard Stöbich ([@Flarna](https://github.com/Flarna))
* Ivan Santos ([@pragmaticivan](https://github.com/pragmaticivan))
* Jack ([@mothershipper](https://github.com/mothershipper))
* James ([@JamesJHPark](https://github.com/JamesJHPark))
* MartenH ([@mhennoch](https://github.com/mhennoch))
* Olivier Albertini ([@OlivierAlbertini](https://github.com/OlivierAlbertini))
* Patrice Chalin ([@chalin](https://github.com/chalin))
* Rauno Viskus ([@Rauno56](https://github.com/Rauno56))
* Severin Neumann ([@svrnm](https://github.com/svrnm))
* Valentin Marchaud ([@vmarchaud](https://github.com/vmarchaud))
* Weyert de Boer ([@weyert](https://github.com/weyert))
* William Armiros ([@willarmiros](https://github.com/willarmiros))
* [@echoontheway](https://github.com/echoontheway)
* legendecas ([@legendecas](https://github.com/legendecas))
* moander ([@moander](https://github.com/moander))
* t2t2 ([@t2t2](https://github.com/t2t2))

## 1.0.0

No changes

## 0.26.0

### :boom: Breaking Change

* `opentelemetry-exporter-collector-grpc`, `opentelemetry-exporter-otlp-grpc`, `opentelemetry-exporter-otlp-http`, `opentelemetry-exporter-otlp-proto`
  * [#2476](https://github.com/open-telemetry/opentelemetry-js/pull/2476) chore!: rename collector exporters ([@dyladan](https://github.com/dyladan))
* `opentelemetry-core`, `opentelemetry-instrumentation-grpc`, `opentelemetry-sdk-trace-base`, `opentelemetry-shim-opentracing`
  * [#2429](https://github.com/open-telemetry/opentelemetry-js/pull/2429) fix!: remove 'Http' from W3C propagator names ([@aabmass](https://github.com/aabmass))

### :rocket: (Enhancement)

* `opentelemetry-core`, `opentelemetry-sdk-trace-base`
  * [#2430](https://github.com/open-telemetry/opentelemetry-js/pull/2430) feat(opentelemetry-sdk-trace-base): implemented general limits of attributes ([@banothurameshnaik](https://github.com/banothurameshnaik))
  * [#2418](https://github.com/open-telemetry/opentelemetry-js/pull/2418) feat(opentelemetry-sdk-trace-base): implemented option to limit length of values of attributes ([@banothurameshnaik](https://github.com/banothurameshnaik))
* `opentelemetry-instrumentation`
  * [#2450](https://github.com/open-telemetry/opentelemetry-js/pull/2450) fix: handle missing package.json file when checking for version ([@nozik](https://github.com/nozik))
* `opentelemetry-semantic-conventions`
  * [#2456](https://github.com/open-telemetry/opentelemetry-js/pull/2456) feat: upgrade semantic conventions to the latest 1.6.1 version ([@weyert](https://github.com/weyert))
* `opentelemetry-exporter-collector-proto`, `opentelemetry-exporter-collector`
  * [#2438](https://github.com/open-telemetry/opentelemetry-js/pull/2438) feat: OTEL_EXPORTER_OTLP_ENDPOINT append version and signal ([@longility](https://github.com/longility))

### :bug: (Bug Fix)

* Other
  * [#2494](https://github.com/open-telemetry/opentelemetry-js/pull/2494) fix: remove setting http.route in http span attributes ([@mustafain117](https://github.com/mustafain117))
* `opentelemetry-instrumentation-fetch`
  * [#2426](https://github.com/open-telemetry/opentelemetry-js/pull/2426) fix(opentelemetry-instrumentation-fetch): fixed override of headers ([@philipszalla](https://github.com/philipszalla))
* `opentelemetry-sdk-trace-base`
  * [#2434](https://github.com/open-telemetry/opentelemetry-js/pull/2434) fix: ReferenceError when OTEL_TRACES_SAMPLER used without OTEL_TRACES_SAMPLER_ARG ([@hermanbanken](https://github.com/hermanbanken))

### :books: (Refine Doc)

* [#2478](https://github.com/open-telemetry/opentelemetry-js/pull/2478) Update links to packages moved to experimental ([@jessitron](https://github.com/jessitron))
* [#2463](https://github.com/open-telemetry/opentelemetry-js/pull/2463) docs(README): Fix links in README.md ([@JamesJHPark](https://github.com/JamesJHPark))
* [#2437](https://github.com/open-telemetry/opentelemetry-js/pull/2437) docs(examples): updated examples readme links ([@banothurameshnaik](https://github.com/banothurameshnaik))
* [#2421](https://github.com/open-telemetry/opentelemetry-js/pull/2421) docs(website): support GH page links to canonical src ([@chalin](https://github.com/chalin))
* [#2408](https://github.com/open-telemetry/opentelemetry-js/pull/2408) docs: make link to exporters filter only exporters ([@Rauno56](https://github.com/Rauno56))
* [#2297](https://github.com/open-telemetry/opentelemetry-js/pull/2297) eslint configuration for getting-started examples ([@alisabzevari](https://github.com/alisabzevari))

### :house: (Internal)

* `opentelemetry-exporter-otlp-http`
  * [#2490](https://github.com/open-telemetry/opentelemetry-js/pull/2490) chore: mark otlp exporters experimental ([@dyladan](https://github.com/dyladan))
  * [#2491](https://github.com/open-telemetry/opentelemetry-js/pull/2491) fix: remove usage of serviceName property in tests for otel collector ([@mustafain117](https://github.com/mustafain117))
* `opentelemetry-sdk-node`
  * [#2473](https://github.com/open-telemetry/opentelemetry-js/pull/2473) chore: move sdk-node to experimental ([@dyladan](https://github.com/dyladan))
  * [#2453](https://github.com/open-telemetry/opentelemetry-js/pull/2453) chore(sdk-node): fix lint warnings ([@alisabzevari](https://github.com/alisabzevari))
* Other
  * [#2469](https://github.com/open-telemetry/opentelemetry-js/pull/2469) Drop website_docs folder ([@chalin](https://github.com/chalin))
  * [#2474](https://github.com/open-telemetry/opentelemetry-js/pull/2474) chore: move missed test file to its package ([@dyladan](https://github.com/dyladan))
  * [#2435](https://github.com/open-telemetry/opentelemetry-js/pull/2435) chore: simplify unit test cache ([@dyladan](https://github.com/dyladan))
* `opentelemetry-context-zone`, `opentelemetry-core`, `opentelemetry-exporter-collector-grpc`, `opentelemetry-exporter-collector-proto`, `opentelemetry-exporter-collector`, `opentelemetry-exporter-prometheus`, `opentelemetry-exporter-zipkin`, `opentelemetry-instrumentation-fetch`, `opentelemetry-instrumentation-grpc`, `opentelemetry-instrumentation-http`, `opentelemetry-instrumentation-xml-http-request`, `opentelemetry-propagator-b3`, `opentelemetry-propagator-jaeger`, `opentelemetry-resources`, `opentelemetry-sdk-metrics-base`, `opentelemetry-sdk-node`, `opentelemetry-sdk-trace-base`, `opentelemetry-sdk-trace-web`
  * [#2462](https://github.com/open-telemetry/opentelemetry-js/pull/2462) chore: split stable and experimental packages into groups using directories ([@dyladan](https://github.com/dyladan))
* `opentelemetry-instrumentation-http`
  * [#2126](https://github.com/open-telemetry/opentelemetry-js/pull/2126) feat(instrumentation-http): add diag debug on http request events ([@Asafb26](https://github.com/Asafb26))
  * [#2455](https://github.com/open-telemetry/opentelemetry-js/pull/2455) chore(instrumentation-http): fix lint warnings ([@alisabzevari](https://github.com/alisabzevari))
* `opentelemetry-instrumentation-fetch`
  * [#2454](https://github.com/open-telemetry/opentelemetry-js/pull/2454) chore(instrumentation-fetch): fix lint warnings ([@alisabzevari](https://github.com/alisabzevari))
* `opentelemetry-exporter-collector`
  * [#2452](https://github.com/open-telemetry/opentelemetry-js/pull/2452) chore(exporter-collector): fix lint warnings ([@alisabzevari](https://github.com/alisabzevari))
* `opentelemetry-sdk-trace-base`, `opentelemetry-sdk-trace-node`
  * [#2446](https://github.com/open-telemetry/opentelemetry-js/pull/2446) chore(sdk-trace): fix lint warnings ([@alisabzevari](https://github.com/alisabzevari))
* `opentelemetry-exporter-prometheus`, `opentelemetry-exporter-zipkin`, `opentelemetry-shim-opentracing`
  * [#2447](https://github.com/open-telemetry/opentelemetry-js/pull/2447) chore(exporter): fix lint warnings ([@alisabzevari](https://github.com/alisabzevari))

### Committers: 18

* Aaron Abbott ([@aabmass](https://github.com/aabmass))
* Ali Sabzevari ([@alisabzevari](https://github.com/alisabzevari))
* Asaf Ben Aharon ([@Asafb26](https://github.com/Asafb26))
* Banothu Ramesh Naik ([@banothurameshnaik](https://github.com/banothurameshnaik))
* Daniel Dyla ([@dyladan](https://github.com/dyladan))
* Gerhard Stöbich ([@Flarna](https://github.com/Flarna))
* Herman ([@hermanbanken](https://github.com/hermanbanken))
* James ([@JamesJHPark](https://github.com/JamesJHPark))
* Jessica Kerr ([@jessitron](https://github.com/jessitron))
* Long Mai ([@longility](https://github.com/longility))
* Mustafain Ali Khan ([@mustafain117](https://github.com/mustafain117))
* Patrice Chalin ([@chalin](https://github.com/chalin))
* Philip Szalla ([@philipszalla](https://github.com/philipszalla))
* Ran Nozik ([@nozik](https://github.com/nozik))
* Rauno Viskus ([@Rauno56](https://github.com/Rauno56))
* Siim Kallas ([@seemk](https://github.com/seemk))
* Weyert de Boer ([@weyert](https://github.com/weyert))
* legendecas ([@legendecas](https://github.com/legendecas))

## 0.25.0

### :boom: Breaking Change

* `opentelemetry-api-metrics`, `opentelemetry-context-zone-peer-dep`, `opentelemetry-context-zone`, `opentelemetry-core`, `opentelemetry-exporter-collector-grpc`, `opentelemetry-exporter-collector-proto`, `opentelemetry-exporter-collector`, `opentelemetry-exporter-jaeger`, `opentelemetry-exporter-prometheus`, `opentelemetry-exporter-zipkin`, `opentelemetry-instrumentation-fetch`, `opentelemetry-instrumentation-grpc`, `opentelemetry-instrumentation-http`, `opentelemetry-instrumentation-xml-http-request`, `opentelemetry-instrumentation`, `opentelemetry-propagator-jaeger`, `opentelemetry-sdk-metrics-base`, `opentelemetry-sdk-node`, `opentelemetry-sdk-trace-base`, `opentelemetry-sdk-trace-node`, `opentelemetry-sdk-trace-web`, `opentelemetry-shim-opentracing`
  * [#2340](https://github.com/open-telemetry/opentelemetry-js/pull/2340) chore: rename sdks to better represent what they are [#2146] ([@vmarchaud](https://github.com/vmarchaud))

### :rocket: (Enhancement)

* `opentelemetry-exporter-collector-grpc`, `opentelemetry-exporter-collector-proto`, `opentelemetry-exporter-collector`, `opentelemetry-exporter-zipkin`
  * [#1775](https://github.com/open-telemetry/opentelemetry-js/pull/1775) fix(@opentelemetry/exporter-collector): remove fulfilled promises cor… ([@aabmass](https://github.com/aabmass))
* `opentelemetry-exporter-collector`
  * [#2336](https://github.com/open-telemetry/opentelemetry-js/pull/2336) feat: use Blob in sendBeacon to add application/json type ([@jufab](https://github.com/jufab))

### :bug: (Bug Fix)

* `opentelemetry-instrumentation-grpc`, `opentelemetry-instrumentation-http`, `opentelemetry-instrumentation-jaeger`, `opentelemetry-exporter-zipkin`, `opentelemetry-sdk-trace-base`
  * [#2499](https://github.com/open-telemetry/opentelemetry-js/pull/2499) fix: 2389- replaced logger unformatted strings with template literals ([@PaurushGarg](https://github.com/PaurushGarg))
* `opentelemetry-instrumentation-fetch`
  * [#2411](https://github.com/open-telemetry/opentelemetry-js/pull/2411) fix(instrumentation-fetch): `fetch(string, Request)` silently drops request body ([@t2t2](https://github.com/t2t2))
* `opentelemetry-sdk-trace-base`
  * [#2396](https://github.com/open-telemetry/opentelemetry-js/pull/2396) fix: respect sampled flag in Span Processors, fix associated tests ([@quickgiant](https://github.com/quickgiant))

### :books: (Refine Doc)

* Other
  * [#2412](https://github.com/open-telemetry/opentelemetry-js/pull/2412) docs: fix examples in website_docs/instrumentation.md ([@svrnm](https://github.com/svrnm))
  * [#2400](https://github.com/open-telemetry/opentelemetry-js/pull/2400) Website docs update 0821 ([@svrnm](https://github.com/svrnm))
* `opentelemetry-resources`, `opentelemetry-semantic-conventions`
  * [#2399](https://github.com/open-telemetry/opentelemetry-js/pull/2399) chore: update doc identifier names in readme ([@lonewolf3739](https://github.com/lonewolf3739))

### :house: (Internal)

* `opentelemetry-core`, `opentelemetry-exporter-collector-grpc`, `opentelemetry-exporter-collector-proto`, `opentelemetry-instrumentation-http`, `opentelemetry-sdk-trace-node`
  * [#2416](https://github.com/open-telemetry/opentelemetry-js/pull/2416) chore: hoist dependencies to speed up ci ([@dyladan](https://github.com/dyladan))
* `opentelemetry-propagator-b3`, `opentelemetry-propagator-jaeger`, `opentelemetry-resources`, `opentelemetry-sdk-metrics-base`
  * [#2406](https://github.com/open-telemetry/opentelemetry-js/pull/2406) chore: Fix lint warnings in propagator-jaeger, propagator-b3, resources, and sdk-metrics-base packages ([@alisabzevari](https://github.com/alisabzevari))
* `opentelemetry-core`
  * [#2405](https://github.com/open-telemetry/opentelemetry-js/pull/2405) chore: Fix lint warnings in core package ([@alisabzevari](https://github.com/alisabzevari))
* `opentelemetry-resource-detector-aws`, `opentelemetry-resource-detector-gcp`, `opentelemetry-sdk-node`
  * [#2392](https://github.com/open-telemetry/opentelemetry-js/pull/2392) refactor: move detectors to opentelemetry-js-contrib repo ([@legendecas](https://github.com/legendecas))
* `opentelemetry-exporter-collector-grpc`, `opentelemetry-exporter-collector-proto`, `opentelemetry-exporter-collector`, `opentelemetry-exporter-jaeger`, `opentelemetry-exporter-zipkin`, `opentelemetry-instrumentation-fetch`, `opentelemetry-instrumentation-grpc`, `opentelemetry-instrumentation-http`, `opentelemetry-instrumentation-xml-http-request`, `opentelemetry-sdk-node`, `opentelemetry-sdk-trace-node`, `opentelemetry-sdk-trace-web`, `opentelemetry-shim-opentracing`
  * [#2402](https://github.com/open-telemetry/opentelemetry-js/pull/2402) chore: sort entries in tsconfig ([@Flarna](https://github.com/Flarna))
* `opentelemetry-api-metrics`, `opentelemetry-context-zone-peer-dep`
  * [#2390](https://github.com/open-telemetry/opentelemetry-js/pull/2390) chore: fix Lint warnings in api-metrics and context-zone-peer-dep ([@alisabzevari](https://github.com/alisabzevari))
* Other
  * [#2397](https://github.com/open-telemetry/opentelemetry-js/pull/2397) chore: change codeowners to point to team ([@dyladan](https://github.com/dyladan))
  * [#2385](https://github.com/open-telemetry/opentelemetry-js/pull/2385) chore: move api into dependencies in integration tests ([@Flarna](https://github.com/Flarna))

### Committers: 11

* Aaron Abbott ([@aabmass](https://github.com/aabmass))
* Ali Sabzevari ([@alisabzevari](https://github.com/alisabzevari))
* Clark Jacobsohn ([@quickgiant](https://github.com/quickgiant))
* Daniel Dyla ([@dyladan](https://github.com/dyladan))
* Gerhard Stöbich ([@Flarna](https://github.com/Flarna))
* Julien Fabre ([@jufab](https://github.com/jufab))
* Severin Neumann ([@svrnm](https://github.com/svrnm))
* Srikanth Chekuri ([@lonewolf3739](https://github.com/lonewolf3739))
* Valentin Marchaud ([@vmarchaud](https://github.com/vmarchaud))
* legendecas ([@legendecas](https://github.com/legendecas))
* t2t2 ([@t2t2](https://github.com/t2t2))

## 0.24.0

### :boom: Breaking Change

* `opentelemetry-core`, `opentelemetry-exporter-jaeger`, `opentelemetry-exporter-zipkin`, `opentelemetry-node`, `opentelemetry-resource-detector-aws`, `opentelemetry-resource-detector-gcp`, `opentelemetry-resources`, `opentelemetry-semantic-conventions`, `opentelemetry-web`
  * [#2345](https://github.com/open-telemetry/opentelemetry-js/pull/2345) feat: updated spec to v1.5.0 and renamed resource class ([@weyert](https://github.com/weyert))

### :rocket: (Enhancement)

* `opentelemetry-exporter-collector-proto`, `opentelemetry-exporter-collector`
  * [#2337](https://github.com/open-telemetry/opentelemetry-js/pull/2337) Support gzip compression for node exporter collector ([@alisabzevari](https://github.com/alisabzevari))
* `opentelemetry-instrumentation-http`
  * [#2332](https://github.com/open-telemetry/opentelemetry-js/pull/2332) feat(@opentelemetry-instrumentation-http): support adding custom attributes before a span is started ([@echoontheway](https://github.com/echoontheway))
  * [#2349](https://github.com/open-telemetry/opentelemetry-js/pull/2349) fix(instrumentation-http): set outgoing request attributes on start span ([@blumamir](https://github.com/blumamir))
* `opentelemetry-web`
  * [#2343](https://github.com/open-telemetry/opentelemetry-js/pull/2343) feat(opentelemetry-web): capture decodedBodySize / http.response_content_length_uncompressed ([@t2t2](https://github.com/t2t2))
* `opentelemetry-instrumentation`
  * [#2309](https://github.com/open-telemetry/opentelemetry-js/pull/2309) chore: add includePrerelease option to instrumentation config ([@dyladan](https://github.com/dyladan))

### :bug: (Bug Fix)

* `opentelemetry-exporter-collector`
  * [#2357](https://github.com/open-telemetry/opentelemetry-js/pull/2357) fix: headers are appended to existing one (open-telemetry#2335) ([@niko-achilles](https://github.com/niko-achilles))
* `opentelemetry-exporter-collector-grpc`
  * [#2322](https://github.com/open-telemetry/opentelemetry-js/pull/2322) fix(@opentelemetry/exporter-collector-grpc) regression from #2130 when host specified without protocol ([@lizthegrey](https://github.com/lizthegrey))
* `opentelemetry-exporter-collector-proto`
  * [#2331](https://github.com/open-telemetry/opentelemetry-js/pull/2331) Change default HTTP exporter port to 55681 ([@NathanielRN](https://github.com/NathanielRN))

### :books: (Refine Doc)

* Other
  * [#2344](https://github.com/open-telemetry/opentelemetry-js/pull/2344) Additional website docs updates ([@svrnm](https://github.com/svrnm))
  * [#2365](https://github.com/open-telemetry/opentelemetry-js/pull/2365) docs: add quickstart code example ([@vreynolds](https://github.com/vreynolds))
  * [#2358](https://github.com/open-telemetry/opentelemetry-js/pull/2358) examples opentelemetry-api version fix ([@CptSchnitz](https://github.com/CptSchnitz))
  * [#2308](https://github.com/open-telemetry/opentelemetry-js/pull/2308) chore: use typedoc to build sdk reference ([@dyladan](https://github.com/dyladan))
  * [#2324](https://github.com/open-telemetry/opentelemetry-js/pull/2324) fix: update and make website docs work ([@svrnm](https://github.com/svrnm))
  * [#2328](https://github.com/open-telemetry/opentelemetry-js/pull/2328) chore: updating compatibility matrix ([@obecny](https://github.com/obecny))
  * [#2326](https://github.com/open-telemetry/opentelemetry-js/pull/2326) chore: fix tracer-web example webpack config ([@jonchurch](https://github.com/jonchurch))
* `opentelemetry-resource-detector-aws`
  * [#2379](https://github.com/open-telemetry/opentelemetry-js/pull/2379) fix: fixup aws detector readme ([@legendecas](https://github.com/legendecas))
* `opentelemetry-propagator-b3`
  * [#2342](https://github.com/open-telemetry/opentelemetry-js/pull/2342) docs: updates README.md for @opentelemetry/propagator-b3 ([@OmkarKirpan](https://github.com/OmkarKirpan))
* `opentelemetry-exporter-collector-grpc`
  * [#2266](https://github.com/open-telemetry/opentelemetry-js/pull/2266) fix(exporter-collector-grpc): incorrect URL format on docs after 0.20.0 update ([@brunoluiz](https://github.com/brunoluiz))

### :house: (Internal)

* Other
  * [#2366](https://github.com/open-telemetry/opentelemetry-js/pull/2366) chore: adding Rauno56 to js approvers ([@obecny](https://github.com/obecny))
  * [#2350](https://github.com/open-telemetry/opentelemetry-js/pull/2350) chore: ignore backcompat in renovate ([@dyladan](https://github.com/dyladan))
  * [#2352](https://github.com/open-telemetry/opentelemetry-js/pull/2352) replaced word plugin with instrumentation ([@niko-achilles](https://github.com/niko-achilles))
  * [#2311](https://github.com/open-telemetry/opentelemetry-js/pull/2311) chore: ignore @types/node in backcompat ([@dyladan](https://github.com/dyladan))
* `opentelemetry-exporter-collector-grpc`, `opentelemetry-exporter-jaeger`, `opentelemetry-instrumentation`, `opentelemetry-node`, `opentelemetry-sdk-node`, `opentelemetry-shim-opentracing`, `opentelemetry-tracing`, `opentelemetry-web`
  * [#2351](https://github.com/open-telemetry/opentelemetry-js/pull/2351) style: use single quotes everywhere and add a rule to eslint ([@blumamir](https://github.com/blumamir))
* `template`
  * [#2319](https://github.com/open-telemetry/opentelemetry-js/pull/2319) chore: update package template engines version ([@jonchurch](https://github.com/jonchurch))

### Committers: 18

* (Eliseo) Nathaniel Ruiz Nowell ([@NathanielRN](https://github.com/NathanielRN))
* Ali Sabzevari ([@alisabzevari](https://github.com/alisabzevari))
* Amir Blum ([@blumamir](https://github.com/blumamir))
* Bartlomiej Obecny ([@obecny](https://github.com/obecny))
* Bruno Luiz Silva ([@brunoluiz](https://github.com/brunoluiz))
* Daniel Dyla ([@dyladan](https://github.com/dyladan))
* Gerhard Stöbich ([@Flarna](https://github.com/Flarna))
* Jonathan Church ([@jonchurch](https://github.com/jonchurch))
* Liz Fong-Jones ([@lizthegrey](https://github.com/lizthegrey))
* Niko Achilles Kokkinos ([@niko-achilles](https://github.com/niko-achilles))
* Ofer Adelstein ([@CptSchnitz](https://github.com/CptSchnitz))
* Omkar Kirpan ([@OmkarKirpan](https://github.com/OmkarKirpan))
* Severin Neumann ([@svrnm](https://github.com/svrnm))
* Vera Reynolds ([@vreynolds](https://github.com/vreynolds))
* Weyert de Boer ([@weyert](https://github.com/weyert))
* [@echoontheway](https://github.com/echoontheway)
* legendecas ([@legendecas](https://github.com/legendecas))
* t2t2 ([@t2t2](https://github.com/t2t2))

## 0.23.0

### :rocket: (Enhancement)

* `opentelemetry-shim-opentracing`
  * [#2282](https://github.com/open-telemetry/opentelemetry-js/pull/2282) feat(shim-opentracing): update logging based on new spec ([@vreynolds](https://github.com/vreynolds))
* `opentelemetry-exporter-collector-grpc`
  * [#2304](https://github.com/open-telemetry/opentelemetry-js/pull/2304) feat: otlp-grpc exporter uses headers environment variables ([@vreynolds](https://github.com/vreynolds))
* `opentelemetry-propagator-b3`
  * [#2285](https://github.com/open-telemetry/opentelemetry-js/pull/2285) fix(propagator-b3): update extract to check for array ([@jordanworner](https://github.com/jordanworner))
* `opentelemetry-core`, `opentelemetry-instrumentation-fetch`, `opentelemetry-instrumentation-xml-http-request`, `opentelemetry-web`
  * [#2226](https://github.com/open-telemetry/opentelemetry-js/pull/2226) fix(xhr): make performance observer work with relative urls ([@mhennoch](https://github.com/mhennoch))

### :books: (Refine Doc)

* Other
  * [#2306](https://github.com/open-telemetry/opentelemetry-js/pull/2306) chore: update the website getting started docs ([@dyladan](https://github.com/dyladan))
  * [#2283](https://github.com/open-telemetry/opentelemetry-js/pull/2283) Module opentelemetry/instrumentation-grpc required ([@pramodsreek](https://github.com/pramodsreek))
* `opentelemetry-sdk-node`
  * [#2300](https://github.com/open-telemetry/opentelemetry-js/pull/2300) chore(README): update link to BatchSpanProcessor in sdk node ([@pragmaticivan](https://github.com/pragmaticivan))
* `opentelemetry-exporter-jaeger`, `opentelemetry-exporter-zipkin`, `opentelemetry-sdk-node`
  * [#2290](https://github.com/open-telemetry/opentelemetry-js/pull/2290) fix: service.name resource attribute ([@OmkarKirpan](https://github.com/OmkarKirpan))
* `opentelemetry-resources`
  * [#2289](https://github.com/open-telemetry/opentelemetry-js/pull/2289) docs(opentelemetry-resources): fix wrong sample code in readme ([@alisabzevari](https://github.com/alisabzevari))

### :house: (Internal)

* `opentelemetry-context-async-hooks`, `opentelemetry-context-zone-peer-dep`, `opentelemetry-web`
  * [#2247](https://github.com/open-telemetry/opentelemetry-js/pull/2247) feat: unify the signatures of bind and with ([@Rauno56](https://github.com/Rauno56))
* Other
  * [#2296](https://github.com/open-telemetry/opentelemetry-js/pull/2296) chore: do not upgrade backwards compatibility ([@dyladan](https://github.com/dyladan))
  * [#2302](https://github.com/open-telemetry/opentelemetry-js/pull/2302) chore: use setup-node ([@dyladan](https://github.com/dyladan))

### Committers: 9

* Ali Sabzevari ([@alisabzevari](https://github.com/alisabzevari))
* Daniel Dyla ([@dyladan](https://github.com/dyladan))
* Ivan Santos ([@pragmaticivan](https://github.com/pragmaticivan))
* Jordan Worner ([@jordanworner](https://github.com/jordanworner))
* MartenH ([@mhennoch](https://github.com/mhennoch))
* Omkar Kirpan ([@OmkarKirpan](https://github.com/OmkarKirpan))
* Pramod ([@pramodsreek](https://github.com/pramodsreek))
* Rauno Viskus ([@Rauno56](https://github.com/Rauno56))
* Vera Reynolds ([@vreynolds](https://github.com/vreynolds))

## 0.22.0

### :rocket: (Enhancement)

* `opentelemetry-tracing`
  * [#2243](https://github.com/open-telemetry/opentelemetry-js/pull/2243) feat(tracing): auto flush BatchSpanProcessor on browser ([@kkruk-sumo](https://github.com/kkruk-sumo))
* `opentelemetry-resource-detector-aws`, `opentelemetry-semantic-conventions`
  * [#2268](https://github.com/open-telemetry/opentelemetry-js/pull/2268) feat(semantic-conventions): upgrade semantic conventions to version 1… ([@weyert](https://github.com/weyert))
* `opentelemetry-api-metrics`, `opentelemetry-context-async-hooks`, `opentelemetry-context-zone-peer-dep`, `opentelemetry-core`, `opentelemetry-exporter-collector-grpc`, `opentelemetry-exporter-collector-proto`, `opentelemetry-exporter-collector`, `opentelemetry-exporter-jaeger`, `opentelemetry-exporter-prometheus`, `opentelemetry-exporter-zipkin`, `opentelemetry-instrumentation-fetch`, `opentelemetry-instrumentation-grpc`, `opentelemetry-instrumentation-http`, `opentelemetry-instrumentation-xml-http-request`, `opentelemetry-instrumentation`, `opentelemetry-metrics`, `opentelemetry-node`, `opentelemetry-propagator-b3`, `opentelemetry-propagator-jaeger`, `opentelemetry-resource-detector-aws`, `opentelemetry-resource-detector-gcp`, `opentelemetry-resources`, `opentelemetry-sdk-node`, `opentelemetry-shim-opentracing`, `opentelemetry-tracing`, `opentelemetry-web`
  * [#2276](https://github.com/open-telemetry/opentelemetry-js/pull/2276) chore(deps): update dependency @opentelemetry/api to v1 ([@renovate-bot](https://github.com/renovate-bot))

### :books: (Refine Doc)

* [#2287](https://github.com/open-telemetry/opentelemetry-js/pull/2287) chore(doc): update compatibility matrix ([@vmarchaud](https://github.com/vmarchaud))

### Committers: 3

* Krystian Kruk ([@kkruk-sumo](https://github.com/kkruk-sumo))
* Valentin Marchaud ([@vmarchaud](https://github.com/vmarchaud))
* Weyert de Boer ([@weyert](https://github.com/weyert))

## 0.21.0

### :rocket: (Enhancement)

* `opentelemetry-instrumentation-fetch`, `opentelemetry-instrumentation-grpc`, `opentelemetry-instrumentation-http`, `opentelemetry-instrumentation-xml-http-request`, `opentelemetry-instrumentation`
  * [#2261](https://github.com/open-telemetry/opentelemetry-js/pull/2261) Adding ComponentLogger into instrumentations ([@obecny](https://github.com/obecny))
* `opentelemetry-api-metrics`, `opentelemetry-context-async-hooks`, `opentelemetry-context-zone-peer-dep`, `opentelemetry-core`, `opentelemetry-exporter-collector-grpc`, `opentelemetry-exporter-collector-proto`, `opentelemetry-exporter-collector`, `opentelemetry-exporter-jaeger`, `opentelemetry-exporter-prometheus`, `opentelemetry-exporter-zipkin`, `opentelemetry-instrumentation-fetch`, `opentelemetry-instrumentation-grpc`, `opentelemetry-instrumentation-http`, `opentelemetry-instrumentation-xml-http-request`, `opentelemetry-instrumentation`, `opentelemetry-metrics`, `opentelemetry-node`, `opentelemetry-propagator-b3`, `opentelemetry-propagator-jaeger`, `opentelemetry-resource-detector-aws`, `opentelemetry-resource-detector-gcp`, `opentelemetry-resources`, `opentelemetry-sdk-node`, `opentelemetry-shim-opentracing`, `opentelemetry-tracing`, `opentelemetry-web`
  * [#2255](https://github.com/open-telemetry/opentelemetry-js/pull/2255) chore: update API to 0.21.0 ([@dyladan](https://github.com/dyladan))

### :books: (Refine Doc)

* [#2263](https://github.com/open-telemetry/opentelemetry-js/pull/2263) docs(README): update link to @opentelemetry/api package ([@nvenegas](https://github.com/nvenegas))
* [#2254](https://github.com/open-telemetry/opentelemetry-js/pull/2254) chore: update compatibility matrix ([@dyladan](https://github.com/dyladan))
* [#2253](https://github.com/open-telemetry/opentelemetry-js/pull/2253) chore: add missing changelog entry ([@dyladan](https://github.com/dyladan))

### :house: (Internal)

* `opentelemetry-api-metrics`, `opentelemetry-context-async-hooks`, `opentelemetry-context-zone-peer-dep`, `opentelemetry-context-zone`, `opentelemetry-core`, `opentelemetry-exporter-collector-grpc`, `opentelemetry-exporter-collector-proto`, `opentelemetry-exporter-collector`, `opentelemetry-exporter-jaeger`, `opentelemetry-exporter-prometheus`, `opentelemetry-exporter-zipkin`, `opentelemetry-instrumentation-fetch`, `opentelemetry-instrumentation-grpc`, `opentelemetry-instrumentation-http`, `opentelemetry-instrumentation-xml-http-request`, `opentelemetry-instrumentation`, `opentelemetry-metrics`, `opentelemetry-node`, `opentelemetry-propagator-b3`, `opentelemetry-propagator-jaeger`, `opentelemetry-resource-detector-aws`, `opentelemetry-resource-detector-gcp`, `opentelemetry-resources`, `opentelemetry-sdk-node`, `opentelemetry-semantic-conventions`, `opentelemetry-shim-opentracing`, `opentelemetry-tracing`, `opentelemetry-web`, `template`
  * [#2244](https://github.com/open-telemetry/opentelemetry-js/pull/2244) chore: add node:16 to the test matrix ([@Rauno56](https://github.com/Rauno56))

### Committers: 4

* Bartlomiej Obecny ([@obecny](https://github.com/obecny))
* Daniel Dyla ([@dyladan](https://github.com/dyladan))
* Nicolas Venegas ([@nvenegas](https://github.com/nvenegas))
* Rauno Viskus ([@Rauno56](https://github.com/Rauno56))

## 0.20.0

### :boom: Breaking Change

* `opentelemetry-sdk-node`, `opentelemetry-tracing`
  * [#2190](https://github.com/open-telemetry/opentelemetry-js/pull/2190) feat: apply spec changes for `TraceParams` ([@weyert](https://github.com/weyert))
* `opentelemetry-node`, `opentelemetry-propagator-jaeger`, `opentelemetry-shim-opentracing`
  * [#2148](https://github.com/open-telemetry/opentelemetry-js/pull/2148) chore: renaming jaeger http trace propagator to jaeger propagator ([@obecny](https://github.com/obecny))
* `opentelemetry-core`, `opentelemetry-instrumentation-grpc`, `opentelemetry-shim-opentracing`, `opentelemetry-tracing`
  * [#2149](https://github.com/open-telemetry/opentelemetry-js/pull/2149) chore: adding sufix propagator to http baggage and http trace context ([@obecny](https://github.com/obecny))

### :rocket: (Enhancement)

* `opentelemetry-shim-opentracing`
  * [#2194](https://github.com/open-telemetry/opentelemetry-js/pull/2194) feat(shim-opentracing): update setTag based on new spec ([@vreynolds](https://github.com/vreynolds))
* `opentelemetry-tracing`
  * [#2221](https://github.com/open-telemetry/opentelemetry-js/pull/2221) feat: add startActiveSpan method to Tracer ([@naseemkullah](https://github.com/naseemkullah))
* `opentelemetry-core`, `opentelemetry-exporter-collector-grpc`, `opentelemetry-exporter-collector-proto`, `opentelemetry-exporter-collector`, `opentelemetry-exporter-jaeger`, `opentelemetry-exporter-zipkin`, `opentelemetry-metrics`, `opentelemetry-resources`, `opentelemetry-sdk-node`, `opentelemetry-tracing`
  * [#2227](https://github.com/open-telemetry/opentelemetry-js/pull/2227) chore: set default service name ([@dyladan](https://github.com/dyladan))
* `opentelemetry-api-metrics`, `opentelemetry-context-async-hooks`, `opentelemetry-context-zone-peer-dep`, `opentelemetry-context-zone`, `opentelemetry-core`, `opentelemetry-exporter-collector-grpc`, `opentelemetry-exporter-collector-proto`, `opentelemetry-exporter-collector`, `opentelemetry-exporter-jaeger`, `opentelemetry-exporter-prometheus`, `opentelemetry-exporter-zipkin`, `opentelemetry-instrumentation-fetch`, `opentelemetry-instrumentation-grpc`, `opentelemetry-instrumentation-http`, `opentelemetry-instrumentation-xml-http-request`, `opentelemetry-instrumentation`, `opentelemetry-metrics`, `opentelemetry-node`, `opentelemetry-propagator-b3`, `opentelemetry-propagator-jaeger`, `opentelemetry-resource-detector-aws`, `opentelemetry-resource-detector-gcp`, `opentelemetry-resources`, `opentelemetry-sdk-node`, `opentelemetry-shim-opentracing`, `opentelemetry-tracing`, `opentelemetry-web`
  * [#2225](https://github.com/open-telemetry/opentelemetry-js/pull/2225) chore: upgrading to api ver. 0.20.0 ([@obecny](https://github.com/obecny))
* `opentelemetry-instrumentation`
  * [#2224](https://github.com/open-telemetry/opentelemetry-js/pull/2224) feat(opentelemetry-instrumentation): getConfig and setConfig ([@mottibec](https://github.com/mottibec))
* `opentelemetry-core`, `opentelemetry-instrumentation-http`, `opentelemetry-propagator-b3`, `opentelemetry-propagator-jaeger`, `opentelemetry-tracing`
  * [#2202](https://github.com/open-telemetry/opentelemetry-js/pull/2202) Move suppress tracing context key to SDK ([@dyladan](https://github.com/dyladan))
* `opentelemetry-core`, `opentelemetry-tracing`
  * [#2100](https://github.com/open-telemetry/opentelemetry-js/pull/2100) feat(tracing): allow to configure exporter by environment #1676 ([@vmarchaud](https://github.com/vmarchaud))
* `opentelemetry-core`, `opentelemetry-exporter-collector-grpc`, `opentelemetry-exporter-collector-proto`, `opentelemetry-exporter-collector`
  * [#2117](https://github.com/open-telemetry/opentelemetry-js/pull/2117) feat(exporter-collector): support config from env #2099 ([@vmarchaud](https://github.com/vmarchaud))
* `opentelemetry-exporter-collector`, `opentelemetry-exporter-zipkin`, `opentelemetry-tracing`
  * [#2183](https://github.com/open-telemetry/opentelemetry-js/pull/2183) chore: removing usage of timed event from api ([@obecny](https://github.com/obecny))
* Other
  * [#2195](https://github.com/open-telemetry/opentelemetry-js/pull/2195) fix: remove redundant try-catch from http/https server examples ([@legendecas](https://github.com/legendecas))
* `opentelemetry-exporter-collector-grpc`
  * [#2130](https://github.com/open-telemetry/opentelemetry-js/pull/2130) chore: url validation & README to prevent gRPC footguns. ([@lizthegrey](https://github.com/lizthegrey))
* `opentelemetry-semantic-conventions`
  * [#2167](https://github.com/open-telemetry/opentelemetry-js/pull/2167) semantic-conventions: include built esm files in package ([@t2t2](https://github.com/t2t2))
* `opentelemetry-instrumentation-xml-http-request`
  * [#2134](https://github.com/open-telemetry/opentelemetry-js/pull/2134) feat(instrumentation-xhr): add applyCustomAttributesOnSpan hook ([@mhennoch](https://github.com/mhennoch))
* `opentelemetry-exporter-prometheus`
  * [#2122](https://github.com/open-telemetry/opentelemetry-js/pull/2122) feat: add diag warning when metric name is invalid ([@weyert](https://github.com/weyert))
* `opentelemetry-api-metrics`, `opentelemetry-exporter-collector-grpc`, `opentelemetry-exporter-collector-proto`, `opentelemetry-exporter-collector`, `opentelemetry-metrics`
  * [#2118](https://github.com/open-telemetry/opentelemetry-js/pull/2118) chore(deps): support cumulative, delta, and pass-through exporters ([@sergeylanzman](https://github.com/sergeylanzman))

### :bug: (Bug Fix)

* `opentelemetry-exporter-collector-grpc`
  * [#2214](https://github.com/open-telemetry/opentelemetry-js/pull/2214) chore: fixes after last changes to url ([@obecny](https://github.com/obecny))
* `opentelemetry-tracing`
  * [#2185](https://github.com/open-telemetry/opentelemetry-js/pull/2185) fix: use invalid parent for sampler when options.root ([@dyladan](https://github.com/dyladan))
  * [#2171](https://github.com/open-telemetry/opentelemetry-js/pull/2171) fix: move initialization of const above first use #2170 ([@dyladan](https://github.com/dyladan))
* `opentelemetry-instrumentation-grpc`
  * [#2179](https://github.com/open-telemetry/opentelemetry-js/pull/2179) chore(grpc-instrumentation): fix grpc example #2160 ([@vmarchaud](https://github.com/vmarchaud))
* `opentelemetry-core`
  * [#2165](https://github.com/open-telemetry/opentelemetry-js/pull/2165) [sampler] treat invalid SpanContext as no SpanContext ([@thisthat](https://github.com/thisthat))

### :books: (Refine Doc)

* `opentelemetry-node`
  * [#2180](https://github.com/open-telemetry/opentelemetry-js/pull/2180) fix docs typo ([@sbrichardson](https://github.com/sbrichardson))
* Other
  * [#2168](https://github.com/open-telemetry/opentelemetry-js/pull/2168) chore: update feature status in readme ([@dyladan](https://github.com/dyladan))
* `opentelemetry-instrumentation-fetch`, `opentelemetry-instrumentation-grpc`, `opentelemetry-instrumentation-http`, `opentelemetry-instrumentation-xml-http-request`, `opentelemetry-instrumentation`, `opentelemetry-node`, `opentelemetry-sdk-node`, `opentelemetry-web`
  * [#2127](https://github.com/open-telemetry/opentelemetry-js/pull/2127) chore: prefer use of global TracerProvider/MeterProvider ([@Flarna](https://github.com/Flarna))

### :house: (Internal)

* `opentelemetry-api-metrics`, `opentelemetry-context-async-hooks`, `opentelemetry-context-zone-peer-dep`, `opentelemetry-context-zone`, `opentelemetry-core`, `opentelemetry-exporter-collector-grpc`, `opentelemetry-exporter-collector-proto`, `opentelemetry-exporter-collector`, `opentelemetry-exporter-jaeger`, `opentelemetry-exporter-prometheus`, `opentelemetry-exporter-zipkin`, `opentelemetry-instrumentation-fetch`, `opentelemetry-instrumentation-grpc`, `opentelemetry-instrumentation-http`, `opentelemetry-instrumentation-xml-http-request`, `opentelemetry-instrumentation`, `opentelemetry-metrics`, `opentelemetry-node`, `opentelemetry-propagator-b3`, `opentelemetry-propagator-jaeger`, `opentelemetry-resource-detector-aws`, `opentelemetry-resource-detector-gcp`, `opentelemetry-resources`, `opentelemetry-sdk-node`, `opentelemetry-semantic-conventions`, `opentelemetry-shim-opentracing`, `opentelemetry-tracing`, `opentelemetry-web`, `template`
  * [#2241](https://github.com/open-telemetry/opentelemetry-js/pull/2241) chore: update typescript to 4.3 and enable noImplicitOverride ([@Flarna](https://github.com/Flarna))
  * [#2204](https://github.com/open-telemetry/opentelemetry-js/pull/2204) Remove GTS and prettier ([@dyladan](https://github.com/dyladan))
* `opentelemetry-instrumentation-http`, `opentelemetry-instrumentation`, `opentelemetry-tracing`
  * [#2229](https://github.com/open-telemetry/opentelemetry-js/pull/2229) chore: remove references to NOOP singletons ([@dyladan](https://github.com/dyladan))
* `opentelemetry-node`, `opentelemetry-sdk-node`, `opentelemetry-web`
  * [#2230](https://github.com/open-telemetry/opentelemetry-js/pull/2230) chore: remove references to Noop classes from API ([@dyladan](https://github.com/dyladan))
* `opentelemetry-api-metrics`, `opentelemetry-context-zone-peer-dep`, `opentelemetry-context-zone`, `opentelemetry-core`, `opentelemetry-exporter-collector`, `opentelemetry-exporter-zipkin`, `opentelemetry-instrumentation-fetch`, `opentelemetry-instrumentation-xml-http-request`, `opentelemetry-instrumentation`, `opentelemetry-propagator-jaeger`, `opentelemetry-tracing`, `opentelemetry-web`
  * [#2234](https://github.com/open-telemetry/opentelemetry-js/pull/2234) chore: downgrade karma-webpack ([@dyladan](https://github.com/dyladan))
* `opentelemetry-sdk-node`
  * [#2219](https://github.com/open-telemetry/opentelemetry-js/pull/2219) fix(opentelemetry-sdk-node): move nock to dev dependencies ([@nflaig](https://github.com/nflaig))
* `opentelemetry-core`
  * [#2155](https://github.com/open-telemetry/opentelemetry-js/pull/2155) chore: move tracecontext propagator into trace ([@dyladan](https://github.com/dyladan))
* `opentelemetry-api-metrics`, `opentelemetry-context-zone-peer-dep`, `opentelemetry-context-zone`, `opentelemetry-core`, `opentelemetry-exporter-collector`, `opentelemetry-exporter-zipkin`, `opentelemetry-instrumentation-fetch`, `opentelemetry-instrumentation-xml-http-request`, `opentelemetry-instrumentation`, `opentelemetry-metrics`, `opentelemetry-propagator-b3`, `opentelemetry-propagator-jaeger`, `opentelemetry-resources`, `opentelemetry-semantic-conventions`, `opentelemetry-tracing`, `opentelemetry-web`, `template`
  * [#2112](https://github.com/open-telemetry/opentelemetry-js/pull/2112) feat: add ESM builds for packages used in browser ([@t2t2](https://github.com/t2t2))

### Committers: 18

* Bartlomiej Obecny ([@obecny](https://github.com/obecny))
* Daniel Dyla ([@dyladan](https://github.com/dyladan))
* Gerhard Stöbich ([@Flarna](https://github.com/Flarna))
* Giovanni Liva ([@thisthat](https://github.com/thisthat))
* Liz Fong-Jones ([@lizthegrey](https://github.com/lizthegrey))
* MartenH ([@mhennoch](https://github.com/mhennoch))
* Motti Bechhofer ([@mottibec](https://github.com/mottibec))
* Naseem ([@naseemkullah](https://github.com/naseemkullah))
* Nico Flaig ([@nflaig](https://github.com/nflaig))
* Sergey Lanzman ([@sergeylanzman](https://github.com/sergeylanzman))
* Severin Neumann ([@svrnm](https://github.com/svrnm))
* Stephen Richardson  ([@sbrichardson](https://github.com/sbrichardson))
* Valentin Marchaud ([@vmarchaud](https://github.com/vmarchaud))
* Vera Reynolds ([@vreynolds](https://github.com/vreynolds))
* Weyert de Boer ([@weyert](https://github.com/weyert))
* andrew quartey ([@drexler](https://github.com/drexler))
* legendecas ([@legendecas](https://github.com/legendecas))
* t2t2 ([@t2t2](https://github.com/t2t2))

## 0.19.0

### :boom: Breaking Change

* `opentelemetry-core`, `opentelemetry-tracing`
  * [#2111](https://github.com/open-telemetry/opentelemetry-js/pull/2111) feat: handle OTEL_TRACES_SAMPLER env var ([@jtmalinowski](https://github.com/jtmalinowski))
  * [#2098](https://github.com/open-telemetry/opentelemetry-js/pull/2098) chore(env): update default value for span's attributes/links/events count #1675 ([@vmarchaud](https://github.com/vmarchaud))
* `opentelemetry-instrumentation-fetch`, `opentelemetry-instrumentation-grpc`, `opentelemetry-instrumentation-http`, `opentelemetry-instrumentation-xml-http-request`, `opentelemetry-semantic-conventions`, `opentelemetry-tracing`, `opentelemetry-web`
  * [#2083](https://github.com/open-telemetry/opentelemetry-js/pull/2083) feat: add semconv generator for `semantic-conventions`-package ([@weyert](https://github.com/weyert))
* `opentelemetry-core`, `opentelemetry-grpc-utils`, `opentelemetry-instrumentation-fetch`, `opentelemetry-instrumentation-grpc`, `opentelemetry-instrumentation-http`, `opentelemetry-instrumentation-xml-http-request`, `opentelemetry-instrumentation`, `opentelemetry-node`, `opentelemetry-plugin-grpc-js`, `opentelemetry-plugin-grpc`, `opentelemetry-plugin-http`, `opentelemetry-plugin-https`, `opentelemetry-sdk-node`, `opentelemetry-web`
  * [#2081](https://github.com/open-telemetry/opentelemetry-js/pull/2081) remove plugins ([@obecny](https://github.com/obecny))
* `opentelemetry-api-metrics`, `opentelemetry-context-async-hooks`, `opentelemetry-context-zone-peer-dep`, `opentelemetry-core`, `opentelemetry-exporter-collector-grpc`, `opentelemetry-exporter-collector-proto`, `opentelemetry-exporter-collector`, `opentelemetry-exporter-jaeger`, `opentelemetry-exporter-prometheus`, `opentelemetry-exporter-zipkin`, `opentelemetry-grpc-utils`, `opentelemetry-instrumentation-fetch`, `opentelemetry-instrumentation-grpc`, `opentelemetry-instrumentation-http`, `opentelemetry-instrumentation-xml-http-request`, `opentelemetry-instrumentation`, `opentelemetry-metrics`, `opentelemetry-node`, `opentelemetry-plugin-grpc-js`, `opentelemetry-plugin-grpc`, `opentelemetry-plugin-http`, `opentelemetry-plugin-https`, `opentelemetry-propagator-b3`, `opentelemetry-propagator-jaeger`, `opentelemetry-resource-detector-aws`, `opentelemetry-resource-detector-gcp`, `opentelemetry-resources`, `opentelemetry-sdk-node`, `opentelemetry-shim-opentracing`, `opentelemetry-tracing`, `opentelemetry-web`
  * [#2074](https://github.com/open-telemetry/opentelemetry-js/pull/2074) chore: peer depend on API ([@dyladan](https://github.com/dyladan))
  * [#2063](https://github.com/open-telemetry/opentelemetry-js/pull/2063) chore: update API dependency to 1.0.0-rc.0 ([@dyladan](https://github.com/dyladan))
* `opentelemetry-core`, `opentelemetry-propagator-b3`
  * [#2054](https://github.com/open-telemetry/opentelemetry-js/pull/2054) refactor: simplify b3 options ([@mwear](https://github.com/mwear))

### :rocket: (Enhancement)

* `opentelemetry-instrumentation`
  * [#2135](https://github.com/open-telemetry/opentelemetry-js/pull/2135) fix: add isEnabled to InstrumentationBase ([@seemk](https://github.com/seemk))
* `opentelemetry-semantic-conventions`
  * [#2115](https://github.com/open-telemetry/opentelemetry-js/pull/2115) feat: upgrade semantic conventions to v1.2.0 of spec ([@weyert](https://github.com/weyert))
* `opentelemetry-core`, `opentelemetry-exporter-zipkin`
  * [#2097](https://github.com/open-telemetry/opentelemetry-js/pull/2097) feat(zipkin): allow to configure url via environment #1675 ([@vmarchaud](https://github.com/vmarchaud))
* `opentelemetry-exporter-zipkin`
  * [#2050](https://github.com/open-telemetry/opentelemetry-js/pull/2050) chore: adding interceptor for getting headers before each request ([@obecny](https://github.com/obecny))
* `opentelemetry-exporter-collector-grpc`
  * [#2092](https://github.com/open-telemetry/opentelemetry-js/pull/2092) Migrate exporter-collector-grpc to grpc-js ([@obecny](https://github.com/obecny))
* `opentelemetry-instrumentation-http`
  * [#2043](https://github.com/open-telemetry/opentelemetry-js/pull/2043) chore: avoid unneeded context.with in http instrumentation ([@Flarna](https://github.com/Flarna))
* `opentelemetry-instrumentation-fetch`, `opentelemetry-instrumentation-xml-http-request`
  * [#2061](https://github.com/open-telemetry/opentelemetry-js/pull/2061) chore: adding info to debug whenever headers are being skipped due to cors policy ([@obecny](https://github.com/obecny))

### :bug: (Bug Fix)

* `opentelemetry-exporter-prometheus`
  * [#2121](https://github.com/open-telemetry/opentelemetry-js/pull/2121) fix: ensure the label names are sanitised ([@weyert](https://github.com/weyert))
* `opentelemetry-instrumentation`
  * [#2120](https://github.com/open-telemetry/opentelemetry-js/pull/2120) fix(instrumentation): support multiple module definitions with different versions ([@seemk](https://github.com/seemk))
* `opentelemetry-instrumentation-http`, `opentelemetry-tracing`
  * [#2105](https://github.com/open-telemetry/opentelemetry-js/pull/2105) fix: don't use spanId from invalid parent ([@Flarna](https://github.com/Flarna))
* `opentelemetry-context-async-hooks`
  * [#2088](https://github.com/open-telemetry/opentelemetry-js/pull/2088) fix: correct removeAllListeners in case no event is passed ([@Flarna](https://github.com/Flarna))
* `opentelemetry-resource-detector-aws`
  * [#2076](https://github.com/open-telemetry/opentelemetry-js/pull/2076) fix: await http response in AWS EKS detector ([@vreynolds](https://github.com/vreynolds))
* `opentelemetry-core`, `opentelemetry-propagator-b3`, `opentelemetry-propagator-jaeger`
  * [#2082](https://github.com/open-telemetry/opentelemetry-js/pull/2082) chore: do not inject span context when instrumentation is suppressed ([@dyladan](https://github.com/dyladan))
* `opentelemetry-core`
  * [#2080](https://github.com/open-telemetry/opentelemetry-js/pull/2080) fix: do not inject invalid span context ([@dyladan](https://github.com/dyladan))
* `opentelemetry-tracing`
  * [#2086](https://github.com/open-telemetry/opentelemetry-js/pull/2086) fix: exception.type should always be a string ([@YanivD](https://github.com/YanivD))
* `opentelemetry-propagator-jaeger`
  * [#1986](https://github.com/open-telemetry/opentelemetry-js/pull/1986) fix(propagator-jaeger): zero pad extracted trace id to 32 characters ([@sid-maddy](https://github.com/sid-maddy))

### :books: (Refine Doc)

* [#2094](https://github.com/open-telemetry/opentelemetry-js/pull/2094) chore: fixing readme info ([@obecny](https://github.com/obecny))
* [#2051](https://github.com/open-telemetry/opentelemetry-js/pull/2051) Add opentelemetry.io docs ([@austinlparker](https://github.com/austinlparker))

### :house: (Internal)

* `opentelemetry-exporter-collector-grpc`, `opentelemetry-metrics`, `opentelemetry-tracing`
  * [#1780](https://github.com/open-telemetry/opentelemetry-js/pull/1780) chore: no-floating-promises ([@naseemkullah](https://github.com/naseemkullah))
* `opentelemetry-context-zone`, `opentelemetry-core`, `opentelemetry-exporter-collector-grpc`, `opentelemetry-exporter-collector-proto`, `opentelemetry-exporter-collector`, `opentelemetry-exporter-jaeger`, `opentelemetry-exporter-prometheus`, `opentelemetry-exporter-zipkin`, `opentelemetry-instrumentation-fetch`, `opentelemetry-instrumentation-grpc`, `opentelemetry-instrumentation-http`, `opentelemetry-instrumentation-xml-http-request`, `opentelemetry-instrumentation`, `opentelemetry-metrics`, `opentelemetry-node`, `opentelemetry-propagator-jaeger`, `opentelemetry-resource-detector-aws`, `opentelemetry-resource-detector-gcp`, `opentelemetry-resources`, `opentelemetry-sdk-node`, `opentelemetry-shim-opentracing`, `opentelemetry-tracing`, `opentelemetry-web`
  * [#2073](https://github.com/open-telemetry/opentelemetry-js/pull/2073) chore: pin own deps ([@dyladan](https://github.com/dyladan))

### Committers: 15

* Anuraag Agrawal ([@anuraaga](https://github.com/anuraaga))
* Austin Parker ([@austinlparker](https://github.com/austinlparker))
* Bartlomiej Obecny ([@obecny](https://github.com/obecny))
* Daniel Dyla ([@dyladan](https://github.com/dyladan))
* Gerhard Stöbich ([@Flarna](https://github.com/Flarna))
* Jakub Malinowski ([@jtmalinowski](https://github.com/jtmalinowski))
* Matthew Wear ([@mwear](https://github.com/mwear))
* Naseem ([@naseemkullah](https://github.com/naseemkullah))
* Niek Kruse ([@niekert](https://github.com/niekert))
* Siddhesh Mhadnak ([@sid-maddy](https://github.com/sid-maddy))
* Siim Kallas ([@seemk](https://github.com/seemk))
* Valentin Marchaud ([@vmarchaud](https://github.com/vmarchaud))
* Vera Reynolds ([@vreynolds](https://github.com/vreynolds))
* Weyert de Boer ([@weyert](https://github.com/weyert))
* Yaniv Davidi ([@YanivD](https://github.com/YanivD))

## 0.18.2

### :bug: (Bug Fix)

* `opentelemetry-api-metrics`, `opentelemetry-context-async-hooks`, `opentelemetry-context-zone-peer-dep`, `opentelemetry-core`, `opentelemetry-exporter-collector-grpc`, `opentelemetry-exporter-collector-proto`, `opentelemetry-exporter-collector`, `opentelemetry-exporter-jaeger`, `opentelemetry-exporter-prometheus`, `opentelemetry-exporter-zipkin`, `opentelemetry-grpc-utils`, `opentelemetry-instrumentation-fetch`, `opentelemetry-instrumentation-grpc`, `opentelemetry-instrumentation-http`, `opentelemetry-instrumentation-xml-http-request`, `opentelemetry-instrumentation`, `opentelemetry-metrics`, `opentelemetry-node`, `opentelemetry-plugin-grpc-js`, `opentelemetry-plugin-grpc`, `opentelemetry-plugin-http`, `opentelemetry-plugin-https`, `opentelemetry-propagator-b3`, `opentelemetry-propagator-jaeger`, `opentelemetry-resource-detector-aws`, `opentelemetry-resource-detector-gcp`, `opentelemetry-resources`, `opentelemetry-sdk-node`, `opentelemetry-shim-opentracing`, `opentelemetry-tracing`, `opentelemetry-web`
  * [#2056](https://github.com/open-telemetry/opentelemetry-js/pull/2056) chore: downgrade API for patch release ([@dyladan](https://github.com/dyladan))

### Committers: 1

* Daniel Dyla ([@dyladan](https://github.com/dyladan))

## 0.18.1

### :rocket: (Enhancement)

* `opentelemetry-instrumentation-fetch`, `opentelemetry-web`
  * [#2010](https://github.com/open-telemetry/opentelemetry-js/pull/2010) Server side rendering support ([@ryhinchey](https://github.com/ryhinchey))
* `opentelemetry-semantic-conventions`
  * [#2026](https://github.com/open-telemetry/opentelemetry-js/pull/2026) feat: add NET_TRANSPORT IPC attributes ([@seemk](https://github.com/seemk))
* `opentelemetry-instrumentation`
  * [#1999](https://github.com/open-telemetry/opentelemetry-js/pull/1999) chore: fixing path of instrumentation file for different systems ([@obecny](https://github.com/obecny))
* `opentelemetry-instrumentation-grpc`
  * [#2005](https://github.com/open-telemetry/opentelemetry-js/pull/2005) chore: exporting grpc instrumentation config ([@obecny](https://github.com/obecny))

### :bug: (Bug Fix)

* `opentelemetry-sdk-node`
  * [#2006](https://github.com/open-telemetry/opentelemetry-js/pull/2006) chore: replacing console with diag ([@obecny](https://github.com/obecny))

### :books: (Refine Doc)

* `opentelemetry-resource-detector-gcp`
  * [#2002](https://github.com/open-telemetry/opentelemetry-js/pull/2002) doc: add usage to README.md of gcp detector ([@weyert](https://github.com/weyert))
* `opentelemetry-api-metrics`, `opentelemetry-context-async-hooks`, `opentelemetry-context-zone-peer-dep`, `opentelemetry-context-zone`, `opentelemetry-core`, `opentelemetry-exporter-collector-grpc`, `opentelemetry-exporter-collector-proto`, `opentelemetry-exporter-collector`, `opentelemetry-exporter-jaeger`, `opentelemetry-exporter-prometheus`, `opentelemetry-exporter-zipkin`, `opentelemetry-grpc-utils`, `opentelemetry-instrumentation-fetch`, `opentelemetry-instrumentation-grpc`, `opentelemetry-instrumentation-http`, `opentelemetry-instrumentation-xml-http-request`, `opentelemetry-instrumentation`, `opentelemetry-metrics`, `opentelemetry-node`, `opentelemetry-plugin-grpc-js`, `opentelemetry-plugin-grpc`, `opentelemetry-plugin-http`, `opentelemetry-plugin-https`, `opentelemetry-propagator-b3`, `opentelemetry-resource-detector-aws`, `opentelemetry-resource-detector-gcp`, `opentelemetry-resources`, `opentelemetry-sdk-node`, `opentelemetry-semantic-conventions`, `opentelemetry-shim-opentracing`, `opentelemetry-tracing`, `opentelemetry-web`
  * [#2040](https://github.com/open-telemetry/opentelemetry-js/pull/2040) chore: fixing broken links, updating to correct base url ([@obecny](https://github.com/obecny))
* `opentelemetry-resources`
  * [#2031](https://github.com/open-telemetry/opentelemetry-js/pull/2031) chore: add resource example ([@vknelluri](https://github.com/vknelluri))
* Other
  * [#2021](https://github.com/open-telemetry/opentelemetry-js/pull/2021) chore: updating compatibility matrix ([@obecny](https://github.com/obecny))
* `opentelemetry-core`
  * [#2011](https://github.com/open-telemetry/opentelemetry-js/pull/2011) docs: fix links & headings about built-in samplers ([@pokutuna](https://github.com/pokutuna))

### :house: (Internal)

* Other
  * [#2028](https://github.com/open-telemetry/opentelemetry-js/pull/2028) chore: removing examples of packages that are part of contrib repo ([@obecny](https://github.com/obecny))
  * [#2033](https://github.com/open-telemetry/opentelemetry-js/pull/2033) chore: add husky to renovate ignore ([@dyladan](https://github.com/dyladan))
  * [#1985](https://github.com/open-telemetry/opentelemetry-js/pull/1985) chore: fix renovate config ([@dyladan](https://github.com/dyladan))
  * [#1992](https://github.com/open-telemetry/opentelemetry-js/pull/1992) chore: update eslint ([@Flarna](https://github.com/Flarna))
  * [#1981](https://github.com/open-telemetry/opentelemetry-js/pull/1981) chore: do not pin the api package ([@dyladan](https://github.com/dyladan))
* `opentelemetry-api-metrics`, `opentelemetry-context-async-hooks`, `opentelemetry-context-zone-peer-dep`, `opentelemetry-core`, `opentelemetry-exporter-collector-grpc`, `opentelemetry-exporter-collector-proto`, `opentelemetry-exporter-collector`, `opentelemetry-exporter-jaeger`, `opentelemetry-exporter-prometheus`, `opentelemetry-exporter-zipkin`, `opentelemetry-grpc-utils`, `opentelemetry-instrumentation-fetch`, `opentelemetry-instrumentation-grpc`, `opentelemetry-instrumentation-http`, `opentelemetry-instrumentation-xml-http-request`, `opentelemetry-instrumentation`, `opentelemetry-metrics`, `opentelemetry-node`, `opentelemetry-plugin-grpc-js`, `opentelemetry-plugin-grpc`, `opentelemetry-plugin-http`, `opentelemetry-plugin-https`, `opentelemetry-propagator-b3`, `opentelemetry-resource-detector-aws`, `opentelemetry-resource-detector-gcp`, `opentelemetry-resources`, `opentelemetry-sdk-node`, `opentelemetry-shim-opentracing`, `opentelemetry-tracing`, `opentelemetry-web`
  * [#2038](https://github.com/open-telemetry/opentelemetry-js/pull/2038) chore: use api release candidate ([@dyladan](https://github.com/dyladan))
* `opentelemetry-exporter-zipkin`
  * [#2039](https://github.com/open-telemetry/opentelemetry-js/pull/2039) Check type of navigator.sendBeacon ([@dyladan](https://github.com/dyladan))
* `opentelemetry-core`, `opentelemetry-exporter-collector`, `opentelemetry-instrumentation-fetch`, `opentelemetry-metrics`, `opentelemetry-propagator-b3`
  * [#1978](https://github.com/open-telemetry/opentelemetry-js/pull/1978) chore: don't disable rule eqeqeq ([@Flarna](https://github.com/Flarna))
* `opentelemetry-propagator-jaeger`
  * [#1931](https://github.com/open-telemetry/opentelemetry-js/pull/1931) adopt opentelemetry-propagator-jaeger ([@jtmalinowski](https://github.com/jtmalinowski))

### Committers: 12

* Bartlomiej Obecny ([@obecny](https://github.com/obecny))
* Daniel Dyla ([@dyladan](https://github.com/dyladan))
* Gerhard Stöbich ([@Flarna](https://github.com/Flarna))
* Jakub Malinowski ([@jtmalinowski](https://github.com/jtmalinowski))
* Neil Fordyce ([@neilfordyce](https://github.com/neilfordyce))
* Nir Hadassi ([@nirsky](https://github.com/nirsky))
* Ryan Hinchey ([@ryhinchey](https://github.com/ryhinchey))
* SJ ([@skjindal93](https://github.com/skjindal93))
* Siim Kallas ([@seemk](https://github.com/seemk))
* Weyert de Boer ([@weyert](https://github.com/weyert))
* [@vknelluri](https://github.com/vknelluri)
* pokutuna ([@pokutuna](https://github.com/pokutuna))

## 0.18.0

### :boom: Breaking Change

* `opentelemetry-resources`
  * [#1975](https://github.com/open-telemetry/opentelemetry-js/pull/1975) fix: specification compliant resource collision precedence ([@lonewolf3739](https://github.com/lonewolf3739))

### :rocket: (Enhancement)

* `opentelemetry-semantic-conventions`
  * [#1976](https://github.com/open-telemetry/opentelemetry-js/pull/1976) feat(semantic-conventions): add missing RpcAttributes from spec ([@blumamir](https://github.com/blumamir))

### :bug: (Bug Fix)

* `opentelemetry-exporter-collector-grpc`, `opentelemetry-exporter-collector`
  * [#1938](https://github.com/open-telemetry/opentelemetry-js/pull/1938) fix(exporter-collector): wrong data type for numbers ([@kudlatyamroth](https://github.com/kudlatyamroth))
* `opentelemetry-instrumentation-http`, `opentelemetry-plugin-http`
  * [#1939](https://github.com/open-telemetry/opentelemetry-js/pull/1939) fix: use socket from the request ([@mzahor](https://github.com/mzahor))
* `opentelemetry-context-async-hooks`
  * [#1937](https://github.com/open-telemetry/opentelemetry-js/pull/1937) fix: isolate binding EventEmitter ([@Flarna](https://github.com/Flarna))

### :books: (Refine Doc)

* [#1973](https://github.com/open-telemetry/opentelemetry-js/pull/1973) docs(readme): fix @opentelemetry/instrumentation-http link ([@Hongbo-Miao](https://github.com/Hongbo-Miao))
* [#1941](https://github.com/open-telemetry/opentelemetry-js/pull/1941) fix: update readme upgrade guidelines version setting ([@MSNev](https://github.com/MSNev))

### :house: (Internal)

* `opentelemetry-api-metrics`, `opentelemetry-context-async-hooks`, `opentelemetry-context-zone-peer-dep`, `opentelemetry-core`, `opentelemetry-exporter-collector-grpc`, `opentelemetry-exporter-collector-proto`, `opentelemetry-exporter-collector`, `opentelemetry-exporter-jaeger`, `opentelemetry-exporter-prometheus`, `opentelemetry-exporter-zipkin`, `opentelemetry-grpc-utils`, `opentelemetry-instrumentation-fetch`, `opentelemetry-instrumentation-grpc`, `opentelemetry-instrumentation-http`, `opentelemetry-instrumentation-xml-http-request`, `opentelemetry-instrumentation`, `opentelemetry-metrics`, `opentelemetry-node`, `opentelemetry-plugin-grpc-js`, `opentelemetry-plugin-grpc`, `opentelemetry-plugin-http`, `opentelemetry-plugin-https`, `opentelemetry-propagator-b3`, `opentelemetry-resource-detector-aws`, `opentelemetry-resource-detector-gcp`, `opentelemetry-resources`, `opentelemetry-sdk-node`, `opentelemetry-shim-opentracing`, `opentelemetry-tracing`, `opentelemetry-web`
  * [#1977](https://github.com/open-telemetry/opentelemetry-js/pull/1977) chore: update API to 0.18.0 ([@Flarna](https://github.com/Flarna))
* Other
  * [#1960](https://github.com/open-telemetry/opentelemetry-js/pull/1960) chore: updating current state of compatibility matrix ([@obecny](https://github.com/obecny))
* `opentelemetry-api-metrics`, `opentelemetry-api`, `opentelemetry-context-async-hooks`, `opentelemetry-context-base`, `opentelemetry-context-zone-peer-dep`, `opentelemetry-core`, `opentelemetry-exporter-collector-grpc`, `opentelemetry-exporter-collector-proto`, `opentelemetry-exporter-collector`, `opentelemetry-exporter-jaeger`, `opentelemetry-exporter-prometheus`, `opentelemetry-exporter-zipkin`, `opentelemetry-grpc-utils`, `opentelemetry-instrumentation-fetch`, `opentelemetry-instrumentation-grpc`, `opentelemetry-instrumentation-http`, `opentelemetry-instrumentation-xml-http-request`, `opentelemetry-instrumentation`, `opentelemetry-metrics`, `opentelemetry-node`, `opentelemetry-plugin-grpc-js`, `opentelemetry-plugin-grpc`, `opentelemetry-plugin-http`, `opentelemetry-plugin-https`, `opentelemetry-propagator-b3`, `opentelemetry-resource-detector-aws`, `opentelemetry-resource-detector-gcp`, `opentelemetry-resources`, `opentelemetry-sdk-node`, `opentelemetry-shim-opentracing`, `opentelemetry-tracing`, `opentelemetry-web`
  * [#1942](https://github.com/open-telemetry/opentelemetry-js/pull/1942) chore: remove API and context-base ([@dyladan](https://github.com/dyladan))
* `opentelemetry-core`, `opentelemetry-exporter-collector`, `opentelemetry-instrumentation-http`, `opentelemetry-metrics`, `opentelemetry-plugin-http`
  * [#1922](https://github.com/open-telemetry/opentelemetry-js/pull/1922) chore: lint on shadowing in non-test sources, fix a few of them ([@johnbley](https://github.com/johnbley))

### Committers: 10

* Amir Blum ([@blumamir](https://github.com/blumamir))
* Bartlomiej Obecny ([@obecny](https://github.com/obecny))
* Daniel Dyla ([@dyladan](https://github.com/dyladan))
* Gerhard Stöbich ([@Flarna](https://github.com/Flarna))
* Hongbo Miao ([@Hongbo-Miao](https://github.com/Hongbo-Miao))
* John Bley ([@johnbley](https://github.com/johnbley))
* Karol Fuksiewicz ([@kudlatyamroth](https://github.com/kudlatyamroth))
* Marian Zagoruiko ([@mzahor](https://github.com/mzahor))
* Nev ([@MSNev](https://github.com/MSNev))
* Srikanth Chekuri ([@lonewolf3739](https://github.com/lonewolf3739))

## 0.17.0

### :boom: Breaking Change

* `opentelemetry-api-metrics`, `opentelemetry-api`, `opentelemetry-core`, `opentelemetry-exporter-collector-grpc`, `opentelemetry-exporter-collector-proto`, `opentelemetry-exporter-collector`, `opentelemetry-exporter-jaeger`, `opentelemetry-exporter-prometheus`, `opentelemetry-exporter-zipkin`, `opentelemetry-grpc-utils`, `opentelemetry-instrumentation-fetch`, `opentelemetry-instrumentation-grpc`, `opentelemetry-instrumentation-http`, `opentelemetry-instrumentation-xml-http-request`, `opentelemetry-instrumentation`, `opentelemetry-metrics`, `opentelemetry-node`, `opentelemetry-plugin-grpc-js`, `opentelemetry-plugin-grpc`, `opentelemetry-plugin-http`, `opentelemetry-plugin-https`, `opentelemetry-resource-detector-aws`, `opentelemetry-resource-detector-gcp`, `opentelemetry-resources`, `opentelemetry-sdk-node`, `opentelemetry-shim-opentracing`, `opentelemetry-tracing`, `opentelemetry-web`
  * [#1925](https://github.com/open-telemetry/opentelemetry-js/pull/1925) feat(diag-logger): replace logger with diag logger ([@MSNev](https://github.com/MSNev))
* `opentelemetry-api`, `opentelemetry-instrumentation-http`, `opentelemetry-node`, `opentelemetry-plugin-http`, `opentelemetry-tracing`
  * [#1899](https://github.com/open-telemetry/opentelemetry-js/pull/1899) chore: create NoopSpan instead reusing NOOP_SPAN ([@Flarna](https://github.com/Flarna))
* `opentelemetry-tracing`
  * [#1908](https://github.com/open-telemetry/opentelemetry-js/pull/1908) chore: remove config from BasicTracerProvider#getTracer ([@Flarna](https://github.com/Flarna))
* `opentelemetry-core`, `opentelemetry-instrumentation-http`, `opentelemetry-node`, `opentelemetry-plugin-http`, `opentelemetry-tracing`
  * [#1900](https://github.com/open-telemetry/opentelemetry-js/pull/1900) chore: remove NoRecordingSpan ([@Flarna](https://github.com/Flarna))
* `opentelemetry-instrumentation-fetch`, `opentelemetry-instrumentation-xml-http-request`, `opentelemetry-instrumentation`, `opentelemetry-node`, `opentelemetry-sdk-node`, `opentelemetry-web`
  * [#1855](https://github.com/open-telemetry/opentelemetry-js/pull/1855) Use instrumentation loader to load plugins and instrumentations ([@obecny](https://github.com/obecny))
* `opentelemetry-api`, `opentelemetry-core`, `opentelemetry-shim-opentracing`
  * [#1876](https://github.com/open-telemetry/opentelemetry-js/pull/1876) refactor!: specification compliant baggage ([@dyladan](https://github.com/dyladan))
* `opentelemetry-api-metrics`, `opentelemetry-api`, `opentelemetry-context-async-hooks`, `opentelemetry-context-base`, `opentelemetry-context-zone-peer-dep`, `opentelemetry-context-zone`, `opentelemetry-core`, `opentelemetry-exporter-collector-grpc`, `opentelemetry-exporter-collector-proto`, `opentelemetry-exporter-collector`, `opentelemetry-exporter-jaeger`, `opentelemetry-exporter-prometheus`, `opentelemetry-exporter-zipkin`, `opentelemetry-grpc-utils`, `opentelemetry-instrumentation-fetch`, `opentelemetry-instrumentation-grpc`, `opentelemetry-instrumentation-http`, `opentelemetry-instrumentation-xml-http-request`, `opentelemetry-instrumentation`, `opentelemetry-metrics`, `opentelemetry-node`, `opentelemetry-plugin-grpc-js`, `opentelemetry-plugin-grpc`, `opentelemetry-plugin-http`, `opentelemetry-plugin-https`, `opentelemetry-propagator-b3`, `opentelemetry-resource-detector-aws`, `opentelemetry-resource-detector-gcp`, `opentelemetry-resources`, `opentelemetry-sdk-node`, `opentelemetry-semantic-conventions`, `opentelemetry-shim-opentracing`, `opentelemetry-tracing`, `opentelemetry-web`
  * [#1874](https://github.com/open-telemetry/opentelemetry-js/pull/1874) More specific api type names ([@dyladan](https://github.com/dyladan))

### :rocket: (Enhancement)

* `opentelemetry-exporter-prometheus`
  * [#1857](https://github.com/open-telemetry/opentelemetry-js/pull/1857) feat: add prometheus exporter host and port env vars ([@naseemkullah](https://github.com/naseemkullah))
  * [#1879](https://github.com/open-telemetry/opentelemetry-js/pull/1879) feat(prometheus): add `getMetricsRequestHandler`-method to Prometheus ([@weyert](https://github.com/weyert))
* `opentelemetry-core`, `opentelemetry-tracing`
  * [#1918](https://github.com/open-telemetry/opentelemetry-js/pull/1918) chore: batch processor, aligning with latest spec changes for environments variables ([@obecny](https://github.com/obecny))
* `opentelemetry-instrumentation-grpc`
  * [#1806](https://github.com/open-telemetry/opentelemetry-js/pull/1806) feat: merge grpc-js into grpc instrumentation #1657 ([@vmarchaud](https://github.com/vmarchaud))
* `opentelemetry-api`, `opentelemetry-core`
  * [#1880](https://github.com/open-telemetry/opentelemetry-js/pull/1880) feat(diag-logger): introduce a new global level api.diag for internal diagnostic logging ([@MSNev](https://github.com/MSNev))
* Other
  * [#1920](https://github.com/open-telemetry/opentelemetry-js/pull/1920) chore: adding compatibility matrix for core and contrib versions ([@obecny](https://github.com/obecny))
* `opentelemetry-api`, `opentelemetry-context-async-hooks`, `opentelemetry-context-base`, `opentelemetry-context-zone-peer-dep`, `opentelemetry-tracing`, `opentelemetry-web`
  * [#1883](https://github.com/open-telemetry/opentelemetry-js/pull/1883) feat: add support to forward args in context.with ([@Flarna](https://github.com/Flarna))
* `opentelemetry-api`, `opentelemetry-core`, `opentelemetry-shim-opentracing`
  * [#1876](https://github.com/open-telemetry/opentelemetry-js/pull/1876) refactor!: specification compliant baggage ([@dyladan](https://github.com/dyladan))

### :books: (Refine Doc)

* Other
  * [#1904](https://github.com/open-telemetry/opentelemetry-js/pull/1904) chore: fix upgrade guideline ([@dyladan](https://github.com/dyladan))
* `opentelemetry-api`
  * [#1901](https://github.com/open-telemetry/opentelemetry-js/pull/1901) doc: correct tracer docs ([@Flarna](https://github.com/Flarna))

### Committers: 8

* Bartlomiej Obecny ([@obecny](https://github.com/obecny))
* Daniel Dyla ([@dyladan](https://github.com/dyladan))
* Gerhard Stöbich ([@Flarna](https://github.com/Flarna))
* Naseem ([@naseemkullah](https://github.com/naseemkullah))
* Nev ([@MSNev](https://github.com/MSNev))
* Srikanth Chekuri ([@lonewolf3739](https://github.com/lonewolf3739))
* Valentin Marchaud ([@vmarchaud](https://github.com/vmarchaud))
* Weyert de Boer ([@weyert](https://github.com/weyert))

## 0.16.0

### :boom: Breaking Change

* `opentelemetry-exporter-collector`
  * [#1863](https://github.com/open-telemetry/opentelemetry-js/pull/1863) fix(exporter-collector): all http export requests should share same a… ([@blumamir](https://github.com/blumamir))
* `opentelemetry-api`, `opentelemetry-exporter-collector`, `opentelemetry-exporter-jaeger`
  * [#1860](https://github.com/open-telemetry/opentelemetry-js/pull/1860) chore: fixing status code aligning it with proto ([@obecny](https://github.com/obecny))

### :rocket: (Enhancement)

* `opentelemetry-core`
  * [#1837](https://github.com/open-telemetry/opentelemetry-js/pull/1837) chore(http-propagation): reduce complexity of traceparent parsing ([@marcbachmann](https://github.com/marcbachmann))
* `opentelemetry-api`, `opentelemetry-exporter-collector`, `opentelemetry-exporter-jaeger`
  * [#1860](https://github.com/open-telemetry/opentelemetry-js/pull/1860) chore: fixing status code aligning it with proto ([@obecny](https://github.com/obecny))

### :bug: (Bug Fix)

* `opentelemetry-exporter-collector`
  * [#1863](https://github.com/open-telemetry/opentelemetry-js/pull/1863) fix(exporter-collector): all http export requests should share same a… ([@blumamir](https://github.com/blumamir))

### :books: (Refine Doc)

* `opentelemetry-api`
  * [#1864](https://github.com/open-telemetry/opentelemetry-js/pull/1864) chore: export API singleton types ([@dyladan](https://github.com/dyladan))
* `opentelemetry-api-metrics`, `opentelemetry-api`, `opentelemetry-context-async-hooks`, `opentelemetry-context-base`, `opentelemetry-context-zone-peer-dep`, `opentelemetry-context-zone`, `opentelemetry-core`, `opentelemetry-exporter-collector-grpc`, `opentelemetry-exporter-collector-proto`, `opentelemetry-exporter-collector`, `opentelemetry-exporter-jaeger`, `opentelemetry-exporter-prometheus`, `opentelemetry-exporter-zipkin`, `opentelemetry-grpc-utils`, `opentelemetry-instrumentation-fetch`, `opentelemetry-instrumentation-grpc`, `opentelemetry-instrumentation-http`, `opentelemetry-instrumentation-xml-http-request`, `opentelemetry-instrumentation`, `opentelemetry-metrics`, `opentelemetry-node`, `opentelemetry-plugin-grpc-js`, `opentelemetry-plugin-grpc`, `opentelemetry-plugin-http`, `opentelemetry-plugin-https`, `opentelemetry-propagator-b3`, `opentelemetry-resource-detector-aws`, `opentelemetry-resource-detector-gcp`, `opentelemetry-resources`, `opentelemetry-sdk-node`, `opentelemetry-semantic-conventions`, `opentelemetry-shim-opentracing`, `opentelemetry-tracing`, `opentelemetry-web`
  * [#1866](https://github.com/open-telemetry/opentelemetry-js/pull/1866) chore: remove all gitter links and replace with dicussions ([@dyladan](https://github.com/dyladan))
* `opentelemetry-exporter-jaeger`
  * [#1869](https://github.com/open-telemetry/opentelemetry-js/pull/1869) Add info that the project only works with Node.js ([@JapuDCret](https://github.com/JapuDCret))
* `opentelemetry-api-metrics`, `opentelemetry-api`, `opentelemetry-context-async-hooks`, `opentelemetry-context-base`, `opentelemetry-context-zone-peer-dep`, `opentelemetry-context-zone`, `opentelemetry-core`, `opentelemetry-exporter-collector-grpc`, `opentelemetry-exporter-collector-proto`, `opentelemetry-exporter-collector`, `opentelemetry-exporter-jaeger`, `opentelemetry-exporter-prometheus`, `opentelemetry-exporter-zipkin`, `opentelemetry-grpc-utils`, `opentelemetry-instrumentation-fetch`, `opentelemetry-instrumentation-grpc`, `opentelemetry-instrumentation-http`, `opentelemetry-instrumentation-xml-http-request`, `opentelemetry-instrumentation`, `opentelemetry-metrics`, `opentelemetry-node`, `opentelemetry-plugin-grpc-js`, `opentelemetry-plugin-grpc`, `opentelemetry-plugin-http`, `opentelemetry-plugin-https`, `opentelemetry-resource-detector-aws`, `opentelemetry-resource-detector-gcp`, `opentelemetry-resources`, `opentelemetry-sdk-node`, `opentelemetry-semantic-conventions`, `opentelemetry-shim-opentracing`, `opentelemetry-tracing`, `opentelemetry-web`
  * [#1865](https://github.com/open-telemetry/opentelemetry-js/pull/1865) Fix all links to point to main ([@dyladan](https://github.com/dyladan))
* Other
  * [#1858](https://github.com/open-telemetry/opentelemetry-js/pull/1858) docs: update contribution documentation ([@drexler](https://github.com/drexler))

### Committers: 6

* Amir Blum ([@blumamir](https://github.com/blumamir))
* Bartlomiej Obecny ([@obecny](https://github.com/obecny))
* Daniel Dyla ([@dyladan](https://github.com/dyladan))
* Marc Bachmann ([@marcbachmann](https://github.com/marcbachmann))
* [@JapuDCret](https://github.com/JapuDCret)
* andrew quartey ([@drexler](https://github.com/drexler))

## 0.15.0

### :boom: Breaking Change

* `opentelemetry-api-metrics`, `opentelemetry-api`, `opentelemetry-exporter-collector-grpc`, `opentelemetry-exporter-collector-proto`, `opentelemetry-exporter-collector`, `opentelemetry-exporter-prometheus`, `opentelemetry-instrumentation`, `opentelemetry-metrics`, `opentelemetry-sdk-node`
  * [#1797](https://github.com/open-telemetry/opentelemetry-js/pull/1797) chore!: split metrics into its own api package ([@dyladan](https://github.com/dyladan))
* `opentelemetry-api`, `opentelemetry-context-zone-peer-dep`, `opentelemetry-context-zone`, `opentelemetry-grpc-utils`, `opentelemetry-instrumentation-http`, `opentelemetry-instrumentation-xml-http-request`, `opentelemetry-node`, `opentelemetry-plugin-fetch`, `opentelemetry-plugin-grpc-js`, `opentelemetry-plugin-grpc`, `opentelemetry-plugin-http`, `opentelemetry-plugin-https`, `opentelemetry-tracing`, `opentelemetry-web`
  * [#1764](https://github.com/open-telemetry/opentelemetry-js/pull/1764) chore: remove tracer apis not part of spec ([@Flarna](https://github.com/Flarna))
* `opentelemetry-exporter-collector-grpc`, `opentelemetry-exporter-collector-proto`
  * [#1725](https://github.com/open-telemetry/opentelemetry-js/pull/1725) Use new gRPC default port ([@jufab](https://github.com/jufab))
* `opentelemetry-api`, `opentelemetry-core`, `opentelemetry-instrumentation-http`, `opentelemetry-node`, `opentelemetry-plugin-fetch`, `opentelemetry-plugin-http`, `opentelemetry-plugin-https`, `opentelemetry-propagator-b3`, `opentelemetry-shim-opentracing`, `opentelemetry-tracing`
  * [#1749](https://github.com/open-telemetry/opentelemetry-js/pull/1749) chore: improve naming of span related context APIs ([@Flarna](https://github.com/Flarna))

### :rocket: (Enhancement)

* `opentelemetry-instrumentation-http`, `opentelemetry-plugin-http`, `opentelemetry-plugin-https`
  * [#1838](https://github.com/open-telemetry/opentelemetry-js/pull/1838) improv(instrumentation-http): supressInstrumentation when we get a request on ignoredPath [#1831] ([@vmarchaud](https://github.com/vmarchaud))
* `opentelemetry-web`
  * [#1769](https://github.com/open-telemetry/opentelemetry-js/pull/1769) Allow zero/negative performance timings ([@johnbley](https://github.com/johnbley))
* `opentelemetry-instrumentation-fetch`
  * [#1662](https://github.com/open-telemetry/opentelemetry-js/pull/1662) fix(plugin-fetch): check if PerformanceObserver exists ([@mhennoch](https://github.com/mhennoch))
  * [#1796](https://github.com/open-telemetry/opentelemetry-js/pull/1796) Convert fetch plugin to instrumentation ([@obecny](https://github.com/obecny))
* `opentelemetry-exporter-zipkin`
  * [#1789](https://github.com/open-telemetry/opentelemetry-js/pull/1789) feat(exporter-zipkin): per-span service name ([@sfishel-splunk](https://github.com/sfishel-splunk))
* `opentelemetry-api-metrics`, `opentelemetry-api`, `opentelemetry-exporter-collector-grpc`, `opentelemetry-exporter-collector-proto`, `opentelemetry-exporter-collector`, `opentelemetry-exporter-prometheus`, `opentelemetry-instrumentation`, `opentelemetry-metrics`, `opentelemetry-sdk-node`
  * [#1797](https://github.com/open-telemetry/opentelemetry-js/pull/1797) chore!: split metrics into its own api package ([@dyladan](https://github.com/dyladan))
* `opentelemetry-exporter-collector`
  * [#1822](https://github.com/open-telemetry/opentelemetry-js/pull/1822) chore: remove unused dependency ([@dyladan](https://github.com/dyladan))
* `opentelemetry-api`
  * [#1815](https://github.com/open-telemetry/opentelemetry-js/pull/1815) chore: change SpanOptions startTime to TimeInput ([@dyladan](https://github.com/dyladan))
  * [#1813](https://github.com/open-telemetry/opentelemetry-js/pull/1813) fix(api): add public 'fields' function to api.propagator ([@blumamir](https://github.com/blumamir))
* `opentelemetry-instrumentation`
  * [#1803](https://github.com/open-telemetry/opentelemetry-js/pull/1803) chore: adding async function for safe execute in instrumentation ([@obecny](https://github.com/obecny))
  * [#1731](https://github.com/open-telemetry/opentelemetry-js/pull/1731) feat: creating one auto loader for instrumentation and old plugins ([@obecny](https://github.com/obecny))
* `opentelemetry-instrumentation`, `opentelemetry-node`
  * [#1807](https://github.com/open-telemetry/opentelemetry-js/pull/1807) perf(opentelemetry-node): plugin loader search required cache ([@blumamir](https://github.com/blumamir))
* Other
  * [#1785](https://github.com/open-telemetry/opentelemetry-js/pull/1785) Add CodeQL security scans ([@amanbrar1999](https://github.com/amanbrar1999))
* `opentelemetry-instrumentation-grpc`, `opentelemetry-instrumentation`
  * [#1744](https://github.com/open-telemetry/opentelemetry-js/pull/1744) feat(grpc-instrumentation): migrate grpc to instrumentation #1656 ([@vmarchaud](https://github.com/vmarchaud))
* `opentelemetry-core`, `opentelemetry-tracing`
  * [#1755](https://github.com/open-telemetry/opentelemetry-js/pull/1755) feat: batch span processor environment config ([@mwear](https://github.com/mwear))
* `opentelemetry-instrumentation-http`
  * [#1771](https://github.com/open-telemetry/opentelemetry-js/pull/1771) feat(http-instrumentation): add content size attributes to spans ([@vmarchaud](https://github.com/vmarchaud))
* `opentelemetry-core`, `opentelemetry-exporter-collector-proto`, `opentelemetry-exporter-collector`, `opentelemetry-exporter-jaeger`, `opentelemetry-exporter-prometheus`, `opentelemetry-exporter-zipkin`, `opentelemetry-grpc-utils`, `opentelemetry-instrumentation-http`, `opentelemetry-metrics`, `opentelemetry-node`, `opentelemetry-plugin-http`, `opentelemetry-plugin-https`, `opentelemetry-resource-detector-aws`, `opentelemetry-resource-detector-gcp`, `opentelemetry-resources`, `opentelemetry-shim-opentracing`, `opentelemetry-tracing`, `opentelemetry-web`
  * [#1746](https://github.com/open-telemetry/opentelemetry-js/pull/1746) chore: remove NoopLogger from sdk and use from api ([@lonewolf3739](https://github.com/lonewolf3739))

### :bug: (Bug Fix)

* `opentelemetry-core`
  * [#1784](https://github.com/open-telemetry/opentelemetry-js/pull/1784) fix(opentelemetry-core): fixed timeInputToHrTime when time is Date type ([@zoomchan-cxj](https://github.com/zoomchan-cxj))
* `opentelemetry-exporter-collector-grpc`, `opentelemetry-exporter-collector-proto`
  * [#1725](https://github.com/open-telemetry/opentelemetry-js/pull/1725) Use new gRPC default port ([@jufab](https://github.com/jufab))

### :books: (Refine Doc)

* `opentelemetry-exporter-collector`
  * [#1791](https://github.com/open-telemetry/opentelemetry-js/pull/1791) docs: fix readme MetricProvider -> MeterProvider ([@aabmass](https://github.com/aabmass))

### Committers: 17

* Aaron Abbott ([@aabmass](https://github.com/aabmass))
* Aman Brar ([@amanbrar1999](https://github.com/amanbrar1999))
* Amir Blum ([@blumamir](https://github.com/blumamir))
* Bartlomiej Obecny ([@obecny](https://github.com/obecny))
* Daniel Dyla ([@dyladan](https://github.com/dyladan))
* Gerhard Stöbich ([@Flarna](https://github.com/Flarna))
* Jakub Malinowski ([@jtmalinowski](https://github.com/jtmalinowski))
* John Bley ([@johnbley](https://github.com/johnbley))
* Julien Fabre ([@jufab](https://github.com/jufab))
* MartenH ([@mhennoch](https://github.com/mhennoch))
* Matthew Wear ([@mwear](https://github.com/mwear))
* Naseem ([@naseemkullah](https://github.com/naseemkullah))
* Paul Draper ([@pauldraper](https://github.com/pauldraper))
* Simon Fishel ([@sfishel-splunk](https://github.com/sfishel-splunk))
* Srikanth Chekuri ([@lonewolf3739](https://github.com/lonewolf3739))
* Valentin Marchaud ([@vmarchaud](https://github.com/vmarchaud))
* Zoom Chan ([@zoomchan-cxj](https://github.com/zoomchan-cxj))

## 0.14.0

### :boom: Breaking Change

* `opentelemetry-api`, `opentelemetry-metrics`
  * [#1709](https://github.com/open-telemetry/opentelemetry-js/pull/1709) refactor: batch observer to be independent from metric types ([@legendecas](https://github.com/legendecas))
* `opentelemetry-api`, `opentelemetry-instrumentation-http`, `opentelemetry-instrumentation-xml-http-request`, `opentelemetry-plugin-fetch`, `opentelemetry-plugin-grpc-js`, `opentelemetry-plugin-grpc`, `opentelemetry-plugin-http`, `opentelemetry-shim-opentracing`
  * [#1734](https://github.com/open-telemetry/opentelemetry-js/pull/1734) chore: requires user to pass context to propagation APIs ([@Flarna](https://github.com/Flarna))
* `opentelemetry-api`, `opentelemetry-core`, `opentelemetry-grpc-utils`, `opentelemetry-node`, `opentelemetry-plugin-fetch`, `opentelemetry-plugin-grpc-js`, `opentelemetry-plugin-grpc`, `opentelemetry-plugin-http`
  * [#1715](https://github.com/open-telemetry/opentelemetry-js/pull/1715) chore: moving plugin from api to core ([@obecny](https://github.com/obecny))

### :rocket: (Enhancement)

* `opentelemetry-semantic-conventions`
  * [#1684](https://github.com/open-telemetry/opentelemetry-js/pull/1684) feat(semantic-conventions): messaging specifications ([@nirsky](https://github.com/nirsky))
* `opentelemetry-tracing`
  * [#1685](https://github.com/open-telemetry/opentelemetry-js/pull/1685) chore: remove ordered attribute dropping ([@dyladan](https://github.com/dyladan))
* `opentelemetry-api`, `opentelemetry-core`, `opentelemetry-sdk-node`, `opentelemetry-shim-opentracing`, `opentelemetry-tracing`
  * [#1687](https://github.com/open-telemetry/opentelemetry-js/pull/1687) chore: rename CorrelationContext to Baggage ([@dyladan](https://github.com/dyladan))
* `opentelemetry-exporter-prometheus`
  * [#1697](https://github.com/open-telemetry/opentelemetry-js/pull/1697) fix(exporter-prometheus): add appendTimestamp option to ExporterConfig ([@antoniomrfranco](https://github.com/antoniomrfranco))
* `opentelemetry-exporter-collector-proto`, `opentelemetry-exporter-collector`
  * [#1661](https://github.com/open-telemetry/opentelemetry-js/pull/1661) Use http keep-alive in collector exporter ([@lonewolf3739](https://github.com/lonewolf3739))
* `opentelemetry-plugin-http`, `opentelemetry-semantic-conventions`
  * [#1625](https://github.com/open-telemetry/opentelemetry-js/pull/1625)  feat(opentelemetry-js): add content size attributes to HTTP spans  ([@nijotz](https://github.com/nijotz))
* `opentelemetry-exporter-collector`
  * [#1708](https://github.com/open-telemetry/opentelemetry-js/pull/1708) feat(exporter-collector): implement concurrencyLimit option ([@dobesv](https://github.com/dobesv))
* `opentelemetry-api`, `opentelemetry-core`, `opentelemetry-grpc-utils`, `opentelemetry-node`, `opentelemetry-plugin-fetch`, `opentelemetry-plugin-grpc-js`, `opentelemetry-plugin-grpc`, `opentelemetry-plugin-http`
  * [#1715](https://github.com/open-telemetry/opentelemetry-js/pull/1715) chore: moving plugin from api to core ([@obecny](https://github.com/obecny))

### :bug: (Bug Fix)

* `opentelemetry-exporter-jaeger`
  * [#1758](https://github.com/open-telemetry/opentelemetry-js/pull/1758) fix(@opentelemetry/exporter-jaeger): fixed issue #1757 ([@debagger](https://github.com/debagger))
* `opentelemetry-exporter-collector-grpc`, `opentelemetry-exporter-collector-proto`, `opentelemetry-exporter-collector`
  * [#1751](https://github.com/open-telemetry/opentelemetry-js/pull/1751) Fixing Span status when exporting span ([@obecny](https://github.com/obecny))
* `opentelemetry-instrumentation-http`, `opentelemetry-plugin-http`
  * [#1747](https://github.com/open-telemetry/opentelemetry-js/pull/1747) feat: fixing failing test ([@obecny](https://github.com/obecny))
* `opentelemetry-instrumentation-xml-http-request`
  * [#1720](https://github.com/open-telemetry/opentelemetry-js/pull/1720) fix(xhr): check for resource timing support ([@bradfrosty](https://github.com/bradfrosty))

### Committers: 13

* Antônio Franco ([@antoniomrfranco](https://github.com/antoniomrfranco))
* Bartlomiej Obecny ([@obecny](https://github.com/obecny))
* Brad Frost ([@bradfrosty](https://github.com/bradfrosty))
* Daniel Dyla ([@dyladan](https://github.com/dyladan))
* Dobes Vandermeer ([@dobesv](https://github.com/dobesv))
* Gerhard Stöbich ([@Flarna](https://github.com/Flarna))
* Mikhail Sokolov ([@debagger](https://github.com/debagger))
* Nik Zap ([@nijotz](https://github.com/nijotz))
* Nir Hadassi ([@nirsky](https://github.com/nirsky))
* Shovnik Bhattacharya ([@shovnik](https://github.com/shovnik))
* Srikanth Chekuri ([@lonewolf3739](https://github.com/lonewolf3739))
* Valentin Marchaud ([@vmarchaud](https://github.com/vmarchaud))
* legendecas ([@legendecas](https://github.com/legendecas))

## 0.13.0

### :boom: Breaking Change

* `opentelemetry-api`, `opentelemetry-exporter-collector-grpc`, `opentelemetry-exporter-collector-proto`, `opentelemetry-exporter-collector`, `opentelemetry-exporter-prometheus`, `opentelemetry-metrics`, `opentelemetry-sdk-node`
  * [#1700](https://github.com/open-telemetry/opentelemetry-js/pull/1700) Metrics updates ([@obecny](https://github.com/obecny))
* `opentelemetry-api`, `opentelemetry-exporter-collector-grpc`, `opentelemetry-exporter-collector-proto`, `opentelemetry-exporter-collector`, `opentelemetry-exporter-jaeger`, `opentelemetry-exporter-zipkin`, `opentelemetry-grpc-utils`, `opentelemetry-plugin-grpc-js`, `opentelemetry-plugin-grpc`, `opentelemetry-plugin-http`, `opentelemetry-plugin-https`, `opentelemetry-shim-opentracing`, `opentelemetry-tracing`
  * [#1644](https://github.com/open-telemetry/opentelemetry-js/pull/1644) fix!: change status codes from grpc status codes ([@lonewolf3739](https://github.com/lonewolf3739))
* `opentelemetry-core`, `opentelemetry-exporter-collector-proto`, `opentelemetry-exporter-collector`, `opentelemetry-exporter-jaeger`, `opentelemetry-exporter-prometheus`, `opentelemetry-exporter-zipkin`, `opentelemetry-metrics`, `opentelemetry-tracing`
  * [#1643](https://github.com/open-telemetry/opentelemetry-js/pull/1643) refactor: new interface for ExportResult #1569 ([@vmarchaud](https://github.com/vmarchaud))
* `opentelemetry-api`, `opentelemetry-core`, `opentelemetry-plugin-fetch`, `opentelemetry-plugin-xml-http-request`, `opentelemetry-propagator-b3`, `opentelemetry-web`
  * [#1595](https://github.com/open-telemetry/opentelemetry-js/pull/1595) chore!: move b3 into its own package ([@mwear](https://github.com/mwear))
* `opentelemetry-api`, `opentelemetry-core`, `opentelemetry-plugin-fetch`, `opentelemetry-plugin-grpc-js`, `opentelemetry-plugin-grpc`, `opentelemetry-shim-opentracing`
  * [#1576](https://github.com/open-telemetry/opentelemetry-js/pull/1576) feat: add keys operation to getter ([@dyladan](https://github.com/dyladan))

### :rocket: (Enhancement)

* `opentelemetry-resource-detector-aws`
  * [#1669](https://github.com/open-telemetry/opentelemetry-js/pull/1669) Feat: Added Amazon EKS Resource Detector ([@KKelvinLo](https://github.com/KKelvinLo))
* `opentelemetry-api`, `opentelemetry-exporter-collector-grpc`, `opentelemetry-exporter-collector-proto`, `opentelemetry-exporter-collector`, `opentelemetry-exporter-prometheus`, `opentelemetry-metrics`, `opentelemetry-sdk-node`
  * [#1700](https://github.com/open-telemetry/opentelemetry-js/pull/1700) Metrics updates ([@obecny](https://github.com/obecny))
* `opentelemetry-tracing`
  * [#1692](https://github.com/open-telemetry/opentelemetry-js/pull/1692) chore: remove unused tracer config gracefulShutdown ([@Flarna](https://github.com/Flarna))
  * [#1622](https://github.com/open-telemetry/opentelemetry-js/pull/1622) fix(tracing): use globalErrorHandler when flushing fails ([@johanneswuerbach](https://github.com/johanneswuerbach))
* `opentelemetry-semantic-conventions`
  * [#1670](https://github.com/open-telemetry/opentelemetry-js/pull/1670) feat(semantic-conventions): FaaS specifications ([@nirsky](https://github.com/nirsky))
* `opentelemetry-exporter-collector-grpc`, `opentelemetry-exporter-collector-proto`, `opentelemetry-exporter-collector`, `opentelemetry-exporter-prometheus`, `opentelemetry-metrics`
  * [#1628](https://github.com/open-telemetry/opentelemetry-js/pull/1628) fix: boundaries option propagation in ValueRecorder Metric ([@AndrewGrachov](https://github.com/AndrewGrachov))
* `opentelemetry-exporter-collector-proto`, `opentelemetry-exporter-collector`
  * [#1607](https://github.com/open-telemetry/opentelemetry-js/pull/1607) feat(exporter-collector): log upstream error #1459 ([@vmarchaud](https://github.com/vmarchaud))
* `opentelemetry-instrumentation-xml-http-request`
  * [#1651](https://github.com/open-telemetry/opentelemetry-js/pull/1651) chore: use performance directly in xhr plugin ([@dyladan](https://github.com/dyladan))
* `opentelemetry-instrumentation-xml-http-request`, `opentelemetry-instrumentation`, `opentelemetry-web`
  * [#1659](https://github.com/open-telemetry/opentelemetry-js/pull/1659) feat: replacing base plugin with instrumentation for xml-http-request ([@obecny](https://github.com/obecny))
* `opentelemetry-core`, `opentelemetry-tracing`
  * [#1653](https://github.com/open-telemetry/opentelemetry-js/pull/1653) chore: env vars for span limit as per specification ([@jtmalinowski](https://github.com/jtmalinowski))
* `opentelemetry-exporter-zipkin`
  * [#1474](https://github.com/open-telemetry/opentelemetry-js/pull/1474) chore(zipkin): export ExporterConfig ([@shivkanya9146](https://github.com/shivkanya9146))
* `opentelemetry-api`, `opentelemetry-node`, `opentelemetry-plugin-fetch`, `opentelemetry-tracing`
  * [#1612](https://github.com/open-telemetry/opentelemetry-js/pull/1612) chore: remove explicit parent option ([@dyladan](https://github.com/dyladan))
* `opentelemetry-exporter-zipkin`, `opentelemetry-plugin-http`, `opentelemetry-tracing`
  * [#1632](https://github.com/open-telemetry/opentelemetry-js/pull/1632) feat: span processor onstart recieves context ([@dyladan](https://github.com/dyladan))
* `opentelemetry-api`, `opentelemetry-core`, `opentelemetry-tracing`
  * [#1631](https://github.com/open-telemetry/opentelemetry-js/pull/1631) chore: sampler gets a full context ([@dyladan](https://github.com/dyladan))
* `opentelemetry-api`, `opentelemetry-core`, `opentelemetry-plugin-http`, `opentelemetry-plugin-https`, `opentelemetry-propagator-b3`
  * [#1615](https://github.com/open-telemetry/opentelemetry-js/pull/1615) chore: add fields operation to TextMapPropagator ([@dyladan](https://github.com/dyladan))
* `opentelemetry-plugin-xml-http-request`, `opentelemetry-tracing`
  * [#1621](https://github.com/open-telemetry/opentelemetry-js/pull/1621) chore: ensure onStart is called with a writeable span ([@dyladan](https://github.com/dyladan))
* `opentelemetry-api`, `opentelemetry-core`
  * [#1597](https://github.com/open-telemetry/opentelemetry-js/pull/1597) fix: make TraceState immutable ([@Flarna](https://github.com/Flarna))

### :bug: (Bug Fix)

* `opentelemetry-tracing`
  * [#1666](https://github.com/open-telemetry/opentelemetry-js/pull/1666) fix: clear BatchSpanProcessor internal spans buffer before exporting ([@TsvetanMilanov](https://github.com/TsvetanMilanov))
* `opentelemetry-exporter-collector-grpc`, `opentelemetry-exporter-collector-proto`, `opentelemetry-exporter-collector`
  * [#1641](https://github.com/open-telemetry/opentelemetry-js/pull/1641) fix: do not access promise before resolve ([@obecny](https://github.com/obecny))
  * [#1627](https://github.com/open-telemetry/opentelemetry-js/pull/1627) chore: fixing conversion of id to hex and base64 ([@obecny](https://github.com/obecny))

### :books: (Refine Doc)

* `opentelemetry-context-zone-peer-dep`, `opentelemetry-context-zone`, `opentelemetry-instrumentation-xml-http-request`
  * [#1696](https://github.com/open-telemetry/opentelemetry-js/pull/1696) chore: use WebTracerProvider instead of WebTracer in docs ([@bradfrosty](https://github.com/bradfrosty))
* `opentelemetry-api`
  * [#1650](https://github.com/open-telemetry/opentelemetry-js/pull/1650) docs: document null and undefined attribute values undefined behavior ([@dyladan](https://github.com/dyladan))
* `opentelemetry-context-zone-peer-dep`, `opentelemetry-web`
  * [#1616](https://github.com/open-telemetry/opentelemetry-js/pull/1616) docs: zone ctx manager can only be used with es2015 ([@dyladan](https://github.com/dyladan))

### Committers: 16

* Andrew ([@AndrewGrachov](https://github.com/AndrewGrachov))
* Bartlomiej Obecny ([@obecny](https://github.com/obecny))
* Brad Frost ([@bradfrosty](https://github.com/bradfrosty))
* Daniel Dyla ([@dyladan](https://github.com/dyladan))
* Gerhard Stöbich ([@Flarna](https://github.com/Flarna))
* Jakub Malinowski ([@jtmalinowski](https://github.com/jtmalinowski))
* Johannes Würbach ([@johanneswuerbach](https://github.com/johanneswuerbach))
* Kelvin Lo ([@KKelvinLo](https://github.com/KKelvinLo))
* Matthew Wear ([@mwear](https://github.com/mwear))
* Naga ([@tannaga](https://github.com/tannaga))
* Nir Hadassi ([@nirsky](https://github.com/nirsky))
* Shivkanya Andhare ([@shivkanya9146](https://github.com/shivkanya9146))
* Srikanth Chekuri ([@lonewolf3739](https://github.com/lonewolf3739))
* Tsvetan Milanov ([@TsvetanMilanov](https://github.com/TsvetanMilanov))
* Valentin Marchaud ([@vmarchaud](https://github.com/vmarchaud))
* [@snyder114](https://github.com/snyder114)

## 0.12.0

### :boom: Breaking Change

* `opentelemetry-api`, `opentelemetry-exporter-collector-grpc`, `opentelemetry-exporter-collector-proto`, `opentelemetry-exporter-collector`, `opentelemetry-exporter-prometheus`, `opentelemetry-metrics`
  * [#1588](https://github.com/open-telemetry/opentelemetry-js/pull/1588) Update to Proto v0.5.0 ([@obecny](https://github.com/obecny))
* `opentelemetry-api`, `opentelemetry-core`, `opentelemetry-plugin-http`, `opentelemetry-plugin-https`, `opentelemetry-shim-opentracing`
  * [#1589](https://github.com/open-telemetry/opentelemetry-js/pull/1589) feat: simplify active span logic ([@mwear](https://github.com/mwear))
* `opentelemetry-resource-detector-aws`, `opentelemetry-resources`
  * [#1581](https://github.com/open-telemetry/opentelemetry-js/pull/1581) chore: remove duplicate hostname resource attribute ([@mwear](https://github.com/mwear))
* `opentelemetry-api`, `opentelemetry-core`, `opentelemetry-plugin-fetch`, `opentelemetry-plugin-xml-http-request`
  * [#1560](https://github.com/open-telemetry/opentelemetry-js/pull/1560) feat: b3 single header support ([@mwear](https://github.com/mwear))
* `opentelemetry-core`, `opentelemetry-tracing`
  * [#1562](https://github.com/open-telemetry/opentelemetry-js/pull/1562) feat(core): rename ProbabilitySampler to TraceIdRatioBasedSampler ([@legendecas](https://github.com/legendecas))
* `opentelemetry-exporter-prometheus`
  * [#1375](https://github.com/open-telemetry/opentelemetry-js/pull/1375) feat: make prometheus config preventServerStart optional ([@legendecas](https://github.com/legendecas))
* `opentelemetry-core`, `opentelemetry-exporter-prometheus`, `opentelemetry-metrics`, `opentelemetry-sdk-node`, `opentelemetry-tracing`
  * [#1522](https://github.com/open-telemetry/opentelemetry-js/pull/1522) Remove process listener ([@dyladan](https://github.com/dyladan))

### :rocket: (Enhancement)

* `opentelemetry-api`, `opentelemetry-exporter-collector-grpc`, `opentelemetry-exporter-collector-proto`, `opentelemetry-exporter-collector`, `opentelemetry-exporter-prometheus`, `opentelemetry-metrics`
  * [#1588](https://github.com/open-telemetry/opentelemetry-js/pull/1588) Update to Proto v0.5.0 ([@obecny](https://github.com/obecny))
* `opentelemetry-core`, `opentelemetry-tracing`
  * [#1577](https://github.com/open-telemetry/opentelemetry-js/pull/1577) feat: implement parent based sampler ([@dyladan](https://github.com/dyladan))
* `opentelemetry-instrumentation`
  * [#1572](https://github.com/open-telemetry/opentelemetry-js/pull/1572) feat: adding function for checking wrapped into instrumentation ([@obecny](https://github.com/obecny))
* `opentelemetry-core`
  * [#1579](https://github.com/open-telemetry/opentelemetry-js/pull/1579) fix: correlation-context header ([@Asafb26](https://github.com/Asafb26))
  * [#1503](https://github.com/open-telemetry/opentelemetry-js/pull/1503) feat: add deep-merge util ([@naseemkullah](https://github.com/naseemkullah))
* `opentelemetry-exporter-prometheus`
  * [#1570](https://github.com/open-telemetry/opentelemetry-js/pull/1570) fix: make prometheus histogram export  cumulative ([@AndrewGrachov](https://github.com/AndrewGrachov))
* `opentelemetry-api`, `opentelemetry-core`, `opentelemetry-exporter-collector-proto`, `opentelemetry-exporter-collector`, `opentelemetry-exporter-jaeger`, `opentelemetry-exporter-prometheus`, `opentelemetry-exporter-zipkin`, `opentelemetry-metrics`, `opentelemetry-tracing`
  * [#1514](https://github.com/open-telemetry/opentelemetry-js/pull/1514) feat: add global error handler ([@mwear](https://github.com/mwear))
* `opentelemetry-api`, `opentelemetry-core`, `opentelemetry-node`, `opentelemetry-plugin-http`, `opentelemetry-plugin-https`, `opentelemetry-shim-opentracing`, `opentelemetry-tracing`
  * [#1527](https://github.com/open-telemetry/opentelemetry-js/pull/1527) feat(api): propagate spanContext only using API #1456 ([@vmarchaud](https://github.com/vmarchaud))
* `opentelemetry-node`, `opentelemetry-sdk-node`
  * [#1525](https://github.com/open-telemetry/opentelemetry-js/pull/1525) feat(node-tracer): use AsyncLocalStorageContextManager by default starting Node 14.8 #1511 ([@vmarchaud](https://github.com/vmarchaud))
* `opentelemetry-exporter-collector`, `opentelemetry-exporter-jaeger`, `opentelemetry-exporter-zipkin`, `opentelemetry-grpc-utils`, `opentelemetry-plugin-grpc-js`, `opentelemetry-plugin-grpc`, `opentelemetry-plugin-http`, `opentelemetry-plugin-https`
  * [#1548](https://github.com/open-telemetry/opentelemetry-js/pull/1548) chore(http): remove `x-opentelemetry-outgoing-request` header #1547 ([@vmarchaud](https://github.com/vmarchaud))
* Other
  * [#1553](https://github.com/open-telemetry/opentelemetry-js/pull/1553) docs: fix and update getting-started ([@svrnm](https://github.com/svrnm))
  * [#1550](https://github.com/open-telemetry/opentelemetry-js/pull/1550) EOL semantics by adding .gitattributes and changing tsconfig.json ([@MarkSeufert](https://github.com/MarkSeufert))
* `opentelemetry-api`, `opentelemetry-instrumentation`, `opentelemetry-node`
  * [#1540](https://github.com/open-telemetry/opentelemetry-js/pull/1540) Plugins refactoring - new instrumentation package for plugins ([@obecny](https://github.com/obecny))
* `opentelemetry-api`, `opentelemetry-tracing`
  * [#1555](https://github.com/open-telemetry/opentelemetry-js/pull/1555) chore: disallow null attribute values ([@dyladan](https://github.com/dyladan))
* `opentelemetry-resource-detector-aws`, `opentelemetry-resources`
  * [#1404](https://github.com/open-telemetry/opentelemetry-js/pull/1404) Feat: Added AWS ECS Plugins Resource Detector ([@EdZou](https://github.com/EdZou))
* `opentelemetry-node`
  * [#1543](https://github.com/open-telemetry/opentelemetry-js/pull/1543) feat: enable dns instrumentation by default ([@naseemkullah](https://github.com/naseemkullah))
  * [#1532](https://github.com/open-telemetry/opentelemetry-js/pull/1532) fix: decrease level of unsupported-version logs to warn ([@naseemkullah](https://github.com/naseemkullah))
* `opentelemetry-resources`, `opentelemetry-sdk-node`
  * [#1531](https://github.com/open-telemetry/opentelemetry-js/pull/1531) feat: process resource detector ([@mihirsoni](https://github.com/mihirsoni))
* `opentelemetry-api`, `opentelemetry-context-async-hooks`, `opentelemetry-context-base`, `opentelemetry-context-zone-peer-dep`, `opentelemetry-core`, `opentelemetry-shim-opentracing`, `opentelemetry-tracing`, `opentelemetry-web`
  * [#1515](https://github.com/open-telemetry/opentelemetry-js/pull/1515) chore: use interface for context types ([@dyladan](https://github.com/dyladan))
* `opentelemetry-exporter-zipkin`
  * [#1399](https://github.com/open-telemetry/opentelemetry-js/pull/1399) chore: refactoring zipkin to be able to use it in web ([@obecny](https://github.com/obecny))
* `opentelemetry-exporter-collector-grpc`, `opentelemetry-exporter-collector-proto`, `opentelemetry-exporter-collector`, `opentelemetry-exporter-jaeger`, `opentelemetry-exporter-prometheus`, `opentelemetry-exporter-zipkin`, `opentelemetry-metrics`, `opentelemetry-plugin-fetch`, `opentelemetry-plugin-xml-http-request`, `opentelemetry-tracing`
  * [#1439](https://github.com/open-telemetry/opentelemetry-js/pull/1439) unifying shutdown across code base ([@obecny](https://github.com/obecny))

### :bug: (Bug Fix)

* `opentelemetry-plugin-http`
  * [#1546](https://github.com/open-telemetry/opentelemetry-js/pull/1546) fix(http): do not set outgoing http span as active in the context #1479 ([@vmarchaud](https://github.com/vmarchaud))
* `opentelemetry-metrics`
  * [#1567](https://github.com/open-telemetry/opentelemetry-js/pull/1567) fix: histogram aggregator lastUpdateTime ([@AndrewGrachov](https://github.com/AndrewGrachov))
  * [#1470](https://github.com/open-telemetry/opentelemetry-js/pull/1470) IMPORTANT - Fixing collecting data from observers when using batch observer in first run ([@obecny](https://github.com/obecny))
* `opentelemetry-plugin-http`, `opentelemetry-plugin-https`
  * [#1551](https://github.com/open-telemetry/opentelemetry-js/pull/1551) fix: avoid circular require in plugins ([@dyladan](https://github.com/dyladan))
* `opentelemetry-context-async-hooks`
  * [#1530](https://github.com/open-telemetry/opentelemetry-js/pull/1530) fix: ignore TIMERWRAP in AsyncHooksContextManager ([@Flarna](https://github.com/Flarna))
* `opentelemetry-exporter-collector-grpc`, `opentelemetry-exporter-collector-proto`
  * [#1539](https://github.com/open-telemetry/opentelemetry-js/pull/1539) fix: include missing proto files in npm distribution ([@blumamir](https://github.com/blumamir))

### :books: (Refine Doc)

* Other
  * [#1536](https://github.com/open-telemetry/opentelemetry-js/pull/1536) chore: variable names cleanup ([@DarkPurple141](https://github.com/DarkPurple141))
* `opentelemetry-exporter-collector-proto`, `opentelemetry-exporter-collector`
  * [#1483](https://github.com/open-telemetry/opentelemetry-js/pull/1483) docs: change CollectorExporter to CollectorTraceExporter ([@Hongbo-Miao](https://github.com/Hongbo-Miao))

### :sparkles: (Feature)

* `opentelemetry-resource-detector-aws`, `opentelemetry-resources`
  * [#1404](https://github.com/open-telemetry/opentelemetry-js/pull/1404) Feat: Added AWS ECS Plugins Resource Detector ([@EdZou](https://github.com/EdZou))
* `opentelemetry-exporter-zipkin`
  * [#1399](https://github.com/open-telemetry/opentelemetry-js/pull/1399) chore: refactoring zipkin to be able to use it in web ([@obecny](https://github.com/obecny))

### Committers: 19

* Alex Hinds ([@DarkPurple141](https://github.com/DarkPurple141))
* Amir Blum ([@blumamir](https://github.com/blumamir))
* Andrew ([@AndrewGrachov](https://github.com/AndrewGrachov))
* Asaf Ben Aharon ([@Asafb26](https://github.com/Asafb26))
* Bartlomiej Obecny ([@obecny](https://github.com/obecny))
* Cong Zou ([@EdZou](https://github.com/EdZou))
* Daniel Dyla ([@dyladan](https://github.com/dyladan))
* Gerhard Stöbich ([@Flarna](https://github.com/Flarna))
* Hongbo Miao ([@Hongbo-Miao](https://github.com/Hongbo-Miao))
* Igor Morozov ([@morigs](https://github.com/morigs))
* Justin Walz ([@justinwalz](https://github.com/justinwalz))
* Mark ([@MarkSeufert](https://github.com/MarkSeufert))
* Matthew Wear ([@mwear](https://github.com/mwear))
* Mihir Soni ([@mihirsoni](https://github.com/mihirsoni))
* Naseem ([@naseemkullah](https://github.com/naseemkullah))
* Severin Neumann ([@svrnm](https://github.com/svrnm))
* Steve Flanders ([@flands](https://github.com/flands))
* Valentin Marchaud ([@vmarchaud](https://github.com/vmarchaud))
* legendecas ([@legendecas](https://github.com/legendecas))

## 0.11.0

### :boom: Breaking Change

* `opentelemetry-api`, `opentelemetry-core`, `opentelemetry-node`, `opentelemetry-plugin-http`, `opentelemetry-plugin-https`, `opentelemetry-sdk-node`, `opentelemetry-tracing`, `opentelemetry-web`
  * [#1458](https://github.com/open-telemetry/opentelemetry-js/pull/1458) refactor: rename HttpText to TextMap propagator ([@dengliming](https://github.com/dengliming))
* `opentelemetry-api`, `opentelemetry-core`, `opentelemetry-exporter-collector-grpc`, `opentelemetry-exporter-collector-proto`, `opentelemetry-exporter-collector`, `opentelemetry-metrics`
  * [#1446](https://github.com/open-telemetry/opentelemetry-js/pull/1446) Collector split ([@obecny](https://github.com/obecny))
* `opentelemetry-exporter-collector`, `opentelemetry-exporter-jaeger`, `opentelemetry-exporter-zipkin`, `opentelemetry-node`, `opentelemetry-resources`, `opentelemetry-web`
  * [#1419](https://github.com/open-telemetry/opentelemetry-js/pull/1419) chore!: refer to resource labels as attributes ([@mwear](https://github.com/mwear))

### :rocket: (Enhancement)

* `opentelemetry-api`, `opentelemetry-core`, `opentelemetry-shim-opentracing`, `opentelemetry-tracing`
  * [#1447](https://github.com/open-telemetry/opentelemetry-js/pull/1447) Move SpanContext isValid to the API ([@srjames90](https://github.com/srjames90))
* `opentelemetry-plugin-xml-http-request`
  * [#1476](https://github.com/open-telemetry/opentelemetry-js/pull/1476) Align xhr span name with spec ([@johnbley](https://github.com/johnbley))
* `opentelemetry-resource-detector-gcp`, `opentelemetry-sdk-node`
  * [#1469](https://github.com/open-telemetry/opentelemetry-js/pull/1469) chore: bump gcp-metadata ([@dyladan](https://github.com/dyladan))
* `opentelemetry-exporter-prometheus`
  * [#1310](https://github.com/open-telemetry/opentelemetry-js/pull/1310) feat: prometheus serializer ([@legendecas](https://github.com/legendecas))
  * [#1428](https://github.com/open-telemetry/opentelemetry-js/pull/1428) feat: Add missing prometheus exports for ValueRecorder, SumObserver & UpDownSumObserver ([@paulfairless](https://github.com/paulfairless))
* `opentelemetry-core`, `opentelemetry-tracing`
  * [#1344](https://github.com/open-telemetry/opentelemetry-js/pull/1344) feat: introduces ability to suppress tracing via context ([@michaelgoin](https://github.com/michaelgoin))
* `opentelemetry-api`, `opentelemetry-exporter-collector-proto`, `opentelemetry-plugin-http`, `opentelemetry-semantic-conventions`, `opentelemetry-tracing`
  * [#1372](https://github.com/open-telemetry/opentelemetry-js/pull/1372) feat: adding possibility of recording exception ([@obecny](https://github.com/obecny))
* `opentelemetry-api`, `opentelemetry-core`, `opentelemetry-exporter-collector-grpc`, `opentelemetry-exporter-collector-proto`, `opentelemetry-exporter-collector`, `opentelemetry-metrics`
  * [#1446](https://github.com/open-telemetry/opentelemetry-js/pull/1446) Collector split ([@obecny](https://github.com/obecny))
* `opentelemetry-metrics`
  * [#1366](https://github.com/open-telemetry/opentelemetry-js/pull/1366) fix: ignore non-number value on BaseBoundInstrument.update ([@legendecas](https://github.com/legendecas))
* `opentelemetry-node`
  * [#1440](https://github.com/open-telemetry/opentelemetry-js/pull/1440) fix: add Hapi and Koa to default supported plugins ([@carolinee21](https://github.com/carolinee21))
* `opentelemetry-resources`
  * [#1408](https://github.com/open-telemetry/opentelemetry-js/pull/1408) Feat: Migrate EC2 Plugin Resource Detector from IMDSv1 to IMDSv2 ([@EdZou](https://github.com/EdZou))
* `opentelemetry-core`
  * [#1349](https://github.com/open-telemetry/opentelemetry-js/pull/1349) feat: faster span and trace id generation ([@dyladan](https://github.com/dyladan))
* `opentelemetry-context-async-hooks`
  * [#1356](https://github.com/open-telemetry/opentelemetry-js/pull/1356) feat: use a symbol to store patched listeners ([@Flarna](https://github.com/Flarna))
* `opentelemetry-semantic-conventions`
  * [#1407](https://github.com/open-telemetry/opentelemetry-js/pull/1407) semantic conventions for operating system ([@obecny](https://github.com/obecny))
  * [#1409](https://github.com/open-telemetry/opentelemetry-js/pull/1409) removing semantic conventions from code coverage ([@obecny](https://github.com/obecny))
  * [#1388](https://github.com/open-telemetry/opentelemetry-js/pull/1388) chore: transpile semantic conventions to es5 ([@dyladan](https://github.com/dyladan))

### :bug: (Bug Fix)

* `opentelemetry-api`, `opentelemetry-metrics`
  * [#1373](https://github.com/open-telemetry/opentelemetry-js/pull/1373) fix: updates ValueRecorder to allow negative values ([@michaelgoin](https://github.com/michaelgoin))
* `opentelemetry-metrics`
  * [#1475](https://github.com/open-telemetry/opentelemetry-js/pull/1475) fix: proper histogram boundaries sort ([@AndrewGrachov](https://github.com/AndrewGrachov))
* `opentelemetry-core`
  * [#1336](https://github.com/open-telemetry/opentelemetry-js/pull/1336) fix: correlation context propagation extract for a single entry ([@rubenvp8510](https://github.com/rubenvp8510))
  * [#1406](https://github.com/open-telemetry/opentelemetry-js/pull/1406) Pass W3C Trace Context test suite at strictness 1 ([@michaelgoin](https://github.com/michaelgoin))
* `opentelemetry-context-base`
  * [#1387](https://github.com/open-telemetry/opentelemetry-js/pull/1387) fix: allow multiple instances of core to interact with context ([@dyladan](https://github.com/dyladan))

### :books: (Refine Doc)

* `opentelemetry-exporter-collector`
  * [#1432](https://github.com/open-telemetry/opentelemetry-js/pull/1432) docs(exporter-collector): CollectorTransportNode should be CollectorProtocolNode ([@Hongbo-Miao](https://github.com/Hongbo-Miao))
  * [#1361](https://github.com/open-telemetry/opentelemetry-js/pull/1361) chore: adding info about collector compatible version, removing duplicated doc after merge ([@obecny](https://github.com/obecny))
* `opentelemetry-metrics`
  * [#1427](https://github.com/open-telemetry/opentelemetry-js/pull/1427) chore: fix histogram type documentation ([@TigerHe7](https://github.com/TigerHe7))
* Other
  * [#1431](https://github.com/open-telemetry/opentelemetry-js/pull/1431) Fix typo in document. ([@dengliming](https://github.com/dengliming))

### Committers: 21

* Andrew ([@AndrewGrachov](https://github.com/AndrewGrachov))
* Bartlomiej Obecny ([@obecny](https://github.com/obecny))
* Cong Zou ([@EdZou](https://github.com/EdZou))
* Daniel Dyla ([@dyladan](https://github.com/dyladan))
* Gerhard Stöbich ([@Flarna](https://github.com/Flarna))
* Hongbo Miao ([@Hongbo-Miao](https://github.com/Hongbo-Miao))
* Igor Konforti ([@confiq](https://github.com/confiq))
* John Bley ([@johnbley](https://github.com/johnbley))
* Jonah Rosenblum ([@jonahrosenblum](https://github.com/jonahrosenblum))
* Mark Wolff ([@markwolff](https://github.com/markwolff))
* Matthew Wear ([@mwear](https://github.com/mwear))
* Michael Goin ([@michaelgoin](https://github.com/michaelgoin))
* Paul Fairless ([@paulfairless](https://github.com/paulfairless))
* Reginald McDonald ([@reggiemcdonald](https://github.com/reggiemcdonald))
* Ruben Vargas Palma ([@rubenvp8510](https://github.com/rubenvp8510))
* Sergio Regueira ([@sergioregueira](https://github.com/sergioregueira))
* Tiger He ([@TigerHe7](https://github.com/TigerHe7))
* [@carolinee21](https://github.com/carolinee21)
* [@dengliming](https://github.com/dengliming)
* [@srjames90](https://github.com/srjames90)
* legendecas ([@legendecas](https://github.com/legendecas))

## 0.10.2

### :rocket: (Enhancement)

* `opentelemetry-core`, `opentelemetry-tracing`
  * [#1331](https://github.com/open-telemetry/opentelemetry-js/pull/1331) Feat: Make ID generator configurable ([@EdZou](https://github.com/EdZou))
* `opentelemetry-api`, `opentelemetry-context-base`
  * [#1368](https://github.com/open-telemetry/opentelemetry-js/pull/1368) feat(api/context-base): change compile target to es5 ([@markwolff](https://github.com/markwolff))

### Committers: 3

* Cong Zou ([@EdZou](https://github.com/EdZou))
* Mark Wolff ([@markwolff](https://github.com/markwolff))
* Reginald McDonald ([@reggiemcdonald](https://github.com/reggiemcdonald))

## 0.10.1

### :bug: (Bug Fix)

* `opentelemetry-plugin-grpc-js`
  * [#1358](https://github.com/open-telemetry/opentelemetry-js/pull/1358) fix: add missing grpc-js index ([@dyladan](https://github.com/dyladan))

### Committers: 1

* Daniel Dyla ([@dyladan](https://github.com/dyladan))

## 0.10.0

### :boom: Breaking Change

* `opentelemetry-exporter-collector`, `opentelemetry-metrics`
  * [#1292](https://github.com/open-telemetry/opentelemetry-js/pull/1292) feat: remove HistogramAggregator.reset ([@legendecas](https://github.com/legendecas))
* `opentelemetry-api`, `opentelemetry-exporter-prometheus`, `opentelemetry-metrics`
  * [#1137](https://github.com/open-telemetry/opentelemetry-js/pull/1137) Batch observer ([@obecny](https://github.com/obecny))
* `opentelemetry-exporter-collector`
  * [#1256](https://github.com/open-telemetry/opentelemetry-js/pull/1256) feat: [Collector Metric Exporter][1/x] Rename CollectorExporter to CollectorTraceExporter  ([@davidwitten](https://github.com/davidwitten))

### :rocket: (Enhancement)

* `opentelemetry-exporter-collector`
  * [#1339](https://github.com/open-telemetry/opentelemetry-js/pull/1339) Proto update to latest to support arrays and maps ([@obecny](https://github.com/obecny))
  * [#1302](https://github.com/open-telemetry/opentelemetry-js/pull/1302) feat: adding proto over http for collector exporter ([@obecny](https://github.com/obecny))
  * [#1247](https://github.com/open-telemetry/opentelemetry-js/pull/1247) feat: adding json over http for collector exporter ([@obecny](https://github.com/obecny))
* `opentelemetry-core`, `opentelemetry-metrics`, `opentelemetry-tracing`
  * [#974](https://github.com/open-telemetry/opentelemetry-js/pull/974) feat: add OTEL_LOG_LEVEL env var ([@naseemkullah](https://github.com/naseemkullah))
* `opentelemetry-metrics`, `opentelemetry-node`, `opentelemetry-sdk-node`
  * [#1187](https://github.com/open-telemetry/opentelemetry-js/pull/1187) Add nodejs sdk package ([@dyladan](https://github.com/dyladan))
* `opentelemetry-shim-opentracing`
  * [#918](https://github.com/open-telemetry/opentelemetry-js/pull/918) feat: add baggage support to the opentracing shim ([@rubenvp8510](https://github.com/rubenvp8510))
* `opentelemetry-tracing`
  * [#1069](https://github.com/open-telemetry/opentelemetry-js/pull/1069) feat: add OTEL_SAMPLING_PROBABILITY env var ([@naseemkullah](https://github.com/naseemkullah))
  * [#1296](https://github.com/open-telemetry/opentelemetry-js/pull/1296) feat: force flush and shutdown callback for span exporters ([@dyladan](https://github.com/dyladan))
* `opentelemetry-node`
  * [#1343](https://github.com/open-telemetry/opentelemetry-js/pull/1343) feat(grpc-js): enable autoinstrumentation by default ([@markwolff](https://github.com/markwolff))
* `opentelemetry-exporter-collector`, `opentelemetry-exporter-prometheus`, `opentelemetry-metrics`
  * [#1276](https://github.com/open-telemetry/opentelemetry-js/pull/1276) chore: updating aggregator MinMaxLastSumCount and use it for value observer and value recorder ([@obecny](https://github.com/obecny))
* `opentelemetry-plugin-fetch`, `opentelemetry-plugin-xml-http-request`, `opentelemetry-semantic-conventions`, `opentelemetry-web`
  * [#1262](https://github.com/open-telemetry/opentelemetry-js/pull/1262) feat(opentelemetry-web): capture decodedBodySize / http.response_content_length ([@johnbley](https://github.com/johnbley))
* `opentelemetry-resources`
  * [#1211](https://github.com/open-telemetry/opentelemetry-js/pull/1211) Resource auto detection logging ([@adamegyed](https://github.com/adamegyed))
* `opentelemetry-api`, `opentelemetry-exporter-prometheus`, `opentelemetry-metrics`
  * [#1137](https://github.com/open-telemetry/opentelemetry-js/pull/1137) Batch observer ([@obecny](https://github.com/obecny))
* `opentelemetry-core`
  * [#1191](https://github.com/open-telemetry/opentelemetry-js/pull/1191) Add platform agnostic way to read environment variables ([@obecny](https://github.com/obecny))
* `opentelemetry-context-async-hooks`
  * [#1210](https://github.com/open-telemetry/opentelemetry-js/pull/1210) AsyncLocalStorage based ContextManager ([@johanneswuerbach](https://github.com/johanneswuerbach))
* `opentelemetry-api`, `opentelemetry-context-async-hooks`, `opentelemetry-context-base`, `opentelemetry-context-zone-peer-dep`, `opentelemetry-context-zone`, `opentelemetry-core`, `opentelemetry-exporter-collector`, `opentelemetry-exporter-jaeger`, `opentelemetry-exporter-prometheus`, `opentelemetry-exporter-zipkin`, `opentelemetry-metrics`, `opentelemetry-node`, `opentelemetry-plugin-fetch`, `opentelemetry-plugin-grpc-js`, `opentelemetry-plugin-grpc`, `opentelemetry-plugin-http`, `opentelemetry-plugin-https`, `opentelemetry-plugin-xml-http-request`, `opentelemetry-resources`, `opentelemetry-semantic-conventions`, `opentelemetry-shim-opentracing`, `opentelemetry-tracing`, `opentelemetry-web`
  * [#1237](https://github.com/open-telemetry/opentelemetry-js/pull/1237) fix(package.json): publish source maps ([@markwolff](https://github.com/markwolff))
* `opentelemetry-core`, `opentelemetry-exporter-collector`, `opentelemetry-exporter-jaeger`, `opentelemetry-exporter-zipkin`, `opentelemetry-metrics`, `opentelemetry-tracing`
  * [#1171](https://github.com/open-telemetry/opentelemetry-js/pull/1171) feat: add instrumentation library and update collector exporter ([@mwear](https://github.com/mwear))
* `opentelemetry-plugin-xml-http-request`
  * [#1216](https://github.com/open-telemetry/opentelemetry-js/pull/1216) Increase Test Coverage for XML Http Plugin ([@thgao](https://github.com/thgao))
* `opentelemetry-core`, `opentelemetry-node`, `opentelemetry-tracing`, `opentelemetry-web`
  * [#1218](https://github.com/open-telemetry/opentelemetry-js/pull/1218) fix: change default propagator to match spec ([@jonahrosenblum](https://github.com/jonahrosenblum))

### :bug: (Bug Fix)

* `opentelemetry-plugin-grpc`
  * [#1289](https://github.com/open-telemetry/opentelemetry-js/pull/1289) fix(grpc): camelCase methods can be double patched ([@markwolff](https://github.com/markwolff))
* `opentelemetry-plugin-fetch`
  * [#1274](https://github.com/open-telemetry/opentelemetry-js/pull/1274) fix: do not crash on fetch(new Request(url)) ([@dyladan](https://github.com/dyladan))
* `opentelemetry-core`
  * [#1269](https://github.com/open-telemetry/opentelemetry-js/pull/1269) fix(opentelemetry-core): modify regex to allow future versions ([@srjames90](https://github.com/srjames90))
* `opentelemetry-exporter-collector`
  * [#1254](https://github.com/open-telemetry/opentelemetry-js/pull/1254) fix: default url for otelcol ([@jufab](https://github.com/jufab))

### :books: (Refine Doc)

* `opentelemetry-metrics`
  * [#1239](https://github.com/open-telemetry/opentelemetry-js/pull/1239) chore: update metrics example with UpDownCounter ([@mayurkale22](https://github.com/mayurkale22))
* `opentelemetry-exporter-jaeger`
  * [#1234](https://github.com/open-telemetry/opentelemetry-js/pull/1234) docs: add note about endpoint config option ([@danielmbarlow](https://github.com/danielmbarlow))
* `opentelemetry-api`
  * [#1231](https://github.com/open-telemetry/opentelemetry-js/pull/1231) fix(jsdoc): change null to undefined ([@markwolff](https://github.com/markwolff))

### :sparkles: (Feature)

* `opentelemetry-api`, `opentelemetry-metrics`
  * [#1272](https://github.com/open-telemetry/opentelemetry-js/pull/1272) feat: adding new metric: up down sum observer ([@obecny](https://github.com/obecny))

### Committers: 21

* Adam Egyed ([@adamegyed](https://github.com/adamegyed))
* Aravin ([@aravinsiva](https://github.com/aravinsiva))
* Bartlomiej Obecny ([@obecny](https://github.com/obecny))
* Bryan Clement ([@lykkin](https://github.com/lykkin))
* Connor Lindsey ([@connorlindsey](https://github.com/connorlindsey))
* Daniel Dyla ([@dyladan](https://github.com/dyladan))
* Daniel M Barlow ([@danielmbarlow](https://github.com/danielmbarlow))
* David W. ([@davidwitten](https://github.com/davidwitten))
* Johannes Würbach ([@johanneswuerbach](https://github.com/johanneswuerbach))
* John Bley ([@johnbley](https://github.com/johnbley))
* Jonah Rosenblum ([@jonahrosenblum](https://github.com/jonahrosenblum))
* Julien FABRE ([@jufab](https://github.com/jufab))
* Mark Wolff ([@markwolff](https://github.com/markwolff))
* Matthew Wear ([@mwear](https://github.com/mwear))
* Mayur Kale ([@mayurkale22](https://github.com/mayurkale22))
* Naseem ([@naseemkullah](https://github.com/naseemkullah))
* Ruben Vargas Palma ([@rubenvp8510](https://github.com/rubenvp8510))
* Shivkanya Andhare ([@shivkanya9146](https://github.com/shivkanya9146))
* Tina Gao ([@thgao](https://github.com/thgao))
* [@srjames90](https://github.com/srjames90)
* legendecas ([@legendecas](https://github.com/legendecas))

## 0.9.0

### :boom: Breaking Change

* `opentelemetry-api`, `opentelemetry-exporter-prometheus`, `opentelemetry-metrics`
  * [#1120](https://github.com/open-telemetry/opentelemetry-js/pull/1120) feat: add the UpDownCounter instrument ([@mayurkale22](https://github.com/mayurkale22))
  * [#1126](https://github.com/open-telemetry/opentelemetry-js/pull/1126) feat!: remove label keys as they are no longer part of the spec ([@naseemkullah](https://github.com/naseemkullah))
* `opentelemetry-api`, `opentelemetry-metrics`
  * [#1117](https://github.com/open-telemetry/opentelemetry-js/pull/1117) chore: rename meaure to value recorder ([@dyladan](https://github.com/dyladan))
* `opentelemetry-api`, `opentelemetry-core`, `opentelemetry-tracing`
  * [#1058](https://github.com/open-telemetry/opentelemetry-js/pull/1058) feat: spec compliant sampling result support ([@legendecas](https://github.com/legendecas))

### :rocket: (Enhancement)

* Other
  * [#1181](https://github.com/open-telemetry/opentelemetry-js/pull/1181) feat: add node-plugins-all package ([@dyladan](https://github.com/dyladan))
* `opentelemetry-plugin-fetch`, `opentelemetry-plugin-xml-http-request`, `opentelemetry-web`
  * [#1121](https://github.com/open-telemetry/opentelemetry-js/pull/1121) chore: adding plugin-fetch and example ([@obecny](https://github.com/obecny))
* `opentelemetry-node`
  * [#1153](https://github.com/open-telemetry/opentelemetry-js/pull/1153) feat: add OPENTELEMETRY_NO_PATCH_MODULES ([@markwolff](https://github.com/markwolff))
  * [#1151](https://github.com/open-telemetry/opentelemetry-js/pull/1151) chore(todo): add missing span sampling test ([@markwolff](https://github.com/markwolff))
* `opentelemetry-exporter-jaeger`
  * [#965](https://github.com/open-telemetry/opentelemetry-js/pull/965) feat(opentelemetry-exporter-jaeger): http sender ([@leonardodalcin](https://github.com/leonardodalcin))
* `opentelemetry-exporter-zipkin`
  * [#1138](https://github.com/open-telemetry/opentelemetry-js/pull/1138) feat(opentelemetry-js): infer zipkin service name from resource ([@rezakrimi](https://github.com/rezakrimi))
* `opentelemetry-plugin-xml-http-request`
  * [#1133](https://github.com/open-telemetry/opentelemetry-js/pull/1133) fix(plugin-xml-http-request): support sync requests ([@johnbley](https://github.com/johnbley))
* `opentelemetry-metrics`
  * [#1145](https://github.com/open-telemetry/opentelemetry-js/pull/1145) chore: creating new metric kind ([@obecny](https://github.com/obecny))
* `opentelemetry-exporter-collector`
  * [#1204](https://github.com/open-telemetry/opentelemetry-js/pull/1204) feat: collector exporter custom headers and metadata ([@mwear](https://github.com/mwear))
* `opentelemetry-exporter-zipkin`
  * [#1202](https://github.com/open-telemetry/opentelemetry-js/pull/1202) Adds possibility to set headers to zipkin exporter ([@obecny](https://github.com/obecny))

### :bug: (Bug Fix)

* `opentelemetry-exporter-collector`
  * [#1197](https://github.com/open-telemetry/opentelemetry-js/pull/1197) fix(exporter-collector): default endpoint for node and browser ([@davidwitten](https://github.com/davidwitten))
* `opentelemetry-context-zone-peer-dep`
  * [#1209](https://github.com/open-telemetry/opentelemetry-js/pull/1209) chore: fixing zone from which to fork a new zone ([@obecny](https://github.com/obecny))

### :sparkles: (Feature)

* `opentelemetry-semantic-conventions`
  * [#1160](https://github.com/open-telemetry/opentelemetry-js/pull/1160) refactor(attributes): move enums to @opentelemetry/semantic-conventions ([@markwolff](https://github.com/markwolff))

### :books: (Refine Doc)

* Other
  * [#1192](https://github.com/open-telemetry/opentelemetry-js/pull/1192) Fix_typo ([@shivkanya9146](https://github.com/shivkanya9146))
  * [#1147](https://github.com/open-telemetry/opentelemetry-js/pull/1147) ci: lint markdown files ([@naseemkullah](https://github.com/naseemkullah))
  * [#1142](https://github.com/open-telemetry/opentelemetry-js/pull/1142) chore: template prometheus endpoint in examples rather than hardcode ([@naseemkullah](https://github.com/naseemkullah))
  * [#1217](https://github.com/open-telemetry/opentelemetry-js/pull/1217) chore: fix markdown linting and add npm script ([@dyladan](https://github.com/dyladan))

### Committers: 13

* David W. ([@davidwitten](https://github.com/davidwitten))
* Bartlomiej Obecny ([@obecny](https://github.com/obecny))
* Daniel Dyla ([@dyladan](https://github.com/dyladan))
* Mark Wolff ([@markwolff](https://github.com/markwolff))
* Mayur Kale ([@mayurkale22](https://github.com/mayurkale22))
* Naseem ([@naseemkullah](https://github.com/naseemkullah))
* Valentin Marchaud ([@vmarchaud](https://github.com/vmarchaud))
* legendecas ([@legendecas](https://github.com/legendecas))
* Shivkanya Andhare ([@shivkanya9146](https://github.com/shivkanya9146))
* Leonardo Dalcin ([@leonardodalcin](https://github.com/leonardodalcin))
* [@rezakrimi](https://github.com/rezakrimi)
* John Bley ([@johnbley](https://github.com/johnbley))
* Matthew Wear ([@mwear](https://github.com/mwear))

## 0.8.3

### :rocket: (Enhancement)

* `opentelemetry-node`
  * [#980](https://github.com/open-telemetry/opentelemetry-js/pull/980) feat: merge user supplied and default plugin configs ([@naseemkullah](https://github.com/naseemkullah))

### :bug: (Bug Fix)

* `opentelemetry-context-async-hooks`
  * [#1099](https://github.com/open-telemetry/opentelemetry-js/pull/1099) fix(asynchooks-scope): fix context loss using .with() #1101 ([@vmarchaud](https://github.com/vmarchaud))

### :books: (Refine Doc)

* Other
  * [#1100](https://github.com/open-telemetry/opentelemetry-js/pull/1100) docs(batcher): document how to configure custom aggregators #989 ([@vmarchaud](https://github.com/vmarchaud))
* `opentelemetry-api`
  * [#1106](https://github.com/open-telemetry/opentelemetry-js/pull/1106) chore: improve API documentation ([@mayurkale22](https://github.com/mayurkale22))

### Committers: 7

* Bartlomiej Obecny ([@obecny](https://github.com/obecny))
* Daniel Dyla ([@dyladan](https://github.com/dyladan))
* Kanika Shah ([@kanikashah90](https://github.com/kanikashah90))
* Mayur Kale ([@mayurkale22](https://github.com/mayurkale22))
* Naseem ([@naseemkullah](https://github.com/naseemkullah))
* Valentin Marchaud ([@vmarchaud](https://github.com/vmarchaud))
* [@shivkanya9146](https://github.com/shivkanya9146)

## 0.8.2

### :rocket: (Enhancement)

* `opentelemetry-exporter-collector`
  * [#1063](https://github.com/open-telemetry/opentelemetry-js/pull/1063) feat: exporter collector TLS option ([@mzahor](https://github.com/mzahor))
* `opentelemetry-core`
  * [#838](https://github.com/open-telemetry/opentelemetry-js/pull/838) feat: implement W3C Correlation Context propagator ([@rubenvp8510](https://github.com/rubenvp8510))

### :bug: (Bug Fix)

* `opentelemetry-api`
  * [#1067](https://github.com/open-telemetry/opentelemetry-js/pull/1067) fix: missing `global` in browser environments ([@legendecas](https://github.com/legendecas))

### :books: (Refine Doc)

* Other
  * [#1057](https://github.com/open-telemetry/opentelemetry-js/pull/1057) chore: add examples README.md ([@mayurkale22](https://github.com/mayurkale22))
* `opentelemetry-core`
  * [#1080](https://github.com/open-telemetry/opentelemetry-js/pull/1080) docs: document CorrelationContext propagator under Built-in Implement… ([@rubenvp8510](https://github.com/rubenvp8510))

### Committers: 5

* Marian Zagoruiko ([@mzahor](https://github.com/mzahor))
* Mayur Kale ([@mayurkale22](https://github.com/mayurkale22))
* Olivier Albertini ([@OlivierAlbertini](https://github.com/OlivierAlbertini))
* Ruben Vargas Palma ([@rubenvp8510](https://github.com/rubenvp8510))
* legendecas ([@legendecas](https://github.com/legendecas))

## 0.8.1

### :rocket: (Enhancement)

* Other
  * [#1050](https://github.com/open-telemetry/opentelemetry-js/pull/1050) feat: add plugin metapackages ([@dyladan](https://github.com/dyladan))
* `opentelemetry-resources`
  * [#1055](https://github.com/open-telemetry/opentelemetry-js/pull/1055) chore(opentelemetry-resources): add instance type and az to aws detector ([@justinwalz](https://github.com/justinwalz))
* `opentelemetry-plugin-http`
  * [#963](https://github.com/open-telemetry/opentelemetry-js/pull/963) feat(plugin-http): add plugin hooks before processing req and res ([@BlumAmir](https://github.com/BlumAmir))
* `opentelemetry-metrics`
  * [#1049](https://github.com/open-telemetry/opentelemetry-js/pull/1049) chore: pipe resource through to MetricRecord ([@mwear](https://github.com/mwear))
* `opentelemetry-api`, `opentelemetry-metrics`
  * [#1032](https://github.com/open-telemetry/opentelemetry-js/pull/1032) Make Labels Optional for CounterMetric::add ([@astorm](https://github.com/astorm))

### :bug: (Bug Fix)

* `opentelemetry-plugin-http`
  * [#1060](https://github.com/open-telemetry/opentelemetry-js/pull/1060) fix(http-plugin): don't modify user's headers object in plugin ([@BlumAmir](https://github.com/BlumAmir))
* `opentelemetry-exporter-collector`
  * [#1053](https://github.com/open-telemetry/opentelemetry-js/pull/1053) fix: include proto files in deployment package ([@dyladan](https://github.com/dyladan))

### :books: (Refine Doc)

* Other
  * [#1065](https://github.com/open-telemetry/opentelemetry-js/pull/1065) style: format README ([@naseemkullah](https://github.com/naseemkullah))
  * [#1064](https://github.com/open-telemetry/opentelemetry-js/pull/1064) chore: update README ([@mayurkale22](https://github.com/mayurkale22))
  * [#1051](https://github.com/open-telemetry/opentelemetry-js/pull/1051) chore: deploy docs using github action ([@dyladan](https://github.com/dyladan))
* `opentelemetry-exporter-prometheus`
  * [#1056](https://github.com/open-telemetry/opentelemetry-js/pull/1056) fix readme: setting labelKeys when creating the counter ([@luebken](https://github.com/luebken))

### Committers: 9

* Alan Storm ([@astorm](https://github.com/astorm))
* Amir Blum ([@BlumAmir](https://github.com/BlumAmir))
* Daniel Dyla ([@dyladan](https://github.com/dyladan))
* Justin Walz ([@justinwalz](https://github.com/justinwalz))
* Matthew Wear ([@mwear](https://github.com/mwear))
* Matthias Lübken ([@luebken](https://github.com/luebken))
* Mayur Kale ([@mayurkale22](https://github.com/mayurkale22))
* Naseem ([@naseemkullah](https://github.com/naseemkullah))
* [@shivkanya9146](https://github.com/shivkanya9146)

## 0.8.0

Released 2020-05-12

### :boom: Breaking Change

* `opentelemetry-api`, `opentelemetry-metrics`
  * [#1001](https://github.com/open-telemetry/opentelemetry-js/pull/1001) fix: observers should not expose bind/unbind method ([@legendecas](https://github.com/legendecas))

### :bug: (Bug Fix)

* `opentelemetry-plugin-http`
  * [#984](https://github.com/open-telemetry/opentelemetry-js/pull/984) fix(http-plugin): strip otel custom http header #983 ([@vmarchaud](https://github.com/vmarchaud))
* `opentelemetry-core`
  * [#1021](https://github.com/open-telemetry/opentelemetry-js/pull/1021) fix: left pad short b3 trace identifiers ([@dyladan](https://github.com/dyladan))
* `opentelemetry-plugin-xml-http-reques`
  * [#1002](https://github.com/open-telemetry/opentelemetry-js/pull/1002) fix(opentelemetry-plugin-xml-http-request): define span kind as CLIENT for xmlhttprequests ([@ivansenic](https://github.com/ivansenic))
* `opentelemetry-plugin-grpc`
  * [#1005](https://github.com/open-telemetry/opentelemetry-js/pull/1005) fix: add missing error status handler ([@markwolff](https://github.com/markwolff))
* `opentelemetry-exporter-collector`
  * [#1008](https://github.com/open-telemetry/opentelemetry-js/pull/1008) fix: permission denied error when cloning submodules ([@sleighzy](https://github.com/sleighzy))

### :rocket: (Enhancement)

* `opentelemetry-exporter-zipkin`, `opentelemetry-plugin-http`, `opentelemetry-tracing`
  * [#1037](https://github.com/open-telemetry/opentelemetry-js/pull/1037) fix(tracing): span processor should receive a readable span as parameters ([@legendecas](https://github.com/legendecas))
* `opentelemetry-tracing`
  * [#1024](https://github.com/open-telemetry/opentelemetry-js/pull/1024) fix: multi span processor should flush child span processors ([@legendecas](https://github.com/legendecas))
* `opentelemetry-metrics`, `opentelemetry-tracing`
  * [#1015](https://github.com/open-telemetry/opentelemetry-js/pull/1015) fix: prevent duplicated resource creation ([@legendecas](https://github.com/legendecas))
* `opentelemetry-metrics`
  * [#1014](https://github.com/open-telemetry/opentelemetry-js/pull/1014) feat(metrics): use MetricDescriptor to determine aggregator #989 ([@vmarchaud](https://github.com/vmarchaud))
* `opentelemetry-plugin-http`
  * [#948](https://github.com/open-telemetry/opentelemetry-js/pull/948) feat(http-plugin): add options to disable new spans if no parent ([@vmarchaud](https://github.com/vmarchaud))
* `opentelemetry-api`, `opentelemetry-node`, `opentelemetry-plugin-grpc`, `opentelemetry-plugin-http`, `opentelemetry-plugin-https`, `opentelemetry-plugin-xml-http-request`, `opentelemetry-tracing`, `opentelemetry-web`
  * [#943](https://github.com/open-telemetry/opentelemetry-js/pull/943) Use global API instances ([@dyladan](https://github.com/dyladan))
* `opentelemetry-api`
  * [#1016](https://github.com/open-telemetry/opentelemetry-js/pull/1016) refactor: normalize namespace import name for @opentelemetry/api ([@legendecas](https://github.com/legendecas))
* `opentelemetry-core`, `opentelemetry-base`
  * [#991](https://github.com/open-telemetry/opentelemetry-js/pull/991) refactor: merge opentelemetry-base to opentelemetry-core ([@legendecas](https://github.com/legendecas))
* `opentelemetry-core`
  * [#981](https://github.com/open-telemetry/opentelemetry-js/pull/981) chore: splitting BasePlugin into browser and node ([@obecny](https://github.com/obecny))

### :books: (Refine Doc)

* Other
  * [#1003](https://github.com/open-telemetry/opentelemetry-js/pull/1003) chore: test on node 14 ([@dyladan](https://github.com/dyladan))
  * [#990](https://github.com/open-telemetry/opentelemetry-js/pull/990) fix(opentracing-shim): update opentracing shim example ([@sleighzy](https://github.com/sleighzy))

### Committers: 7

* legendecas ([@legendecas](https://github.com/legendecas))
* Valentin Marchaud ([@vmarchaud](https://github.com/vmarchaud))
* Daniel Dyla ([@dyladan](https://github.com/dyladan))
* Ivan Senic ([@ivansenic](https://github.com/ivansenic))
* Mark Wolff ([@markwolff](https://github.com/markwolff))
* Simon Leigh ([@sleighzy](https://github.com/sleighzy))
* Bartlomiej Obecny ([@obecny](https://github.com/obecny))

## 0.7.0

Released 2020-04-23

### :boom: Breaking Change

* `opentelemetry-exporter-collector`
  * [#901](https://github.com/open-telemetry/opentelemetry-js/pull/901) grpc for node and support for new proto format for node and browser ([@obecny](https://github.com/obecny))
* `opentelemetry-api`, `opentelemetry-metrics`
  * [#964](https://github.com/open-telemetry/opentelemetry-js/pull/964) chore: adding metric observable to be able to support async update ([@obecny](https://github.com/obecny))

### :bug: (Bug Fix)

* `opentelemetry-plugin-http`
  * [#960](https://github.com/open-telemetry/opentelemetry-js/pull/960) [http] fix: use url.URL ([@naseemkullah](https://github.com/naseemkullah))
* `opentelemetry-core`
  * [#977](https://github.com/open-telemetry/opentelemetry-js/pull/977) fix(B3Propagator): B3 sampled causing gRPC error ([@mayurkale22](https://github.com/mayurkale22))

### :rocket: (Enhancement)

* `opentelemetry-resources`
  * [#899](https://github.com/open-telemetry/opentelemetry-js/pull/899) feat: resource auto-detection ([@mwear](https://github.com/mwear))
* `opentelemetry-metrics`
  * [#930](https://github.com/open-telemetry/opentelemetry-js/pull/930) feat(aggregators): implement histogram aggregator ([@vmarchaud](https://github.com/vmarchaud))

### Committers: 5

* Naseem ([@naseemkullah](https://github.com/naseemkullah))
* Matthew Wear ([@mwear](https://github.com/mwear))
* Bartlomiej Obecny ([@obecny](https://github.com/obecny))
* Mayur Kale ([@mayurkale22](https://github.com/mayurkale22))
* Valentin Marchaud ([@vmarchaud](https://github.com/vmarchaud))

## 0.6.1

Released 2020-04-08

### :rocket: (Enhancement)

* `opentelemetry-exporter-jaeger`
  * [#924](https://github.com/open-telemetry/opentelemetry-js/pull/924) [Jaeger-Exporter] host default env var ([@naseemkullah](https://github.com/naseemkullah))
* `opentelemetry-metrics`
  * [#933](https://github.com/open-telemetry/opentelemetry-js/pull/933) feat(meter): allow custom batcher #932 ([@vmarchaud](https://github.com/vmarchaud))

### :bug: (Bug Fix)

* `opentelemetry-plugin-http`
  * [#946](https://github.com/open-telemetry/opentelemetry-js/pull/946) Remove bad null check ([@dyladan](https://github.com/dyladan))
* `opentelemetry-exporter-prometheus`, `opentelemetry-metrics`
  * [#941](https://github.com/open-telemetry/opentelemetry-js/pull/941) fix: do not clear other labelsets when updating metrics ([@dyladan](https://github.com/dyladan))

### :books: (Refine Doc)

* `opentelemetry-propagator-jaeger`
  * [#937](https://github.com/open-telemetry/opentelemetry-js/pull/937) fix: Jaeger propagator example of usage" ([@shivkanya9146](https://github.com/shivkanya9146))

### Committers: 4

* Daniel Dyla ([@dyladan](https://github.com/dyladan))
* Naseem ([@naseemkullah](https://github.com/naseemkullah))
* Valentin Marchaud ([@vmarchaud](https://github.com/vmarchaud))
* [@shivkanya9146](https://github.com/shivkanya9146)

## 0.6.0

Released 2020-04-01

### :boom: Breaking Change

* `opentelemetry-api`, `opentelemetry-metrics`
  * [#915](https://github.com/open-telemetry/opentelemetry-js/pull/915) Remove label set from metrics API ([@mayurkale22](https://github.com/mayurkale22))

### :rocket: (Enhancement)

* `opentelemetry-tracing`
  * [#913](https://github.com/open-telemetry/opentelemetry-js/pull/913) chore: remove unused default argument in Tracer ([@Flarna](https://github.com/Flarna))
* `opentelemetry-exporter-jaeger`
  * [#916](https://github.com/open-telemetry/opentelemetry-js/pull/916) chore: removing force flush ([@obecny](https://github.com/obecny))

### :books: (Refine Doc)

* `opentelemetry-node`
  * [#921](https://github.com/open-telemetry/opentelemetry-js/pull/921) chore: fix Require Path in README [@shivkanya9146](https://github.com/shivkanya9146))

### Committers: 4

* Mayur Kale ([@mayurkale22](https://github.com/mayurkale22))
* Bartlomiej Obecny ([@obecny](https://github.com/obecny))
* Gerhard Stöbich ([@Flarna](https://github.com/Flarna))
* Shivkanya Andhare ([@shivkanya9146](https://github.com/shivkanya9146))

## 0.5.2

Released 2020-03-27

### :rocket: (Enhancement)

* `opentelemetry-exporter-prometheus`, `opentelemetry-metrics`
  * [#893](https://github.com/open-telemetry/opentelemetry-js/pull/893) Metrics: Add lastUpdateTimestamp associated with point ([@mayurkale22](https://github.com/mayurkale22))
* `opentelemetry-tracing`
  * [#896](https://github.com/open-telemetry/opentelemetry-js/pull/896) Do not export empty span lists ([@dyladan](https://github.com/dyladan))
* `opentelemetry-api`, `opentelemetry-tracing`
  * [#889](https://github.com/open-telemetry/opentelemetry-js/pull/889) feat: start a root span with spanOptions.parent = null ([@dyladan](https://github.com/dyladan))

### :bug: (Bug Fix)

* `opentelemetry-core`, `opentelemetry-propagator-jaeger`
  * [#904](https://github.com/open-telemetry/opentelemetry-js/pull/904) fix: add type checking in propagators ([@dyladan](https://github.com/dyladan))
* `opentelemetry-context-base`, `opentelemetry-core`, `opentelemetry-plugin-document-load`, `opentelemetry-plugin-user-interaction`, `opentelemetry-web`
  * [#906](https://github.com/open-telemetry/opentelemetry-js/pull/906) chore: fixing documentation for web tracer provider, fixing examples … ([@obecny](https://github.com/obecny))
* Other
  * [#884](https://github.com/open-telemetry/opentelemetry-js/pull/884) chore: fixing main package.json version ([@obecny](https://github.com/obecny))

### :books: (Refine Doc)

* `opentelemetry-context-base`, `opentelemetry-core`, `opentelemetry-plugin-document-load`, `opentelemetry-plugin-user-interaction`, `opentelemetry-web`
  * [#906](https://github.com/open-telemetry/opentelemetry-js/pull/906) chore: fixing documentation for web tracer provider, fixing examples … ([@obecny](https://github.com/obecny))

### Committers: 4

* Bartlomiej Obecny ([@obecny](https://github.com/obecny))
* Daniel Dyla ([@dyladan](https://github.com/dyladan))
* Mark Robert Henderson ([@aphelionz](https://github.com/aphelionz))
* Mayur Kale ([@mayurkale22](https://github.com/mayurkale22))

## 0.5.1

Released 2020-03-19

### :bug: (Bug Fix)

* `opentelemetry-web`
  * [#873](https://github.com/open-telemetry/opentelemetry-js/pull/873) Remove unnecessary `this` overwrite in stack context manager ([@dyladan](https://github.com/dyladan))
* `opentelemetry-plugin-mysql`
  * [#880](https://github.com/open-telemetry/opentelemetry-js/pull/880) Do not multiwrap pool queries ([@dyladan](https://github.com/dyladan))
* `opentelemetry-metrics`
  * [#881](https://github.com/open-telemetry/opentelemetry-js/pull/881)  fix: @opentelemetry/metrics fails to run due to bad import ([@mayurkale22](https://github.com/mayurkale22))

### Committers: 2

* Daniel Dyla ([@dyladan](https://github.com/dyladan))
* Mayur Kale ([@mayurkale22](https://github.com/mayurkale22))

## 0.5.0

Released 2020-03-16

### This is a first official beta release, which provides almost fully complete metrics, tracing, and context propagation functionality but makes no promises around breaking changes

### :boom: Breaking Change

* [#853](https://github.com/open-telemetry/opentelemetry-js/pull/853) Rename scope to context
* [#851](https://github.com/open-telemetry/opentelemetry-js/pull/851) Rename formatter to propagator

### :rocket: (Enhancement)

* [#828](https://github.com/open-telemetry/opentelemetry-js/pull/828) feat: metric observer
* [#858](https://github.com/open-telemetry/opentelemetry-js/pull/858) chore: update out-of-date dependencies
* [#856](https://github.com/open-telemetry/opentelemetry-js/pull/856) fix: change loglevel for beta
* [#843](https://github.com/open-telemetry/opentelemetry-js/pull/843) export resource to exporters
* [#846](https://github.com/open-telemetry/opentelemetry-js/pull/846) SDK Resource
* [#625](https://github.com/open-telemetry/opentelemetry-js/pull/625) feat: introduce ended property on Span
* [#837](https://github.com/open-telemetry/opentelemetry-js/pull/837) Simplify SDK registration
* [#818](https://github.com/open-telemetry/opentelemetry-js/pull/818) fix: change SpanContext.traceFlags to mandatory
* [#827](https://github.com/open-telemetry/opentelemetry-js/pull/827) Add getter and setter arguments to propagation API
* [#821](https://github.com/open-telemetry/opentelemetry-js/pull/821) feat: add composite propagator
* [#824](https://github.com/open-telemetry/opentelemetry-js/pull/824) Faster trace id generation
* [#708](https://github.com/open-telemetry/opentelemetry-js/pull/708) Simplify and speed up trace context parsing
* [#802](https://github.com/open-telemetry/opentelemetry-js/pull/802) chore: adding force flush to span processors
* [#816](https://github.com/open-telemetry/opentelemetry-js/pull/816) feat: use context-based tracing
* [#815](https://github.com/open-telemetry/opentelemetry-js/pull/815) Resources API: package, semantic conventions, and test utils
* [#797](https://github.com/open-telemetry/opentelemetry-js/pull/797) Add propagation API
* [#792](https://github.com/open-telemetry/opentelemetry-js/pull/792) Add context API
* [#685](https://github.com/open-telemetry/opentelemetry-js/pull/685) feat: add express plugin #666
* [#769](https://github.com/open-telemetry/opentelemetry-js/pull/769) Separate context propagation (OTEP 66)
* [#653](https://github.com/open-telemetry/opentelemetry-js/pull/653) Prevent loading plugins for incorrect module #626
* [#654](https://github.com/open-telemetry/opentelemetry-js/pull/654) feat: warn user when a instrumented package was already required #636
* [#772](https://github.com/open-telemetry/opentelemetry-js/pull/772) chore: add typing to propagator carrier
* [#735](https://github.com/open-telemetry/opentelemetry-js/pull/735) feat: decode jaeger header
* [#719](https://github.com/open-telemetry/opentelemetry-js/pull/719) feat(plugin-http): sync. specs for statuscode
* [#701](https://github.com/open-telemetry/opentelemetry-js/pull/701) feat: add jaeger http trace format (#696)

### :bug: (Bug Fix)

* [#798](https://github.com/open-telemetry/opentelemetry-js/pull/798) Respect sampled bit in probability sampler
* [#743](https://github.com/open-telemetry/opentelemetry-js/pull/743) fix: left pad jaeger trace ids
* [#715](https://github.com/open-telemetry/opentelemetry-js/pull/715) fix: unref jaeger socket to prevent process running indefinitely

## 0.4.0

Released 2020-02-05

### :rocket: (Enhancement)

* `opentelemetry-api`
  * [#727](https://github.com/open-telemetry/opentelemetry-js/pull/727) Api separation (deprecate `opentelemetry-types`)
  * [#749](https://github.com/open-telemetry/opentelemetry-js/pull/749) chore: rename registry to provider

### :sparkles: (Feature)

* `opentelemetry-plugin-http`
  * [#719](https://github.com/open-telemetry/opentelemetry-js/pull/719) feat(plugin-http): sync. specs for statuscode
* `opentelemetry-exporter-jaeger`
  * [#735](https://github.com/open-telemetry/opentelemetry-js/pull/735) feat: decode jaeger header
* `opentelemetry-plugin-user-interaction`
  * [#658](https://github.com/open-telemetry/opentelemetry-js/pull/658) feat: plugin user interaction for web

### :books: (Refine Doc)

* [#689](https://github.com/open-telemetry/opentelemetry-js/pull/689) Add benchmark README and latest numbers
* [#733](https://github.com/open-telemetry/opentelemetry-js/pull/733) chore: add instruction for pg-pool plugin
* [#665](https://github.com/open-telemetry/opentelemetry-js/pull/665) docs: add ioredis example
* [#731](https://github.com/open-telemetry/opentelemetry-js/pull/731) Update Stackdriver exporter example

### :bug: (Bug Fix)

* `opentelemetry-exporter-jaeger`
  * [#715](https://github.com/open-telemetry/opentelemetry-js/pull/715) fix: unref jaeger socket to prevent process running indefinitely
* `opentelemetry-plugin-ioredis`
  * [#671](https://github.com/open-telemetry/opentelemetry-js/pull/671) [ioredis plugin] fix: change supportedVersions to >1 <5

## 0.3.3

Released 2020-01-22

### :rocket: (Enhancement)

* `opentelemetry-core`, `opentelemetry-exporter-collector`, `opentelemetry-exporter-zipkin`, `opentelemetry-node`, `opentelemetry-plugin-dns`, `opentelemetry-plugin-document-load`, `opentelemetry-plugin-grpc`, `opentelemetry-plugin-http`, `opentelemetry-plugin-https`, `opentelemetry-plugin-ioredis`, `opentelemetry-plugin-mongodb`, `opentelemetry-plugin-mysql`, `opentelemetry-plugin-postgres`, `opentelemetry-plugin-redis`, `opentelemetry-plugin-xml-http-request`, `opentelemetry-shim-opentracing`, `opentelemetry-tracing`, `opentelemetry-types`, `opentelemetry-web`
  * [#582](https://github.com/open-telemetry/opentelemetry-js/pull/582) Named Tracers / Tracer Registry
* `opentelemetry-node`, `opentelemetry-plugin-postgres`
  * [#662](https://github.com/open-telemetry/opentelemetry-js/pull/662) feat: add pg-pool to default list of instrumented plugins
  * [#708](https://github.com/open-telemetry/opentelemetry-js/pull/708) Simplify and speed up trace context parsing
* `opentelemetry-metrics`
  * [#700](https://github.com/open-telemetry/opentelemetry-js/pull/700) implement named meter

### :sparkles: (Feature)

* `opentelemetry-propagator-jaeger`
  * [#701](https://github.com/open-telemetry/opentelemetry-js/pull/701) add jaeger http trace format
* `opentelemetry-exporter-stackdriver-trace`
  * [#648](https://github.com/open-telemetry/opentelemetry-js/pull/648) Stackdriver Trace exporter

### :books: (Refine Doc)

* [#673](https://github.com/open-telemetry/opentelemetry-js/pull/673) chore(getting-started): Added a TypeScript version for Getting Started Guide

### :bug: (Bug Fix)

* `opentelemetry-plugin-ioredis`
  * [#714](https://github.com/open-telemetry/opentelemetry-js/pull/714) fix: return module exports from ioredis

## 0.3.2

Released 2020-01-03

### :rocket: (Enhancement)

* `opentelemetry-plugin-http`, `opentelemetry-plugin-https`
  * [#643](https://github.com/open-telemetry/opentelemetry-js/pull/643) feat(plugin-http): add/modify attributes
  * [#651](https://github.com/open-telemetry/opentelemetry-js/pull/651) chore: add version script to all packages
* `opentelemetry-plugin-mongodb`
  * [#652](https://github.com/open-telemetry/opentelemetry-js/pull/652) feat: port mongodb-core plugin to mongodb
* `opentelemetry-metrics`
  * [#634](https://github.com/open-telemetry/opentelemetry-js/pull/634) Rename metric handle to bound instrument
* `opentelemetry-test-utils`
  * [#644](https://github.com/open-telemetry/opentelemetry-js/pull/644) feat: test-utils

### :sparkles: (Feature)

* `opentelemetry-plugin-ioredis`
  * [#558](https://github.com/open-telemetry/opentelemetry-js/pull/558) feat(plugin): add ioredis plugin

### :books: (Refine Doc)

* `opentelemetry-node`, `opentelemetry-plugin-xml-http-request`
  * [#646](https://github.com/open-telemetry/opentelemetry-js/pull/646) chore: update default plugins list and fix npm badge
* `opentelemetry-plugin-document-load`, `opentelemetry-plugin-mysql`, `opentelemetry-plugin-redis`, `opentelemetry-plugin-xml-http-request`, `opentelemetry-shim-opentracing`
  * [#647](https://github.com/open-telemetry/opentelemetry-js/pull/647) chore: update plugin readme with example links
* `opentelemetry-plugin-postgres`
  * [#539](https://github.com/open-telemetry/opentelemetry-js/pull/539) chore(docs:postgres): add usage instructions
* Other
  * [#645](https://github.com/open-telemetry/opentelemetry-js/pull/645) chore(plugin-pg): move dev dependencies out of `dependencies` in package.json

## 0.3.1

Released 2019-12-20

### :bug: (Bug Fix)

* `opentelemetry-plugin-grpc`
  * [#631](https://github.com/open-telemetry/opentelemetry-js/pull/631) fix(grpc): patch original client methods
  * [#593](https://github.com/open-telemetry/opentelemetry-js/pull/593) fix: transpile to es2017 as esnext may result in unsupported JS code

### :books: (Refine Doc)

* Other
  * [#629](https://github.com/open-telemetry/opentelemetry-js/pull/629) ci: deploy documentation on releases
  * [#581](https://github.com/open-telemetry/opentelemetry-js/pull/581) feat: add OpenTracing example

### :rocket: (Enhancement)

* [#633](https://github.com/open-telemetry/opentelemetry-js/pull/633) chore: enable incremental builds

### :sparkles: (Feature)

* `opentelemetry-plugin-xml-http-request`
  * [#595](https://github.com/open-telemetry/opentelemetry-js/pull/595) feat: implement XMLHttpRequest plugin

## 0.3.0

Released 2019-12-13

### :rocket: (Enhancement)

* `opentelemetry-core`, `opentelemetry-node`, `opentelemetry-plugin-dns`, `opentelemetry-plugin-document-load`, `opentelemetry-plugin-grpc`, `opentelemetry-plugin-postgres`, `opentelemetry-plugin-redis`, `opentelemetry-tracing`, `opentelemetry-types`
  * [#569](https://github.com/open-telemetry/opentelemetry-js/pull/569) chore: allow parent span to be null
* `opentelemetry-plugin-document-load`
  * [#546](https://github.com/open-telemetry/opentelemetry-js/pull/546) chore: fixing issue when metric time is 0 in document-load plugin
  * [#469](https://github.com/open-telemetry/opentelemetry-js/pull/469) chore: fixing problem with load event and performance for loadend
* `opentelemetry-plugin-http`, `opentelemetry-plugin-https`
  * [#548](https://github.com/open-telemetry/opentelemetry-js/pull/548) fix(plugin-http): adapt to current @types/node
* Other
  * [#510](https://github.com/open-telemetry/opentelemetry-js/pull/510) chore(circleci): remove duplicate compile step
  * [#514](https://github.com/open-telemetry/opentelemetry-js/pull/514) ci: enumerate caching paths manually
  * [#470](https://github.com/open-telemetry/opentelemetry-js/pull/470) chore: remove examples from lerna packages
* `opentelemetry-core`, `opentelemetry-metrics`, `opentelemetry-types`
  * [#507](https://github.com/open-telemetry/opentelemetry-js/pull/507) feat: direct calling of metric instruments
  * [#517](https://github.com/open-telemetry/opentelemetry-js/pull/517) chore: update dependencies gts and codecov
  * [#497](https://github.com/open-telemetry/opentelemetry-js/pull/497) chore: bump typescript version to ^3.7.2
* `opentelemetry-metrics`
  * [#475](https://github.com/open-telemetry/opentelemetry-js/pull/475) add shutdown method on MetricExporter interface
* `opentelemetry-core`, `opentelemetry-plugin-document-load`, `opentelemetry-tracing`, `opentelemetry-web`
  * [#466](https://github.com/open-telemetry/opentelemetry-js/pull/466) chore: fixing coverage for karma using istanbul

### :bug: (Bug Fix)

* `opentelemetry-exporter-jaeger`
  * [#609](https://github.com/open-telemetry/opentelemetry-js/pull/609) Jaeger no flush interval
* `opentelemetry-plugin-dns`
  * [#613](https://github.com/open-telemetry/opentelemetry-js/pull/613) fix(plugin-dns): remove from default plugin list
* `opentelemetry-plugin-http`
  * [#589](https://github.com/open-telemetry/opentelemetry-js/pull/589) fix(plugin-http): correct handling of WHATWG urls
  * [#580](https://github.com/open-telemetry/opentelemetry-js/pull/580) fix(plugin-http): http.url attribute
* `opentelemetry-shim-opentracing`
  * [#577](https://github.com/open-telemetry/opentelemetry-js/pull/577) fix: add missing `main` in package.json
* `opentelemetry-exporter-zipkin`
  * [#526](https://github.com/open-telemetry/opentelemetry-js/pull/526) fix: zipkin-exporter: don't export after shutdown
* `opentelemetry-plugin-grpc`
  * [#487](https://github.com/open-telemetry/opentelemetry-js/pull/487) fix(grpc): use correct supportedVersions
* `opentelemetry-core`
  * [#472](https://github.com/open-telemetry/opentelemetry-js/pull/472) fix(core): add missing semver dependency

### :books: (Refine Doc)

* Other
  * [#574](https://github.com/open-telemetry/opentelemetry-js/pull/574) chore: add CHANGELOG.md
  * [#575](https://github.com/open-telemetry/opentelemetry-js/pull/575) Add exporter guide
  * [#534](https://github.com/open-telemetry/opentelemetry-js/pull/534) feat: add redis plugin example
  * [#562](https://github.com/open-telemetry/opentelemetry-js/pull/562) chore(web-example): Added a README for the existing example
  * [#537](https://github.com/open-telemetry/opentelemetry-js/pull/537) examples(tracing): add multi exporter example
  * [#484](https://github.com/open-telemetry/opentelemetry-js/pull/484) chore: update README for new milestones
* `opentelemetry-plugin-mongodb-core`
  * [#564](https://github.com/open-telemetry/opentelemetry-js/pull/564) docs: add usage for mongodb-core plugin #543)
* `opentelemetry-metrics`
  * [#490](https://github.com/open-telemetry/opentelemetry-js/pull/490) chore: update metrics README
* `opentelemetry-plugin-redis`
  * [#551](https://github.com/open-telemetry/opentelemetry-js/pull/551) chore: fix minor typo
* `opentelemetry-exporter-prometheus`
  * [#521](https://github.com/open-telemetry/opentelemetry-js/pull/521) chore: update prometheus exporter readme with usage and links
* `opentelemetry-types`
  * [#512](https://github.com/open-telemetry/opentelemetry-js/pull/512) chore: minor name change
* `opentelemetry-plugin-postgres`
  * [#473](https://github.com/open-telemetry/opentelemetry-js/pull/473) chore(plugin): postgres-pool plugin skeleton

### :sparkles: (Feature)

* `opentelemetry-core`, `opentelemetry-exporter-collector`
  * [#552](https://github.com/open-telemetry/opentelemetry-js/pull/552) Collector exporter
* `opentelemetry-node`, `opentelemetry-plugin-mysql`
  * [#525](https://github.com/open-telemetry/opentelemetry-js/pull/525) feat: mysql support
* `opentelemetry-plugin-redis`
  * [#503](https://github.com/open-telemetry/opentelemetry-js/pull/503) feat(plugin): implement redis plugin
* `opentelemetry-plugin-mongodb-core`
  * [#205](https://github.com/open-telemetry/opentelemetry-js/pull/205) feat: add mongodb plugin
* `opentelemetry-exporter-prometheus`
  * [#483](https://github.com/open-telemetry/opentelemetry-js/pull/483) feat: Add prometheus exporter
* `opentelemetry-metrics`
  * [#500](https://github.com/open-telemetry/opentelemetry-js/pull/500) feat: add ConsoleMetricExporter
  * [#468](https://github.com/open-telemetry/opentelemetry-js/pull/468) feat: validate metric names
* `opentelemetry-scope-zone-peer-dep`, `opentelemetry-scope-zone`, `opentelemetry-web`
  * [#461](https://github.com/open-telemetry/opentelemetry-js/pull/461) feat(scope-zone): new scope manager to support async operations in web
* `opentelemetry-core`, `opentelemetry-plugin-document-load`
  * [#477](https://github.com/open-telemetry/opentelemetry-js/pull/477) feat(traceparent): setting parent span from server
* `opentelemetry-core`, `opentelemetry-metrics`, `opentelemetry-types`
  * [#463](https://github.com/open-telemetry/opentelemetry-js/pull/463) feat: implement labelset
* `opentelemetry-metrics`, `opentelemetry-types`
  * [#437](https://github.com/open-telemetry/opentelemetry-js/pull/437) feat(metrics): add registerMetric and getMetrics

## 0.2.0

Released 2019-11-04

### :rocket: (Enhancement)

* `opentelemetry-shim-opentracing`, `opentelemetry-tracing`, `opentelemetry-types`
  * [#449](https://github.com/open-telemetry/opentelemetry-js/pull/449) fix: allow recording links only at Span creation time
* `opentelemetry-core`, `opentelemetry-node`, `opentelemetry-tracing`, `opentelemetry-types`
  * [#454](https://github.com/open-telemetry/opentelemetry-js/pull/454) fix(span): rename span recording flag
* `opentelemetry-metrics`
  * [#475](https://github.com/open-telemetry/opentelemetry-js/pull/475) add shutdown method on MetricExporter interface
* `opentelemetry-plugin-document-load`
  * [#469](https://github.com/open-telemetry/opentelemetry-js/pull/469) chore: fixing problem with load event and performance for loadend
* `opentelemetry-core`, `opentelemetry-plugin-document-load`, `opentelemetry-tracing`, `opentelemetry-web`
  * [#466](https://github.com/open-telemetry/opentelemetry-js/pull/466) chore: fixing coverage for karma using istanbul

### :bug: (Bug Fix)

* `opentelemetry-tracing`
  * [#444](https://github.com/open-telemetry/opentelemetry-js/pull/444) fix: batchSpanProcessor test failing intermittently
* `opentelemetry-core`
  * [#472](https://github.com/open-telemetry/opentelemetry-js/pull/472) fix(core): add missing semver dependency

### :books: (Refine Doc)

* [#462](https://github.com/open-telemetry/opentelemetry-js/pull/462) chore: update README
* [#460](https://github.com/open-telemetry/opentelemetry-js/pull/460) chore: move members list out of community repo
* [#445](https://github.com/open-telemetry/opentelemetry-js/pull/445) chore: update CONTRIBUTING.md
* [#459](https://github.com/open-telemetry/opentelemetry-js/pull/459) chore: update API docs

### :sparkles: (Feature)

* `opentelemetry-metrics`, `opentelemetry-types`
  * [#437](https://github.com/open-telemetry/opentelemetry-js/pull/437) feat(metrics): add registerMetric and getMetrics
* `opentelemetry-metrics`
  * [#468](https://github.com/open-telemetry/opentelemetry-js/pull/468) feat: validate metric names
* `opentelemetry-plugin-postgres`
  * [#417](https://github.com/open-telemetry/opentelemetry-js/pull/417) feature(plugin): implement postgres plugin
* `opentelemetry-core`, `opentelemetry-types`
  * [#451](https://github.com/open-telemetry/opentelemetry-js/pull/451) feat: add IsRemote field to SpanContext, set by propagators
* `opentelemetry-core`, `opentelemetry-plugin-document-load`, `opentelemetry-tracing`, `opentelemetry-types`, `opentelemetry-web`
  * [#433](https://github.com/open-telemetry/opentelemetry-js/pull/433) feat(plugin-document-load): new plugin for document load for web tracer

## 0.1.1

* chore: add prepare script and bump the version (#431)
* docs: fix broken links (#428)
* docs(exporter-jaeger): fix jaeger version (#430)
* fix(plugin-http): ensure no leaks (#398)
* Update readme (#421)
* refactor: cal duration once instead of each get duration call (#412)
* chore: add npm version badge (#414)

## 0.1.0

* Initial release<|MERGE_RESOLUTION|>--- conflicted
+++ resolved
@@ -17,11 +17,8 @@
 
 ### :bug: (Bug Fix)
 
-<<<<<<< HEAD
+* fix(exporter-zipkin): rounding duration to the nearest int to be compliant with zipkin protocol [#4064](https://github.com/open-telemetry/opentelemetry-js/pull/4064) @n0cloud
 * fix(sdk-metrics): metric names should be case-insensitive
-=======
-* fix(exporter-zipkin): rounding duration to the nearest int to be compliant with zipkin protocol [#4064](https://github.com/open-telemetry/opentelemetry-js/pull/4064) @n0cloud
->>>>>>> 9452607a
 
 ### :books: (Refine Doc)
 
