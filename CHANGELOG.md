--- conflicted
+++ resolved
@@ -93,10 +93,6 @@
   * (user-facing): `baggageUtils.parsePairKeyValue` was an internal utility function that was unintentionally exported. It has been removed without replacement.
   * (user-facing): `TimeOriginLegacy` has been removed without replacement.
   * (user-facing): `isAttributeKey` was an internal utility function that was unintentionally exported. It has been removed without replacement.
-<<<<<<< HEAD
-* feat!: set compilation target to ES2022 for all packages except `@opentelemetry/api` and `@opentelemetry/semantic-conventions` [#5456](https://github.com/open-telemetry/opentelemetry-js/pull/5456)
-  * (user-facing): drops browser runtimes which do not support ES2022 features
-=======
 * feat(resource)!: Remove resource class export in favor of functions and types only to aid in cross-version compatibility [#5421](https://github.com/open-telemetry/opentelemetry-js/pull/5421)
   * Renames `Resource` class to `ResourceImpl` and makes it package-private
   * Renames `IResource` interface to `Resource`
@@ -106,7 +102,8 @@
   * (user-facing): all configuration previously possible via `window.OTEL_*` is now not supported anymore
     * If you have been using the `envDetector` in browser environments, please migrate to manually creating a resource.
     * Note: Node.js environment variable configuration continues to work as-is.
->>>>>>> c27fbc6d
+* feat!: set compilation target to ES2022 for all packages except `@opentelemetry/api` and `@opentelemetry/semantic-conventions` [#5456](https://github.com/open-telemetry/opentelemetry-js/pull/5456) @david-luna
+  * (user-facing): drops browser runtimes which do not support ES2022 features
 
 ### :rocket: (Enhancement)
 
