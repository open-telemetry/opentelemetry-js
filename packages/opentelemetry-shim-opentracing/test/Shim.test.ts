/*
 * Copyright The OpenTelemetry Authors
 *
 * Licensed under the Apache License, Version 2.0 (the "License");
 * you may not use this file except in compliance with the License.
 * You may obtain a copy of the License at
 *
 *      https://www.apache.org/licenses/LICENSE-2.0
 *
 * Unless required by applicable law or agreed to in writing, software
 * distributed under the License is distributed on an "AS IS" BASIS,
 * WITHOUT WARRANTIES OR CONDITIONS OF ANY KIND, either express or implied.
 * See the License for the specific language governing permissions and
 * limitations under the License.
 */

import * as assert from 'assert';
import * as opentracing from 'opentracing';
import { BasicTracerProvider, Span } from '@opentelemetry/tracing';
import { SpanContextShim, SpanShim, TracerShim } from '../src/shim';
import {
<<<<<<< HEAD
  timeInputToHrTime,
  HttpTraceContextPropagator,
  CompositePropagator,
  HttpBaggagePropagator,
=======
  CompositePropagator,
  HttpBaggage,
  HttpTraceContext,
  timeInputToHrTime,
>>>>>>> 2afcc7c9
} from '@opentelemetry/core';
import {
  createBaggage,
  defaultTextMapGetter,
  defaultTextMapSetter,
  getSpanContext,
  INVALID_SPAN_CONTEXT,
  propagation,
  ROOT_CONTEXT,
  setSpanContext,
} from '@opentelemetry/api';
import { performance } from 'perf_hooks';
import { B3Propagator } from '@opentelemetry/propagator-b3';
import { JaegerHttpTracePropagator } from '@opentelemetry/propagator-jaeger';

describe('OpenTracing Shim', () => {
  const compositePropagator = new CompositePropagator({
    propagators: [
      new HttpTraceContextPropagator(),
      new HttpBaggagePropagator(),
    ],
  });

  propagation.setGlobalPropagator(compositePropagator);

  describe('TracerShim', () => {
    let shimTracer: opentracing.Tracer;
    let span: opentracing.Span;
    let context: opentracing.SpanContext;

    describe('propagation using default propagators', () => {
      before(() => {
        const provider = new BasicTracerProvider();
        shimTracer = new TracerShim(provider.getTracer('default'));
        opentracing.initGlobalTracer(shimTracer);
      });

      beforeEach(() => {
        span = shimTracer.startSpan('my-span');
        context = span.context();
      });

      it('injects/extracts a span object', () => {
        const carrier: { [key: string]: unknown } = {};
        shimTracer.inject(span, opentracing.FORMAT_HTTP_HEADERS, carrier);
        const extractedContext = shimTracer.extract(
          opentracing.FORMAT_HTTP_HEADERS,
          carrier
        );
        assert.ok(extractedContext !== null);
        assert.strictEqual(context.toTraceId(), extractedContext!.toTraceId());
        assert.strictEqual(context.toSpanId(), extractedContext!.toSpanId());
      });

      it('injects/extracts HTTP carriers', () => {
        const carrier: { [key: string]: unknown } = {};
        shimTracer.inject(context, opentracing.FORMAT_HTTP_HEADERS, carrier);
        const extractedContext = shimTracer.extract(
          opentracing.FORMAT_HTTP_HEADERS,
          carrier
        );
        assert.ok(extractedContext !== null);
        assert.strictEqual(context.toTraceId(), extractedContext!.toTraceId());
        assert.strictEqual(context.toSpanId(), extractedContext!.toSpanId());
      });

      it('injects/extracts TextMap carriers', () => {
        const carrier: { [key: string]: unknown } = {};
        shimTracer.inject(context, opentracing.FORMAT_TEXT_MAP, carrier);
        const extractedContext = shimTracer.extract(
          opentracing.FORMAT_TEXT_MAP,
          carrier
        );
        assert.ok(extractedContext !== null);
        assert.strictEqual(context.toTraceId(), extractedContext!.toTraceId());
        assert.strictEqual(context.toSpanId(), extractedContext!.toSpanId());
      });

      it('injects/extracts Binary carriers', () => {
        /* const carrier = new Array(); */
        /* shimTracer.inject(context, opentracing.FORMAT_BINARY, carrier); */
        /* const extractedContext = shimTracer.extract(opentracing.FORMAT_BINARY, { buffer: new Uint8Array(carrier)}); */
        /* assert.strictEqual(context.toSpanId(), extractedContext.toSpanId()) */
      });

      it('injects/extracts a span with baggage', () => {
        const carrier: { [key: string]: unknown } = {};
        span.setBaggageItem('baggage1', 'value1');
        span.setBaggageItem('baggage2', 'value2');
        shimTracer.inject(span, opentracing.FORMAT_HTTP_HEADERS, carrier);
        const extractedContext = shimTracer.extract(
          opentracing.FORMAT_HTTP_HEADERS,
          carrier
        ) as SpanContextShim;
        const childSpan = shimTracer.startSpan('other-span', {
          childOf: extractedContext,
        }) as SpanShim;
        assert.ok(extractedContext !== null);
        assert.strictEqual(context.toTraceId(), extractedContext!.toTraceId());
        assert.strictEqual(context.toSpanId(), extractedContext!.toSpanId());
        assert.strictEqual(childSpan.getBaggageItem('baggage1'), 'value1');
        assert.strictEqual(childSpan.getBaggageItem('baggage2'), 'value2');
      });
    });

    describe('propagation using configured propagators', () => {
      const jaegerHttpTracePropagator = new JaegerHttpTracePropagator();
      const b3Propagator = new B3Propagator();
      before(() => {
        const provider = new BasicTracerProvider();
        shimTracer = new TracerShim(provider.getTracer('default'), {
          textMapPropagator: b3Propagator,
          httpHeadersPropagator: jaegerHttpTracePropagator,
        });
        opentracing.initGlobalTracer(shimTracer);
      });

      beforeEach(() => {
        span = shimTracer.startSpan('my-span');
        context = span.context();
      });

      it('injects HTTP carriers', () => {
        const carrier: { [key: string]: unknown } = {};
        shimTracer.inject(context, opentracing.FORMAT_HTTP_HEADERS, carrier);
        const extractedContext = getSpanContext(
          jaegerHttpTracePropagator.extract(
            ROOT_CONTEXT,
            carrier,
            defaultTextMapGetter
          )
        );
        assert.ok(extractedContext !== null);
        assert.strictEqual(extractedContext?.traceId, context.toTraceId());
        assert.strictEqual(extractedContext?.spanId, context.toSpanId());
      });

      it('extracts HTTP carriers', () => {
        const carrier: { [key: string]: unknown } = {};
        jaegerHttpTracePropagator.inject(
          setSpanContext(
            ROOT_CONTEXT,
            (context as SpanContextShim).getSpanContext()
          ),
          carrier,
          defaultTextMapSetter
        );

        const extractedContext = shimTracer.extract(
          opentracing.FORMAT_HTTP_HEADERS,
          carrier
        );
        assert.ok(extractedContext !== null);
        assert.strictEqual(extractedContext!.toTraceId(), context.toTraceId());
        assert.strictEqual(extractedContext!.toSpanId(), context.toSpanId());
      });

      it('injects TextMap carriers', () => {
        const carrier: { [key: string]: unknown } = {};
        shimTracer.inject(context, opentracing.FORMAT_TEXT_MAP, carrier);
        const extractedContext = getSpanContext(
          b3Propagator.extract(ROOT_CONTEXT, carrier, defaultTextMapGetter)
        );
        assert.ok(extractedContext !== null);
        assert.strictEqual(extractedContext?.traceId, context.toTraceId());
        assert.strictEqual(extractedContext?.spanId, context.toSpanId());
      });

      it('extracts TextMap carriers', () => {
        const carrier: { [key: string]: unknown } = {};
        b3Propagator.inject(
          setSpanContext(
            ROOT_CONTEXT,
            (context as SpanContextShim).getSpanContext()
          ),
          carrier,
          defaultTextMapSetter
        );

        const extractedContext = shimTracer.extract(
          opentracing.FORMAT_TEXT_MAP,
          carrier
        );
        assert.ok(extractedContext !== null);
        assert.strictEqual(extractedContext!.toTraceId(), context.toTraceId());
        assert.strictEqual(extractedContext!.toSpanId(), context.toSpanId());
      });
    });

    describe('starting spans', () => {
      before(() => {
        const provider = new BasicTracerProvider();
        shimTracer = new TracerShim(provider.getTracer('default'));
        opentracing.initGlobalTracer(shimTracer);
      });

      beforeEach(() => {
        span = shimTracer.startSpan('my-span');
        context = span.context();
      });

      it('creates parent/child relationship using a span object', () => {
        const childSpan = shimTracer.startSpan('other-span', {
          childOf: span,
        }) as SpanShim;
        assert.strictEqual(
          (childSpan.getSpan() as Span).parentSpanId,
          context.toSpanId()
        );
        assert.strictEqual(
          childSpan.context().toTraceId(),
          span.context().toTraceId()
        );
      });

      it('creates parent/child relationship using a context object', () => {
        const childSpan = shimTracer.startSpan('other-span', {
          childOf: context,
        }) as SpanShim;
        assert.strictEqual(
          (childSpan.getSpan() as Span).parentSpanId,
          context.toSpanId()
        );
        assert.strictEqual(
          childSpan.context().toTraceId(),
          span.context().toTraceId()
        );
      });

      it('translates span options correctly', () => {
        const now = performance.now();
        const opentracingOptions: opentracing.SpanOptions = {
          startTime: now,
          tags: { key: 'value', count: 1 },
          references: [opentracing.followsFrom(context)],
        };
        span = shimTracer.startSpan('my-span', opentracingOptions);

        const otSpan = (span as SpanShim).getSpan() as Span;

        assert.strictEqual(otSpan.links.length, 1);
        assert.deepStrictEqual(otSpan.startTime, timeInputToHrTime(now));
        assert.deepStrictEqual(otSpan.attributes, opentracingOptions.tags);
      });
    });
  });

  describe('SpanContextShim', () => {
    it('returns the correct context', () => {
      const shim = new SpanContextShim(INVALID_SPAN_CONTEXT, createBaggage());
      assert.strictEqual(shim.getSpanContext(), INVALID_SPAN_CONTEXT);
      assert.strictEqual(shim.toTraceId(), INVALID_SPAN_CONTEXT.traceId);
      assert.strictEqual(shim.toSpanId(), INVALID_SPAN_CONTEXT.spanId);
    });
  });

  describe('span', () => {
    let shimTracer: opentracing.Tracer;
    let span: SpanShim;
    let otSpan: Span;

    before(() => {
      const provider = new BasicTracerProvider();
      shimTracer = new TracerShim(provider.getTracer('default'));
      opentracing.initGlobalTracer(shimTracer);
    });

    beforeEach(() => {
      span = shimTracer.startSpan('my-span', {
        startTime: performance.now(),
      }) as SpanShim;
      otSpan = (span as SpanShim).getSpan() as Span;
    });

    it('sets tags', () => {
      span.setTag('hello', 'world');
      assert.strictEqual(otSpan.attributes.hello, 'world');

      span.addTags({ hello: 'stars', from: 'earth' });
      assert.strictEqual(otSpan.attributes.hello, 'stars');
      assert.strictEqual(otSpan.attributes.from, 'earth');
    });

    it('logs KV pairs', () => {
      const kvLogs = { key: 'value', error: 'not a valid span' };
      span.log(kvLogs);
      assert.strictEqual(otSpan.events[0].name, 'log');
      assert.strictEqual(otSpan.events[0].attributes, kvLogs);
    });

    it('logs an event with a payload', () => {
      const payload = { user: 'payload', request: 1 };
      span.logEvent('some log', payload);
      assert.strictEqual(otSpan.events[0].name, 'some log');
      assert.deepStrictEqual(otSpan.events[0].attributes, payload);
    });

    it('updates the name', () => {
      assert.strictEqual(otSpan.name, 'my-span');
      span.setOperationName('your-span');
      assert.strictEqual(otSpan.name, 'your-span');
    });

    it('sets explicit end timestamp', () => {
      const now = performance.now();
      span.finish(now);
      assert.deepStrictEqual(otSpan.endTime, timeInputToHrTime(now));
    });

    it('can set and retrieve baggage', () => {
      span.setBaggageItem('baggage', 'item');
      const value = span.getBaggageItem('baggage');
      assert.equal('item', value);

      const childSpan = shimTracer.startSpan('child-span1', {
        childOf: span,
      });
      childSpan.setBaggageItem('key2', 'item2');

      // child should have parent baggage items.
      assert.equal('item', childSpan.getBaggageItem('baggage'));
      assert.equal('item2', childSpan.getBaggageItem('key2'));

      // Parent shouldn't have the child baggage item.
      assert.equal(span.getBaggageItem('key2'), undefined);
    });

    it('can set and retrieve baggage with same key', () => {
      span.setBaggageItem('key1', 'value1');
      const value = span.getBaggageItem('key1');
      assert.equal('value1', value);

      const childSpan = shimTracer.startSpan('child-span1', {
        childOf: span,
      });
      childSpan.setBaggageItem('key2', 'value2');
      childSpan.setBaggageItem('key1', 'value3');

      // child should have parent baggage items.
      assert.equal('value3', childSpan.getBaggageItem('key1'));
      assert.equal('value2', childSpan.getBaggageItem('key2'));
    });
  });
});<|MERGE_RESOLUTION|>--- conflicted
+++ resolved
@@ -19,17 +19,10 @@
 import { BasicTracerProvider, Span } from '@opentelemetry/tracing';
 import { SpanContextShim, SpanShim, TracerShim } from '../src/shim';
 import {
-<<<<<<< HEAD
-  timeInputToHrTime,
-  HttpTraceContextPropagator,
   CompositePropagator,
   HttpBaggagePropagator,
-=======
-  CompositePropagator,
-  HttpBaggage,
-  HttpTraceContext,
+  HttpTraceContextPropagator,
   timeInputToHrTime,
->>>>>>> 2afcc7c9
 } from '@opentelemetry/core';
 import {
   createBaggage,
