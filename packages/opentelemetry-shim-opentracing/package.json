--- conflicted
+++ resolved
@@ -56,12 +56,8 @@
     "@opentelemetry/api": "^1.0.0"
   },
   "dependencies": {
-<<<<<<< HEAD
-    "@opentelemetry/core": "0.21.0",
-    "@opentelemetry/semantic-conventions": "0.21.0",
-=======
     "@opentelemetry/core": "0.22.0",
->>>>>>> 7860344e
+    "@opentelemetry/semantic-conventions": "0.22.0",
     "opentracing": "^0.14.4"
   }
 }