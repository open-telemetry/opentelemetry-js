--- conflicted
+++ resolved
@@ -203,23 +203,13 @@
     let meterProvider: MeterProvider;
     let meter: Meter;
 
-<<<<<<< HEAD
     beforeEach(async () => {
       exporter = new PrometheusExporter();
-      meterProvider = new MeterProvider();
-      meterProvider.addMetricReader(exporter);
+      meterProvider = new MeterProvider({
+          readers: [exporter],
+      });
       meter = meterProvider.getMeter('test-prometheus', '1');
       await exporter.startServer();
-=======
-    beforeEach(done => {
-      exporter = new PrometheusExporter({}, () => {
-        meterProvider = new MeterProvider({
-          readers: [exporter],
-        });
-        meter = meterProvider.getMeter('test-prometheus', '1');
-        done();
-      });
->>>>>>> 8648313e
     });
 
     afterEach(async () => {
