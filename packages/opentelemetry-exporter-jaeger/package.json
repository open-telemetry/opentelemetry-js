--- conflicted
+++ resolved
@@ -40,12 +40,8 @@
     "access": "public"
   },
   "devDependencies": {
-<<<<<<< HEAD
+    "@opentelemetry/api": "^1.0.0-rc.0",
     "@opentelemetry/resources": "0.18.2",
-=======
-    "@opentelemetry/api": "^1.0.0-rc.0",
-    "@opentelemetry/resources": "^0.18.2",
->>>>>>> 3d4d8b53
     "@types/mocha": "8.2.2",
     "@types/node": "14.14.37",
     "@types/sinon": "9.0.11",
@@ -64,14 +60,8 @@
     "@opentelemetry/api": "^1.0.0-rc.0"
   },
   "dependencies": {
-<<<<<<< HEAD
-    "@opentelemetry/api": "^1.0.0-rc.0",
     "@opentelemetry/core": "0.18.2",
     "@opentelemetry/tracing": "0.18.2",
-=======
-    "@opentelemetry/core": "^0.18.2",
-    "@opentelemetry/tracing": "^0.18.2",
->>>>>>> 3d4d8b53
     "jaeger-client": "^3.15.0"
   }
 }