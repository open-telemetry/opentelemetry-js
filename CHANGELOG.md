# CHANGELOG

All notable changes to this project will be documented in this file.

For API changes, see the [API CHANGELOG](api/CHANGELOG.md).
For experimental package changes, see the [experimental CHANGELOG](experimental/CHANGELOG.md).

## Unreleased

### :boom: Breaking Change

### :rocket: (Enhancement)

### :bug: (Bug Fix)

### :books: (Refine Doc)

### :house: (Internal)

## 1.17.0

### :bug: (Bug Fix)

* Revert "feat(api): add attributes argument to recordException API [#4071](https://github.com/open-telemetry/opentelemetry-js/pull/4071)"
  * This feature was an unintentional breaking change introduced with API 1.5.0
  * This PR updates all SDK packages to allow API 1.6.0, where this change has been reverted.

## 1.16.0

### :rocket: (Enhancement)

* feat(sdk-metrics): implement MetricProducer specification [#4007](https://github.com/open-telemetry/opentelemetry-js/pull/4007)
* feat: update PeriodicExportingMetricReader and PrometheusExporter to accept optional metric producers [#4077](https://github.com/open-telemetry/opentelemetry-js/pull/4077) @aabmass

### :bug: (Bug Fix)

* fix(exporter-zipkin): rounding duration to the nearest int to be compliant with zipkin protocol [#4064](https://github.com/open-telemetry/opentelemetry-js/pull/4064) @n0cloud
* fix(sdk-metrics): metric names should be case-insensitive

### :books: (Refine Doc)

* docs(guidelines): add dependencies guidelines [#4040](https://github.com/open-telemetry/opentelemetry-js/pull/4040)

<<<<<<< HEAD
### :house: (Internal)

* test: added a performance benchmark test for span creation [#4105](https://github.com/open-telemetry/opentelemetry-js/pull/4105)

=======
>>>>>>> cbc5c520
## 1.15.2

### :bug: (Bug Fix)

* fix(core): stop rounding to nearest int in hrTimeTo*seconds() functions [#4014](https://github.com/open-telemetry/opentelemetry-js/pull/4014/) @aabmass
* fix(sdk-metrics): ignore invalid metric values [#3988](https://github.com/open-telemetry/opentelemetry-js/pull/3988) @legendecas
* fix(core): add baggage support for values containing an equals sign [#3975](https://github.com/open-telemetry/opentelemetry-js/pull/3975) @krosenk729

## 1.15.1

### :bug: (Bug Fix)

* Revert "feat(minification): Add noEmitHelpers, importHelpers and tslib as a dependency (#3914)"
  [#4011](https://github.com/open-telemetry/opentelemetry-js/pull/4011) @dyladan

## 1.15.0

### :bug: (Bug Fix)

* fix(opentelemetry-exporter-prometheus): Update default PrometheusExporter to not append a timestamp to match the text based exposition format [#3961](https://github.com/open-telemetry/opentelemetry-js/pull/3961) @JacksonWeber
* fix(sdk-metrics): Update default Histogram's boundary to match OTEL's spec [#3893](https://github.com/open-telemetry/opentelemetry-js/pull/3893/) @chigia001
* fix(sdk-metrics): preserve startTime for cumulative ExponentialHistograms [#3934](https://github.com/open-telemetry/opentelemetry-js/pull/3934/) @aabmass
* fix(sdk-trace-web): add secureConnectionStart to https only [#3879](https://github.com/open-telemetry/opentelemetry-js/pull/3879) @Abinet18

### :house: (Internal)

* feat(minification): [Minification] Add noEmitHelpers, importHelpers and tslib as a dependency [#3913](https://github.com/open-telemetry/opentelemetry-js/issues/3913) @MSNev

## 1.14.0

### :rocket: (Enhancement)

* feat(SpanExporter): Add optional forceFlush to SpanExporter interface [#3753](https://github.com/open-telemetry/opentelemetry-js/pull/3753/) @sgracias1 @JacksonWeber

## 1.13.0

### :rocket: (Enhancement)

* feat(core): add environment variables for OTLP log exporters. [#3712](https://github.com/open-telemetry/opentelemetry-js/pull/3712/) @llc1123

### :bug: (Bug Fix)

* fix(http-instrumentation): stop listening to `request`'s `close` event once it has emitted `response` [#3625](https://github.com/open-telemetry/opentelemetry-js/pull/3625) @SimenB
* fix(sdk-node): fix initialization in bundled environments by not loading @opentelemetry/exporter-jaeger [#3739](https://github.com/open-telemetry/opentelemetry-js/pull/3739) @pichlermarc

## 1.12.0

### :rocket: (Enhancement)

* feat(tracing): log span name and IDs when span end is called multiple times [#3716](https://github.com/open-telemetry/opentelemetry-js/pull/3716)
* feat(core): add logs environment variables; add timeout utils method. [#3549](https://github.com/open-telemetry/opentelemetry-js/pull/3549/) @fuaiyi

### :bug: (Bug Fix)

* fix(instrumentation-http): fixed description for http.server.duration metric [#3710](https://github.com/open-telemetry/opentelemetry-js/pull/3710)
* fix(opentelemetry-sdk-trace-web): don't crash in runtimes where location isn't defined [#3715](https://github.com/open-telemetry/opentelemetry-js/pull/3715)

## 1.11.0

### :rocket: (Enhancement)

* feat(sdk-metrics): add exponential histogram support [#3505](https://github.com/open-telemetry/opentelemetry-js/pull/3505), [#3506](https://github.com/open-telemetry/opentelemetry-js/pull/3506) @mwear
* feat(resources): collect additional process attributes [#3605](https://github.com/open-telemetry/opentelemetry-js/pull/3605) @mwear

### :bug: (Bug Fix)

* fix(sdk-metrics): merge uncollected delta accumulations [#3667](https://github.com/open-telemetry/opentelemetry-js/pull/3667) @legendecas
* fix(sdk-trace-web): make `parseUrl()` respect document.baseURI [#3670](https://github.com/open-telemetry/opentelemetry-js/pull/3670) @domasx2

### :books: (Refine Doc)

* doc(sdk): update NodeSDK example [#3684](https://github.com/open-telemetry/opentelemetry-js/pull/3684) @martinkuba
* docs: change vmarchaud status from maintainer to emeritus [#3710](https://github.com/open-telemetry/opentelemetry-js/pull/3710) @vmarchaud
* docs: change rauno56 status from maintainer to emeritus [#3706](https://github.com/open-telemetry/opentelemetry-js/pull/3706) @rauno56

## 1.10.1

### :bug: (Bug Fix)

* fix(resource): make properties for async resource resolution optional [#3677](https://github.com/open-telemetry/opentelemetry-js/pull/3677) @pichlermarc
* fix(resource): change fs/promises import to be node 12 compatible [#3681](https://github.com/open-telemetry/opentelemetry-js/pull/3681) @pichlermarc

## 1.10.0

### :rocket: (Enhancement)

* feat(resource): create sync resource with some attributes that resolve asynchronously [#3460](https://github.com/open-telemetry/opentelemetry-js/pull/3460) @samimusallam
* feat: collect host id for non-cloud environments [#3575](https://github.com/open-telemetry/opentelemetry-js/pull/3575) @mwear
* feat (api-logs): separate Events API into its own package [3550](https://github.com/open-telemetry/opentelemetry-js/pull/3550) @martinkuba
* feat(sdk-metrics): apply binary search in histogram recording [#3539](https://github.com/open-telemetry/opentelemetry-js/pull/3539) @legendecas
* perf(propagator-jaeger): improve deserializeSpanContext performance [#3541](https://github.com/open-telemetry/opentelemetry-js/pull/3541) @doochik
* feat: support TraceState in SamplingResult [#3530](https://github.com/open-telemetry/opentelemetry-js/pull/3530) @raphael-theriault-swi
* feat(sdk-trace-base): add diagnostic logging when spans are dropped [#3610](https://github.com/open-telemetry/opentelemetry-js/pull/3610) @neoeinstein
* feat: add unit to view instrument selection criteria [#3647](https://github.com/open-telemetry/opentelemetry-js/pull/3647) @jlabatut
* feat(tracing): expose dropped counts for attributes, events and links on span [#3576](https://github.com/open-telemetry/opentelemetry-js/pull/3576) @mohitk05

### :bug: (Bug Fix)

* fix(core): added falsy check to make otel core work with browser where webpack config had process as false or null [#3613](https://github.com/open-telemetry/opentelemetry-js/issues/3613) @ravindra-dyte
* fix(instrumentation-http): include query params in http.target [#3646](https://github.com/open-telemetry/opentelemetry-js/pull/3646) @kobi-co

### :books: (Refine Doc)

* chore: update http example [#3651](https://github.com/open-telemetry/opentelemetry-js/pull/3651) @JamieDanielson

### :house: (Internal)

* chore(exporter-jaeger): deprecate jaeger exporter [#3585](https://github.com/open-telemetry/opentelemetry-js/pull/3585) @pichlermarc
* fix(sdk-metrics): fix flaky LastValueAggregator test by using fake timer [#3587](https://github.com/open-telemetry/opentelemetry-js/pull/3587) @pichlermarc
* fix(test): fix failing tests by preventing source-map generation [#3642](https://github.com/open-telemetry/opentelemetry-js/pull/3642) @pichlermarc

## 1.9.1

### :bug: (Bug Fix)

* fix: avoid grpc types dependency [#3551](https://github.com/open-telemetry/opentelemetry-js/pull/3551) @flarna
* fix(otlp-proto-exporter-base): Match Accept header with Content-Type in the proto exporter
 [#3562](https://github.com/open-telemetry/opentelemetry-js/pull/3562) @scheler
* fix: include tracestate in export [#3569](https://github.com/open-telemetry/opentelemetry-js/pull/3569) @flarna

### :house: (Internal)

* chore: fix cross project links and missing implicitly exported types [#3533](https://github.com/open-telemetry/opentelemetry-js/pull/3533) @legendecas
* feat(sdk-metrics): add exponential histogram mapping functions [#3504](https://github.com/open-telemetry/opentelemetry-js/pull/3504) @mwear

## 1.9.0

### :rocket: (Enhancement)

* feat(instrumentation-grpc): set net.peer.name and net.peer.port on client spans [#3430](https://github.com/open-telemetry/opentelemetry-js/pull/3430)
* feat(exporter-trace-otlp-proto): Add protobuf otlp trace exporter support for browser [#3208](https://github.com/open-telemetry/opentelemetry-js/pull/3208) @pkanal

### :bug: (Bug Fix)

* fix(sdk-metrics): use default Resource to comply with semantic conventions [#3411](https://github.com/open-telemetry/opentelemetry-js/pull/3411) @pichlermarc
  * Metrics exported by the SDK now contain the following resource attributes by default:
    * `service.name`
    * `telemetry.sdk.name`
    * `telemetry.sdk.language`
    * `telemetry.sdk.version`
* fix(sdk-metrics): use Date.now() for instrument recording timestamps [#3514](https://github.com/open-telemetry/opentelemetry-js/pull/3514) @MisterSquishy
* fix(sdk-trace): make spans resilient to clock drift [#3434](https://github.com/open-telemetry/opentelemetry-js/pull/3434) @dyladan
* fix(selenium-tests): updated webpack version for selenium test issue [#3456](https://github.com/open-telemetry/opentelemetry-js/issues/3456) @SaumyaBhushan
* fix(sdk-metrics): collect metrics when periodic exporting metric reader flushes [#3517](https://github.com/open-telemetry/opentelemetry-js/pull/3517) @legendecas
* fix(sdk-metrics): fix duplicated registration of metrics for collectors [#3488](https://github.com/open-telemetry/opentelemetry-js/pull/3488) @legendecas
* fix(core): fix precision loss in numberToHrtime [#3480](https://github.com/open-telemetry/opentelemetry-js/pull/3480) @legendecas

### :house: (Internal)

* chore: automatically generate tsconfigs [#3432](https://github.com/open-telemetry/opentelemetry-js/pull/3432) @legendecas
* chore: enforce format with prettier [#3444](https://github.com/open-telemetry/opentelemetry-js/pull/3444) @legendecas

## 1.8.0

* `@opentelemetry/sdk-metrics` has been promoted to stable
* `@opentelemetry/api-metrics` has been merged into `@opentelemetry/api` and deprecated

### :boom: Breaking Change

* feat(api): merge api-metrics into api [#3374](https://github.com/open-telemetry/opentelemetry-js/pull/3374) @legendecas

### :rocket: (Enhancement)

* feat(sdk-trace): re-export sdk-trace-base in sdk-trace-node and web [#3319](https://github.com/open-telemetry/opentelemetry-js/pull/3319) @legendecas
* feat: enable tree shaking [#3329](https://github.com/open-telemetry/opentelemetry-js/pull/3329) @pkanal

### :bug: (Bug Fix)

* fix(sdk-trace): enforce consistent span durations
  [#3327](https://github.com/open-telemetry/opentelemetry-js/pull/3327) @dyladan
* fix(resources): fix EnvDetector throwing errors when attribute values contain spaces
  [#3295](https://github.com/open-telemetry/opentelemetry-js/issues/3295)
* fix(trace): fix an issue which caused negative span durations in web based spans
  [#3359](https://github.com/open-telemetry/opentelemetry-js/pull/3359) @dyladan
* fix(resources): strict OTEL_RESOURCE_ATTRIBUTES baggage octet decoding
  [#3341](https://github.com/open-telemetry/opentelemetry-js/pull/3341) @legendecas

### :books: (Refine Doc)

* doc: Added Metrics documentation [#3360](https://github.com/open-telemetry/opentelemetry-js/pull/3360) @weyert
* docs(api): fix counter negative value wording [#3396](https://github.com/open-telemetry/opentelemetry-js/pull/3396) @legendecas

### :house: (Internal)

* ci: run browser tests without circle [#3328](https://github.com/open-telemetry/opentelemetry-js/pull/3328) @dyladan

## Metrics API 1.0.0

Metrics API is now stable and generally available.
There are no changes between 1.0.0 and the previous 0.33.0 version.

### :boom: Breaking Change

* Add semver check to metrics API [#3357](https://github.com/open-telemetry/opentelemetry-js/pull/3357) @dyladan
  * Previously API versions were only considered compatible if the API was exactly the same

## 1.7.0

### :bug: (Bug Fix)

* fix(sdk-trace-base): make span start times resistant to hrtime clock drift
  [#3129](https://github.com/open-telemetry/opentelemetry-js/issues/3129)

* fix(sdk-trace-base): validate maxExportBatchSize in BatchSpanProcessorBase
  [#3232](https://github.com/open-telemetry/opentelemetry-js/issues/3232)

### :books: (Refine Doc)

* docs(metrics): add missing metrics packages to SDK reference documentation [#3239](https://github.com/open-telemetry/opentelemetry-js/pull/3239) @dyladan

### :house: (Internal)

* deps: update markdownlint-cli to 0.32.2 [#3253](https://github.com/open-telemetry/opentelemetry-js/pull/3253) @pichlermarc

## 1.6.0

### :rocket: (Enhancement)

* perf(opentelemetry-core): improve hexToBase64 performance [#3178](https://github.com/open-telemetry/opentelemetry-js/pull/3178) @seemk
* feat(sdk-trace-base): move Sampler declaration into sdk-trace-base [#3088](https://github.com/open-telemetry/opentelemetry-js/pull/3088) @legendecas
* fix(grpc-instrumentation): added grpc attributes in instrumentation [#3127](https://github.com/open-telemetry/opentelemetry-js/pull/3127) @andrewzenkov
* feat: support latest `@opentelemetry/api` [#3177](https://github.com/open-telemetry/opentelemetry-js/pull/3177) @dyladan

### :bug: (Bug Fix)

* fix(context-async-hooks): Ensure listeners added using `once` can be removed using `removeListener`
  [#3133](https://github.com/open-telemetry/opentelemetry-js/pull/3133)

### :books: (Refine Doc)

* chore: update trace-web example and rename it to opentelemetry-web [#3145](https://github.com/open-telemetry/opentelemetry-js/pull/3145) @pichlermarc
* chore: update https example [#3152](https://github.com/open-telemetry/opentelemetry-js/pull/3152) @pichlermarc

## 1.5.0

### :rocket: (Enhancement)

* feat(sdk-trace-base): Improve extensibility of BasicTracerProvider [#3023](https://github.com/open-telemetry/opentelemetry-js/pull/3023) @Rauno56

## 1.4.0

### :rocket: (Enhancement)

* fix(resources): fix browser compatibility for host and os detectors [#3004](https://github.com/open-telemetry/opentelemetry-js/pull/3004) @legendecas
* fix(sdk-trace-base): fix crash on environments without global document [#3000](https://github.com/open-telemetry/opentelemetry-js/pull/3000) @legendecas
* fix(sdk-trace-base): fix spanLimits attribute length/count to consider env values [#3068](https://github.com/open-telemetry/opentelemetry-js/pull/3068) @svetlanabrennan

### :house: (Internal)

* test: add node 18 and remove EoL node versions [#3048](https://github.com/open-telemetry/opentelemetry-js/pull/3048) @dyladan

## 1.3.1

### :bug: (Bug Fix)

* fix(resources): fix browser compatibility for host and os detectors [#3004](https://github.com/open-telemetry/opentelemetry-js/pull/3004) @legendecas

## 1.3.0

### :boom: Breaking Change

* chore: remove unused InstrumentationConfig#path [#2944](https://github.com/open-telemetry/opentelemetry-js/pull/2944) @flarna

### :rocket: (Enhancement)

* feat(ConsoleSpanExporter): export span links [#2917](https://github.com/open-telemetry/opentelemetry-js/pull/2917) @trentm
* feat: warn when hooked module is already loaded [#2926](https://github.com/open-telemetry/opentelemetry-js/pull/2926) @nozik
* feat: implement OSDetector [#2927](https://github.com/open-telemetry/opentelemetry-js/pull/2927) @rauno56
* feat: implement HostDetector [#2921](https://github.com/open-telemetry/opentelemetry-js/pull/2921) @rauno56
* feat(opentelemetry-core): add InstrumentationScope [#2959](https://github.com/open-telemetry/opentelemetry-js/pull/2959) @pichlermarc

### :bug: (Bug Fix)

* fix(sdk-web): parse url with relative url string [#2972](https://github.com/open-telemetry/opentelemetry-js/pull/2972) @legendecas

### :books: (Refine Doc)

### :house: (Internal)

## 1.2.0

### :boom: Breaking Change

### :rocket: (Enhancement)

### :bug: (Bug Fix)

* fix: sanitize attributes inputs [#2881](https://github.com/open-telemetry/opentelemetry-js/pull/2881) @legendecas
* fix: support earlier API versions [#2892](https://github.com/open-telemetry/opentelemetry-js/pull/2892) @dyladan
* fix: support extract one digit '0' in jaeger traceFlag [#2905](https://github.com/open-telemetry/opentelemetry-js/issues/2905) @shmilyoo
* fix(resources): extend ResourceAttributes interface to comply with spec [#2924](https://github.com/open-telemetry/opentelemetry-js/pull/2924) @blumamir

### :books: (Refine Doc)

* docs(sdk): update earliest support node version [#2860](https://github.com/open-telemetry/opentelemetry-js/pull/2860) @svetlanabrennan

### :house: (Internal)

* chore: require changelog entry to merge PR [#2847](https://github.com/open-telemetry/opentelemetry-js/pull/2847) @dyladan
* chore: remove peer API check [#2892](https://github.com/open-telemetry/opentelemetry-js/pull/2892) @dyladan
* chore: merge lerna subdirectories into a single monorepo [#2892](https://github.com/open-telemetry/opentelemetry-js/pull/2892) @dyladan
* chore: indent the code with eslint [#2923](https://github.com/open-telemetry/opentelemetry-js/pull/2923) @blumamir
* `opentelemetry-propagator-jaeger`
  * [#2906](https://github.com/open-telemetry/opentelemetry-js/pull/2906) fix: support extract one digit '0' in jaeger traceFlag ([@shmilyoo](https://github.com/shmilyoo))

## 1.1.1

* [#2849](https://github.com/open-telemetry/opentelemetry-js/pull/2849) fix: correct changelog and compat matrix for 1.1 release ([@Flarna](https://github.com/Flarna))
* [#2823](https://github.com/open-telemetry/opentelemetry-js/pull/2823) fix: enable downlevelIteration for es5 targets ([@legendecas](https://github.com/legendecas))
* [#2844](https://github.com/open-telemetry/opentelemetry-js/pull/2844) chore: add prepublishOnly to ensure a full build ([@legendecas](https://github.com/legendecas))

## 1.1.0

### :rocket: (Enhancement)

* `opentelemetry-resources`
  * [#2727](https://github.com/open-telemetry/opentelemetry-js/pull/2727) feat(opentelemetry-resources): add runtime version information ([@cuichenli](https://github.com/cuichenli))
* `exporter-trace-otlp-http`, `opentelemetry-core`
  * [#2796](https://github.com/open-telemetry/opentelemetry-js/pull/2796) feat(trace-otlp-http-exporter): add compression env vars ([@svetlanabrennan](https://github.com/svetlanabrennan))
* `instrumentation-http`
  * [#2704](https://github.com/open-telemetry/opentelemetry-js/pull/2704) feat(instrumentation-http): add options to ignore requests ([@legendecas](https://github.com/legendecas))
* `opentelemetry-core`, `opentelemetry-exporter-jaeger`
  * [#2754](https://github.com/open-telemetry/opentelemetry-js/pull/2754) fix(exporter-jaeger): add env variable for agent port ([@blumamir](https://github.com/blumamir))
* `exporter-trace-otlp-grpc`, `exporter-trace-otlp-http`, `exporter-trace-otlp-proto`, `opentelemetry-context-async-hooks`, `opentelemetry-context-zone-peer-dep`, `opentelemetry-core`, `opentelemetry-exporter-jaeger`, `opentelemetry-exporter-zipkin`, `opentelemetry-propagator-b3`, `opentelemetry-propagator-jaeger`, `opentelemetry-resources`, `opentelemetry-sdk-trace-base`, `opentelemetry-sdk-trace-node`, `opentelemetry-sdk-trace-web`, `opentelemetry-shim-opentracing`
  * [#2737](https://github.com/open-telemetry/opentelemetry-js/pull/2737) feat: add support for API 1.1.x ([@dyladan](https://github.com/dyladan))
* `opentelemetry-sdk-trace-web`
  * [#2719](https://github.com/open-telemetry/opentelemetry-js/pull/2719) feat(sdk-trace-web): web worker support ([@legendecas](https://github.com/legendecas))
* `exporter-trace-otlp-http`, `exporter-trace-otlp-proto`
  * [#2557](https://github.com/open-telemetry/opentelemetry-js/pull/2557) feat(otlp-exporter-http): change otlp-http port to canonical 4318 ([@secustor](https://github.com/secustor))
* `exporter-trace-otlp-grpc`, `exporter-trace-otlp-http`, `exporter-trace-otlp-proto`, `opentelemetry-core`, `opentelemetry-exporter-jaeger`, `opentelemetry-sdk-trace-base`
  * [#2695](https://github.com/open-telemetry/opentelemetry-js/pull/2695) refactor: unifying shutdown once with BindOnceFuture ([@legendecas](https://github.com/legendecas))
* `opentelemetry-propagator-jaeger`
  * [#2673](https://github.com/open-telemetry/opentelemetry-js/pull/2673) feat(@opentelemetry/propagator-jaeger): support custom baggage prefix ([@sschegolev](https://github.com/sschegolev))
* `exporter-trace-otlp-grpc`, `exporter-trace-otlp-http`, `exporter-trace-otlp-proto`
  * [#2626](https://github.com/open-telemetry/opentelemetry-js/pull/2626) chore: bump otlp trace exporters to v1 ([@Rauno56](https://github.com/Rauno56))
* `opentelemetry-context-zone-peer-dep`, `opentelemetry-context-zone`, `opentelemetry-core`, `opentelemetry-exporter-zipkin`, `opentelemetry-propagator-b3`, `opentelemetry-resources`, `opentelemetry-sdk-trace-base`, `opentelemetry-sdk-trace-web`, `opentelemetry-semantic-conventions`
  * [#2556](https://github.com/open-telemetry/opentelemetry-js/pull/2556) chore: add esm2015 entry for web apps aiming at modern browsers ([@echoontheway](https://github.com/echoontheway))

### :bug: (Bug Fix)

* `exporter-trace-otlp-grpc`, `exporter-trace-otlp-http`, `exporter-trace-otlp-proto`
  * [#2788](https://github.com/open-telemetry/opentelemetry-js/pull/2788) fix(deps): use 1.x trace otlp http exporter ([@dyladan](https://github.com/dyladan))
* `opentelemetry-sdk-trace-base`
  * [#2790](https://github.com/open-telemetry/opentelemetry-js/pull/2790) fix: pass same context to Sampler and SpanProcessor in root span case ([@Flarna](https://github.com/Flarna))
  * [#2757](https://github.com/open-telemetry/opentelemetry-js/pull/2757) fix: add parentContext to onStart ([@Flarna](https://github.com/Flarna))
  * [#2678](https://github.com/open-telemetry/opentelemetry-js/pull/2678) fix: span attribute count and value limits (#2671) ([@Bataran](https://github.com/Bataran))
  * [#2679](https://github.com/open-telemetry/opentelemetry-js/pull/2679) fix: span events count limit when set to 0 ([@Bataran](https://github.com/Bataran))
* `opentelemetry-core`
  * [#2766](https://github.com/open-telemetry/opentelemetry-js/pull/2766) fix(baggage): include baggage metadata when propagating baggage entries ([@chrskrchr](https://github.com/chrskrchr))
* `opentelemetry-exporter-jaeger`
  * [#2731](https://github.com/open-telemetry/opentelemetry-js/pull/2731) fix(exporter-jaeger): transform all links to jaeger reference ([@blumamir](https://github.com/blumamir))
* `opentelemetry-resources`
  * [#2739](https://github.com/open-telemetry/opentelemetry-js/pull/2739) fix(resources): align exported names in different environments ([@legendecas](https://github.com/legendecas))
* Other
  * [#2680](https://github.com/open-telemetry/opentelemetry-js/pull/2680) fix: tracer typo in fetchxhr examples ([@MSNev](https://github.com/MSNev))
  * [#2650](https://github.com/open-telemetry/opentelemetry-js/pull/2650) fix: clientMethodTrace missing original properties ([@bgpo](https://github.com/bgpo))
* `opentelemetry-propagator-jaeger`
  * [#2694](https://github.com/open-telemetry/opentelemetry-js/pull/2694) fix(propagator-jaeger): 0-pad span-id to match 16-symbol validation ([@nikolaylagutko](https://github.com/nikolaylagutko))
* `opentelemetry-exporter-zipkin`, `opentelemetry-sdk-trace-web`
  * [#2689](https://github.com/open-telemetry/opentelemetry-js/pull/2689) fix: remove window and document dependencies in web packages ([@legendecas](https://github.com/legendecas))

### :books: (Refine Doc)

* Other
  * [#2830](https://github.com/open-telemetry/opentelemetry-js/pull/2830) Cleanup removed documentation for missing benchmarks ([@dmathieu](https://github.com/dmathieu))
  * [#2807](https://github.com/open-telemetry/opentelemetry-js/pull/2807) docs: document removal of shutdown flag in OTLPExporterBase ([@legendecas](https://github.com/legendecas))
  * [#2814](https://github.com/open-telemetry/opentelemetry-js/pull/2814) docs: simplify contrib part in readme ([@Flarna](https://github.com/Flarna))
  * [#2802](https://github.com/open-telemetry/opentelemetry-js/pull/2802) docs(prom-example): remove deprecated startServer option ([@naseemkullah](https://github.com/naseemkullah))
  * [#2728](https://github.com/open-telemetry/opentelemetry-js/pull/2728) docs: specify minimun version of npm to run command in subproject ([@cuichenli](https://github.com/cuichenli))
  * [#2720](https://github.com/open-telemetry/opentelemetry-js/pull/2720) docs: document node v10 EOL ([@YanivD](https://github.com/YanivD))
  * [#2688](https://github.com/open-telemetry/opentelemetry-js/pull/2688) docs: update typedoc config ([@dyladan](https://github.com/dyladan))
  * [#2685](https://github.com/open-telemetry/opentelemetry-js/pull/2685) docs: remove circle-ci from development guide, update link, and fix typo. ([@pichlermarc](https://github.com/pichlermarc))
  * [#2661](https://github.com/open-telemetry/opentelemetry-js/pull/2661) chore: update and fix tracer-web examples ([@MSNev](https://github.com/MSNev))
  * [#2647](https://github.com/open-telemetry/opentelemetry-js/pull/2647) chore: update opentelemetry dependencies to latest versions ([@svetlanabrennan](https://github.com/svetlanabrennan))
* `exporter-trace-otlp-grpc`
  * [#2726](https://github.com/open-telemetry/opentelemetry-js/pull/2726) docs(otlp-grpc-exporter): update default url ([@svetlanabrennan](https://github.com/svetlanabrennan))
* `opentelemetry-context-async-hooks`
  * [#2619](https://github.com/open-telemetry/opentelemetry-js/pull/2619) docs(context): Fix links, edit prose ([@spencerwilson](https://github.com/spencerwilson))
* `opentelemetry-context-async-hooks`, `opentelemetry-sdk-trace-node`
  * [#2651](https://github.com/open-telemetry/opentelemetry-js/pull/2651) docs: fix links to the context document ([@legendecas](https://github.com/legendecas))

### :house: (Internal)

* `opentelemetry-sdk-trace-base`
  * [#2768](https://github.com/open-telemetry/opentelemetry-js/pull/2768) test(sdk-trace-base): pin core.hrtime dependencies on timeOrigin ([@legendecas](https://github.com/legendecas))
* `exporter-trace-otlp-http`, `opentelemetry-context-zone-peer-dep`, `opentelemetry-context-zone`, `opentelemetry-core`, `opentelemetry-exporter-zipkin`, `opentelemetry-propagator-b3`, `opentelemetry-resources`, `opentelemetry-sdk-trace-base`, `opentelemetry-sdk-trace-web`, `opentelemetry-semantic-conventions`
  * [#2765](https://github.com/open-telemetry/opentelemetry-js/pull/2765) chore: target to es2017 in the no-polyfill target ([@legendecas](https://github.com/legendecas))
* Other
  * [#2743](https://github.com/open-telemetry/opentelemetry-js/pull/2743) test(sdk-metrics-base): test metric instrument interfaces ([@legendecas](https://github.com/legendecas))
  * [#2752](https://github.com/open-telemetry/opentelemetry-js/pull/2752) test(integration-w3c): fix inconsistent api versions loaded ([@legendecas](https://github.com/legendecas))
  * [#2715](https://github.com/open-telemetry/opentelemetry-js/pull/2715) chore: update actions/checkout to v2 ([@legendecas](https://github.com/legendecas))
  * [#2702](https://github.com/open-telemetry/opentelemetry-js/pull/2702) chore: add Chengzhong Wu as maintainer ([@dyladan](https://github.com/dyladan))
  * [#2703](https://github.com/open-telemetry/opentelemetry-js/pull/2703) chore: add Amir Blum as maintainer ([@dyladan](https://github.com/dyladan))
  * [#2701](https://github.com/open-telemetry/opentelemetry-js/pull/2701) chore: add Rauno Viskus as maintainer ([@dyladan](https://github.com/dyladan))
  * [#2693](https://github.com/open-telemetry/opentelemetry-js/pull/2693) chore: retry link checks on code 429 with 'retry-after' header ([@legendecas](https://github.com/legendecas))
  * [#2669](https://github.com/open-telemetry/opentelemetry-js/pull/2669) chore: checks links in typedoc html ([@legendecas](https://github.com/legendecas))
  * [#2683](https://github.com/open-telemetry/opentelemetry-js/pull/2683) chore: start a style guide ([@dyladan](https://github.com/dyladan))
  * [#2684](https://github.com/open-telemetry/opentelemetry-js/pull/2684) chore: remove @obecny as maintainer ([@dyladan](https://github.com/dyladan))
  * [#2663](https://github.com/open-telemetry/opentelemetry-js/pull/2663) chore: fix nojekyll in docs command ([@dyladan](https://github.com/dyladan))
  * [#2648](https://github.com/open-telemetry/opentelemetry-js/pull/2648) refactor(opentelemetry-sdk-node): remove redundant judgments for metric ([@rickyes](https://github.com/rickyes))
  * [#2638](https://github.com/open-telemetry/opentelemetry-js/pull/2638) chore: Update wip metrics references ([@dyladan](https://github.com/dyladan))
  * [#2629](https://github.com/open-telemetry/opentelemetry-js/pull/2629) chore: rename metrics packages to prevent lerna linking ([@dyladan](https://github.com/dyladan))
  * [#2623](https://github.com/open-telemetry/opentelemetry-js/pull/2623) chore: fix the compilation for typescript 4.4 ([@dyladan](https://github.com/dyladan))
  * [#2598](https://github.com/open-telemetry/opentelemetry-js/pull/2598) chore: Remove old metrics SDK ([@dyladan](https://github.com/dyladan))
* `opentelemetry-core`
  * [#2709](https://github.com/open-telemetry/opentelemetry-js/pull/2709) test(sdk-metrics): browser compatibility tests ([@legendecas](https://github.com/legendecas))
* `exporter-trace-otlp-grpc`, `exporter-trace-otlp-http`, `exporter-trace-otlp-proto`, `opentelemetry-exporter-jaeger`, `opentelemetry-exporter-zipkin`, `opentelemetry-propagator-b3`, `opentelemetry-resources`, `opentelemetry-sdk-trace-base`, `opentelemetry-sdk-trace-web`, `opentelemetry-semantic-conventions`
  * [#2710](https://github.com/open-telemetry/opentelemetry-js/pull/2710) chore: apply eslint rule semi ([@legendecas](https://github.com/legendecas))
* `exporter-trace-otlp-grpc`, `exporter-trace-otlp-http`, `exporter-trace-otlp-proto`, `opentelemetry-context-async-hooks`, `opentelemetry-context-zone-peer-dep`, `opentelemetry-context-zone`, `opentelemetry-core`, `opentelemetry-exporter-jaeger`, `opentelemetry-exporter-zipkin`, `opentelemetry-propagator-b3`, `opentelemetry-propagator-jaeger`, `opentelemetry-resources`, `opentelemetry-sdk-trace-base`, `opentelemetry-sdk-trace-node`, `opentelemetry-sdk-trace-web`, `opentelemetry-semantic-conventions`, `opentelemetry-shim-opentracing`, `template`
  * [#2699](https://github.com/open-telemetry/opentelemetry-js/pull/2699) chore: rename `--include-filtered-dependencies` ([@Rauno56](https://github.com/Rauno56))
* `opentelemetry-context-async-hooks`, `opentelemetry-context-zone-peer-dep`, `opentelemetry-context-zone`, `opentelemetry-core`, `opentelemetry-exporter-jaeger`, `opentelemetry-exporter-zipkin`, `opentelemetry-propagator-b3`, `opentelemetry-propagator-jaeger`, `opentelemetry-resources`, `opentelemetry-sdk-trace-base`, `opentelemetry-sdk-trace-node`, `opentelemetry-sdk-trace-web`, `opentelemetry-semantic-conventions`, `opentelemetry-shim-opentracing`
  * [#2657](https://github.com/open-telemetry/opentelemetry-js/pull/2657) chore: add markdown link checks ([@legendecas](https://github.com/legendecas))
* `opentelemetry-exporter-jaeger`, `opentelemetry-exporter-zipkin`, `opentelemetry-resources`, `opentelemetry-semantic-conventions`
  * [#2652](https://github.com/open-telemetry/opentelemetry-js/pull/2652) Update nock ([@dyladan](https://github.com/dyladan))
* `opentelemetry-sdk-trace-web`
  * [#2451](https://github.com/open-telemetry/opentelemetry-js/pull/2451) chore(sdk-trace-web): fix lint warnings ([@alisabzevari](https://github.com/alisabzevari))

### Committers: 24

* Ali Sabzevari ([@alisabzevari](https://github.com/alisabzevari))
* Amir Blum ([@blumamir](https://github.com/blumamir))
* Chris Karcher ([@chrskrchr](https://github.com/chrskrchr))
* Damien Mathieu ([@dmathieu](https://github.com/dmathieu))
* Daniel Dyla ([@dyladan](https://github.com/dyladan))
* Gerhard Stöbich ([@Flarna](https://github.com/Flarna))
* Marc Pichler ([@pichlermarc](https://github.com/pichlermarc))
* Mitar Milanovic ([@Bataran](https://github.com/Bataran))
* Nev ([@MSNev](https://github.com/MSNev))
* Nikolay Lagutko ([@nikolaylagutko](https://github.com/nikolaylagutko))
* Rauno Viskus ([@Rauno56](https://github.com/Rauno56))
* Ricky Zhou ([@rickyes](https://github.com/rickyes))
* Sebastian Poxhofer ([@secustor](https://github.com/secustor))
* Siim Kallas ([@seemk](https://github.com/seemk))
* Spencer Wilson ([@spencerwilson](https://github.com/spencerwilson))
* Srikanth Chekuri ([@srikanthccv](https://github.com/srikanthccv))
* Svetlana Brennan ([@svetlanabrennan](https://github.com/svetlanabrennan))
* Will Li ([@cuichenli](https://github.com/cuichenli))
* Yaniv Davidi ([@YanivD](https://github.com/YanivD))
* [@bgpo](https://github.com/bgpo)
* [@echoontheway](https://github.com/echoontheway)
* [@naseemkullah](https://github.com/naseemkullah)
* [@sschegolev](https://github.com/sschegolev)
* legendecas ([@legendecas](https://github.com/legendecas))

## 1.0.1 / Experimental 0.27.0

### :boom: Breaking Change

* Other
  * [#2566](https://github.com/open-telemetry/opentelemetry-js/pull/2566) feat!(metrics): remove batch observer ([@dyladan](https://github.com/dyladan))
  * [#2485](https://github.com/open-telemetry/opentelemetry-js/pull/2485) feat!: Split metric and trace exporters into new experimental packages ([@willarmiros](https://github.com/willarmiros))
  * [#2540](https://github.com/open-telemetry/opentelemetry-js/pull/2540) fix(sdk-metrics-base): remove metric kind BATCH_OBSERVER ([@legendecas](https://github.com/legendecas))
  * [#2496](https://github.com/open-telemetry/opentelemetry-js/pull/2496) feat(api-metrics): rename metric instruments to match feature-freeze API specification ([@legendecas](https://github.com/legendecas))
* `opentelemetry-core`
  * [#2529](https://github.com/open-telemetry/opentelemetry-js/pull/2529) feat(api-metrics): add schemaUrl to meter creations ([@legendecas](https://github.com/legendecas))

### :rocket: (Enhancement)

* Other
  * [#2523](https://github.com/open-telemetry/opentelemetry-js/pull/2523) feat: Rename Labels to Attributes ([@pirgeo](https://github.com/pirgeo))
  * [#2559](https://github.com/open-telemetry/opentelemetry-js/pull/2559) feat(api-metrics): remove bind/unbind and bound instruments ([@legendecas](https://github.com/legendecas))
  * [#2563](https://github.com/open-telemetry/opentelemetry-js/pull/2563) feat(sdk-metrics-base): remove per-meter config on MeterProvider.getMeter ([@legendecas](https://github.com/legendecas))
* `opentelemetry-core`
  * [#2465](https://github.com/open-telemetry/opentelemetry-js/pull/2465) fix: prefer globalThis instead of window to support webworkers ([@legendecas](https://github.com/legendecas))
* `opentelemetry-semantic-conventions`
  * [#2532](https://github.com/open-telemetry/opentelemetry-js/pull/2532) feat(@opentelemetry/semantic-conventions): change enum to object literals ([@echoontheway](https://github.com/echoontheway))
  * [#2528](https://github.com/open-telemetry/opentelemetry-js/pull/2528) feat: upgrade semantic-conventions to latest v1.7.0 spec ([@weyert](https://github.com/weyert))
* `opentelemetry-core`, `opentelemetry-sdk-trace-base`
  * [#2484](https://github.com/open-telemetry/opentelemetry-js/pull/2484) feat: new merge function ([@obecny](https://github.com/obecny))

### :bug: (Bug Fix)

* Other
  * [#2610](https://github.com/open-telemetry/opentelemetry-js/pull/2610) fix: preventing double enable for instrumentation that has been already enabled ([@obecny](https://github.com/obecny))
  * [#2581](https://github.com/open-telemetry/opentelemetry-js/pull/2581) feat: lazy initialization of the gzip stream ([@fungiboletus](https://github.com/fungiboletus))
  * [#2584](https://github.com/open-telemetry/opentelemetry-js/pull/2584) fix: fixing compatibility versions for detectors ([@obecny](https://github.com/obecny))
  * [#2558](https://github.com/open-telemetry/opentelemetry-js/pull/2558) fix(@opentelemetry/exporter-prometheus): unref prometheus server to prevent process running indefinitely ([@mothershipper](https://github.com/mothershipper))
  * [#2495](https://github.com/open-telemetry/opentelemetry-js/pull/2495) fix(sdk-metrics-base): metrics name should be in the max length of 63 ([@legendecas](https://github.com/legendecas))
  * [#2497](https://github.com/open-telemetry/opentelemetry-js/pull/2497) feat(@opentelemetry-instrumentation-fetch): support reading response body from the hook applyCustomAttributesOnSpan ([@echoontheway](https://github.com/echoontheway))
* `opentelemetry-core`
  * [#2560](https://github.com/open-telemetry/opentelemetry-js/pull/2560) fix(core): support regex global flag in urlMatches ([@moander](https://github.com/moander))
* `opentelemetry-exporter-zipkin`
  * [#2519](https://github.com/open-telemetry/opentelemetry-js/pull/2519) fix(exporter-zipkin): correct status tags names ([@t2t2](https://github.com/t2t2))

### :books: (Refine Doc)

* Other
  * [#2561](https://github.com/open-telemetry/opentelemetry-js/pull/2561) Use new canonical path to Getting Started ([@chalin](https://github.com/chalin))
  * [#2576](https://github.com/open-telemetry/opentelemetry-js/pull/2576) docs(instrumentation): update links in the Readme ([@OlivierAlbertini](https://github.com/OlivierAlbertini))
  * [#2600](https://github.com/open-telemetry/opentelemetry-js/pull/2600) docs: fix URLs in README post-experimental move ([@arbourd](https://github.com/arbourd))
  * [#2579](https://github.com/open-telemetry/opentelemetry-js/pull/2579) doc: Move upgrade propagator notes to correct section ([@NathanielRN](https://github.com/NathanielRN))
  * [#2568](https://github.com/open-telemetry/opentelemetry-js/pull/2568) chore(doc): update matrix with contrib version for 1.0 core ([@vmarchaud](https://github.com/vmarchaud))
  * [#2555](https://github.com/open-telemetry/opentelemetry-js/pull/2555) docs: expose existing comments ([@moander](https://github.com/moander))
  * [#2493](https://github.com/open-telemetry/opentelemetry-js/pull/2493) chore: remove getting started and link to documentation. ([@svrnm](https://github.com/svrnm))
* `opentelemetry-core`
  * [#2604](https://github.com/open-telemetry/opentelemetry-js/pull/2604) Docs: Document the HrTime format ([@JamesJHPark](https://github.com/JamesJHPark))

### :house: (Internal)

* Other
  * [#2404](https://github.com/open-telemetry/opentelemetry-js/pull/2404) chore: Fix lint warnings in instrumentation package ([@alisabzevari](https://github.com/alisabzevari))
  * [#2533](https://github.com/open-telemetry/opentelemetry-js/pull/2533) chore: regularly close stale issues ([@Rauno56](https://github.com/Rauno56))
  * [#2570](https://github.com/open-telemetry/opentelemetry-js/pull/2570) chore: adding selenium tests with browserstack ([@obecny](https://github.com/obecny))
  * [#2522](https://github.com/open-telemetry/opentelemetry-js/pull/2522) chore: cleanup setting config in instrumentations ([@Flarna](https://github.com/Flarna))
  * [#2541](https://github.com/open-telemetry/opentelemetry-js/pull/2541) chore: slim font size for section title in PR template ([@legendecas](https://github.com/legendecas))
  * [#2509](https://github.com/open-telemetry/opentelemetry-js/pull/2509) chore: expand pull request template with action items ([@pragmaticivan](https://github.com/pragmaticivan))
  * [#2488](https://github.com/open-telemetry/opentelemetry-js/pull/2488) chore: inline sources in source maps ([@dyladan](https://github.com/dyladan))
  * [#2514](https://github.com/open-telemetry/opentelemetry-js/pull/2514) chore: update stable dependencies to 1.0 ([@dyladan](https://github.com/dyladan))
* `opentelemetry-sdk-trace-base`, `opentelemetry-sdk-trace-node`, `opentelemetry-sdk-trace-web`
  * [#2607](https://github.com/open-telemetry/opentelemetry-js/pull/2607) chore: update npm badge image links ([@legendecas](https://github.com/legendecas))
* `opentelemetry-context-async-hooks`, `opentelemetry-context-zone-peer-dep`, `opentelemetry-core`, `opentelemetry-exporter-jaeger`, `opentelemetry-exporter-zipkin`, `opentelemetry-propagator-b3`, `opentelemetry-propagator-jaeger`, `opentelemetry-resources`, `opentelemetry-sdk-trace-base`, `opentelemetry-sdk-trace-node`, `opentelemetry-sdk-trace-web`, `opentelemetry-shim-opentracing`
  * [#2531](https://github.com/open-telemetry/opentelemetry-js/pull/2531) chore(deps): pin minor API version ([@Flarna](https://github.com/Flarna))
* `opentelemetry-core`
  * [#2520](https://github.com/open-telemetry/opentelemetry-js/pull/2520) chore(deps): remove unused semver  ([@mhennoch](https://github.com/mhennoch))

### Committers: 23

* (Eliseo) Nathaniel Ruiz Nowell ([@NathanielRN](https://github.com/NathanielRN))
* Ali Sabzevari ([@alisabzevari](https://github.com/alisabzevari))
* Antoine Pultier ([@fungiboletus](https://github.com/fungiboletus))
* Bartlomiej Obecny ([@obecny](https://github.com/obecny))
* Daniel Dyla ([@dyladan](https://github.com/dyladan))
* Dylan Arbour ([@arbourd](https://github.com/arbourd))
* Georg Pirklbauer ([@pirgeo](https://github.com/pirgeo))
* Gerhard Stöbich ([@Flarna](https://github.com/Flarna))
* Ivan Santos ([@pragmaticivan](https://github.com/pragmaticivan))
* Jack ([@mothershipper](https://github.com/mothershipper))
* James ([@JamesJHPark](https://github.com/JamesJHPark))
* MartenH ([@mhennoch](https://github.com/mhennoch))
* Olivier Albertini ([@OlivierAlbertini](https://github.com/OlivierAlbertini))
* Patrice Chalin ([@chalin](https://github.com/chalin))
* Rauno Viskus ([@Rauno56](https://github.com/Rauno56))
* Severin Neumann ([@svrnm](https://github.com/svrnm))
* Valentin Marchaud ([@vmarchaud](https://github.com/vmarchaud))
* Weyert de Boer ([@weyert](https://github.com/weyert))
* William Armiros ([@willarmiros](https://github.com/willarmiros))
* [@echoontheway](https://github.com/echoontheway)
* legendecas ([@legendecas](https://github.com/legendecas))
* moander ([@moander](https://github.com/moander))
* t2t2 ([@t2t2](https://github.com/t2t2))

## 1.0.0

No changes

## 0.26.0

### :boom: Breaking Change

* `opentelemetry-exporter-collector-grpc`, `opentelemetry-exporter-otlp-grpc`, `opentelemetry-exporter-otlp-http`, `opentelemetry-exporter-otlp-proto`
  * [#2476](https://github.com/open-telemetry/opentelemetry-js/pull/2476) chore!: rename collector exporters ([@dyladan](https://github.com/dyladan))
* `opentelemetry-core`, `opentelemetry-instrumentation-grpc`, `opentelemetry-sdk-trace-base`, `opentelemetry-shim-opentracing`
  * [#2429](https://github.com/open-telemetry/opentelemetry-js/pull/2429) fix!: remove 'Http' from W3C propagator names ([@aabmass](https://github.com/aabmass))

### :rocket: (Enhancement)

* `opentelemetry-core`, `opentelemetry-sdk-trace-base`
  * [#2430](https://github.com/open-telemetry/opentelemetry-js/pull/2430) feat(opentelemetry-sdk-trace-base): implemented general limits of attributes ([@banothurameshnaik](https://github.com/banothurameshnaik))
  * [#2418](https://github.com/open-telemetry/opentelemetry-js/pull/2418) feat(opentelemetry-sdk-trace-base): implemented option to limit length of values of attributes ([@banothurameshnaik](https://github.com/banothurameshnaik))
* `opentelemetry-instrumentation`
  * [#2450](https://github.com/open-telemetry/opentelemetry-js/pull/2450) fix: handle missing package.json file when checking for version ([@nozik](https://github.com/nozik))
* `opentelemetry-semantic-conventions`
  * [#2456](https://github.com/open-telemetry/opentelemetry-js/pull/2456) feat: upgrade semantic conventions to the latest 1.6.1 version ([@weyert](https://github.com/weyert))
* `opentelemetry-exporter-collector-proto`, `opentelemetry-exporter-collector`
  * [#2438](https://github.com/open-telemetry/opentelemetry-js/pull/2438) feat: OTEL_EXPORTER_OTLP_ENDPOINT append version and signal ([@longility](https://github.com/longility))

### :bug: (Bug Fix)

* Other
  * [#2494](https://github.com/open-telemetry/opentelemetry-js/pull/2494) fix: remove setting http.route in http span attributes ([@mustafain117](https://github.com/mustafain117))
* `opentelemetry-instrumentation-fetch`
  * [#2426](https://github.com/open-telemetry/opentelemetry-js/pull/2426) fix(opentelemetry-instrumentation-fetch): fixed override of headers ([@philipszalla](https://github.com/philipszalla))
* `opentelemetry-sdk-trace-base`
  * [#2434](https://github.com/open-telemetry/opentelemetry-js/pull/2434) fix: ReferenceError when OTEL_TRACES_SAMPLER used without OTEL_TRACES_SAMPLER_ARG ([@hermanbanken](https://github.com/hermanbanken))

### :books: (Refine Doc)

* [#2478](https://github.com/open-telemetry/opentelemetry-js/pull/2478) Update links to packages moved to experimental ([@jessitron](https://github.com/jessitron))
* [#2463](https://github.com/open-telemetry/opentelemetry-js/pull/2463) docs(README): Fix links in README.md ([@JamesJHPark](https://github.com/JamesJHPark))
* [#2437](https://github.com/open-telemetry/opentelemetry-js/pull/2437) docs(examples): updated examples readme links ([@banothurameshnaik](https://github.com/banothurameshnaik))
* [#2421](https://github.com/open-telemetry/opentelemetry-js/pull/2421) docs(website): support GH page links to canonical src ([@chalin](https://github.com/chalin))
* [#2408](https://github.com/open-telemetry/opentelemetry-js/pull/2408) docs: make link to exporters filter only exporters ([@Rauno56](https://github.com/Rauno56))
* [#2297](https://github.com/open-telemetry/opentelemetry-js/pull/2297) eslint configuration for getting-started examples ([@alisabzevari](https://github.com/alisabzevari))

### :house: (Internal)

* `opentelemetry-exporter-otlp-http`
  * [#2490](https://github.com/open-telemetry/opentelemetry-js/pull/2490) chore: mark otlp exporters experimental ([@dyladan](https://github.com/dyladan))
  * [#2491](https://github.com/open-telemetry/opentelemetry-js/pull/2491) fix: remove usage of serviceName property in tests for otel collector ([@mustafain117](https://github.com/mustafain117))
* `opentelemetry-sdk-node`
  * [#2473](https://github.com/open-telemetry/opentelemetry-js/pull/2473) chore: move sdk-node to experimental ([@dyladan](https://github.com/dyladan))
  * [#2453](https://github.com/open-telemetry/opentelemetry-js/pull/2453) chore(sdk-node): fix lint warnings ([@alisabzevari](https://github.com/alisabzevari))
* Other
  * [#2469](https://github.com/open-telemetry/opentelemetry-js/pull/2469) Drop website_docs folder ([@chalin](https://github.com/chalin))
  * [#2474](https://github.com/open-telemetry/opentelemetry-js/pull/2474) chore: move missed test file to its package ([@dyladan](https://github.com/dyladan))
  * [#2435](https://github.com/open-telemetry/opentelemetry-js/pull/2435) chore: simplify unit test cache ([@dyladan](https://github.com/dyladan))
* `opentelemetry-context-zone`, `opentelemetry-core`, `opentelemetry-exporter-collector-grpc`, `opentelemetry-exporter-collector-proto`, `opentelemetry-exporter-collector`, `opentelemetry-exporter-prometheus`, `opentelemetry-exporter-zipkin`, `opentelemetry-instrumentation-fetch`, `opentelemetry-instrumentation-grpc`, `opentelemetry-instrumentation-http`, `opentelemetry-instrumentation-xml-http-request`, `opentelemetry-propagator-b3`, `opentelemetry-propagator-jaeger`, `opentelemetry-resources`, `opentelemetry-sdk-metrics-base`, `opentelemetry-sdk-node`, `opentelemetry-sdk-trace-base`, `opentelemetry-sdk-trace-web`
  * [#2462](https://github.com/open-telemetry/opentelemetry-js/pull/2462) chore: split stable and experimental packages into groups using directories ([@dyladan](https://github.com/dyladan))
* `opentelemetry-instrumentation-http`
  * [#2126](https://github.com/open-telemetry/opentelemetry-js/pull/2126) feat(instrumentation-http): add diag debug on http request events ([@Asafb26](https://github.com/Asafb26))
  * [#2455](https://github.com/open-telemetry/opentelemetry-js/pull/2455) chore(instrumentation-http): fix lint warnings ([@alisabzevari](https://github.com/alisabzevari))
* `opentelemetry-instrumentation-fetch`
  * [#2454](https://github.com/open-telemetry/opentelemetry-js/pull/2454) chore(instrumentation-fetch): fix lint warnings ([@alisabzevari](https://github.com/alisabzevari))
* `opentelemetry-exporter-collector`
  * [#2452](https://github.com/open-telemetry/opentelemetry-js/pull/2452) chore(exporter-collector): fix lint warnings ([@alisabzevari](https://github.com/alisabzevari))
* `opentelemetry-sdk-trace-base`, `opentelemetry-sdk-trace-node`
  * [#2446](https://github.com/open-telemetry/opentelemetry-js/pull/2446) chore(sdk-trace): fix lint warnings ([@alisabzevari](https://github.com/alisabzevari))
* `opentelemetry-exporter-prometheus`, `opentelemetry-exporter-zipkin`, `opentelemetry-shim-opentracing`
  * [#2447](https://github.com/open-telemetry/opentelemetry-js/pull/2447) chore(exporter): fix lint warnings ([@alisabzevari](https://github.com/alisabzevari))

### Committers: 18

* Aaron Abbott ([@aabmass](https://github.com/aabmass))
* Ali Sabzevari ([@alisabzevari](https://github.com/alisabzevari))
* Asaf Ben Aharon ([@Asafb26](https://github.com/Asafb26))
* Banothu Ramesh Naik ([@banothurameshnaik](https://github.com/banothurameshnaik))
* Daniel Dyla ([@dyladan](https://github.com/dyladan))
* Gerhard Stöbich ([@Flarna](https://github.com/Flarna))
* Herman ([@hermanbanken](https://github.com/hermanbanken))
* James ([@JamesJHPark](https://github.com/JamesJHPark))
* Jessica Kerr ([@jessitron](https://github.com/jessitron))
* Long Mai ([@longility](https://github.com/longility))
* Mustafain Ali Khan ([@mustafain117](https://github.com/mustafain117))
* Patrice Chalin ([@chalin](https://github.com/chalin))
* Philip Szalla ([@philipszalla](https://github.com/philipszalla))
* Ran Nozik ([@nozik](https://github.com/nozik))
* Rauno Viskus ([@Rauno56](https://github.com/Rauno56))
* Siim Kallas ([@seemk](https://github.com/seemk))
* Weyert de Boer ([@weyert](https://github.com/weyert))
* legendecas ([@legendecas](https://github.com/legendecas))

## 0.25.0

### :boom: Breaking Change

* `opentelemetry-api-metrics`, `opentelemetry-context-zone-peer-dep`, `opentelemetry-context-zone`, `opentelemetry-core`, `opentelemetry-exporter-collector-grpc`, `opentelemetry-exporter-collector-proto`, `opentelemetry-exporter-collector`, `opentelemetry-exporter-jaeger`, `opentelemetry-exporter-prometheus`, `opentelemetry-exporter-zipkin`, `opentelemetry-instrumentation-fetch`, `opentelemetry-instrumentation-grpc`, `opentelemetry-instrumentation-http`, `opentelemetry-instrumentation-xml-http-request`, `opentelemetry-instrumentation`, `opentelemetry-propagator-jaeger`, `opentelemetry-sdk-metrics-base`, `opentelemetry-sdk-node`, `opentelemetry-sdk-trace-base`, `opentelemetry-sdk-trace-node`, `opentelemetry-sdk-trace-web`, `opentelemetry-shim-opentracing`
  * [#2340](https://github.com/open-telemetry/opentelemetry-js/pull/2340) chore: rename sdks to better represent what they are [#2146] ([@vmarchaud](https://github.com/vmarchaud))

### :rocket: (Enhancement)

* `opentelemetry-exporter-collector-grpc`, `opentelemetry-exporter-collector-proto`, `opentelemetry-exporter-collector`, `opentelemetry-exporter-zipkin`
  * [#1775](https://github.com/open-telemetry/opentelemetry-js/pull/1775) fix(@opentelemetry/exporter-collector): remove fulfilled promises cor… ([@aabmass](https://github.com/aabmass))
* `opentelemetry-exporter-collector`
  * [#2336](https://github.com/open-telemetry/opentelemetry-js/pull/2336) feat: use Blob in sendBeacon to add application/json type ([@jufab](https://github.com/jufab))

### :bug: (Bug Fix)

* `opentelemetry-instrumentation-grpc`, `opentelemetry-instrumentation-http`, `opentelemetry-instrumentation-jaeger`, `opentelemetry-exporter-zipkin`, `opentelemetry-sdk-trace-base`
  * [#2499](https://github.com/open-telemetry/opentelemetry-js/pull/2499) fix: 2389- replaced logger unformatted strings with template literals ([@PaurushGarg](https://github.com/PaurushGarg))
* `opentelemetry-instrumentation-fetch`
  * [#2411](https://github.com/open-telemetry/opentelemetry-js/pull/2411) fix(instrumentation-fetch): `fetch(string, Request)` silently drops request body ([@t2t2](https://github.com/t2t2))
* `opentelemetry-sdk-trace-base`
  * [#2396](https://github.com/open-telemetry/opentelemetry-js/pull/2396) fix: respect sampled flag in Span Processors, fix associated tests ([@quickgiant](https://github.com/quickgiant))

### :books: (Refine Doc)

* Other
  * [#2412](https://github.com/open-telemetry/opentelemetry-js/pull/2412) docs: fix examples in website_docs/instrumentation.md ([@svrnm](https://github.com/svrnm))
  * [#2400](https://github.com/open-telemetry/opentelemetry-js/pull/2400) Website docs update 0821 ([@svrnm](https://github.com/svrnm))
* `opentelemetry-resources`, `opentelemetry-semantic-conventions`
  * [#2399](https://github.com/open-telemetry/opentelemetry-js/pull/2399) chore: update doc identifier names in readme ([@lonewolf3739](https://github.com/lonewolf3739))

### :house: (Internal)

* `opentelemetry-core`, `opentelemetry-exporter-collector-grpc`, `opentelemetry-exporter-collector-proto`, `opentelemetry-instrumentation-http`, `opentelemetry-sdk-trace-node`
  * [#2416](https://github.com/open-telemetry/opentelemetry-js/pull/2416) chore: hoist dependencies to speed up ci ([@dyladan](https://github.com/dyladan))
* `opentelemetry-propagator-b3`, `opentelemetry-propagator-jaeger`, `opentelemetry-resources`, `opentelemetry-sdk-metrics-base`
  * [#2406](https://github.com/open-telemetry/opentelemetry-js/pull/2406) chore: Fix lint warnings in propagator-jaeger, propagator-b3, resources, and sdk-metrics-base packages ([@alisabzevari](https://github.com/alisabzevari))
* `opentelemetry-core`
  * [#2405](https://github.com/open-telemetry/opentelemetry-js/pull/2405) chore: Fix lint warnings in core package ([@alisabzevari](https://github.com/alisabzevari))
* `opentelemetry-resource-detector-aws`, `opentelemetry-resource-detector-gcp`, `opentelemetry-sdk-node`
  * [#2392](https://github.com/open-telemetry/opentelemetry-js/pull/2392) refactor: move detectors to opentelemetry-js-contrib repo ([@legendecas](https://github.com/legendecas))
* `opentelemetry-exporter-collector-grpc`, `opentelemetry-exporter-collector-proto`, `opentelemetry-exporter-collector`, `opentelemetry-exporter-jaeger`, `opentelemetry-exporter-zipkin`, `opentelemetry-instrumentation-fetch`, `opentelemetry-instrumentation-grpc`, `opentelemetry-instrumentation-http`, `opentelemetry-instrumentation-xml-http-request`, `opentelemetry-sdk-node`, `opentelemetry-sdk-trace-node`, `opentelemetry-sdk-trace-web`, `opentelemetry-shim-opentracing`
  * [#2402](https://github.com/open-telemetry/opentelemetry-js/pull/2402) chore: sort entries in tsconfig ([@Flarna](https://github.com/Flarna))
* `opentelemetry-api-metrics`, `opentelemetry-context-zone-peer-dep`
  * [#2390](https://github.com/open-telemetry/opentelemetry-js/pull/2390) chore: fix Lint warnings in api-metrics and context-zone-peer-dep ([@alisabzevari](https://github.com/alisabzevari))
* Other
  * [#2397](https://github.com/open-telemetry/opentelemetry-js/pull/2397) chore: change codeowners to point to team ([@dyladan](https://github.com/dyladan))
  * [#2385](https://github.com/open-telemetry/opentelemetry-js/pull/2385) chore: move api into dependencies in integration tests ([@Flarna](https://github.com/Flarna))

### Committers: 11

* Aaron Abbott ([@aabmass](https://github.com/aabmass))
* Ali Sabzevari ([@alisabzevari](https://github.com/alisabzevari))
* Clark Jacobsohn ([@quickgiant](https://github.com/quickgiant))
* Daniel Dyla ([@dyladan](https://github.com/dyladan))
* Gerhard Stöbich ([@Flarna](https://github.com/Flarna))
* Julien Fabre ([@jufab](https://github.com/jufab))
* Severin Neumann ([@svrnm](https://github.com/svrnm))
* Srikanth Chekuri ([@lonewolf3739](https://github.com/lonewolf3739))
* Valentin Marchaud ([@vmarchaud](https://github.com/vmarchaud))
* legendecas ([@legendecas](https://github.com/legendecas))
* t2t2 ([@t2t2](https://github.com/t2t2))

## 0.24.0

### :boom: Breaking Change

* `opentelemetry-core`, `opentelemetry-exporter-jaeger`, `opentelemetry-exporter-zipkin`, `opentelemetry-node`, `opentelemetry-resource-detector-aws`, `opentelemetry-resource-detector-gcp`, `opentelemetry-resources`, `opentelemetry-semantic-conventions`, `opentelemetry-web`
  * [#2345](https://github.com/open-telemetry/opentelemetry-js/pull/2345) feat: updated spec to v1.5.0 and renamed resource class ([@weyert](https://github.com/weyert))

### :rocket: (Enhancement)

* `opentelemetry-exporter-collector-proto`, `opentelemetry-exporter-collector`
  * [#2337](https://github.com/open-telemetry/opentelemetry-js/pull/2337) Support gzip compression for node exporter collector ([@alisabzevari](https://github.com/alisabzevari))
* `opentelemetry-instrumentation-http`
  * [#2332](https://github.com/open-telemetry/opentelemetry-js/pull/2332) feat(@opentelemetry-instrumentation-http): support adding custom attributes before a span is started ([@echoontheway](https://github.com/echoontheway))
  * [#2349](https://github.com/open-telemetry/opentelemetry-js/pull/2349) fix(instrumentation-http): set outgoing request attributes on start span ([@blumamir](https://github.com/blumamir))
* `opentelemetry-web`
  * [#2343](https://github.com/open-telemetry/opentelemetry-js/pull/2343) feat(opentelemetry-web): capture decodedBodySize / http.response_content_length_uncompressed ([@t2t2](https://github.com/t2t2))
* `opentelemetry-instrumentation`
  * [#2309](https://github.com/open-telemetry/opentelemetry-js/pull/2309) chore: add includePrerelease option to instrumentation config ([@dyladan](https://github.com/dyladan))

### :bug: (Bug Fix)

* `opentelemetry-exporter-collector`
  * [#2357](https://github.com/open-telemetry/opentelemetry-js/pull/2357) fix: headers are appended to existing one (open-telemetry#2335) ([@niko-achilles](https://github.com/niko-achilles))
* `opentelemetry-exporter-collector-grpc`
  * [#2322](https://github.com/open-telemetry/opentelemetry-js/pull/2322) fix(@opentelemetry/exporter-collector-grpc) regression from #2130 when host specified without protocol ([@lizthegrey](https://github.com/lizthegrey))
* `opentelemetry-exporter-collector-proto`
  * [#2331](https://github.com/open-telemetry/opentelemetry-js/pull/2331) Change default HTTP exporter port to 55681 ([@NathanielRN](https://github.com/NathanielRN))

### :books: (Refine Doc)

* Other
  * [#2344](https://github.com/open-telemetry/opentelemetry-js/pull/2344) Additional website docs updates ([@svrnm](https://github.com/svrnm))
  * [#2365](https://github.com/open-telemetry/opentelemetry-js/pull/2365) docs: add quickstart code example ([@vreynolds](https://github.com/vreynolds))
  * [#2358](https://github.com/open-telemetry/opentelemetry-js/pull/2358) examples opentelemetry-api version fix ([@CptSchnitz](https://github.com/CptSchnitz))
  * [#2308](https://github.com/open-telemetry/opentelemetry-js/pull/2308) chore: use typedoc to build sdk reference ([@dyladan](https://github.com/dyladan))
  * [#2324](https://github.com/open-telemetry/opentelemetry-js/pull/2324) fix: update and make website docs work ([@svrnm](https://github.com/svrnm))
  * [#2328](https://github.com/open-telemetry/opentelemetry-js/pull/2328) chore: updating compatibility matrix ([@obecny](https://github.com/obecny))
  * [#2326](https://github.com/open-telemetry/opentelemetry-js/pull/2326) chore: fix tracer-web example webpack config ([@jonchurch](https://github.com/jonchurch))
* `opentelemetry-resource-detector-aws`
  * [#2379](https://github.com/open-telemetry/opentelemetry-js/pull/2379) fix: fixup aws detector readme ([@legendecas](https://github.com/legendecas))
* `opentelemetry-propagator-b3`
  * [#2342](https://github.com/open-telemetry/opentelemetry-js/pull/2342) docs: updates README.md for @opentelemetry/propagator-b3 ([@OmkarKirpan](https://github.com/OmkarKirpan))
* `opentelemetry-exporter-collector-grpc`
  * [#2266](https://github.com/open-telemetry/opentelemetry-js/pull/2266) fix(exporter-collector-grpc): incorrect URL format on docs after 0.20.0 update ([@brunoluiz](https://github.com/brunoluiz))

### :house: (Internal)

* Other
  * [#2366](https://github.com/open-telemetry/opentelemetry-js/pull/2366) chore: adding Rauno56 to js approvers ([@obecny](https://github.com/obecny))
  * [#2350](https://github.com/open-telemetry/opentelemetry-js/pull/2350) chore: ignore backcompat in renovate ([@dyladan](https://github.com/dyladan))
  * [#2352](https://github.com/open-telemetry/opentelemetry-js/pull/2352) replaced word plugin with instrumentation ([@niko-achilles](https://github.com/niko-achilles))
  * [#2311](https://github.com/open-telemetry/opentelemetry-js/pull/2311) chore: ignore @types/node in backcompat ([@dyladan](https://github.com/dyladan))
* `opentelemetry-exporter-collector-grpc`, `opentelemetry-exporter-jaeger`, `opentelemetry-instrumentation`, `opentelemetry-node`, `opentelemetry-sdk-node`, `opentelemetry-shim-opentracing`, `opentelemetry-tracing`, `opentelemetry-web`
  * [#2351](https://github.com/open-telemetry/opentelemetry-js/pull/2351) style: use single quotes everywhere and add a rule to eslint ([@blumamir](https://github.com/blumamir))
* `template`
  * [#2319](https://github.com/open-telemetry/opentelemetry-js/pull/2319) chore: update package template engines version ([@jonchurch](https://github.com/jonchurch))

### Committers: 18

* (Eliseo) Nathaniel Ruiz Nowell ([@NathanielRN](https://github.com/NathanielRN))
* Ali Sabzevari ([@alisabzevari](https://github.com/alisabzevari))
* Amir Blum ([@blumamir](https://github.com/blumamir))
* Bartlomiej Obecny ([@obecny](https://github.com/obecny))
* Bruno Luiz Silva ([@brunoluiz](https://github.com/brunoluiz))
* Daniel Dyla ([@dyladan](https://github.com/dyladan))
* Gerhard Stöbich ([@Flarna](https://github.com/Flarna))
* Jonathan Church ([@jonchurch](https://github.com/jonchurch))
* Liz Fong-Jones ([@lizthegrey](https://github.com/lizthegrey))
* Niko Achilles Kokkinos ([@niko-achilles](https://github.com/niko-achilles))
* Ofer Adelstein ([@CptSchnitz](https://github.com/CptSchnitz))
* Omkar Kirpan ([@OmkarKirpan](https://github.com/OmkarKirpan))
* Severin Neumann ([@svrnm](https://github.com/svrnm))
* Vera Reynolds ([@vreynolds](https://github.com/vreynolds))
* Weyert de Boer ([@weyert](https://github.com/weyert))
* [@echoontheway](https://github.com/echoontheway)
* legendecas ([@legendecas](https://github.com/legendecas))
* t2t2 ([@t2t2](https://github.com/t2t2))

## 0.23.0

### :rocket: (Enhancement)

* `opentelemetry-shim-opentracing`
  * [#2282](https://github.com/open-telemetry/opentelemetry-js/pull/2282) feat(shim-opentracing): update logging based on new spec ([@vreynolds](https://github.com/vreynolds))
* `opentelemetry-exporter-collector-grpc`
  * [#2304](https://github.com/open-telemetry/opentelemetry-js/pull/2304) feat: otlp-grpc exporter uses headers environment variables ([@vreynolds](https://github.com/vreynolds))
* `opentelemetry-propagator-b3`
  * [#2285](https://github.com/open-telemetry/opentelemetry-js/pull/2285) fix(propagator-b3): update extract to check for array ([@jordanworner](https://github.com/jordanworner))
* `opentelemetry-core`, `opentelemetry-instrumentation-fetch`, `opentelemetry-instrumentation-xml-http-request`, `opentelemetry-web`
  * [#2226](https://github.com/open-telemetry/opentelemetry-js/pull/2226) fix(xhr): make performance observer work with relative urls ([@mhennoch](https://github.com/mhennoch))

### :books: (Refine Doc)

* Other
  * [#2306](https://github.com/open-telemetry/opentelemetry-js/pull/2306) chore: update the website getting started docs ([@dyladan](https://github.com/dyladan))
  * [#2283](https://github.com/open-telemetry/opentelemetry-js/pull/2283) Module opentelemetry/instrumentation-grpc required ([@pramodsreek](https://github.com/pramodsreek))
* `opentelemetry-sdk-node`
  * [#2300](https://github.com/open-telemetry/opentelemetry-js/pull/2300) chore(README): update link to BatchSpanProcessor in sdk node ([@pragmaticivan](https://github.com/pragmaticivan))
* `opentelemetry-exporter-jaeger`, `opentelemetry-exporter-zipkin`, `opentelemetry-sdk-node`
  * [#2290](https://github.com/open-telemetry/opentelemetry-js/pull/2290) fix: service.name resource attribute ([@OmkarKirpan](https://github.com/OmkarKirpan))
* `opentelemetry-resources`
  * [#2289](https://github.com/open-telemetry/opentelemetry-js/pull/2289) docs(opentelemetry-resources): fix wrong sample code in readme ([@alisabzevari](https://github.com/alisabzevari))

### :house: (Internal)

* `opentelemetry-context-async-hooks`, `opentelemetry-context-zone-peer-dep`, `opentelemetry-web`
  * [#2247](https://github.com/open-telemetry/opentelemetry-js/pull/2247) feat: unify the signatures of bind and with ([@Rauno56](https://github.com/Rauno56))
* Other
  * [#2296](https://github.com/open-telemetry/opentelemetry-js/pull/2296) chore: do not upgrade backwards compatibility ([@dyladan](https://github.com/dyladan))
  * [#2302](https://github.com/open-telemetry/opentelemetry-js/pull/2302) chore: use setup-node ([@dyladan](https://github.com/dyladan))

### Committers: 9

* Ali Sabzevari ([@alisabzevari](https://github.com/alisabzevari))
* Daniel Dyla ([@dyladan](https://github.com/dyladan))
* Ivan Santos ([@pragmaticivan](https://github.com/pragmaticivan))
* Jordan Worner ([@jordanworner](https://github.com/jordanworner))
* MartenH ([@mhennoch](https://github.com/mhennoch))
* Omkar Kirpan ([@OmkarKirpan](https://github.com/OmkarKirpan))
* Pramod ([@pramodsreek](https://github.com/pramodsreek))
* Rauno Viskus ([@Rauno56](https://github.com/Rauno56))
* Vera Reynolds ([@vreynolds](https://github.com/vreynolds))

## 0.22.0

### :rocket: (Enhancement)

* `opentelemetry-tracing`
  * [#2243](https://github.com/open-telemetry/opentelemetry-js/pull/2243) feat(tracing): auto flush BatchSpanProcessor on browser ([@kkruk-sumo](https://github.com/kkruk-sumo))
* `opentelemetry-resource-detector-aws`, `opentelemetry-semantic-conventions`
  * [#2268](https://github.com/open-telemetry/opentelemetry-js/pull/2268) feat(semantic-conventions): upgrade semantic conventions to version 1… ([@weyert](https://github.com/weyert))
* `opentelemetry-api-metrics`, `opentelemetry-context-async-hooks`, `opentelemetry-context-zone-peer-dep`, `opentelemetry-core`, `opentelemetry-exporter-collector-grpc`, `opentelemetry-exporter-collector-proto`, `opentelemetry-exporter-collector`, `opentelemetry-exporter-jaeger`, `opentelemetry-exporter-prometheus`, `opentelemetry-exporter-zipkin`, `opentelemetry-instrumentation-fetch`, `opentelemetry-instrumentation-grpc`, `opentelemetry-instrumentation-http`, `opentelemetry-instrumentation-xml-http-request`, `opentelemetry-instrumentation`, `opentelemetry-metrics`, `opentelemetry-node`, `opentelemetry-propagator-b3`, `opentelemetry-propagator-jaeger`, `opentelemetry-resource-detector-aws`, `opentelemetry-resource-detector-gcp`, `opentelemetry-resources`, `opentelemetry-sdk-node`, `opentelemetry-shim-opentracing`, `opentelemetry-tracing`, `opentelemetry-web`
  * [#2276](https://github.com/open-telemetry/opentelemetry-js/pull/2276) chore(deps): update dependency @opentelemetry/api to v1 ([@renovate-bot](https://github.com/renovate-bot))

### :books: (Refine Doc)

* [#2287](https://github.com/open-telemetry/opentelemetry-js/pull/2287) chore(doc): update compatibility matrix ([@vmarchaud](https://github.com/vmarchaud))

### Committers: 3

* Krystian Kruk ([@kkruk-sumo](https://github.com/kkruk-sumo))
* Valentin Marchaud ([@vmarchaud](https://github.com/vmarchaud))
* Weyert de Boer ([@weyert](https://github.com/weyert))

## 0.21.0

### :rocket: (Enhancement)

* `opentelemetry-instrumentation-fetch`, `opentelemetry-instrumentation-grpc`, `opentelemetry-instrumentation-http`, `opentelemetry-instrumentation-xml-http-request`, `opentelemetry-instrumentation`
  * [#2261](https://github.com/open-telemetry/opentelemetry-js/pull/2261) Adding ComponentLogger into instrumentations ([@obecny](https://github.com/obecny))
* `opentelemetry-api-metrics`, `opentelemetry-context-async-hooks`, `opentelemetry-context-zone-peer-dep`, `opentelemetry-core`, `opentelemetry-exporter-collector-grpc`, `opentelemetry-exporter-collector-proto`, `opentelemetry-exporter-collector`, `opentelemetry-exporter-jaeger`, `opentelemetry-exporter-prometheus`, `opentelemetry-exporter-zipkin`, `opentelemetry-instrumentation-fetch`, `opentelemetry-instrumentation-grpc`, `opentelemetry-instrumentation-http`, `opentelemetry-instrumentation-xml-http-request`, `opentelemetry-instrumentation`, `opentelemetry-metrics`, `opentelemetry-node`, `opentelemetry-propagator-b3`, `opentelemetry-propagator-jaeger`, `opentelemetry-resource-detector-aws`, `opentelemetry-resource-detector-gcp`, `opentelemetry-resources`, `opentelemetry-sdk-node`, `opentelemetry-shim-opentracing`, `opentelemetry-tracing`, `opentelemetry-web`
  * [#2255](https://github.com/open-telemetry/opentelemetry-js/pull/2255) chore: update API to 0.21.0 ([@dyladan](https://github.com/dyladan))

### :books: (Refine Doc)

* [#2263](https://github.com/open-telemetry/opentelemetry-js/pull/2263) docs(README): update link to @opentelemetry/api package ([@nvenegas](https://github.com/nvenegas))
* [#2254](https://github.com/open-telemetry/opentelemetry-js/pull/2254) chore: update compatibility matrix ([@dyladan](https://github.com/dyladan))
* [#2253](https://github.com/open-telemetry/opentelemetry-js/pull/2253) chore: add missing changelog entry ([@dyladan](https://github.com/dyladan))

### :house: (Internal)

* `opentelemetry-api-metrics`, `opentelemetry-context-async-hooks`, `opentelemetry-context-zone-peer-dep`, `opentelemetry-context-zone`, `opentelemetry-core`, `opentelemetry-exporter-collector-grpc`, `opentelemetry-exporter-collector-proto`, `opentelemetry-exporter-collector`, `opentelemetry-exporter-jaeger`, `opentelemetry-exporter-prometheus`, `opentelemetry-exporter-zipkin`, `opentelemetry-instrumentation-fetch`, `opentelemetry-instrumentation-grpc`, `opentelemetry-instrumentation-http`, `opentelemetry-instrumentation-xml-http-request`, `opentelemetry-instrumentation`, `opentelemetry-metrics`, `opentelemetry-node`, `opentelemetry-propagator-b3`, `opentelemetry-propagator-jaeger`, `opentelemetry-resource-detector-aws`, `opentelemetry-resource-detector-gcp`, `opentelemetry-resources`, `opentelemetry-sdk-node`, `opentelemetry-semantic-conventions`, `opentelemetry-shim-opentracing`, `opentelemetry-tracing`, `opentelemetry-web`, `template`
  * [#2244](https://github.com/open-telemetry/opentelemetry-js/pull/2244) chore: add node:16 to the test matrix ([@Rauno56](https://github.com/Rauno56))

### Committers: 4

* Bartlomiej Obecny ([@obecny](https://github.com/obecny))
* Daniel Dyla ([@dyladan](https://github.com/dyladan))
* Nicolas Venegas ([@nvenegas](https://github.com/nvenegas))
* Rauno Viskus ([@Rauno56](https://github.com/Rauno56))

## 0.20.0

### :boom: Breaking Change

* `opentelemetry-sdk-node`, `opentelemetry-tracing`
  * [#2190](https://github.com/open-telemetry/opentelemetry-js/pull/2190) feat: apply spec changes for `TraceParams` ([@weyert](https://github.com/weyert))
* `opentelemetry-node`, `opentelemetry-propagator-jaeger`, `opentelemetry-shim-opentracing`
  * [#2148](https://github.com/open-telemetry/opentelemetry-js/pull/2148) chore: renaming jaeger http trace propagator to jaeger propagator ([@obecny](https://github.com/obecny))
* `opentelemetry-core`, `opentelemetry-instrumentation-grpc`, `opentelemetry-shim-opentracing`, `opentelemetry-tracing`
  * [#2149](https://github.com/open-telemetry/opentelemetry-js/pull/2149) chore: adding sufix propagator to http baggage and http trace context ([@obecny](https://github.com/obecny))

### :rocket: (Enhancement)

* `opentelemetry-shim-opentracing`
  * [#2194](https://github.com/open-telemetry/opentelemetry-js/pull/2194) feat(shim-opentracing): update setTag based on new spec ([@vreynolds](https://github.com/vreynolds))
* `opentelemetry-tracing`
  * [#2221](https://github.com/open-telemetry/opentelemetry-js/pull/2221) feat: add startActiveSpan method to Tracer ([@naseemkullah](https://github.com/naseemkullah))
* `opentelemetry-core`, `opentelemetry-exporter-collector-grpc`, `opentelemetry-exporter-collector-proto`, `opentelemetry-exporter-collector`, `opentelemetry-exporter-jaeger`, `opentelemetry-exporter-zipkin`, `opentelemetry-metrics`, `opentelemetry-resources`, `opentelemetry-sdk-node`, `opentelemetry-tracing`
  * [#2227](https://github.com/open-telemetry/opentelemetry-js/pull/2227) chore: set default service name ([@dyladan](https://github.com/dyladan))
* `opentelemetry-api-metrics`, `opentelemetry-context-async-hooks`, `opentelemetry-context-zone-peer-dep`, `opentelemetry-context-zone`, `opentelemetry-core`, `opentelemetry-exporter-collector-grpc`, `opentelemetry-exporter-collector-proto`, `opentelemetry-exporter-collector`, `opentelemetry-exporter-jaeger`, `opentelemetry-exporter-prometheus`, `opentelemetry-exporter-zipkin`, `opentelemetry-instrumentation-fetch`, `opentelemetry-instrumentation-grpc`, `opentelemetry-instrumentation-http`, `opentelemetry-instrumentation-xml-http-request`, `opentelemetry-instrumentation`, `opentelemetry-metrics`, `opentelemetry-node`, `opentelemetry-propagator-b3`, `opentelemetry-propagator-jaeger`, `opentelemetry-resource-detector-aws`, `opentelemetry-resource-detector-gcp`, `opentelemetry-resources`, `opentelemetry-sdk-node`, `opentelemetry-shim-opentracing`, `opentelemetry-tracing`, `opentelemetry-web`
  * [#2225](https://github.com/open-telemetry/opentelemetry-js/pull/2225) chore: upgrading to api ver. 0.20.0 ([@obecny](https://github.com/obecny))
* `opentelemetry-instrumentation`
  * [#2224](https://github.com/open-telemetry/opentelemetry-js/pull/2224) feat(opentelemetry-instrumentation): getConfig and setConfig ([@mottibec](https://github.com/mottibec))
* `opentelemetry-core`, `opentelemetry-instrumentation-http`, `opentelemetry-propagator-b3`, `opentelemetry-propagator-jaeger`, `opentelemetry-tracing`
  * [#2202](https://github.com/open-telemetry/opentelemetry-js/pull/2202) Move suppress tracing context key to SDK ([@dyladan](https://github.com/dyladan))
* `opentelemetry-core`, `opentelemetry-tracing`
  * [#2100](https://github.com/open-telemetry/opentelemetry-js/pull/2100) feat(tracing): allow to configure exporter by environment #1676 ([@vmarchaud](https://github.com/vmarchaud))
* `opentelemetry-core`, `opentelemetry-exporter-collector-grpc`, `opentelemetry-exporter-collector-proto`, `opentelemetry-exporter-collector`
  * [#2117](https://github.com/open-telemetry/opentelemetry-js/pull/2117) feat(exporter-collector): support config from env #2099 ([@vmarchaud](https://github.com/vmarchaud))
* `opentelemetry-exporter-collector`, `opentelemetry-exporter-zipkin`, `opentelemetry-tracing`
  * [#2183](https://github.com/open-telemetry/opentelemetry-js/pull/2183) chore: removing usage of timed event from api ([@obecny](https://github.com/obecny))
* Other
  * [#2195](https://github.com/open-telemetry/opentelemetry-js/pull/2195) fix: remove redundant try-catch from http/https server examples ([@legendecas](https://github.com/legendecas))
* `opentelemetry-exporter-collector-grpc`
  * [#2130](https://github.com/open-telemetry/opentelemetry-js/pull/2130) chore: url validation & README to prevent gRPC footguns. ([@lizthegrey](https://github.com/lizthegrey))
* `opentelemetry-semantic-conventions`
  * [#2167](https://github.com/open-telemetry/opentelemetry-js/pull/2167) semantic-conventions: include built esm files in package ([@t2t2](https://github.com/t2t2))
* `opentelemetry-instrumentation-xml-http-request`
  * [#2134](https://github.com/open-telemetry/opentelemetry-js/pull/2134) feat(instrumentation-xhr): add applyCustomAttributesOnSpan hook ([@mhennoch](https://github.com/mhennoch))
* `opentelemetry-exporter-prometheus`
  * [#2122](https://github.com/open-telemetry/opentelemetry-js/pull/2122) feat: add diag warning when metric name is invalid ([@weyert](https://github.com/weyert))
* `opentelemetry-api-metrics`, `opentelemetry-exporter-collector-grpc`, `opentelemetry-exporter-collector-proto`, `opentelemetry-exporter-collector`, `opentelemetry-metrics`
  * [#2118](https://github.com/open-telemetry/opentelemetry-js/pull/2118) chore(deps): support cumulative, delta, and pass-through exporters ([@sergeylanzman](https://github.com/sergeylanzman))

### :bug: (Bug Fix)

* `opentelemetry-exporter-collector-grpc`
  * [#2214](https://github.com/open-telemetry/opentelemetry-js/pull/2214) chore: fixes after last changes to url ([@obecny](https://github.com/obecny))
* `opentelemetry-tracing`
  * [#2185](https://github.com/open-telemetry/opentelemetry-js/pull/2185) fix: use invalid parent for sampler when options.root ([@dyladan](https://github.com/dyladan))
  * [#2171](https://github.com/open-telemetry/opentelemetry-js/pull/2171) fix: move initialization of const above first use #2170 ([@dyladan](https://github.com/dyladan))
* `opentelemetry-instrumentation-grpc`
  * [#2179](https://github.com/open-telemetry/opentelemetry-js/pull/2179) chore(grpc-instrumentation): fix grpc example #2160 ([@vmarchaud](https://github.com/vmarchaud))
* `opentelemetry-core`
  * [#2165](https://github.com/open-telemetry/opentelemetry-js/pull/2165) [sampler] treat invalid SpanContext as no SpanContext ([@thisthat](https://github.com/thisthat))

### :books: (Refine Doc)

* `opentelemetry-node`
  * [#2180](https://github.com/open-telemetry/opentelemetry-js/pull/2180) fix docs typo ([@sbrichardson](https://github.com/sbrichardson))
* Other
  * [#2168](https://github.com/open-telemetry/opentelemetry-js/pull/2168) chore: update feature status in readme ([@dyladan](https://github.com/dyladan))
* `opentelemetry-instrumentation-fetch`, `opentelemetry-instrumentation-grpc`, `opentelemetry-instrumentation-http`, `opentelemetry-instrumentation-xml-http-request`, `opentelemetry-instrumentation`, `opentelemetry-node`, `opentelemetry-sdk-node`, `opentelemetry-web`
  * [#2127](https://github.com/open-telemetry/opentelemetry-js/pull/2127) chore: prefer use of global TracerProvider/MeterProvider ([@Flarna](https://github.com/Flarna))

### :house: (Internal)

* `opentelemetry-api-metrics`, `opentelemetry-context-async-hooks`, `opentelemetry-context-zone-peer-dep`, `opentelemetry-context-zone`, `opentelemetry-core`, `opentelemetry-exporter-collector-grpc`, `opentelemetry-exporter-collector-proto`, `opentelemetry-exporter-collector`, `opentelemetry-exporter-jaeger`, `opentelemetry-exporter-prometheus`, `opentelemetry-exporter-zipkin`, `opentelemetry-instrumentation-fetch`, `opentelemetry-instrumentation-grpc`, `opentelemetry-instrumentation-http`, `opentelemetry-instrumentation-xml-http-request`, `opentelemetry-instrumentation`, `opentelemetry-metrics`, `opentelemetry-node`, `opentelemetry-propagator-b3`, `opentelemetry-propagator-jaeger`, `opentelemetry-resource-detector-aws`, `opentelemetry-resource-detector-gcp`, `opentelemetry-resources`, `opentelemetry-sdk-node`, `opentelemetry-semantic-conventions`, `opentelemetry-shim-opentracing`, `opentelemetry-tracing`, `opentelemetry-web`, `template`
  * [#2241](https://github.com/open-telemetry/opentelemetry-js/pull/2241) chore: update typescript to 4.3 and enable noImplicitOverride ([@Flarna](https://github.com/Flarna))
  * [#2204](https://github.com/open-telemetry/opentelemetry-js/pull/2204) Remove GTS and prettier ([@dyladan](https://github.com/dyladan))
* `opentelemetry-instrumentation-http`, `opentelemetry-instrumentation`, `opentelemetry-tracing`
  * [#2229](https://github.com/open-telemetry/opentelemetry-js/pull/2229) chore: remove references to NOOP singletons ([@dyladan](https://github.com/dyladan))
* `opentelemetry-node`, `opentelemetry-sdk-node`, `opentelemetry-web`
  * [#2230](https://github.com/open-telemetry/opentelemetry-js/pull/2230) chore: remove references to Noop classes from API ([@dyladan](https://github.com/dyladan))
* `opentelemetry-api-metrics`, `opentelemetry-context-zone-peer-dep`, `opentelemetry-context-zone`, `opentelemetry-core`, `opentelemetry-exporter-collector`, `opentelemetry-exporter-zipkin`, `opentelemetry-instrumentation-fetch`, `opentelemetry-instrumentation-xml-http-request`, `opentelemetry-instrumentation`, `opentelemetry-propagator-jaeger`, `opentelemetry-tracing`, `opentelemetry-web`
  * [#2234](https://github.com/open-telemetry/opentelemetry-js/pull/2234) chore: downgrade karma-webpack ([@dyladan](https://github.com/dyladan))
* `opentelemetry-sdk-node`
  * [#2219](https://github.com/open-telemetry/opentelemetry-js/pull/2219) fix(opentelemetry-sdk-node): move nock to dev dependencies ([@nflaig](https://github.com/nflaig))
* `opentelemetry-core`
  * [#2155](https://github.com/open-telemetry/opentelemetry-js/pull/2155) chore: move tracecontext propagator into trace ([@dyladan](https://github.com/dyladan))
* `opentelemetry-api-metrics`, `opentelemetry-context-zone-peer-dep`, `opentelemetry-context-zone`, `opentelemetry-core`, `opentelemetry-exporter-collector`, `opentelemetry-exporter-zipkin`, `opentelemetry-instrumentation-fetch`, `opentelemetry-instrumentation-xml-http-request`, `opentelemetry-instrumentation`, `opentelemetry-metrics`, `opentelemetry-propagator-b3`, `opentelemetry-propagator-jaeger`, `opentelemetry-resources`, `opentelemetry-semantic-conventions`, `opentelemetry-tracing`, `opentelemetry-web`, `template`
  * [#2112](https://github.com/open-telemetry/opentelemetry-js/pull/2112) feat: add ESM builds for packages used in browser ([@t2t2](https://github.com/t2t2))

### Committers: 18

* Bartlomiej Obecny ([@obecny](https://github.com/obecny))
* Daniel Dyla ([@dyladan](https://github.com/dyladan))
* Gerhard Stöbich ([@Flarna](https://github.com/Flarna))
* Giovanni Liva ([@thisthat](https://github.com/thisthat))
* Liz Fong-Jones ([@lizthegrey](https://github.com/lizthegrey))
* MartenH ([@mhennoch](https://github.com/mhennoch))
* Motti Bechhofer ([@mottibec](https://github.com/mottibec))
* Naseem ([@naseemkullah](https://github.com/naseemkullah))
* Nico Flaig ([@nflaig](https://github.com/nflaig))
* Sergey Lanzman ([@sergeylanzman](https://github.com/sergeylanzman))
* Severin Neumann ([@svrnm](https://github.com/svrnm))
* Stephen Richardson  ([@sbrichardson](https://github.com/sbrichardson))
* Valentin Marchaud ([@vmarchaud](https://github.com/vmarchaud))
* Vera Reynolds ([@vreynolds](https://github.com/vreynolds))
* Weyert de Boer ([@weyert](https://github.com/weyert))
* andrew quartey ([@drexler](https://github.com/drexler))
* legendecas ([@legendecas](https://github.com/legendecas))
* t2t2 ([@t2t2](https://github.com/t2t2))

## 0.19.0

### :boom: Breaking Change

* `opentelemetry-core`, `opentelemetry-tracing`
  * [#2111](https://github.com/open-telemetry/opentelemetry-js/pull/2111) feat: handle OTEL_TRACES_SAMPLER env var ([@jtmalinowski](https://github.com/jtmalinowski))
  * [#2098](https://github.com/open-telemetry/opentelemetry-js/pull/2098) chore(env): update default value for span's attributes/links/events count #1675 ([@vmarchaud](https://github.com/vmarchaud))
* `opentelemetry-instrumentation-fetch`, `opentelemetry-instrumentation-grpc`, `opentelemetry-instrumentation-http`, `opentelemetry-instrumentation-xml-http-request`, `opentelemetry-semantic-conventions`, `opentelemetry-tracing`, `opentelemetry-web`
  * [#2083](https://github.com/open-telemetry/opentelemetry-js/pull/2083) feat: add semconv generator for `semantic-conventions`-package ([@weyert](https://github.com/weyert))
* `opentelemetry-core`, `opentelemetry-grpc-utils`, `opentelemetry-instrumentation-fetch`, `opentelemetry-instrumentation-grpc`, `opentelemetry-instrumentation-http`, `opentelemetry-instrumentation-xml-http-request`, `opentelemetry-instrumentation`, `opentelemetry-node`, `opentelemetry-plugin-grpc-js`, `opentelemetry-plugin-grpc`, `opentelemetry-plugin-http`, `opentelemetry-plugin-https`, `opentelemetry-sdk-node`, `opentelemetry-web`
  * [#2081](https://github.com/open-telemetry/opentelemetry-js/pull/2081) remove plugins ([@obecny](https://github.com/obecny))
* `opentelemetry-api-metrics`, `opentelemetry-context-async-hooks`, `opentelemetry-context-zone-peer-dep`, `opentelemetry-core`, `opentelemetry-exporter-collector-grpc`, `opentelemetry-exporter-collector-proto`, `opentelemetry-exporter-collector`, `opentelemetry-exporter-jaeger`, `opentelemetry-exporter-prometheus`, `opentelemetry-exporter-zipkin`, `opentelemetry-grpc-utils`, `opentelemetry-instrumentation-fetch`, `opentelemetry-instrumentation-grpc`, `opentelemetry-instrumentation-http`, `opentelemetry-instrumentation-xml-http-request`, `opentelemetry-instrumentation`, `opentelemetry-metrics`, `opentelemetry-node`, `opentelemetry-plugin-grpc-js`, `opentelemetry-plugin-grpc`, `opentelemetry-plugin-http`, `opentelemetry-plugin-https`, `opentelemetry-propagator-b3`, `opentelemetry-propagator-jaeger`, `opentelemetry-resource-detector-aws`, `opentelemetry-resource-detector-gcp`, `opentelemetry-resources`, `opentelemetry-sdk-node`, `opentelemetry-shim-opentracing`, `opentelemetry-tracing`, `opentelemetry-web`
  * [#2074](https://github.com/open-telemetry/opentelemetry-js/pull/2074) chore: peer depend on API ([@dyladan](https://github.com/dyladan))
  * [#2063](https://github.com/open-telemetry/opentelemetry-js/pull/2063) chore: update API dependency to 1.0.0-rc.0 ([@dyladan](https://github.com/dyladan))
* `opentelemetry-core`, `opentelemetry-propagator-b3`
  * [#2054](https://github.com/open-telemetry/opentelemetry-js/pull/2054) refactor: simplify b3 options ([@mwear](https://github.com/mwear))

### :rocket: (Enhancement)

* `opentelemetry-instrumentation`
  * [#2135](https://github.com/open-telemetry/opentelemetry-js/pull/2135) fix: add isEnabled to InstrumentationBase ([@seemk](https://github.com/seemk))
* `opentelemetry-semantic-conventions`
  * [#2115](https://github.com/open-telemetry/opentelemetry-js/pull/2115) feat: upgrade semantic conventions to v1.2.0 of spec ([@weyert](https://github.com/weyert))
* `opentelemetry-core`, `opentelemetry-exporter-zipkin`
  * [#2097](https://github.com/open-telemetry/opentelemetry-js/pull/2097) feat(zipkin): allow to configure url via environment #1675 ([@vmarchaud](https://github.com/vmarchaud))
* `opentelemetry-exporter-zipkin`
  * [#2050](https://github.com/open-telemetry/opentelemetry-js/pull/2050) chore: adding interceptor for getting headers before each request ([@obecny](https://github.com/obecny))
* `opentelemetry-exporter-collector-grpc`
  * [#2092](https://github.com/open-telemetry/opentelemetry-js/pull/2092) Migrate exporter-collector-grpc to grpc-js ([@obecny](https://github.com/obecny))
* `opentelemetry-instrumentation-http`
  * [#2043](https://github.com/open-telemetry/opentelemetry-js/pull/2043) chore: avoid unneeded context.with in http instrumentation ([@Flarna](https://github.com/Flarna))
* `opentelemetry-instrumentation-fetch`, `opentelemetry-instrumentation-xml-http-request`
  * [#2061](https://github.com/open-telemetry/opentelemetry-js/pull/2061) chore: adding info to debug whenever headers are being skipped due to cors policy ([@obecny](https://github.com/obecny))

### :bug: (Bug Fix)

* `opentelemetry-exporter-prometheus`
  * [#2121](https://github.com/open-telemetry/opentelemetry-js/pull/2121) fix: ensure the label names are sanitised ([@weyert](https://github.com/weyert))
* `opentelemetry-instrumentation`
  * [#2120](https://github.com/open-telemetry/opentelemetry-js/pull/2120) fix(instrumentation): support multiple module definitions with different versions ([@seemk](https://github.com/seemk))
* `opentelemetry-instrumentation-http`, `opentelemetry-tracing`
  * [#2105](https://github.com/open-telemetry/opentelemetry-js/pull/2105) fix: don't use spanId from invalid parent ([@Flarna](https://github.com/Flarna))
* `opentelemetry-context-async-hooks`
  * [#2088](https://github.com/open-telemetry/opentelemetry-js/pull/2088) fix: correct removeAllListeners in case no event is passed ([@Flarna](https://github.com/Flarna))
* `opentelemetry-resource-detector-aws`
  * [#2076](https://github.com/open-telemetry/opentelemetry-js/pull/2076) fix: await http response in AWS EKS detector ([@vreynolds](https://github.com/vreynolds))
* `opentelemetry-core`, `opentelemetry-propagator-b3`, `opentelemetry-propagator-jaeger`
  * [#2082](https://github.com/open-telemetry/opentelemetry-js/pull/2082) chore: do not inject span context when instrumentation is suppressed ([@dyladan](https://github.com/dyladan))
* `opentelemetry-core`
  * [#2080](https://github.com/open-telemetry/opentelemetry-js/pull/2080) fix: do not inject invalid span context ([@dyladan](https://github.com/dyladan))
* `opentelemetry-tracing`
  * [#2086](https://github.com/open-telemetry/opentelemetry-js/pull/2086) fix: exception.type should always be a string ([@YanivD](https://github.com/YanivD))
* `opentelemetry-propagator-jaeger`
  * [#1986](https://github.com/open-telemetry/opentelemetry-js/pull/1986) fix(propagator-jaeger): zero pad extracted trace id to 32 characters ([@sid-maddy](https://github.com/sid-maddy))

### :books: (Refine Doc)

* [#2094](https://github.com/open-telemetry/opentelemetry-js/pull/2094) chore: fixing readme info ([@obecny](https://github.com/obecny))
* [#2051](https://github.com/open-telemetry/opentelemetry-js/pull/2051) Add opentelemetry.io docs ([@austinlparker](https://github.com/austinlparker))

### :house: (Internal)

* `opentelemetry-exporter-collector-grpc`, `opentelemetry-metrics`, `opentelemetry-tracing`
  * [#1780](https://github.com/open-telemetry/opentelemetry-js/pull/1780) chore: no-floating-promises ([@naseemkullah](https://github.com/naseemkullah))
* `opentelemetry-context-zone`, `opentelemetry-core`, `opentelemetry-exporter-collector-grpc`, `opentelemetry-exporter-collector-proto`, `opentelemetry-exporter-collector`, `opentelemetry-exporter-jaeger`, `opentelemetry-exporter-prometheus`, `opentelemetry-exporter-zipkin`, `opentelemetry-instrumentation-fetch`, `opentelemetry-instrumentation-grpc`, `opentelemetry-instrumentation-http`, `opentelemetry-instrumentation-xml-http-request`, `opentelemetry-instrumentation`, `opentelemetry-metrics`, `opentelemetry-node`, `opentelemetry-propagator-jaeger`, `opentelemetry-resource-detector-aws`, `opentelemetry-resource-detector-gcp`, `opentelemetry-resources`, `opentelemetry-sdk-node`, `opentelemetry-shim-opentracing`, `opentelemetry-tracing`, `opentelemetry-web`
  * [#2073](https://github.com/open-telemetry/opentelemetry-js/pull/2073) chore: pin own deps ([@dyladan](https://github.com/dyladan))

### Committers: 15

* Anuraag Agrawal ([@anuraaga](https://github.com/anuraaga))
* Austin Parker ([@austinlparker](https://github.com/austinlparker))
* Bartlomiej Obecny ([@obecny](https://github.com/obecny))
* Daniel Dyla ([@dyladan](https://github.com/dyladan))
* Gerhard Stöbich ([@Flarna](https://github.com/Flarna))
* Jakub Malinowski ([@jtmalinowski](https://github.com/jtmalinowski))
* Matthew Wear ([@mwear](https://github.com/mwear))
* Naseem ([@naseemkullah](https://github.com/naseemkullah))
* Niek Kruse ([@niekert](https://github.com/niekert))
* Siddhesh Mhadnak ([@sid-maddy](https://github.com/sid-maddy))
* Siim Kallas ([@seemk](https://github.com/seemk))
* Valentin Marchaud ([@vmarchaud](https://github.com/vmarchaud))
* Vera Reynolds ([@vreynolds](https://github.com/vreynolds))
* Weyert de Boer ([@weyert](https://github.com/weyert))
* Yaniv Davidi ([@YanivD](https://github.com/YanivD))

## 0.18.2

### :bug: (Bug Fix)

* `opentelemetry-api-metrics`, `opentelemetry-context-async-hooks`, `opentelemetry-context-zone-peer-dep`, `opentelemetry-core`, `opentelemetry-exporter-collector-grpc`, `opentelemetry-exporter-collector-proto`, `opentelemetry-exporter-collector`, `opentelemetry-exporter-jaeger`, `opentelemetry-exporter-prometheus`, `opentelemetry-exporter-zipkin`, `opentelemetry-grpc-utils`, `opentelemetry-instrumentation-fetch`, `opentelemetry-instrumentation-grpc`, `opentelemetry-instrumentation-http`, `opentelemetry-instrumentation-xml-http-request`, `opentelemetry-instrumentation`, `opentelemetry-metrics`, `opentelemetry-node`, `opentelemetry-plugin-grpc-js`, `opentelemetry-plugin-grpc`, `opentelemetry-plugin-http`, `opentelemetry-plugin-https`, `opentelemetry-propagator-b3`, `opentelemetry-propagator-jaeger`, `opentelemetry-resource-detector-aws`, `opentelemetry-resource-detector-gcp`, `opentelemetry-resources`, `opentelemetry-sdk-node`, `opentelemetry-shim-opentracing`, `opentelemetry-tracing`, `opentelemetry-web`
  * [#2056](https://github.com/open-telemetry/opentelemetry-js/pull/2056) chore: downgrade API for patch release ([@dyladan](https://github.com/dyladan))

### Committers: 1

* Daniel Dyla ([@dyladan](https://github.com/dyladan))

## 0.18.1

### :rocket: (Enhancement)

* `opentelemetry-instrumentation-fetch`, `opentelemetry-web`
  * [#2010](https://github.com/open-telemetry/opentelemetry-js/pull/2010) Server side rendering support ([@ryhinchey](https://github.com/ryhinchey))
* `opentelemetry-semantic-conventions`
  * [#2026](https://github.com/open-telemetry/opentelemetry-js/pull/2026) feat: add NET_TRANSPORT IPC attributes ([@seemk](https://github.com/seemk))
* `opentelemetry-instrumentation`
  * [#1999](https://github.com/open-telemetry/opentelemetry-js/pull/1999) chore: fixing path of instrumentation file for different systems ([@obecny](https://github.com/obecny))
* `opentelemetry-instrumentation-grpc`
  * [#2005](https://github.com/open-telemetry/opentelemetry-js/pull/2005) chore: exporting grpc instrumentation config ([@obecny](https://github.com/obecny))

### :bug: (Bug Fix)

* `opentelemetry-sdk-node`
  * [#2006](https://github.com/open-telemetry/opentelemetry-js/pull/2006) chore: replacing console with diag ([@obecny](https://github.com/obecny))

### :books: (Refine Doc)

* `opentelemetry-resource-detector-gcp`
  * [#2002](https://github.com/open-telemetry/opentelemetry-js/pull/2002) doc: add usage to README.md of gcp detector ([@weyert](https://github.com/weyert))
* `opentelemetry-api-metrics`, `opentelemetry-context-async-hooks`, `opentelemetry-context-zone-peer-dep`, `opentelemetry-context-zone`, `opentelemetry-core`, `opentelemetry-exporter-collector-grpc`, `opentelemetry-exporter-collector-proto`, `opentelemetry-exporter-collector`, `opentelemetry-exporter-jaeger`, `opentelemetry-exporter-prometheus`, `opentelemetry-exporter-zipkin`, `opentelemetry-grpc-utils`, `opentelemetry-instrumentation-fetch`, `opentelemetry-instrumentation-grpc`, `opentelemetry-instrumentation-http`, `opentelemetry-instrumentation-xml-http-request`, `opentelemetry-instrumentation`, `opentelemetry-metrics`, `opentelemetry-node`, `opentelemetry-plugin-grpc-js`, `opentelemetry-plugin-grpc`, `opentelemetry-plugin-http`, `opentelemetry-plugin-https`, `opentelemetry-propagator-b3`, `opentelemetry-resource-detector-aws`, `opentelemetry-resource-detector-gcp`, `opentelemetry-resources`, `opentelemetry-sdk-node`, `opentelemetry-semantic-conventions`, `opentelemetry-shim-opentracing`, `opentelemetry-tracing`, `opentelemetry-web`
  * [#2040](https://github.com/open-telemetry/opentelemetry-js/pull/2040) chore: fixing broken links, updating to correct base url ([@obecny](https://github.com/obecny))
* `opentelemetry-resources`
  * [#2031](https://github.com/open-telemetry/opentelemetry-js/pull/2031) chore: add resource example ([@vknelluri](https://github.com/vknelluri))
* Other
  * [#2021](https://github.com/open-telemetry/opentelemetry-js/pull/2021) chore: updating compatibility matrix ([@obecny](https://github.com/obecny))
* `opentelemetry-core`
  * [#2011](https://github.com/open-telemetry/opentelemetry-js/pull/2011) docs: fix links & headings about built-in samplers ([@pokutuna](https://github.com/pokutuna))

### :house: (Internal)

* Other
  * [#2028](https://github.com/open-telemetry/opentelemetry-js/pull/2028) chore: removing examples of packages that are part of contrib repo ([@obecny](https://github.com/obecny))
  * [#2033](https://github.com/open-telemetry/opentelemetry-js/pull/2033) chore: add husky to renovate ignore ([@dyladan](https://github.com/dyladan))
  * [#1985](https://github.com/open-telemetry/opentelemetry-js/pull/1985) chore: fix renovate config ([@dyladan](https://github.com/dyladan))
  * [#1992](https://github.com/open-telemetry/opentelemetry-js/pull/1992) chore: update eslint ([@Flarna](https://github.com/Flarna))
  * [#1981](https://github.com/open-telemetry/opentelemetry-js/pull/1981) chore: do not pin the api package ([@dyladan](https://github.com/dyladan))
* `opentelemetry-api-metrics`, `opentelemetry-context-async-hooks`, `opentelemetry-context-zone-peer-dep`, `opentelemetry-core`, `opentelemetry-exporter-collector-grpc`, `opentelemetry-exporter-collector-proto`, `opentelemetry-exporter-collector`, `opentelemetry-exporter-jaeger`, `opentelemetry-exporter-prometheus`, `opentelemetry-exporter-zipkin`, `opentelemetry-grpc-utils`, `opentelemetry-instrumentation-fetch`, `opentelemetry-instrumentation-grpc`, `opentelemetry-instrumentation-http`, `opentelemetry-instrumentation-xml-http-request`, `opentelemetry-instrumentation`, `opentelemetry-metrics`, `opentelemetry-node`, `opentelemetry-plugin-grpc-js`, `opentelemetry-plugin-grpc`, `opentelemetry-plugin-http`, `opentelemetry-plugin-https`, `opentelemetry-propagator-b3`, `opentelemetry-resource-detector-aws`, `opentelemetry-resource-detector-gcp`, `opentelemetry-resources`, `opentelemetry-sdk-node`, `opentelemetry-shim-opentracing`, `opentelemetry-tracing`, `opentelemetry-web`
  * [#2038](https://github.com/open-telemetry/opentelemetry-js/pull/2038) chore: use api release candidate ([@dyladan](https://github.com/dyladan))
* `opentelemetry-exporter-zipkin`
  * [#2039](https://github.com/open-telemetry/opentelemetry-js/pull/2039) Check type of navigator.sendBeacon ([@dyladan](https://github.com/dyladan))
* `opentelemetry-core`, `opentelemetry-exporter-collector`, `opentelemetry-instrumentation-fetch`, `opentelemetry-metrics`, `opentelemetry-propagator-b3`
  * [#1978](https://github.com/open-telemetry/opentelemetry-js/pull/1978) chore: don't disable rule eqeqeq ([@Flarna](https://github.com/Flarna))
* `opentelemetry-propagator-jaeger`
  * [#1931](https://github.com/open-telemetry/opentelemetry-js/pull/1931) adopt opentelemetry-propagator-jaeger ([@jtmalinowski](https://github.com/jtmalinowski))

### Committers: 12

* Bartlomiej Obecny ([@obecny](https://github.com/obecny))
* Daniel Dyla ([@dyladan](https://github.com/dyladan))
* Gerhard Stöbich ([@Flarna](https://github.com/Flarna))
* Jakub Malinowski ([@jtmalinowski](https://github.com/jtmalinowski))
* Neil Fordyce ([@neilfordyce](https://github.com/neilfordyce))
* Nir Hadassi ([@nirsky](https://github.com/nirsky))
* Ryan Hinchey ([@ryhinchey](https://github.com/ryhinchey))
* SJ ([@skjindal93](https://github.com/skjindal93))
* Siim Kallas ([@seemk](https://github.com/seemk))
* Weyert de Boer ([@weyert](https://github.com/weyert))
* [@vknelluri](https://github.com/vknelluri)
* pokutuna ([@pokutuna](https://github.com/pokutuna))

## 0.18.0

### :boom: Breaking Change

* `opentelemetry-resources`
  * [#1975](https://github.com/open-telemetry/opentelemetry-js/pull/1975) fix: specification compliant resource collision precedence ([@lonewolf3739](https://github.com/lonewolf3739))

### :rocket: (Enhancement)

* `opentelemetry-semantic-conventions`
  * [#1976](https://github.com/open-telemetry/opentelemetry-js/pull/1976) feat(semantic-conventions): add missing RpcAttributes from spec ([@blumamir](https://github.com/blumamir))

### :bug: (Bug Fix)

* `opentelemetry-exporter-collector-grpc`, `opentelemetry-exporter-collector`
  * [#1938](https://github.com/open-telemetry/opentelemetry-js/pull/1938) fix(exporter-collector): wrong data type for numbers ([@kudlatyamroth](https://github.com/kudlatyamroth))
* `opentelemetry-instrumentation-http`, `opentelemetry-plugin-http`
  * [#1939](https://github.com/open-telemetry/opentelemetry-js/pull/1939) fix: use socket from the request ([@mzahor](https://github.com/mzahor))
* `opentelemetry-context-async-hooks`
  * [#1937](https://github.com/open-telemetry/opentelemetry-js/pull/1937) fix: isolate binding EventEmitter ([@Flarna](https://github.com/Flarna))

### :books: (Refine Doc)

* [#1973](https://github.com/open-telemetry/opentelemetry-js/pull/1973) docs(readme): fix @opentelemetry/instrumentation-http link ([@Hongbo-Miao](https://github.com/Hongbo-Miao))
* [#1941](https://github.com/open-telemetry/opentelemetry-js/pull/1941) fix: update readme upgrade guidelines version setting ([@MSNev](https://github.com/MSNev))

### :house: (Internal)

* `opentelemetry-api-metrics`, `opentelemetry-context-async-hooks`, `opentelemetry-context-zone-peer-dep`, `opentelemetry-core`, `opentelemetry-exporter-collector-grpc`, `opentelemetry-exporter-collector-proto`, `opentelemetry-exporter-collector`, `opentelemetry-exporter-jaeger`, `opentelemetry-exporter-prometheus`, `opentelemetry-exporter-zipkin`, `opentelemetry-grpc-utils`, `opentelemetry-instrumentation-fetch`, `opentelemetry-instrumentation-grpc`, `opentelemetry-instrumentation-http`, `opentelemetry-instrumentation-xml-http-request`, `opentelemetry-instrumentation`, `opentelemetry-metrics`, `opentelemetry-node`, `opentelemetry-plugin-grpc-js`, `opentelemetry-plugin-grpc`, `opentelemetry-plugin-http`, `opentelemetry-plugin-https`, `opentelemetry-propagator-b3`, `opentelemetry-resource-detector-aws`, `opentelemetry-resource-detector-gcp`, `opentelemetry-resources`, `opentelemetry-sdk-node`, `opentelemetry-shim-opentracing`, `opentelemetry-tracing`, `opentelemetry-web`
  * [#1977](https://github.com/open-telemetry/opentelemetry-js/pull/1977) chore: update API to 0.18.0 ([@Flarna](https://github.com/Flarna))
* Other
  * [#1960](https://github.com/open-telemetry/opentelemetry-js/pull/1960) chore: updating current state of compatibility matrix ([@obecny](https://github.com/obecny))
* `opentelemetry-api-metrics`, `opentelemetry-api`, `opentelemetry-context-async-hooks`, `opentelemetry-context-base`, `opentelemetry-context-zone-peer-dep`, `opentelemetry-core`, `opentelemetry-exporter-collector-grpc`, `opentelemetry-exporter-collector-proto`, `opentelemetry-exporter-collector`, `opentelemetry-exporter-jaeger`, `opentelemetry-exporter-prometheus`, `opentelemetry-exporter-zipkin`, `opentelemetry-grpc-utils`, `opentelemetry-instrumentation-fetch`, `opentelemetry-instrumentation-grpc`, `opentelemetry-instrumentation-http`, `opentelemetry-instrumentation-xml-http-request`, `opentelemetry-instrumentation`, `opentelemetry-metrics`, `opentelemetry-node`, `opentelemetry-plugin-grpc-js`, `opentelemetry-plugin-grpc`, `opentelemetry-plugin-http`, `opentelemetry-plugin-https`, `opentelemetry-propagator-b3`, `opentelemetry-resource-detector-aws`, `opentelemetry-resource-detector-gcp`, `opentelemetry-resources`, `opentelemetry-sdk-node`, `opentelemetry-shim-opentracing`, `opentelemetry-tracing`, `opentelemetry-web`
  * [#1942](https://github.com/open-telemetry/opentelemetry-js/pull/1942) chore: remove API and context-base ([@dyladan](https://github.com/dyladan))
* `opentelemetry-core`, `opentelemetry-exporter-collector`, `opentelemetry-instrumentation-http`, `opentelemetry-metrics`, `opentelemetry-plugin-http`
  * [#1922](https://github.com/open-telemetry/opentelemetry-js/pull/1922) chore: lint on shadowing in non-test sources, fix a few of them ([@johnbley](https://github.com/johnbley))

### Committers: 10

* Amir Blum ([@blumamir](https://github.com/blumamir))
* Bartlomiej Obecny ([@obecny](https://github.com/obecny))
* Daniel Dyla ([@dyladan](https://github.com/dyladan))
* Gerhard Stöbich ([@Flarna](https://github.com/Flarna))
* Hongbo Miao ([@Hongbo-Miao](https://github.com/Hongbo-Miao))
* John Bley ([@johnbley](https://github.com/johnbley))
* Karol Fuksiewicz ([@kudlatyamroth](https://github.com/kudlatyamroth))
* Marian Zagoruiko ([@mzahor](https://github.com/mzahor))
* Nev ([@MSNev](https://github.com/MSNev))
* Srikanth Chekuri ([@lonewolf3739](https://github.com/lonewolf3739))

## 0.17.0

### :boom: Breaking Change

* `opentelemetry-api-metrics`, `opentelemetry-api`, `opentelemetry-core`, `opentelemetry-exporter-collector-grpc`, `opentelemetry-exporter-collector-proto`, `opentelemetry-exporter-collector`, `opentelemetry-exporter-jaeger`, `opentelemetry-exporter-prometheus`, `opentelemetry-exporter-zipkin`, `opentelemetry-grpc-utils`, `opentelemetry-instrumentation-fetch`, `opentelemetry-instrumentation-grpc`, `opentelemetry-instrumentation-http`, `opentelemetry-instrumentation-xml-http-request`, `opentelemetry-instrumentation`, `opentelemetry-metrics`, `opentelemetry-node`, `opentelemetry-plugin-grpc-js`, `opentelemetry-plugin-grpc`, `opentelemetry-plugin-http`, `opentelemetry-plugin-https`, `opentelemetry-resource-detector-aws`, `opentelemetry-resource-detector-gcp`, `opentelemetry-resources`, `opentelemetry-sdk-node`, `opentelemetry-shim-opentracing`, `opentelemetry-tracing`, `opentelemetry-web`
  * [#1925](https://github.com/open-telemetry/opentelemetry-js/pull/1925) feat(diag-logger): replace logger with diag logger ([@MSNev](https://github.com/MSNev))
* `opentelemetry-api`, `opentelemetry-instrumentation-http`, `opentelemetry-node`, `opentelemetry-plugin-http`, `opentelemetry-tracing`
  * [#1899](https://github.com/open-telemetry/opentelemetry-js/pull/1899) chore: create NoopSpan instead reusing NOOP_SPAN ([@Flarna](https://github.com/Flarna))
* `opentelemetry-tracing`
  * [#1908](https://github.com/open-telemetry/opentelemetry-js/pull/1908) chore: remove config from BasicTracerProvider#getTracer ([@Flarna](https://github.com/Flarna))
* `opentelemetry-core`, `opentelemetry-instrumentation-http`, `opentelemetry-node`, `opentelemetry-plugin-http`, `opentelemetry-tracing`
  * [#1900](https://github.com/open-telemetry/opentelemetry-js/pull/1900) chore: remove NoRecordingSpan ([@Flarna](https://github.com/Flarna))
* `opentelemetry-instrumentation-fetch`, `opentelemetry-instrumentation-xml-http-request`, `opentelemetry-instrumentation`, `opentelemetry-node`, `opentelemetry-sdk-node`, `opentelemetry-web`
  * [#1855](https://github.com/open-telemetry/opentelemetry-js/pull/1855) Use instrumentation loader to load plugins and instrumentations ([@obecny](https://github.com/obecny))
* `opentelemetry-api`, `opentelemetry-core`, `opentelemetry-shim-opentracing`
  * [#1876](https://github.com/open-telemetry/opentelemetry-js/pull/1876) refactor!: specification compliant baggage ([@dyladan](https://github.com/dyladan))
* `opentelemetry-api-metrics`, `opentelemetry-api`, `opentelemetry-context-async-hooks`, `opentelemetry-context-base`, `opentelemetry-context-zone-peer-dep`, `opentelemetry-context-zone`, `opentelemetry-core`, `opentelemetry-exporter-collector-grpc`, `opentelemetry-exporter-collector-proto`, `opentelemetry-exporter-collector`, `opentelemetry-exporter-jaeger`, `opentelemetry-exporter-prometheus`, `opentelemetry-exporter-zipkin`, `opentelemetry-grpc-utils`, `opentelemetry-instrumentation-fetch`, `opentelemetry-instrumentation-grpc`, `opentelemetry-instrumentation-http`, `opentelemetry-instrumentation-xml-http-request`, `opentelemetry-instrumentation`, `opentelemetry-metrics`, `opentelemetry-node`, `opentelemetry-plugin-grpc-js`, `opentelemetry-plugin-grpc`, `opentelemetry-plugin-http`, `opentelemetry-plugin-https`, `opentelemetry-propagator-b3`, `opentelemetry-resource-detector-aws`, `opentelemetry-resource-detector-gcp`, `opentelemetry-resources`, `opentelemetry-sdk-node`, `opentelemetry-semantic-conventions`, `opentelemetry-shim-opentracing`, `opentelemetry-tracing`, `opentelemetry-web`
  * [#1874](https://github.com/open-telemetry/opentelemetry-js/pull/1874) More specific api type names ([@dyladan](https://github.com/dyladan))

### :rocket: (Enhancement)

* `opentelemetry-exporter-prometheus`
  * [#1857](https://github.com/open-telemetry/opentelemetry-js/pull/1857) feat: add prometheus exporter host and port env vars ([@naseemkullah](https://github.com/naseemkullah))
  * [#1879](https://github.com/open-telemetry/opentelemetry-js/pull/1879) feat(prometheus): add `getMetricsRequestHandler`-method to Prometheus ([@weyert](https://github.com/weyert))
* `opentelemetry-core`, `opentelemetry-tracing`
  * [#1918](https://github.com/open-telemetry/opentelemetry-js/pull/1918) chore: batch processor, aligning with latest spec changes for environments variables ([@obecny](https://github.com/obecny))
* `opentelemetry-instrumentation-grpc`
  * [#1806](https://github.com/open-telemetry/opentelemetry-js/pull/1806) feat: merge grpc-js into grpc instrumentation #1657 ([@vmarchaud](https://github.com/vmarchaud))
* `opentelemetry-api`, `opentelemetry-core`
  * [#1880](https://github.com/open-telemetry/opentelemetry-js/pull/1880) feat(diag-logger): introduce a new global level api.diag for internal diagnostic logging ([@MSNev](https://github.com/MSNev))
* Other
  * [#1920](https://github.com/open-telemetry/opentelemetry-js/pull/1920) chore: adding compatibility matrix for core and contrib versions ([@obecny](https://github.com/obecny))
* `opentelemetry-api`, `opentelemetry-context-async-hooks`, `opentelemetry-context-base`, `opentelemetry-context-zone-peer-dep`, `opentelemetry-tracing`, `opentelemetry-web`
  * [#1883](https://github.com/open-telemetry/opentelemetry-js/pull/1883) feat: add support to forward args in context.with ([@Flarna](https://github.com/Flarna))
* `opentelemetry-api`, `opentelemetry-core`, `opentelemetry-shim-opentracing`
  * [#1876](https://github.com/open-telemetry/opentelemetry-js/pull/1876) refactor!: specification compliant baggage ([@dyladan](https://github.com/dyladan))

### :books: (Refine Doc)

* Other
  * [#1904](https://github.com/open-telemetry/opentelemetry-js/pull/1904) chore: fix upgrade guideline ([@dyladan](https://github.com/dyladan))
* `opentelemetry-api`
  * [#1901](https://github.com/open-telemetry/opentelemetry-js/pull/1901) doc: correct tracer docs ([@Flarna](https://github.com/Flarna))

### Committers: 8

* Bartlomiej Obecny ([@obecny](https://github.com/obecny))
* Daniel Dyla ([@dyladan](https://github.com/dyladan))
* Gerhard Stöbich ([@Flarna](https://github.com/Flarna))
* Naseem ([@naseemkullah](https://github.com/naseemkullah))
* Nev ([@MSNev](https://github.com/MSNev))
* Srikanth Chekuri ([@lonewolf3739](https://github.com/lonewolf3739))
* Valentin Marchaud ([@vmarchaud](https://github.com/vmarchaud))
* Weyert de Boer ([@weyert](https://github.com/weyert))

## 0.16.0

### :boom: Breaking Change

* `opentelemetry-exporter-collector`
  * [#1863](https://github.com/open-telemetry/opentelemetry-js/pull/1863) fix(exporter-collector): all http export requests should share same a… ([@blumamir](https://github.com/blumamir))
* `opentelemetry-api`, `opentelemetry-exporter-collector`, `opentelemetry-exporter-jaeger`
  * [#1860](https://github.com/open-telemetry/opentelemetry-js/pull/1860) chore: fixing status code aligning it with proto ([@obecny](https://github.com/obecny))

### :rocket: (Enhancement)

* `opentelemetry-core`
  * [#1837](https://github.com/open-telemetry/opentelemetry-js/pull/1837) chore(http-propagation): reduce complexity of traceparent parsing ([@marcbachmann](https://github.com/marcbachmann))
* `opentelemetry-api`, `opentelemetry-exporter-collector`, `opentelemetry-exporter-jaeger`
  * [#1860](https://github.com/open-telemetry/opentelemetry-js/pull/1860) chore: fixing status code aligning it with proto ([@obecny](https://github.com/obecny))

### :bug: (Bug Fix)

* `opentelemetry-exporter-collector`
  * [#1863](https://github.com/open-telemetry/opentelemetry-js/pull/1863) fix(exporter-collector): all http export requests should share same a… ([@blumamir](https://github.com/blumamir))

### :books: (Refine Doc)

* `opentelemetry-api`
  * [#1864](https://github.com/open-telemetry/opentelemetry-js/pull/1864) chore: export API singleton types ([@dyladan](https://github.com/dyladan))
* `opentelemetry-api-metrics`, `opentelemetry-api`, `opentelemetry-context-async-hooks`, `opentelemetry-context-base`, `opentelemetry-context-zone-peer-dep`, `opentelemetry-context-zone`, `opentelemetry-core`, `opentelemetry-exporter-collector-grpc`, `opentelemetry-exporter-collector-proto`, `opentelemetry-exporter-collector`, `opentelemetry-exporter-jaeger`, `opentelemetry-exporter-prometheus`, `opentelemetry-exporter-zipkin`, `opentelemetry-grpc-utils`, `opentelemetry-instrumentation-fetch`, `opentelemetry-instrumentation-grpc`, `opentelemetry-instrumentation-http`, `opentelemetry-instrumentation-xml-http-request`, `opentelemetry-instrumentation`, `opentelemetry-metrics`, `opentelemetry-node`, `opentelemetry-plugin-grpc-js`, `opentelemetry-plugin-grpc`, `opentelemetry-plugin-http`, `opentelemetry-plugin-https`, `opentelemetry-propagator-b3`, `opentelemetry-resource-detector-aws`, `opentelemetry-resource-detector-gcp`, `opentelemetry-resources`, `opentelemetry-sdk-node`, `opentelemetry-semantic-conventions`, `opentelemetry-shim-opentracing`, `opentelemetry-tracing`, `opentelemetry-web`
  * [#1866](https://github.com/open-telemetry/opentelemetry-js/pull/1866) chore: remove all gitter links and replace with dicussions ([@dyladan](https://github.com/dyladan))
* `opentelemetry-exporter-jaeger`
  * [#1869](https://github.com/open-telemetry/opentelemetry-js/pull/1869) Add info that the project only works with Node.js ([@JapuDCret](https://github.com/JapuDCret))
* `opentelemetry-api-metrics`, `opentelemetry-api`, `opentelemetry-context-async-hooks`, `opentelemetry-context-base`, `opentelemetry-context-zone-peer-dep`, `opentelemetry-context-zone`, `opentelemetry-core`, `opentelemetry-exporter-collector-grpc`, `opentelemetry-exporter-collector-proto`, `opentelemetry-exporter-collector`, `opentelemetry-exporter-jaeger`, `opentelemetry-exporter-prometheus`, `opentelemetry-exporter-zipkin`, `opentelemetry-grpc-utils`, `opentelemetry-instrumentation-fetch`, `opentelemetry-instrumentation-grpc`, `opentelemetry-instrumentation-http`, `opentelemetry-instrumentation-xml-http-request`, `opentelemetry-instrumentation`, `opentelemetry-metrics`, `opentelemetry-node`, `opentelemetry-plugin-grpc-js`, `opentelemetry-plugin-grpc`, `opentelemetry-plugin-http`, `opentelemetry-plugin-https`, `opentelemetry-resource-detector-aws`, `opentelemetry-resource-detector-gcp`, `opentelemetry-resources`, `opentelemetry-sdk-node`, `opentelemetry-semantic-conventions`, `opentelemetry-shim-opentracing`, `opentelemetry-tracing`, `opentelemetry-web`
  * [#1865](https://github.com/open-telemetry/opentelemetry-js/pull/1865) Fix all links to point to main ([@dyladan](https://github.com/dyladan))
* Other
  * [#1858](https://github.com/open-telemetry/opentelemetry-js/pull/1858) docs: update contribution documentation ([@drexler](https://github.com/drexler))

### Committers: 6

* Amir Blum ([@blumamir](https://github.com/blumamir))
* Bartlomiej Obecny ([@obecny](https://github.com/obecny))
* Daniel Dyla ([@dyladan](https://github.com/dyladan))
* Marc Bachmann ([@marcbachmann](https://github.com/marcbachmann))
* [@JapuDCret](https://github.com/JapuDCret)
* andrew quartey ([@drexler](https://github.com/drexler))

## 0.15.0

### :boom: Breaking Change

* `opentelemetry-api-metrics`, `opentelemetry-api`, `opentelemetry-exporter-collector-grpc`, `opentelemetry-exporter-collector-proto`, `opentelemetry-exporter-collector`, `opentelemetry-exporter-prometheus`, `opentelemetry-instrumentation`, `opentelemetry-metrics`, `opentelemetry-sdk-node`
  * [#1797](https://github.com/open-telemetry/opentelemetry-js/pull/1797) chore!: split metrics into its own api package ([@dyladan](https://github.com/dyladan))
* `opentelemetry-api`, `opentelemetry-context-zone-peer-dep`, `opentelemetry-context-zone`, `opentelemetry-grpc-utils`, `opentelemetry-instrumentation-http`, `opentelemetry-instrumentation-xml-http-request`, `opentelemetry-node`, `opentelemetry-plugin-fetch`, `opentelemetry-plugin-grpc-js`, `opentelemetry-plugin-grpc`, `opentelemetry-plugin-http`, `opentelemetry-plugin-https`, `opentelemetry-tracing`, `opentelemetry-web`
  * [#1764](https://github.com/open-telemetry/opentelemetry-js/pull/1764) chore: remove tracer apis not part of spec ([@Flarna](https://github.com/Flarna))
* `opentelemetry-exporter-collector-grpc`, `opentelemetry-exporter-collector-proto`
  * [#1725](https://github.com/open-telemetry/opentelemetry-js/pull/1725) Use new gRPC default port ([@jufab](https://github.com/jufab))
* `opentelemetry-api`, `opentelemetry-core`, `opentelemetry-instrumentation-http`, `opentelemetry-node`, `opentelemetry-plugin-fetch`, `opentelemetry-plugin-http`, `opentelemetry-plugin-https`, `opentelemetry-propagator-b3`, `opentelemetry-shim-opentracing`, `opentelemetry-tracing`
  * [#1749](https://github.com/open-telemetry/opentelemetry-js/pull/1749) chore: improve naming of span related context APIs ([@Flarna](https://github.com/Flarna))

### :rocket: (Enhancement)

* `opentelemetry-instrumentation-http`, `opentelemetry-plugin-http`, `opentelemetry-plugin-https`
  * [#1838](https://github.com/open-telemetry/opentelemetry-js/pull/1838) improv(instrumentation-http): supressInstrumentation when we get a request on ignoredPath [#1831] ([@vmarchaud](https://github.com/vmarchaud))
* `opentelemetry-web`
  * [#1769](https://github.com/open-telemetry/opentelemetry-js/pull/1769) Allow zero/negative performance timings ([@johnbley](https://github.com/johnbley))
* `opentelemetry-instrumentation-fetch`
  * [#1662](https://github.com/open-telemetry/opentelemetry-js/pull/1662) fix(plugin-fetch): check if PerformanceObserver exists ([@mhennoch](https://github.com/mhennoch))
  * [#1796](https://github.com/open-telemetry/opentelemetry-js/pull/1796) Convert fetch plugin to instrumentation ([@obecny](https://github.com/obecny))
* `opentelemetry-exporter-zipkin`
  * [#1789](https://github.com/open-telemetry/opentelemetry-js/pull/1789) feat(exporter-zipkin): per-span service name ([@sfishel-splunk](https://github.com/sfishel-splunk))
* `opentelemetry-api-metrics`, `opentelemetry-api`, `opentelemetry-exporter-collector-grpc`, `opentelemetry-exporter-collector-proto`, `opentelemetry-exporter-collector`, `opentelemetry-exporter-prometheus`, `opentelemetry-instrumentation`, `opentelemetry-metrics`, `opentelemetry-sdk-node`
  * [#1797](https://github.com/open-telemetry/opentelemetry-js/pull/1797) chore!: split metrics into its own api package ([@dyladan](https://github.com/dyladan))
* `opentelemetry-exporter-collector`
  * [#1822](https://github.com/open-telemetry/opentelemetry-js/pull/1822) chore: remove unused dependency ([@dyladan](https://github.com/dyladan))
* `opentelemetry-api`
  * [#1815](https://github.com/open-telemetry/opentelemetry-js/pull/1815) chore: change SpanOptions startTime to TimeInput ([@dyladan](https://github.com/dyladan))
  * [#1813](https://github.com/open-telemetry/opentelemetry-js/pull/1813) fix(api): add public 'fields' function to api.propagator ([@blumamir](https://github.com/blumamir))
* `opentelemetry-instrumentation`
  * [#1803](https://github.com/open-telemetry/opentelemetry-js/pull/1803) chore: adding async function for safe execute in instrumentation ([@obecny](https://github.com/obecny))
  * [#1731](https://github.com/open-telemetry/opentelemetry-js/pull/1731) feat: creating one auto loader for instrumentation and old plugins ([@obecny](https://github.com/obecny))
* `opentelemetry-instrumentation`, `opentelemetry-node`
  * [#1807](https://github.com/open-telemetry/opentelemetry-js/pull/1807) perf(opentelemetry-node): plugin loader search required cache ([@blumamir](https://github.com/blumamir))
* Other
  * [#1785](https://github.com/open-telemetry/opentelemetry-js/pull/1785) Add CodeQL security scans ([@amanbrar1999](https://github.com/amanbrar1999))
* `opentelemetry-instrumentation-grpc`, `opentelemetry-instrumentation`
  * [#1744](https://github.com/open-telemetry/opentelemetry-js/pull/1744) feat(grpc-instrumentation): migrate grpc to instrumentation #1656 ([@vmarchaud](https://github.com/vmarchaud))
* `opentelemetry-core`, `opentelemetry-tracing`
  * [#1755](https://github.com/open-telemetry/opentelemetry-js/pull/1755) feat: batch span processor environment config ([@mwear](https://github.com/mwear))
* `opentelemetry-instrumentation-http`
  * [#1771](https://github.com/open-telemetry/opentelemetry-js/pull/1771) feat(http-instrumentation): add content size attributes to spans ([@vmarchaud](https://github.com/vmarchaud))
* `opentelemetry-core`, `opentelemetry-exporter-collector-proto`, `opentelemetry-exporter-collector`, `opentelemetry-exporter-jaeger`, `opentelemetry-exporter-prometheus`, `opentelemetry-exporter-zipkin`, `opentelemetry-grpc-utils`, `opentelemetry-instrumentation-http`, `opentelemetry-metrics`, `opentelemetry-node`, `opentelemetry-plugin-http`, `opentelemetry-plugin-https`, `opentelemetry-resource-detector-aws`, `opentelemetry-resource-detector-gcp`, `opentelemetry-resources`, `opentelemetry-shim-opentracing`, `opentelemetry-tracing`, `opentelemetry-web`
  * [#1746](https://github.com/open-telemetry/opentelemetry-js/pull/1746) chore: remove NoopLogger from sdk and use from api ([@lonewolf3739](https://github.com/lonewolf3739))

### :bug: (Bug Fix)

* `opentelemetry-core`
  * [#1784](https://github.com/open-telemetry/opentelemetry-js/pull/1784) fix(opentelemetry-core): fixed timeInputToHrTime when time is Date type ([@zoomchan-cxj](https://github.com/zoomchan-cxj))
* `opentelemetry-exporter-collector-grpc`, `opentelemetry-exporter-collector-proto`
  * [#1725](https://github.com/open-telemetry/opentelemetry-js/pull/1725) Use new gRPC default port ([@jufab](https://github.com/jufab))

### :books: (Refine Doc)

* `opentelemetry-exporter-collector`
  * [#1791](https://github.com/open-telemetry/opentelemetry-js/pull/1791) docs: fix readme MetricProvider -> MeterProvider ([@aabmass](https://github.com/aabmass))

### Committers: 17

* Aaron Abbott ([@aabmass](https://github.com/aabmass))
* Aman Brar ([@amanbrar1999](https://github.com/amanbrar1999))
* Amir Blum ([@blumamir](https://github.com/blumamir))
* Bartlomiej Obecny ([@obecny](https://github.com/obecny))
* Daniel Dyla ([@dyladan](https://github.com/dyladan))
* Gerhard Stöbich ([@Flarna](https://github.com/Flarna))
* Jakub Malinowski ([@jtmalinowski](https://github.com/jtmalinowski))
* John Bley ([@johnbley](https://github.com/johnbley))
* Julien Fabre ([@jufab](https://github.com/jufab))
* MartenH ([@mhennoch](https://github.com/mhennoch))
* Matthew Wear ([@mwear](https://github.com/mwear))
* Naseem ([@naseemkullah](https://github.com/naseemkullah))
* Paul Draper ([@pauldraper](https://github.com/pauldraper))
* Simon Fishel ([@sfishel-splunk](https://github.com/sfishel-splunk))
* Srikanth Chekuri ([@lonewolf3739](https://github.com/lonewolf3739))
* Valentin Marchaud ([@vmarchaud](https://github.com/vmarchaud))
* Zoom Chan ([@zoomchan-cxj](https://github.com/zoomchan-cxj))

## 0.14.0

### :boom: Breaking Change

* `opentelemetry-api`, `opentelemetry-metrics`
  * [#1709](https://github.com/open-telemetry/opentelemetry-js/pull/1709) refactor: batch observer to be independent from metric types ([@legendecas](https://github.com/legendecas))
* `opentelemetry-api`, `opentelemetry-instrumentation-http`, `opentelemetry-instrumentation-xml-http-request`, `opentelemetry-plugin-fetch`, `opentelemetry-plugin-grpc-js`, `opentelemetry-plugin-grpc`, `opentelemetry-plugin-http`, `opentelemetry-shim-opentracing`
  * [#1734](https://github.com/open-telemetry/opentelemetry-js/pull/1734) chore: requires user to pass context to propagation APIs ([@Flarna](https://github.com/Flarna))
* `opentelemetry-api`, `opentelemetry-core`, `opentelemetry-grpc-utils`, `opentelemetry-node`, `opentelemetry-plugin-fetch`, `opentelemetry-plugin-grpc-js`, `opentelemetry-plugin-grpc`, `opentelemetry-plugin-http`
  * [#1715](https://github.com/open-telemetry/opentelemetry-js/pull/1715) chore: moving plugin from api to core ([@obecny](https://github.com/obecny))

### :rocket: (Enhancement)

* `opentelemetry-semantic-conventions`
  * [#1684](https://github.com/open-telemetry/opentelemetry-js/pull/1684) feat(semantic-conventions): messaging specifications ([@nirsky](https://github.com/nirsky))
* `opentelemetry-tracing`
  * [#1685](https://github.com/open-telemetry/opentelemetry-js/pull/1685) chore: remove ordered attribute dropping ([@dyladan](https://github.com/dyladan))
* `opentelemetry-api`, `opentelemetry-core`, `opentelemetry-sdk-node`, `opentelemetry-shim-opentracing`, `opentelemetry-tracing`
  * [#1687](https://github.com/open-telemetry/opentelemetry-js/pull/1687) chore: rename CorrelationContext to Baggage ([@dyladan](https://github.com/dyladan))
* `opentelemetry-exporter-prometheus`
  * [#1697](https://github.com/open-telemetry/opentelemetry-js/pull/1697) fix(exporter-prometheus): add appendTimestamp option to ExporterConfig ([@antoniomrfranco](https://github.com/antoniomrfranco))
* `opentelemetry-exporter-collector-proto`, `opentelemetry-exporter-collector`
  * [#1661](https://github.com/open-telemetry/opentelemetry-js/pull/1661) Use http keep-alive in collector exporter ([@lonewolf3739](https://github.com/lonewolf3739))
* `opentelemetry-plugin-http`, `opentelemetry-semantic-conventions`
  * [#1625](https://github.com/open-telemetry/opentelemetry-js/pull/1625)  feat(opentelemetry-js): add content size attributes to HTTP spans  ([@nijotz](https://github.com/nijotz))
* `opentelemetry-exporter-collector`
  * [#1708](https://github.com/open-telemetry/opentelemetry-js/pull/1708) feat(exporter-collector): implement concurrencyLimit option ([@dobesv](https://github.com/dobesv))
* `opentelemetry-api`, `opentelemetry-core`, `opentelemetry-grpc-utils`, `opentelemetry-node`, `opentelemetry-plugin-fetch`, `opentelemetry-plugin-grpc-js`, `opentelemetry-plugin-grpc`, `opentelemetry-plugin-http`
  * [#1715](https://github.com/open-telemetry/opentelemetry-js/pull/1715) chore: moving plugin from api to core ([@obecny](https://github.com/obecny))

### :bug: (Bug Fix)

* `opentelemetry-exporter-jaeger`
  * [#1758](https://github.com/open-telemetry/opentelemetry-js/pull/1758) fix(@opentelemetry/exporter-jaeger): fixed issue #1757 ([@debagger](https://github.com/debagger))
* `opentelemetry-exporter-collector-grpc`, `opentelemetry-exporter-collector-proto`, `opentelemetry-exporter-collector`
  * [#1751](https://github.com/open-telemetry/opentelemetry-js/pull/1751) Fixing Span status when exporting span ([@obecny](https://github.com/obecny))
* `opentelemetry-instrumentation-http`, `opentelemetry-plugin-http`
  * [#1747](https://github.com/open-telemetry/opentelemetry-js/pull/1747) feat: fixing failing test ([@obecny](https://github.com/obecny))
* `opentelemetry-instrumentation-xml-http-request`
  * [#1720](https://github.com/open-telemetry/opentelemetry-js/pull/1720) fix(xhr): check for resource timing support ([@bradfrosty](https://github.com/bradfrosty))

### Committers: 13

* Antônio Franco ([@antoniomrfranco](https://github.com/antoniomrfranco))
* Bartlomiej Obecny ([@obecny](https://github.com/obecny))
* Brad Frost ([@bradfrosty](https://github.com/bradfrosty))
* Daniel Dyla ([@dyladan](https://github.com/dyladan))
* Dobes Vandermeer ([@dobesv](https://github.com/dobesv))
* Gerhard Stöbich ([@Flarna](https://github.com/Flarna))
* Mikhail Sokolov ([@debagger](https://github.com/debagger))
* Nik Zap ([@nijotz](https://github.com/nijotz))
* Nir Hadassi ([@nirsky](https://github.com/nirsky))
* Shovnik Bhattacharya ([@shovnik](https://github.com/shovnik))
* Srikanth Chekuri ([@lonewolf3739](https://github.com/lonewolf3739))
* Valentin Marchaud ([@vmarchaud](https://github.com/vmarchaud))
* legendecas ([@legendecas](https://github.com/legendecas))

## 0.13.0

### :boom: Breaking Change

* `opentelemetry-api`, `opentelemetry-exporter-collector-grpc`, `opentelemetry-exporter-collector-proto`, `opentelemetry-exporter-collector`, `opentelemetry-exporter-prometheus`, `opentelemetry-metrics`, `opentelemetry-sdk-node`
  * [#1700](https://github.com/open-telemetry/opentelemetry-js/pull/1700) Metrics updates ([@obecny](https://github.com/obecny))
* `opentelemetry-api`, `opentelemetry-exporter-collector-grpc`, `opentelemetry-exporter-collector-proto`, `opentelemetry-exporter-collector`, `opentelemetry-exporter-jaeger`, `opentelemetry-exporter-zipkin`, `opentelemetry-grpc-utils`, `opentelemetry-plugin-grpc-js`, `opentelemetry-plugin-grpc`, `opentelemetry-plugin-http`, `opentelemetry-plugin-https`, `opentelemetry-shim-opentracing`, `opentelemetry-tracing`
  * [#1644](https://github.com/open-telemetry/opentelemetry-js/pull/1644) fix!: change status codes from grpc status codes ([@lonewolf3739](https://github.com/lonewolf3739))
* `opentelemetry-core`, `opentelemetry-exporter-collector-proto`, `opentelemetry-exporter-collector`, `opentelemetry-exporter-jaeger`, `opentelemetry-exporter-prometheus`, `opentelemetry-exporter-zipkin`, `opentelemetry-metrics`, `opentelemetry-tracing`
  * [#1643](https://github.com/open-telemetry/opentelemetry-js/pull/1643) refactor: new interface for ExportResult #1569 ([@vmarchaud](https://github.com/vmarchaud))
* `opentelemetry-api`, `opentelemetry-core`, `opentelemetry-plugin-fetch`, `opentelemetry-plugin-xml-http-request`, `opentelemetry-propagator-b3`, `opentelemetry-web`
  * [#1595](https://github.com/open-telemetry/opentelemetry-js/pull/1595) chore!: move b3 into its own package ([@mwear](https://github.com/mwear))
* `opentelemetry-api`, `opentelemetry-core`, `opentelemetry-plugin-fetch`, `opentelemetry-plugin-grpc-js`, `opentelemetry-plugin-grpc`, `opentelemetry-shim-opentracing`
  * [#1576](https://github.com/open-telemetry/opentelemetry-js/pull/1576) feat: add keys operation to getter ([@dyladan](https://github.com/dyladan))

### :rocket: (Enhancement)

* `opentelemetry-resource-detector-aws`
  * [#1669](https://github.com/open-telemetry/opentelemetry-js/pull/1669) Feat: Added Amazon EKS Resource Detector ([@KKelvinLo](https://github.com/KKelvinLo))
* `opentelemetry-api`, `opentelemetry-exporter-collector-grpc`, `opentelemetry-exporter-collector-proto`, `opentelemetry-exporter-collector`, `opentelemetry-exporter-prometheus`, `opentelemetry-metrics`, `opentelemetry-sdk-node`
  * [#1700](https://github.com/open-telemetry/opentelemetry-js/pull/1700) Metrics updates ([@obecny](https://github.com/obecny))
* `opentelemetry-tracing`
  * [#1692](https://github.com/open-telemetry/opentelemetry-js/pull/1692) chore: remove unused tracer config gracefulShutdown ([@Flarna](https://github.com/Flarna))
  * [#1622](https://github.com/open-telemetry/opentelemetry-js/pull/1622) fix(tracing): use globalErrorHandler when flushing fails ([@johanneswuerbach](https://github.com/johanneswuerbach))
* `opentelemetry-semantic-conventions`
  * [#1670](https://github.com/open-telemetry/opentelemetry-js/pull/1670) feat(semantic-conventions): FaaS specifications ([@nirsky](https://github.com/nirsky))
* `opentelemetry-exporter-collector-grpc`, `opentelemetry-exporter-collector-proto`, `opentelemetry-exporter-collector`, `opentelemetry-exporter-prometheus`, `opentelemetry-metrics`
  * [#1628](https://github.com/open-telemetry/opentelemetry-js/pull/1628) fix: boundaries option propagation in ValueRecorder Metric ([@AndrewGrachov](https://github.com/AndrewGrachov))
* `opentelemetry-exporter-collector-proto`, `opentelemetry-exporter-collector`
  * [#1607](https://github.com/open-telemetry/opentelemetry-js/pull/1607) feat(exporter-collector): log upstream error #1459 ([@vmarchaud](https://github.com/vmarchaud))
* `opentelemetry-instrumentation-xml-http-request`
  * [#1651](https://github.com/open-telemetry/opentelemetry-js/pull/1651) chore: use performance directly in xhr plugin ([@dyladan](https://github.com/dyladan))
* `opentelemetry-instrumentation-xml-http-request`, `opentelemetry-instrumentation`, `opentelemetry-web`
  * [#1659](https://github.com/open-telemetry/opentelemetry-js/pull/1659) feat: replacing base plugin with instrumentation for xml-http-request ([@obecny](https://github.com/obecny))
* `opentelemetry-core`, `opentelemetry-tracing`
  * [#1653](https://github.com/open-telemetry/opentelemetry-js/pull/1653) chore: env vars for span limit as per specification ([@jtmalinowski](https://github.com/jtmalinowski))
* `opentelemetry-exporter-zipkin`
  * [#1474](https://github.com/open-telemetry/opentelemetry-js/pull/1474) chore(zipkin): export ExporterConfig ([@shivkanya9146](https://github.com/shivkanya9146))
* `opentelemetry-api`, `opentelemetry-node`, `opentelemetry-plugin-fetch`, `opentelemetry-tracing`
  * [#1612](https://github.com/open-telemetry/opentelemetry-js/pull/1612) chore: remove explicit parent option ([@dyladan](https://github.com/dyladan))
* `opentelemetry-exporter-zipkin`, `opentelemetry-plugin-http`, `opentelemetry-tracing`
  * [#1632](https://github.com/open-telemetry/opentelemetry-js/pull/1632) feat: span processor onstart recieves context ([@dyladan](https://github.com/dyladan))
* `opentelemetry-api`, `opentelemetry-core`, `opentelemetry-tracing`
  * [#1631](https://github.com/open-telemetry/opentelemetry-js/pull/1631) chore: sampler gets a full context ([@dyladan](https://github.com/dyladan))
* `opentelemetry-api`, `opentelemetry-core`, `opentelemetry-plugin-http`, `opentelemetry-plugin-https`, `opentelemetry-propagator-b3`
  * [#1615](https://github.com/open-telemetry/opentelemetry-js/pull/1615) chore: add fields operation to TextMapPropagator ([@dyladan](https://github.com/dyladan))
* `opentelemetry-plugin-xml-http-request`, `opentelemetry-tracing`
  * [#1621](https://github.com/open-telemetry/opentelemetry-js/pull/1621) chore: ensure onStart is called with a writeable span ([@dyladan](https://github.com/dyladan))
* `opentelemetry-api`, `opentelemetry-core`
  * [#1597](https://github.com/open-telemetry/opentelemetry-js/pull/1597) fix: make TraceState immutable ([@Flarna](https://github.com/Flarna))

### :bug: (Bug Fix)

* `opentelemetry-tracing`
  * [#1666](https://github.com/open-telemetry/opentelemetry-js/pull/1666) fix: clear BatchSpanProcessor internal spans buffer before exporting ([@TsvetanMilanov](https://github.com/TsvetanMilanov))
* `opentelemetry-exporter-collector-grpc`, `opentelemetry-exporter-collector-proto`, `opentelemetry-exporter-collector`
  * [#1641](https://github.com/open-telemetry/opentelemetry-js/pull/1641) fix: do not access promise before resolve ([@obecny](https://github.com/obecny))
  * [#1627](https://github.com/open-telemetry/opentelemetry-js/pull/1627) chore: fixing conversion of id to hex and base64 ([@obecny](https://github.com/obecny))

### :books: (Refine Doc)

* `opentelemetry-context-zone-peer-dep`, `opentelemetry-context-zone`, `opentelemetry-instrumentation-xml-http-request`
  * [#1696](https://github.com/open-telemetry/opentelemetry-js/pull/1696) chore: use WebTracerProvider instead of WebTracer in docs ([@bradfrosty](https://github.com/bradfrosty))
* `opentelemetry-api`
  * [#1650](https://github.com/open-telemetry/opentelemetry-js/pull/1650) docs: document null and undefined attribute values undefined behavior ([@dyladan](https://github.com/dyladan))
* `opentelemetry-context-zone-peer-dep`, `opentelemetry-web`
  * [#1616](https://github.com/open-telemetry/opentelemetry-js/pull/1616) docs: zone ctx manager can only be used with es2015 ([@dyladan](https://github.com/dyladan))

### Committers: 16

* Andrew ([@AndrewGrachov](https://github.com/AndrewGrachov))
* Bartlomiej Obecny ([@obecny](https://github.com/obecny))
* Brad Frost ([@bradfrosty](https://github.com/bradfrosty))
* Daniel Dyla ([@dyladan](https://github.com/dyladan))
* Gerhard Stöbich ([@Flarna](https://github.com/Flarna))
* Jakub Malinowski ([@jtmalinowski](https://github.com/jtmalinowski))
* Johannes Würbach ([@johanneswuerbach](https://github.com/johanneswuerbach))
* Kelvin Lo ([@KKelvinLo](https://github.com/KKelvinLo))
* Matthew Wear ([@mwear](https://github.com/mwear))
* Naga ([@tannaga](https://github.com/tannaga))
* Nir Hadassi ([@nirsky](https://github.com/nirsky))
* Shivkanya Andhare ([@shivkanya9146](https://github.com/shivkanya9146))
* Srikanth Chekuri ([@lonewolf3739](https://github.com/lonewolf3739))
* Tsvetan Milanov ([@TsvetanMilanov](https://github.com/TsvetanMilanov))
* Valentin Marchaud ([@vmarchaud](https://github.com/vmarchaud))
* [@snyder114](https://github.com/snyder114)

## 0.12.0

### :boom: Breaking Change

* `opentelemetry-api`, `opentelemetry-exporter-collector-grpc`, `opentelemetry-exporter-collector-proto`, `opentelemetry-exporter-collector`, `opentelemetry-exporter-prometheus`, `opentelemetry-metrics`
  * [#1588](https://github.com/open-telemetry/opentelemetry-js/pull/1588) Update to Proto v0.5.0 ([@obecny](https://github.com/obecny))
* `opentelemetry-api`, `opentelemetry-core`, `opentelemetry-plugin-http`, `opentelemetry-plugin-https`, `opentelemetry-shim-opentracing`
  * [#1589](https://github.com/open-telemetry/opentelemetry-js/pull/1589) feat: simplify active span logic ([@mwear](https://github.com/mwear))
* `opentelemetry-resource-detector-aws`, `opentelemetry-resources`
  * [#1581](https://github.com/open-telemetry/opentelemetry-js/pull/1581) chore: remove duplicate hostname resource attribute ([@mwear](https://github.com/mwear))
* `opentelemetry-api`, `opentelemetry-core`, `opentelemetry-plugin-fetch`, `opentelemetry-plugin-xml-http-request`
  * [#1560](https://github.com/open-telemetry/opentelemetry-js/pull/1560) feat: b3 single header support ([@mwear](https://github.com/mwear))
* `opentelemetry-core`, `opentelemetry-tracing`
  * [#1562](https://github.com/open-telemetry/opentelemetry-js/pull/1562) feat(core): rename ProbabilitySampler to TraceIdRatioBasedSampler ([@legendecas](https://github.com/legendecas))
* `opentelemetry-exporter-prometheus`
  * [#1375](https://github.com/open-telemetry/opentelemetry-js/pull/1375) feat: make prometheus config preventServerStart optional ([@legendecas](https://github.com/legendecas))
* `opentelemetry-core`, `opentelemetry-exporter-prometheus`, `opentelemetry-metrics`, `opentelemetry-sdk-node`, `opentelemetry-tracing`
  * [#1522](https://github.com/open-telemetry/opentelemetry-js/pull/1522) Remove process listener ([@dyladan](https://github.com/dyladan))

### :rocket: (Enhancement)

* `opentelemetry-api`, `opentelemetry-exporter-collector-grpc`, `opentelemetry-exporter-collector-proto`, `opentelemetry-exporter-collector`, `opentelemetry-exporter-prometheus`, `opentelemetry-metrics`
  * [#1588](https://github.com/open-telemetry/opentelemetry-js/pull/1588) Update to Proto v0.5.0 ([@obecny](https://github.com/obecny))
* `opentelemetry-core`, `opentelemetry-tracing`
  * [#1577](https://github.com/open-telemetry/opentelemetry-js/pull/1577) feat: implement parent based sampler ([@dyladan](https://github.com/dyladan))
* `opentelemetry-instrumentation`
  * [#1572](https://github.com/open-telemetry/opentelemetry-js/pull/1572) feat: adding function for checking wrapped into instrumentation ([@obecny](https://github.com/obecny))
* `opentelemetry-core`
  * [#1579](https://github.com/open-telemetry/opentelemetry-js/pull/1579) fix: correlation-context header ([@Asafb26](https://github.com/Asafb26))
  * [#1503](https://github.com/open-telemetry/opentelemetry-js/pull/1503) feat: add deep-merge util ([@naseemkullah](https://github.com/naseemkullah))
* `opentelemetry-exporter-prometheus`
  * [#1570](https://github.com/open-telemetry/opentelemetry-js/pull/1570) fix: make prometheus histogram export  cumulative ([@AndrewGrachov](https://github.com/AndrewGrachov))
* `opentelemetry-api`, `opentelemetry-core`, `opentelemetry-exporter-collector-proto`, `opentelemetry-exporter-collector`, `opentelemetry-exporter-jaeger`, `opentelemetry-exporter-prometheus`, `opentelemetry-exporter-zipkin`, `opentelemetry-metrics`, `opentelemetry-tracing`
  * [#1514](https://github.com/open-telemetry/opentelemetry-js/pull/1514) feat: add global error handler ([@mwear](https://github.com/mwear))
* `opentelemetry-api`, `opentelemetry-core`, `opentelemetry-node`, `opentelemetry-plugin-http`, `opentelemetry-plugin-https`, `opentelemetry-shim-opentracing`, `opentelemetry-tracing`
  * [#1527](https://github.com/open-telemetry/opentelemetry-js/pull/1527) feat(api): propagate spanContext only using API #1456 ([@vmarchaud](https://github.com/vmarchaud))
* `opentelemetry-node`, `opentelemetry-sdk-node`
  * [#1525](https://github.com/open-telemetry/opentelemetry-js/pull/1525) feat(node-tracer): use AsyncLocalStorageContextManager by default starting Node 14.8 #1511 ([@vmarchaud](https://github.com/vmarchaud))
* `opentelemetry-exporter-collector`, `opentelemetry-exporter-jaeger`, `opentelemetry-exporter-zipkin`, `opentelemetry-grpc-utils`, `opentelemetry-plugin-grpc-js`, `opentelemetry-plugin-grpc`, `opentelemetry-plugin-http`, `opentelemetry-plugin-https`
  * [#1548](https://github.com/open-telemetry/opentelemetry-js/pull/1548) chore(http): remove `x-opentelemetry-outgoing-request` header #1547 ([@vmarchaud](https://github.com/vmarchaud))
* Other
  * [#1553](https://github.com/open-telemetry/opentelemetry-js/pull/1553) docs: fix and update getting-started ([@svrnm](https://github.com/svrnm))
  * [#1550](https://github.com/open-telemetry/opentelemetry-js/pull/1550) EOL semantics by adding .gitattributes and changing tsconfig.json ([@MarkSeufert](https://github.com/MarkSeufert))
* `opentelemetry-api`, `opentelemetry-instrumentation`, `opentelemetry-node`
  * [#1540](https://github.com/open-telemetry/opentelemetry-js/pull/1540) Plugins refactoring - new instrumentation package for plugins ([@obecny](https://github.com/obecny))
* `opentelemetry-api`, `opentelemetry-tracing`
  * [#1555](https://github.com/open-telemetry/opentelemetry-js/pull/1555) chore: disallow null attribute values ([@dyladan](https://github.com/dyladan))
* `opentelemetry-resource-detector-aws`, `opentelemetry-resources`
  * [#1404](https://github.com/open-telemetry/opentelemetry-js/pull/1404) Feat: Added AWS ECS Plugins Resource Detector ([@EdZou](https://github.com/EdZou))
* `opentelemetry-node`
  * [#1543](https://github.com/open-telemetry/opentelemetry-js/pull/1543) feat: enable dns instrumentation by default ([@naseemkullah](https://github.com/naseemkullah))
  * [#1532](https://github.com/open-telemetry/opentelemetry-js/pull/1532) fix: decrease level of unsupported-version logs to warn ([@naseemkullah](https://github.com/naseemkullah))
* `opentelemetry-resources`, `opentelemetry-sdk-node`
  * [#1531](https://github.com/open-telemetry/opentelemetry-js/pull/1531) feat: process resource detector ([@mihirsoni](https://github.com/mihirsoni))
* `opentelemetry-api`, `opentelemetry-context-async-hooks`, `opentelemetry-context-base`, `opentelemetry-context-zone-peer-dep`, `opentelemetry-core`, `opentelemetry-shim-opentracing`, `opentelemetry-tracing`, `opentelemetry-web`
  * [#1515](https://github.com/open-telemetry/opentelemetry-js/pull/1515) chore: use interface for context types ([@dyladan](https://github.com/dyladan))
* `opentelemetry-exporter-zipkin`
  * [#1399](https://github.com/open-telemetry/opentelemetry-js/pull/1399) chore: refactoring zipkin to be able to use it in web ([@obecny](https://github.com/obecny))
* `opentelemetry-exporter-collector-grpc`, `opentelemetry-exporter-collector-proto`, `opentelemetry-exporter-collector`, `opentelemetry-exporter-jaeger`, `opentelemetry-exporter-prometheus`, `opentelemetry-exporter-zipkin`, `opentelemetry-metrics`, `opentelemetry-plugin-fetch`, `opentelemetry-plugin-xml-http-request`, `opentelemetry-tracing`
  * [#1439](https://github.com/open-telemetry/opentelemetry-js/pull/1439) unifying shutdown across code base ([@obecny](https://github.com/obecny))

### :bug: (Bug Fix)

* `opentelemetry-plugin-http`
  * [#1546](https://github.com/open-telemetry/opentelemetry-js/pull/1546) fix(http): do not set outgoing http span as active in the context #1479 ([@vmarchaud](https://github.com/vmarchaud))
* `opentelemetry-metrics`
  * [#1567](https://github.com/open-telemetry/opentelemetry-js/pull/1567) fix: histogram aggregator lastUpdateTime ([@AndrewGrachov](https://github.com/AndrewGrachov))
  * [#1470](https://github.com/open-telemetry/opentelemetry-js/pull/1470) IMPORTANT - Fixing collecting data from observers when using batch observer in first run ([@obecny](https://github.com/obecny))
* `opentelemetry-plugin-http`, `opentelemetry-plugin-https`
  * [#1551](https://github.com/open-telemetry/opentelemetry-js/pull/1551) fix: avoid circular require in plugins ([@dyladan](https://github.com/dyladan))
* `opentelemetry-context-async-hooks`
  * [#1530](https://github.com/open-telemetry/opentelemetry-js/pull/1530) fix: ignore TIMERWRAP in AsyncHooksContextManager ([@Flarna](https://github.com/Flarna))
* `opentelemetry-exporter-collector-grpc`, `opentelemetry-exporter-collector-proto`
  * [#1539](https://github.com/open-telemetry/opentelemetry-js/pull/1539) fix: include missing proto files in npm distribution ([@blumamir](https://github.com/blumamir))

### :books: (Refine Doc)

* Other
  * [#1536](https://github.com/open-telemetry/opentelemetry-js/pull/1536) chore: variable names cleanup ([@DarkPurple141](https://github.com/DarkPurple141))
* `opentelemetry-exporter-collector-proto`, `opentelemetry-exporter-collector`
  * [#1483](https://github.com/open-telemetry/opentelemetry-js/pull/1483) docs: change CollectorExporter to CollectorTraceExporter ([@Hongbo-Miao](https://github.com/Hongbo-Miao))

### :sparkles: (Feature)

* `opentelemetry-resource-detector-aws`, `opentelemetry-resources`
  * [#1404](https://github.com/open-telemetry/opentelemetry-js/pull/1404) Feat: Added AWS ECS Plugins Resource Detector ([@EdZou](https://github.com/EdZou))
* `opentelemetry-exporter-zipkin`
  * [#1399](https://github.com/open-telemetry/opentelemetry-js/pull/1399) chore: refactoring zipkin to be able to use it in web ([@obecny](https://github.com/obecny))

### Committers: 19

* Alex Hinds ([@DarkPurple141](https://github.com/DarkPurple141))
* Amir Blum ([@blumamir](https://github.com/blumamir))
* Andrew ([@AndrewGrachov](https://github.com/AndrewGrachov))
* Asaf Ben Aharon ([@Asafb26](https://github.com/Asafb26))
* Bartlomiej Obecny ([@obecny](https://github.com/obecny))
* Cong Zou ([@EdZou](https://github.com/EdZou))
* Daniel Dyla ([@dyladan](https://github.com/dyladan))
* Gerhard Stöbich ([@Flarna](https://github.com/Flarna))
* Hongbo Miao ([@Hongbo-Miao](https://github.com/Hongbo-Miao))
* Igor Morozov ([@morigs](https://github.com/morigs))
* Justin Walz ([@justinwalz](https://github.com/justinwalz))
* Mark ([@MarkSeufert](https://github.com/MarkSeufert))
* Matthew Wear ([@mwear](https://github.com/mwear))
* Mihir Soni ([@mihirsoni](https://github.com/mihirsoni))
* Naseem ([@naseemkullah](https://github.com/naseemkullah))
* Severin Neumann ([@svrnm](https://github.com/svrnm))
* Steve Flanders ([@flands](https://github.com/flands))
* Valentin Marchaud ([@vmarchaud](https://github.com/vmarchaud))
* legendecas ([@legendecas](https://github.com/legendecas))

## 0.11.0

### :boom: Breaking Change

* `opentelemetry-api`, `opentelemetry-core`, `opentelemetry-node`, `opentelemetry-plugin-http`, `opentelemetry-plugin-https`, `opentelemetry-sdk-node`, `opentelemetry-tracing`, `opentelemetry-web`
  * [#1458](https://github.com/open-telemetry/opentelemetry-js/pull/1458) refactor: rename HttpText to TextMap propagator ([@dengliming](https://github.com/dengliming))
* `opentelemetry-api`, `opentelemetry-core`, `opentelemetry-exporter-collector-grpc`, `opentelemetry-exporter-collector-proto`, `opentelemetry-exporter-collector`, `opentelemetry-metrics`
  * [#1446](https://github.com/open-telemetry/opentelemetry-js/pull/1446) Collector split ([@obecny](https://github.com/obecny))
* `opentelemetry-exporter-collector`, `opentelemetry-exporter-jaeger`, `opentelemetry-exporter-zipkin`, `opentelemetry-node`, `opentelemetry-resources`, `opentelemetry-web`
  * [#1419](https://github.com/open-telemetry/opentelemetry-js/pull/1419) chore!: refer to resource labels as attributes ([@mwear](https://github.com/mwear))

### :rocket: (Enhancement)

* `opentelemetry-api`, `opentelemetry-core`, `opentelemetry-shim-opentracing`, `opentelemetry-tracing`
  * [#1447](https://github.com/open-telemetry/opentelemetry-js/pull/1447) Move SpanContext isValid to the API ([@srjames90](https://github.com/srjames90))
* `opentelemetry-plugin-xml-http-request`
  * [#1476](https://github.com/open-telemetry/opentelemetry-js/pull/1476) Align xhr span name with spec ([@johnbley](https://github.com/johnbley))
* `opentelemetry-resource-detector-gcp`, `opentelemetry-sdk-node`
  * [#1469](https://github.com/open-telemetry/opentelemetry-js/pull/1469) chore: bump gcp-metadata ([@dyladan](https://github.com/dyladan))
* `opentelemetry-exporter-prometheus`
  * [#1310](https://github.com/open-telemetry/opentelemetry-js/pull/1310) feat: prometheus serializer ([@legendecas](https://github.com/legendecas))
  * [#1428](https://github.com/open-telemetry/opentelemetry-js/pull/1428) feat: Add missing prometheus exports for ValueRecorder, SumObserver & UpDownSumObserver ([@paulfairless](https://github.com/paulfairless))
* `opentelemetry-core`, `opentelemetry-tracing`
  * [#1344](https://github.com/open-telemetry/opentelemetry-js/pull/1344) feat: introduces ability to suppress tracing via context ([@michaelgoin](https://github.com/michaelgoin))
* `opentelemetry-api`, `opentelemetry-exporter-collector-proto`, `opentelemetry-plugin-http`, `opentelemetry-semantic-conventions`, `opentelemetry-tracing`
  * [#1372](https://github.com/open-telemetry/opentelemetry-js/pull/1372) feat: adding possibility of recording exception ([@obecny](https://github.com/obecny))
* `opentelemetry-api`, `opentelemetry-core`, `opentelemetry-exporter-collector-grpc`, `opentelemetry-exporter-collector-proto`, `opentelemetry-exporter-collector`, `opentelemetry-metrics`
  * [#1446](https://github.com/open-telemetry/opentelemetry-js/pull/1446) Collector split ([@obecny](https://github.com/obecny))
* `opentelemetry-metrics`
  * [#1366](https://github.com/open-telemetry/opentelemetry-js/pull/1366) fix: ignore non-number value on BaseBoundInstrument.update ([@legendecas](https://github.com/legendecas))
* `opentelemetry-node`
  * [#1440](https://github.com/open-telemetry/opentelemetry-js/pull/1440) fix: add Hapi and Koa to default supported plugins ([@carolinee21](https://github.com/carolinee21))
* `opentelemetry-resources`
  * [#1408](https://github.com/open-telemetry/opentelemetry-js/pull/1408) Feat: Migrate EC2 Plugin Resource Detector from IMDSv1 to IMDSv2 ([@EdZou](https://github.com/EdZou))
* `opentelemetry-core`
  * [#1349](https://github.com/open-telemetry/opentelemetry-js/pull/1349) feat: faster span and trace id generation ([@dyladan](https://github.com/dyladan))
* `opentelemetry-context-async-hooks`
  * [#1356](https://github.com/open-telemetry/opentelemetry-js/pull/1356) feat: use a symbol to store patched listeners ([@Flarna](https://github.com/Flarna))
* `opentelemetry-semantic-conventions`
  * [#1407](https://github.com/open-telemetry/opentelemetry-js/pull/1407) semantic conventions for operating system ([@obecny](https://github.com/obecny))
  * [#1409](https://github.com/open-telemetry/opentelemetry-js/pull/1409) removing semantic conventions from code coverage ([@obecny](https://github.com/obecny))
  * [#1388](https://github.com/open-telemetry/opentelemetry-js/pull/1388) chore: transpile semantic conventions to es5 ([@dyladan](https://github.com/dyladan))

### :bug: (Bug Fix)

* `opentelemetry-api`, `opentelemetry-metrics`
  * [#1373](https://github.com/open-telemetry/opentelemetry-js/pull/1373) fix: updates ValueRecorder to allow negative values ([@michaelgoin](https://github.com/michaelgoin))
* `opentelemetry-metrics`
  * [#1475](https://github.com/open-telemetry/opentelemetry-js/pull/1475) fix: proper histogram boundaries sort ([@AndrewGrachov](https://github.com/AndrewGrachov))
* `opentelemetry-core`
  * [#1336](https://github.com/open-telemetry/opentelemetry-js/pull/1336) fix: correlation context propagation extract for a single entry ([@rubenvp8510](https://github.com/rubenvp8510))
  * [#1406](https://github.com/open-telemetry/opentelemetry-js/pull/1406) Pass W3C Trace Context test suite at strictness 1 ([@michaelgoin](https://github.com/michaelgoin))
* `opentelemetry-context-base`
  * [#1387](https://github.com/open-telemetry/opentelemetry-js/pull/1387) fix: allow multiple instances of core to interact with context ([@dyladan](https://github.com/dyladan))

### :books: (Refine Doc)

* `opentelemetry-exporter-collector`
  * [#1432](https://github.com/open-telemetry/opentelemetry-js/pull/1432) docs(exporter-collector): CollectorTransportNode should be CollectorProtocolNode ([@Hongbo-Miao](https://github.com/Hongbo-Miao))
  * [#1361](https://github.com/open-telemetry/opentelemetry-js/pull/1361) chore: adding info about collector compatible version, removing duplicated doc after merge ([@obecny](https://github.com/obecny))
* `opentelemetry-metrics`
  * [#1427](https://github.com/open-telemetry/opentelemetry-js/pull/1427) chore: fix histogram type documentation ([@TigerHe7](https://github.com/TigerHe7))
* Other
  * [#1431](https://github.com/open-telemetry/opentelemetry-js/pull/1431) Fix typo in document. ([@dengliming](https://github.com/dengliming))

### Committers: 21

* Andrew ([@AndrewGrachov](https://github.com/AndrewGrachov))
* Bartlomiej Obecny ([@obecny](https://github.com/obecny))
* Cong Zou ([@EdZou](https://github.com/EdZou))
* Daniel Dyla ([@dyladan](https://github.com/dyladan))
* Gerhard Stöbich ([@Flarna](https://github.com/Flarna))
* Hongbo Miao ([@Hongbo-Miao](https://github.com/Hongbo-Miao))
* Igor Konforti ([@confiq](https://github.com/confiq))
* John Bley ([@johnbley](https://github.com/johnbley))
* Jonah Rosenblum ([@jonahrosenblum](https://github.com/jonahrosenblum))
* Mark Wolff ([@markwolff](https://github.com/markwolff))
* Matthew Wear ([@mwear](https://github.com/mwear))
* Michael Goin ([@michaelgoin](https://github.com/michaelgoin))
* Paul Fairless ([@paulfairless](https://github.com/paulfairless))
* Reginald McDonald ([@reggiemcdonald](https://github.com/reggiemcdonald))
* Ruben Vargas Palma ([@rubenvp8510](https://github.com/rubenvp8510))
* Sergio Regueira ([@sergioregueira](https://github.com/sergioregueira))
* Tiger He ([@TigerHe7](https://github.com/TigerHe7))
* [@carolinee21](https://github.com/carolinee21)
* [@dengliming](https://github.com/dengliming)
* [@srjames90](https://github.com/srjames90)
* legendecas ([@legendecas](https://github.com/legendecas))

## 0.10.2

### :rocket: (Enhancement)

* `opentelemetry-core`, `opentelemetry-tracing`
  * [#1331](https://github.com/open-telemetry/opentelemetry-js/pull/1331) Feat: Make ID generator configurable ([@EdZou](https://github.com/EdZou))
* `opentelemetry-api`, `opentelemetry-context-base`
  * [#1368](https://github.com/open-telemetry/opentelemetry-js/pull/1368) feat(api/context-base): change compile target to es5 ([@markwolff](https://github.com/markwolff))

### Committers: 3

* Cong Zou ([@EdZou](https://github.com/EdZou))
* Mark Wolff ([@markwolff](https://github.com/markwolff))
* Reginald McDonald ([@reggiemcdonald](https://github.com/reggiemcdonald))

## 0.10.1

### :bug: (Bug Fix)

* `opentelemetry-plugin-grpc-js`
  * [#1358](https://github.com/open-telemetry/opentelemetry-js/pull/1358) fix: add missing grpc-js index ([@dyladan](https://github.com/dyladan))

### Committers: 1

* Daniel Dyla ([@dyladan](https://github.com/dyladan))

## 0.10.0

### :boom: Breaking Change

* `opentelemetry-exporter-collector`, `opentelemetry-metrics`
  * [#1292](https://github.com/open-telemetry/opentelemetry-js/pull/1292) feat: remove HistogramAggregator.reset ([@legendecas](https://github.com/legendecas))
* `opentelemetry-api`, `opentelemetry-exporter-prometheus`, `opentelemetry-metrics`
  * [#1137](https://github.com/open-telemetry/opentelemetry-js/pull/1137) Batch observer ([@obecny](https://github.com/obecny))
* `opentelemetry-exporter-collector`
  * [#1256](https://github.com/open-telemetry/opentelemetry-js/pull/1256) feat: [Collector Metric Exporter][1/x] Rename CollectorExporter to CollectorTraceExporter  ([@davidwitten](https://github.com/davidwitten))

### :rocket: (Enhancement)

* `opentelemetry-exporter-collector`
  * [#1339](https://github.com/open-telemetry/opentelemetry-js/pull/1339) Proto update to latest to support arrays and maps ([@obecny](https://github.com/obecny))
  * [#1302](https://github.com/open-telemetry/opentelemetry-js/pull/1302) feat: adding proto over http for collector exporter ([@obecny](https://github.com/obecny))
  * [#1247](https://github.com/open-telemetry/opentelemetry-js/pull/1247) feat: adding json over http for collector exporter ([@obecny](https://github.com/obecny))
* `opentelemetry-core`, `opentelemetry-metrics`, `opentelemetry-tracing`
  * [#974](https://github.com/open-telemetry/opentelemetry-js/pull/974) feat: add OTEL_LOG_LEVEL env var ([@naseemkullah](https://github.com/naseemkullah))
* `opentelemetry-metrics`, `opentelemetry-node`, `opentelemetry-sdk-node`
  * [#1187](https://github.com/open-telemetry/opentelemetry-js/pull/1187) Add nodejs sdk package ([@dyladan](https://github.com/dyladan))
* `opentelemetry-shim-opentracing`
  * [#918](https://github.com/open-telemetry/opentelemetry-js/pull/918) feat: add baggage support to the opentracing shim ([@rubenvp8510](https://github.com/rubenvp8510))
* `opentelemetry-tracing`
  * [#1069](https://github.com/open-telemetry/opentelemetry-js/pull/1069) feat: add OTEL_SAMPLING_PROBABILITY env var ([@naseemkullah](https://github.com/naseemkullah))
  * [#1296](https://github.com/open-telemetry/opentelemetry-js/pull/1296) feat: force flush and shutdown callback for span exporters ([@dyladan](https://github.com/dyladan))
* `opentelemetry-node`
  * [#1343](https://github.com/open-telemetry/opentelemetry-js/pull/1343) feat(grpc-js): enable autoinstrumentation by default ([@markwolff](https://github.com/markwolff))
* `opentelemetry-exporter-collector`, `opentelemetry-exporter-prometheus`, `opentelemetry-metrics`
  * [#1276](https://github.com/open-telemetry/opentelemetry-js/pull/1276) chore: updating aggregator MinMaxLastSumCount and use it for value observer and value recorder ([@obecny](https://github.com/obecny))
* `opentelemetry-plugin-fetch`, `opentelemetry-plugin-xml-http-request`, `opentelemetry-semantic-conventions`, `opentelemetry-web`
  * [#1262](https://github.com/open-telemetry/opentelemetry-js/pull/1262) feat(opentelemetry-web): capture decodedBodySize / http.response_content_length ([@johnbley](https://github.com/johnbley))
* `opentelemetry-resources`
  * [#1211](https://github.com/open-telemetry/opentelemetry-js/pull/1211) Resource auto detection logging ([@adamegyed](https://github.com/adamegyed))
* `opentelemetry-api`, `opentelemetry-exporter-prometheus`, `opentelemetry-metrics`
  * [#1137](https://github.com/open-telemetry/opentelemetry-js/pull/1137) Batch observer ([@obecny](https://github.com/obecny))
* `opentelemetry-core`
  * [#1191](https://github.com/open-telemetry/opentelemetry-js/pull/1191) Add platform agnostic way to read environment variables ([@obecny](https://github.com/obecny))
* `opentelemetry-context-async-hooks`
  * [#1210](https://github.com/open-telemetry/opentelemetry-js/pull/1210) AsyncLocalStorage based ContextManager ([@johanneswuerbach](https://github.com/johanneswuerbach))
* `opentelemetry-api`, `opentelemetry-context-async-hooks`, `opentelemetry-context-base`, `opentelemetry-context-zone-peer-dep`, `opentelemetry-context-zone`, `opentelemetry-core`, `opentelemetry-exporter-collector`, `opentelemetry-exporter-jaeger`, `opentelemetry-exporter-prometheus`, `opentelemetry-exporter-zipkin`, `opentelemetry-metrics`, `opentelemetry-node`, `opentelemetry-plugin-fetch`, `opentelemetry-plugin-grpc-js`, `opentelemetry-plugin-grpc`, `opentelemetry-plugin-http`, `opentelemetry-plugin-https`, `opentelemetry-plugin-xml-http-request`, `opentelemetry-resources`, `opentelemetry-semantic-conventions`, `opentelemetry-shim-opentracing`, `opentelemetry-tracing`, `opentelemetry-web`
  * [#1237](https://github.com/open-telemetry/opentelemetry-js/pull/1237) fix(package.json): publish source maps ([@markwolff](https://github.com/markwolff))
* `opentelemetry-core`, `opentelemetry-exporter-collector`, `opentelemetry-exporter-jaeger`, `opentelemetry-exporter-zipkin`, `opentelemetry-metrics`, `opentelemetry-tracing`
  * [#1171](https://github.com/open-telemetry/opentelemetry-js/pull/1171) feat: add instrumentation library and update collector exporter ([@mwear](https://github.com/mwear))
* `opentelemetry-plugin-xml-http-request`
  * [#1216](https://github.com/open-telemetry/opentelemetry-js/pull/1216) Increase Test Coverage for XML Http Plugin ([@thgao](https://github.com/thgao))
* `opentelemetry-core`, `opentelemetry-node`, `opentelemetry-tracing`, `opentelemetry-web`
  * [#1218](https://github.com/open-telemetry/opentelemetry-js/pull/1218) fix: change default propagator to match spec ([@jonahrosenblum](https://github.com/jonahrosenblum))

### :bug: (Bug Fix)

* `opentelemetry-plugin-grpc`
  * [#1289](https://github.com/open-telemetry/opentelemetry-js/pull/1289) fix(grpc): camelCase methods can be double patched ([@markwolff](https://github.com/markwolff))
* `opentelemetry-plugin-fetch`
  * [#1274](https://github.com/open-telemetry/opentelemetry-js/pull/1274) fix: do not crash on fetch(new Request(url)) ([@dyladan](https://github.com/dyladan))
* `opentelemetry-core`
  * [#1269](https://github.com/open-telemetry/opentelemetry-js/pull/1269) fix(opentelemetry-core): modify regex to allow future versions ([@srjames90](https://github.com/srjames90))
* `opentelemetry-exporter-collector`
  * [#1254](https://github.com/open-telemetry/opentelemetry-js/pull/1254) fix: default url for otelcol ([@jufab](https://github.com/jufab))

### :books: (Refine Doc)

* `opentelemetry-metrics`
  * [#1239](https://github.com/open-telemetry/opentelemetry-js/pull/1239) chore: update metrics example with UpDownCounter ([@mayurkale22](https://github.com/mayurkale22))
* `opentelemetry-exporter-jaeger`
  * [#1234](https://github.com/open-telemetry/opentelemetry-js/pull/1234) docs: add note about endpoint config option ([@danielmbarlow](https://github.com/danielmbarlow))
* `opentelemetry-api`
  * [#1231](https://github.com/open-telemetry/opentelemetry-js/pull/1231) fix(jsdoc): change null to undefined ([@markwolff](https://github.com/markwolff))

### :sparkles: (Feature)

* `opentelemetry-api`, `opentelemetry-metrics`
  * [#1272](https://github.com/open-telemetry/opentelemetry-js/pull/1272) feat: adding new metric: up down sum observer ([@obecny](https://github.com/obecny))

### Committers: 21

* Adam Egyed ([@adamegyed](https://github.com/adamegyed))
* Aravin ([@aravinsiva](https://github.com/aravinsiva))
* Bartlomiej Obecny ([@obecny](https://github.com/obecny))
* Bryan Clement ([@lykkin](https://github.com/lykkin))
* Connor Lindsey ([@connorlindsey](https://github.com/connorlindsey))
* Daniel Dyla ([@dyladan](https://github.com/dyladan))
* Daniel M Barlow ([@danielmbarlow](https://github.com/danielmbarlow))
* David W. ([@davidwitten](https://github.com/davidwitten))
* Johannes Würbach ([@johanneswuerbach](https://github.com/johanneswuerbach))
* John Bley ([@johnbley](https://github.com/johnbley))
* Jonah Rosenblum ([@jonahrosenblum](https://github.com/jonahrosenblum))
* Julien FABRE ([@jufab](https://github.com/jufab))
* Mark Wolff ([@markwolff](https://github.com/markwolff))
* Matthew Wear ([@mwear](https://github.com/mwear))
* Mayur Kale ([@mayurkale22](https://github.com/mayurkale22))
* Naseem ([@naseemkullah](https://github.com/naseemkullah))
* Ruben Vargas Palma ([@rubenvp8510](https://github.com/rubenvp8510))
* Shivkanya Andhare ([@shivkanya9146](https://github.com/shivkanya9146))
* Tina Gao ([@thgao](https://github.com/thgao))
* [@srjames90](https://github.com/srjames90)
* legendecas ([@legendecas](https://github.com/legendecas))

## 0.9.0

### :boom: Breaking Change

* `opentelemetry-api`, `opentelemetry-exporter-prometheus`, `opentelemetry-metrics`
  * [#1120](https://github.com/open-telemetry/opentelemetry-js/pull/1120) feat: add the UpDownCounter instrument ([@mayurkale22](https://github.com/mayurkale22))
  * [#1126](https://github.com/open-telemetry/opentelemetry-js/pull/1126) feat!: remove label keys as they are no longer part of the spec ([@naseemkullah](https://github.com/naseemkullah))
* `opentelemetry-api`, `opentelemetry-metrics`
  * [#1117](https://github.com/open-telemetry/opentelemetry-js/pull/1117) chore: rename meaure to value recorder ([@dyladan](https://github.com/dyladan))
* `opentelemetry-api`, `opentelemetry-core`, `opentelemetry-tracing`
  * [#1058](https://github.com/open-telemetry/opentelemetry-js/pull/1058) feat: spec compliant sampling result support ([@legendecas](https://github.com/legendecas))

### :rocket: (Enhancement)

* Other
  * [#1181](https://github.com/open-telemetry/opentelemetry-js/pull/1181) feat: add node-plugins-all package ([@dyladan](https://github.com/dyladan))
* `opentelemetry-plugin-fetch`, `opentelemetry-plugin-xml-http-request`, `opentelemetry-web`
  * [#1121](https://github.com/open-telemetry/opentelemetry-js/pull/1121) chore: adding plugin-fetch and example ([@obecny](https://github.com/obecny))
* `opentelemetry-node`
  * [#1153](https://github.com/open-telemetry/opentelemetry-js/pull/1153) feat: add OPENTELEMETRY_NO_PATCH_MODULES ([@markwolff](https://github.com/markwolff))
  * [#1151](https://github.com/open-telemetry/opentelemetry-js/pull/1151) chore(todo): add missing span sampling test ([@markwolff](https://github.com/markwolff))
* `opentelemetry-exporter-jaeger`
  * [#965](https://github.com/open-telemetry/opentelemetry-js/pull/965) feat(opentelemetry-exporter-jaeger): http sender ([@leonardodalcin](https://github.com/leonardodalcin))
* `opentelemetry-exporter-zipkin`
  * [#1138](https://github.com/open-telemetry/opentelemetry-js/pull/1138) feat(opentelemetry-js): infer zipkin service name from resource ([@rezakrimi](https://github.com/rezakrimi))
* `opentelemetry-plugin-xml-http-request`
  * [#1133](https://github.com/open-telemetry/opentelemetry-js/pull/1133) fix(plugin-xml-http-request): support sync requests ([@johnbley](https://github.com/johnbley))
* `opentelemetry-metrics`
  * [#1145](https://github.com/open-telemetry/opentelemetry-js/pull/1145) chore: creating new metric kind ([@obecny](https://github.com/obecny))
* `opentelemetry-exporter-collector`
  * [#1204](https://github.com/open-telemetry/opentelemetry-js/pull/1204) feat: collector exporter custom headers and metadata ([@mwear](https://github.com/mwear))
* `opentelemetry-exporter-zipkin`
  * [#1202](https://github.com/open-telemetry/opentelemetry-js/pull/1202) Adds possibility to set headers to zipkin exporter ([@obecny](https://github.com/obecny))

### :bug: (Bug Fix)

* `opentelemetry-exporter-collector`
  * [#1197](https://github.com/open-telemetry/opentelemetry-js/pull/1197) fix(exporter-collector): default endpoint for node and browser ([@davidwitten](https://github.com/davidwitten))
* `opentelemetry-context-zone-peer-dep`
  * [#1209](https://github.com/open-telemetry/opentelemetry-js/pull/1209) chore: fixing zone from which to fork a new zone ([@obecny](https://github.com/obecny))

### :sparkles: (Feature)

* `opentelemetry-semantic-conventions`
  * [#1160](https://github.com/open-telemetry/opentelemetry-js/pull/1160) refactor(attributes): move enums to @opentelemetry/semantic-conventions ([@markwolff](https://github.com/markwolff))

### :books: (Refine Doc)

* Other
  * [#1192](https://github.com/open-telemetry/opentelemetry-js/pull/1192) Fix_typo ([@shivkanya9146](https://github.com/shivkanya9146))
  * [#1147](https://github.com/open-telemetry/opentelemetry-js/pull/1147) ci: lint markdown files ([@naseemkullah](https://github.com/naseemkullah))
  * [#1142](https://github.com/open-telemetry/opentelemetry-js/pull/1142) chore: template prometheus endpoint in examples rather than hardcode ([@naseemkullah](https://github.com/naseemkullah))
  * [#1217](https://github.com/open-telemetry/opentelemetry-js/pull/1217) chore: fix markdown linting and add npm script ([@dyladan](https://github.com/dyladan))

### Committers: 13

* David W. ([@davidwitten](https://github.com/davidwitten))
* Bartlomiej Obecny ([@obecny](https://github.com/obecny))
* Daniel Dyla ([@dyladan](https://github.com/dyladan))
* Mark Wolff ([@markwolff](https://github.com/markwolff))
* Mayur Kale ([@mayurkale22](https://github.com/mayurkale22))
* Naseem ([@naseemkullah](https://github.com/naseemkullah))
* Valentin Marchaud ([@vmarchaud](https://github.com/vmarchaud))
* legendecas ([@legendecas](https://github.com/legendecas))
* Shivkanya Andhare ([@shivkanya9146](https://github.com/shivkanya9146))
* Leonardo Dalcin ([@leonardodalcin](https://github.com/leonardodalcin))
* [@rezakrimi](https://github.com/rezakrimi)
* John Bley ([@johnbley](https://github.com/johnbley))
* Matthew Wear ([@mwear](https://github.com/mwear))

## 0.8.3

### :rocket: (Enhancement)

* `opentelemetry-node`
  * [#980](https://github.com/open-telemetry/opentelemetry-js/pull/980) feat: merge user supplied and default plugin configs ([@naseemkullah](https://github.com/naseemkullah))

### :bug: (Bug Fix)

* `opentelemetry-context-async-hooks`
  * [#1099](https://github.com/open-telemetry/opentelemetry-js/pull/1099) fix(asynchooks-scope): fix context loss using .with() #1101 ([@vmarchaud](https://github.com/vmarchaud))

### :books: (Refine Doc)

* Other
  * [#1100](https://github.com/open-telemetry/opentelemetry-js/pull/1100) docs(batcher): document how to configure custom aggregators #989 ([@vmarchaud](https://github.com/vmarchaud))
* `opentelemetry-api`
  * [#1106](https://github.com/open-telemetry/opentelemetry-js/pull/1106) chore: improve API documentation ([@mayurkale22](https://github.com/mayurkale22))

### Committers: 7

* Bartlomiej Obecny ([@obecny](https://github.com/obecny))
* Daniel Dyla ([@dyladan](https://github.com/dyladan))
* Kanika Shah ([@kanikashah90](https://github.com/kanikashah90))
* Mayur Kale ([@mayurkale22](https://github.com/mayurkale22))
* Naseem ([@naseemkullah](https://github.com/naseemkullah))
* Valentin Marchaud ([@vmarchaud](https://github.com/vmarchaud))
* [@shivkanya9146](https://github.com/shivkanya9146)

## 0.8.2

### :rocket: (Enhancement)

* `opentelemetry-exporter-collector`
  * [#1063](https://github.com/open-telemetry/opentelemetry-js/pull/1063) feat: exporter collector TLS option ([@mzahor](https://github.com/mzahor))
* `opentelemetry-core`
  * [#838](https://github.com/open-telemetry/opentelemetry-js/pull/838) feat: implement W3C Correlation Context propagator ([@rubenvp8510](https://github.com/rubenvp8510))

### :bug: (Bug Fix)

* `opentelemetry-api`
  * [#1067](https://github.com/open-telemetry/opentelemetry-js/pull/1067) fix: missing `global` in browser environments ([@legendecas](https://github.com/legendecas))

### :books: (Refine Doc)

* Other
  * [#1057](https://github.com/open-telemetry/opentelemetry-js/pull/1057) chore: add examples README.md ([@mayurkale22](https://github.com/mayurkale22))
* `opentelemetry-core`
  * [#1080](https://github.com/open-telemetry/opentelemetry-js/pull/1080) docs: document CorrelationContext propagator under Built-in Implement… ([@rubenvp8510](https://github.com/rubenvp8510))

### Committers: 5

* Marian Zagoruiko ([@mzahor](https://github.com/mzahor))
* Mayur Kale ([@mayurkale22](https://github.com/mayurkale22))
* Olivier Albertini ([@OlivierAlbertini](https://github.com/OlivierAlbertini))
* Ruben Vargas Palma ([@rubenvp8510](https://github.com/rubenvp8510))
* legendecas ([@legendecas](https://github.com/legendecas))

## 0.8.1

### :rocket: (Enhancement)

* Other
  * [#1050](https://github.com/open-telemetry/opentelemetry-js/pull/1050) feat: add plugin metapackages ([@dyladan](https://github.com/dyladan))
* `opentelemetry-resources`
  * [#1055](https://github.com/open-telemetry/opentelemetry-js/pull/1055) chore(opentelemetry-resources): add instance type and az to aws detector ([@justinwalz](https://github.com/justinwalz))
* `opentelemetry-plugin-http`
  * [#963](https://github.com/open-telemetry/opentelemetry-js/pull/963) feat(plugin-http): add plugin hooks before processing req and res ([@BlumAmir](https://github.com/BlumAmir))
* `opentelemetry-metrics`
  * [#1049](https://github.com/open-telemetry/opentelemetry-js/pull/1049) chore: pipe resource through to MetricRecord ([@mwear](https://github.com/mwear))
* `opentelemetry-api`, `opentelemetry-metrics`
  * [#1032](https://github.com/open-telemetry/opentelemetry-js/pull/1032) Make Labels Optional for CounterMetric::add ([@astorm](https://github.com/astorm))

### :bug: (Bug Fix)

* `opentelemetry-plugin-http`
  * [#1060](https://github.com/open-telemetry/opentelemetry-js/pull/1060) fix(http-plugin): don't modify user's headers object in plugin ([@BlumAmir](https://github.com/BlumAmir))
* `opentelemetry-exporter-collector`
  * [#1053](https://github.com/open-telemetry/opentelemetry-js/pull/1053) fix: include proto files in deployment package ([@dyladan](https://github.com/dyladan))

### :books: (Refine Doc)

* Other
  * [#1065](https://github.com/open-telemetry/opentelemetry-js/pull/1065) style: format README ([@naseemkullah](https://github.com/naseemkullah))
  * [#1064](https://github.com/open-telemetry/opentelemetry-js/pull/1064) chore: update README ([@mayurkale22](https://github.com/mayurkale22))
  * [#1051](https://github.com/open-telemetry/opentelemetry-js/pull/1051) chore: deploy docs using github action ([@dyladan](https://github.com/dyladan))
* `opentelemetry-exporter-prometheus`
  * [#1056](https://github.com/open-telemetry/opentelemetry-js/pull/1056) fix readme: setting labelKeys when creating the counter ([@luebken](https://github.com/luebken))

### Committers: 9

* Alan Storm ([@astorm](https://github.com/astorm))
* Amir Blum ([@BlumAmir](https://github.com/BlumAmir))
* Daniel Dyla ([@dyladan](https://github.com/dyladan))
* Justin Walz ([@justinwalz](https://github.com/justinwalz))
* Matthew Wear ([@mwear](https://github.com/mwear))
* Matthias Lübken ([@luebken](https://github.com/luebken))
* Mayur Kale ([@mayurkale22](https://github.com/mayurkale22))
* Naseem ([@naseemkullah](https://github.com/naseemkullah))
* [@shivkanya9146](https://github.com/shivkanya9146)

## 0.8.0

Released 2020-05-12

### :boom: Breaking Change

* `opentelemetry-api`, `opentelemetry-metrics`
  * [#1001](https://github.com/open-telemetry/opentelemetry-js/pull/1001) fix: observers should not expose bind/unbind method ([@legendecas](https://github.com/legendecas))

### :bug: (Bug Fix)

* `opentelemetry-plugin-http`
  * [#984](https://github.com/open-telemetry/opentelemetry-js/pull/984) fix(http-plugin): strip otel custom http header #983 ([@vmarchaud](https://github.com/vmarchaud))
* `opentelemetry-core`
  * [#1021](https://github.com/open-telemetry/opentelemetry-js/pull/1021) fix: left pad short b3 trace identifiers ([@dyladan](https://github.com/dyladan))
* `opentelemetry-plugin-xml-http-reques`
  * [#1002](https://github.com/open-telemetry/opentelemetry-js/pull/1002) fix(opentelemetry-plugin-xml-http-request): define span kind as CLIENT for xmlhttprequests ([@ivansenic](https://github.com/ivansenic))
* `opentelemetry-plugin-grpc`
  * [#1005](https://github.com/open-telemetry/opentelemetry-js/pull/1005) fix: add missing error status handler ([@markwolff](https://github.com/markwolff))
* `opentelemetry-exporter-collector`
  * [#1008](https://github.com/open-telemetry/opentelemetry-js/pull/1008) fix: permission denied error when cloning submodules ([@sleighzy](https://github.com/sleighzy))

### :rocket: (Enhancement)

* `opentelemetry-exporter-zipkin`, `opentelemetry-plugin-http`, `opentelemetry-tracing`
  * [#1037](https://github.com/open-telemetry/opentelemetry-js/pull/1037) fix(tracing): span processor should receive a readable span as parameters ([@legendecas](https://github.com/legendecas))
* `opentelemetry-tracing`
  * [#1024](https://github.com/open-telemetry/opentelemetry-js/pull/1024) fix: multi span processor should flush child span processors ([@legendecas](https://github.com/legendecas))
* `opentelemetry-metrics`, `opentelemetry-tracing`
  * [#1015](https://github.com/open-telemetry/opentelemetry-js/pull/1015) fix: prevent duplicated resource creation ([@legendecas](https://github.com/legendecas))
* `opentelemetry-metrics`
  * [#1014](https://github.com/open-telemetry/opentelemetry-js/pull/1014) feat(metrics): use MetricDescriptor to determine aggregator #989 ([@vmarchaud](https://github.com/vmarchaud))
* `opentelemetry-plugin-http`
  * [#948](https://github.com/open-telemetry/opentelemetry-js/pull/948) feat(http-plugin): add options to disable new spans if no parent ([@vmarchaud](https://github.com/vmarchaud))
* `opentelemetry-api`, `opentelemetry-node`, `opentelemetry-plugin-grpc`, `opentelemetry-plugin-http`, `opentelemetry-plugin-https`, `opentelemetry-plugin-xml-http-request`, `opentelemetry-tracing`, `opentelemetry-web`
  * [#943](https://github.com/open-telemetry/opentelemetry-js/pull/943) Use global API instances ([@dyladan](https://github.com/dyladan))
* `opentelemetry-api`
  * [#1016](https://github.com/open-telemetry/opentelemetry-js/pull/1016) refactor: normalize namespace import name for @opentelemetry/api ([@legendecas](https://github.com/legendecas))
* `opentelemetry-core`, `opentelemetry-base`
  * [#991](https://github.com/open-telemetry/opentelemetry-js/pull/991) refactor: merge opentelemetry-base to opentelemetry-core ([@legendecas](https://github.com/legendecas))
* `opentelemetry-core`
  * [#981](https://github.com/open-telemetry/opentelemetry-js/pull/981) chore: splitting BasePlugin into browser and node ([@obecny](https://github.com/obecny))

### :books: (Refine Doc)

* Other
  * [#1003](https://github.com/open-telemetry/opentelemetry-js/pull/1003) chore: test on node 14 ([@dyladan](https://github.com/dyladan))
  * [#990](https://github.com/open-telemetry/opentelemetry-js/pull/990) fix(opentracing-shim): update opentracing shim example ([@sleighzy](https://github.com/sleighzy))

### Committers: 7

* legendecas ([@legendecas](https://github.com/legendecas))
* Valentin Marchaud ([@vmarchaud](https://github.com/vmarchaud))
* Daniel Dyla ([@dyladan](https://github.com/dyladan))
* Ivan Senic ([@ivansenic](https://github.com/ivansenic))
* Mark Wolff ([@markwolff](https://github.com/markwolff))
* Simon Leigh ([@sleighzy](https://github.com/sleighzy))
* Bartlomiej Obecny ([@obecny](https://github.com/obecny))

## 0.7.0

Released 2020-04-23

### :boom: Breaking Change

* `opentelemetry-exporter-collector`
  * [#901](https://github.com/open-telemetry/opentelemetry-js/pull/901) grpc for node and support for new proto format for node and browser ([@obecny](https://github.com/obecny))
* `opentelemetry-api`, `opentelemetry-metrics`
  * [#964](https://github.com/open-telemetry/opentelemetry-js/pull/964) chore: adding metric observable to be able to support async update ([@obecny](https://github.com/obecny))

### :bug: (Bug Fix)

* `opentelemetry-plugin-http`
  * [#960](https://github.com/open-telemetry/opentelemetry-js/pull/960) [http] fix: use url.URL ([@naseemkullah](https://github.com/naseemkullah))
* `opentelemetry-core`
  * [#977](https://github.com/open-telemetry/opentelemetry-js/pull/977) fix(B3Propagator): B3 sampled causing gRPC error ([@mayurkale22](https://github.com/mayurkale22))

### :rocket: (Enhancement)

* `opentelemetry-resources`
  * [#899](https://github.com/open-telemetry/opentelemetry-js/pull/899) feat: resource auto-detection ([@mwear](https://github.com/mwear))
* `opentelemetry-metrics`
  * [#930](https://github.com/open-telemetry/opentelemetry-js/pull/930) feat(aggregators): implement histogram aggregator ([@vmarchaud](https://github.com/vmarchaud))

### Committers: 5

* Naseem ([@naseemkullah](https://github.com/naseemkullah))
* Matthew Wear ([@mwear](https://github.com/mwear))
* Bartlomiej Obecny ([@obecny](https://github.com/obecny))
* Mayur Kale ([@mayurkale22](https://github.com/mayurkale22))
* Valentin Marchaud ([@vmarchaud](https://github.com/vmarchaud))

## 0.6.1

Released 2020-04-08

### :rocket: (Enhancement)

* `opentelemetry-exporter-jaeger`
  * [#924](https://github.com/open-telemetry/opentelemetry-js/pull/924) [Jaeger-Exporter] host default env var ([@naseemkullah](https://github.com/naseemkullah))
* `opentelemetry-metrics`
  * [#933](https://github.com/open-telemetry/opentelemetry-js/pull/933) feat(meter): allow custom batcher #932 ([@vmarchaud](https://github.com/vmarchaud))

### :bug: (Bug Fix)

* `opentelemetry-plugin-http`
  * [#946](https://github.com/open-telemetry/opentelemetry-js/pull/946) Remove bad null check ([@dyladan](https://github.com/dyladan))
* `opentelemetry-exporter-prometheus`, `opentelemetry-metrics`
  * [#941](https://github.com/open-telemetry/opentelemetry-js/pull/941) fix: do not clear other labelsets when updating metrics ([@dyladan](https://github.com/dyladan))

### :books: (Refine Doc)

* `opentelemetry-propagator-jaeger`
  * [#937](https://github.com/open-telemetry/opentelemetry-js/pull/937) fix: Jaeger propagator example of usage" ([@shivkanya9146](https://github.com/shivkanya9146))

### Committers: 4

* Daniel Dyla ([@dyladan](https://github.com/dyladan))
* Naseem ([@naseemkullah](https://github.com/naseemkullah))
* Valentin Marchaud ([@vmarchaud](https://github.com/vmarchaud))
* [@shivkanya9146](https://github.com/shivkanya9146)

## 0.6.0

Released 2020-04-01

### :boom: Breaking Change

* `opentelemetry-api`, `opentelemetry-metrics`
  * [#915](https://github.com/open-telemetry/opentelemetry-js/pull/915) Remove label set from metrics API ([@mayurkale22](https://github.com/mayurkale22))

### :rocket: (Enhancement)

* `opentelemetry-tracing`
  * [#913](https://github.com/open-telemetry/opentelemetry-js/pull/913) chore: remove unused default argument in Tracer ([@Flarna](https://github.com/Flarna))
* `opentelemetry-exporter-jaeger`
  * [#916](https://github.com/open-telemetry/opentelemetry-js/pull/916) chore: removing force flush ([@obecny](https://github.com/obecny))

### :books: (Refine Doc)

* `opentelemetry-node`
  * [#921](https://github.com/open-telemetry/opentelemetry-js/pull/921) chore: fix Require Path in README [@shivkanya9146](https://github.com/shivkanya9146))

### Committers: 4

* Mayur Kale ([@mayurkale22](https://github.com/mayurkale22))
* Bartlomiej Obecny ([@obecny](https://github.com/obecny))
* Gerhard Stöbich ([@Flarna](https://github.com/Flarna))
* Shivkanya Andhare ([@shivkanya9146](https://github.com/shivkanya9146))

## 0.5.2

Released 2020-03-27

### :rocket: (Enhancement)

* `opentelemetry-exporter-prometheus`, `opentelemetry-metrics`
  * [#893](https://github.com/open-telemetry/opentelemetry-js/pull/893) Metrics: Add lastUpdateTimestamp associated with point ([@mayurkale22](https://github.com/mayurkale22))
* `opentelemetry-tracing`
  * [#896](https://github.com/open-telemetry/opentelemetry-js/pull/896) Do not export empty span lists ([@dyladan](https://github.com/dyladan))
* `opentelemetry-api`, `opentelemetry-tracing`
  * [#889](https://github.com/open-telemetry/opentelemetry-js/pull/889) feat: start a root span with spanOptions.parent = null ([@dyladan](https://github.com/dyladan))

### :bug: (Bug Fix)

* `opentelemetry-core`, `opentelemetry-propagator-jaeger`
  * [#904](https://github.com/open-telemetry/opentelemetry-js/pull/904) fix: add type checking in propagators ([@dyladan](https://github.com/dyladan))
* `opentelemetry-context-base`, `opentelemetry-core`, `opentelemetry-plugin-document-load`, `opentelemetry-plugin-user-interaction`, `opentelemetry-web`
  * [#906](https://github.com/open-telemetry/opentelemetry-js/pull/906) chore: fixing documentation for web tracer provider, fixing examples … ([@obecny](https://github.com/obecny))
* Other
  * [#884](https://github.com/open-telemetry/opentelemetry-js/pull/884) chore: fixing main package.json version ([@obecny](https://github.com/obecny))

### :books: (Refine Doc)

* `opentelemetry-context-base`, `opentelemetry-core`, `opentelemetry-plugin-document-load`, `opentelemetry-plugin-user-interaction`, `opentelemetry-web`
  * [#906](https://github.com/open-telemetry/opentelemetry-js/pull/906) chore: fixing documentation for web tracer provider, fixing examples … ([@obecny](https://github.com/obecny))

### Committers: 4

* Bartlomiej Obecny ([@obecny](https://github.com/obecny))
* Daniel Dyla ([@dyladan](https://github.com/dyladan))
* Mark Robert Henderson ([@aphelionz](https://github.com/aphelionz))
* Mayur Kale ([@mayurkale22](https://github.com/mayurkale22))

## 0.5.1

Released 2020-03-19

### :bug: (Bug Fix)

* `opentelemetry-web`
  * [#873](https://github.com/open-telemetry/opentelemetry-js/pull/873) Remove unnecessary `this` overwrite in stack context manager ([@dyladan](https://github.com/dyladan))
* `opentelemetry-plugin-mysql`
  * [#880](https://github.com/open-telemetry/opentelemetry-js/pull/880) Do not multiwrap pool queries ([@dyladan](https://github.com/dyladan))
* `opentelemetry-metrics`
  * [#881](https://github.com/open-telemetry/opentelemetry-js/pull/881)  fix: @opentelemetry/metrics fails to run due to bad import ([@mayurkale22](https://github.com/mayurkale22))

### Committers: 2

* Daniel Dyla ([@dyladan](https://github.com/dyladan))
* Mayur Kale ([@mayurkale22](https://github.com/mayurkale22))

## 0.5.0

Released 2020-03-16

### This is a first official beta release, which provides almost fully complete metrics, tracing, and context propagation functionality but makes no promises around breaking changes

### :boom: Breaking Change

* [#853](https://github.com/open-telemetry/opentelemetry-js/pull/853) Rename scope to context
* [#851](https://github.com/open-telemetry/opentelemetry-js/pull/851) Rename formatter to propagator

### :rocket: (Enhancement)

* [#828](https://github.com/open-telemetry/opentelemetry-js/pull/828) feat: metric observer
* [#858](https://github.com/open-telemetry/opentelemetry-js/pull/858) chore: update out-of-date dependencies
* [#856](https://github.com/open-telemetry/opentelemetry-js/pull/856) fix: change loglevel for beta
* [#843](https://github.com/open-telemetry/opentelemetry-js/pull/843) export resource to exporters
* [#846](https://github.com/open-telemetry/opentelemetry-js/pull/846) SDK Resource
* [#625](https://github.com/open-telemetry/opentelemetry-js/pull/625) feat: introduce ended property on Span
* [#837](https://github.com/open-telemetry/opentelemetry-js/pull/837) Simplify SDK registration
* [#818](https://github.com/open-telemetry/opentelemetry-js/pull/818) fix: change SpanContext.traceFlags to mandatory
* [#827](https://github.com/open-telemetry/opentelemetry-js/pull/827) Add getter and setter arguments to propagation API
* [#821](https://github.com/open-telemetry/opentelemetry-js/pull/821) feat: add composite propagator
* [#824](https://github.com/open-telemetry/opentelemetry-js/pull/824) Faster trace id generation
* [#708](https://github.com/open-telemetry/opentelemetry-js/pull/708) Simplify and speed up trace context parsing
* [#802](https://github.com/open-telemetry/opentelemetry-js/pull/802) chore: adding force flush to span processors
* [#816](https://github.com/open-telemetry/opentelemetry-js/pull/816) feat: use context-based tracing
* [#815](https://github.com/open-telemetry/opentelemetry-js/pull/815) Resources API: package, semantic conventions, and test utils
* [#797](https://github.com/open-telemetry/opentelemetry-js/pull/797) Add propagation API
* [#792](https://github.com/open-telemetry/opentelemetry-js/pull/792) Add context API
* [#685](https://github.com/open-telemetry/opentelemetry-js/pull/685) feat: add express plugin #666
* [#769](https://github.com/open-telemetry/opentelemetry-js/pull/769) Separate context propagation (OTEP 66)
* [#653](https://github.com/open-telemetry/opentelemetry-js/pull/653) Prevent loading plugins for incorrect module #626
* [#654](https://github.com/open-telemetry/opentelemetry-js/pull/654) feat: warn user when a instrumented package was already required #636
* [#772](https://github.com/open-telemetry/opentelemetry-js/pull/772) chore: add typing to propagator carrier
* [#735](https://github.com/open-telemetry/opentelemetry-js/pull/735) feat: decode jaeger header
* [#719](https://github.com/open-telemetry/opentelemetry-js/pull/719) feat(plugin-http): sync. specs for statuscode
* [#701](https://github.com/open-telemetry/opentelemetry-js/pull/701) feat: add jaeger http trace format (#696)

### :bug: (Bug Fix)

* [#798](https://github.com/open-telemetry/opentelemetry-js/pull/798) Respect sampled bit in probability sampler
* [#743](https://github.com/open-telemetry/opentelemetry-js/pull/743) fix: left pad jaeger trace ids
* [#715](https://github.com/open-telemetry/opentelemetry-js/pull/715) fix: unref jaeger socket to prevent process running indefinitely

## 0.4.0

Released 2020-02-05

### :rocket: (Enhancement)

* `opentelemetry-api`
  * [#727](https://github.com/open-telemetry/opentelemetry-js/pull/727) Api separation (deprecate `opentelemetry-types`)
  * [#749](https://github.com/open-telemetry/opentelemetry-js/pull/749) chore: rename registry to provider

### :sparkles: (Feature)

* `opentelemetry-plugin-http`
  * [#719](https://github.com/open-telemetry/opentelemetry-js/pull/719) feat(plugin-http): sync. specs for statuscode
* `opentelemetry-exporter-jaeger`
  * [#735](https://github.com/open-telemetry/opentelemetry-js/pull/735) feat: decode jaeger header
* `opentelemetry-plugin-user-interaction`
  * [#658](https://github.com/open-telemetry/opentelemetry-js/pull/658) feat: plugin user interaction for web

### :books: (Refine Doc)

* [#689](https://github.com/open-telemetry/opentelemetry-js/pull/689) Add benchmark README and latest numbers
* [#733](https://github.com/open-telemetry/opentelemetry-js/pull/733) chore: add instruction for pg-pool plugin
* [#665](https://github.com/open-telemetry/opentelemetry-js/pull/665) docs: add ioredis example
* [#731](https://github.com/open-telemetry/opentelemetry-js/pull/731) Update Stackdriver exporter example

### :bug: (Bug Fix)

* `opentelemetry-exporter-jaeger`
  * [#715](https://github.com/open-telemetry/opentelemetry-js/pull/715) fix: unref jaeger socket to prevent process running indefinitely
* `opentelemetry-plugin-ioredis`
  * [#671](https://github.com/open-telemetry/opentelemetry-js/pull/671) [ioredis plugin] fix: change supportedVersions to >1 <5

## 0.3.3

Released 2020-01-22

### :rocket: (Enhancement)

* `opentelemetry-core`, `opentelemetry-exporter-collector`, `opentelemetry-exporter-zipkin`, `opentelemetry-node`, `opentelemetry-plugin-dns`, `opentelemetry-plugin-document-load`, `opentelemetry-plugin-grpc`, `opentelemetry-plugin-http`, `opentelemetry-plugin-https`, `opentelemetry-plugin-ioredis`, `opentelemetry-plugin-mongodb`, `opentelemetry-plugin-mysql`, `opentelemetry-plugin-postgres`, `opentelemetry-plugin-redis`, `opentelemetry-plugin-xml-http-request`, `opentelemetry-shim-opentracing`, `opentelemetry-tracing`, `opentelemetry-types`, `opentelemetry-web`
  * [#582](https://github.com/open-telemetry/opentelemetry-js/pull/582) Named Tracers / Tracer Registry
* `opentelemetry-node`, `opentelemetry-plugin-postgres`
  * [#662](https://github.com/open-telemetry/opentelemetry-js/pull/662) feat: add pg-pool to default list of instrumented plugins
  * [#708](https://github.com/open-telemetry/opentelemetry-js/pull/708) Simplify and speed up trace context parsing
* `opentelemetry-metrics`
  * [#700](https://github.com/open-telemetry/opentelemetry-js/pull/700) implement named meter

### :sparkles: (Feature)

* `opentelemetry-propagator-jaeger`
  * [#701](https://github.com/open-telemetry/opentelemetry-js/pull/701) add jaeger http trace format
* `opentelemetry-exporter-stackdriver-trace`
  * [#648](https://github.com/open-telemetry/opentelemetry-js/pull/648) Stackdriver Trace exporter

### :books: (Refine Doc)

* [#673](https://github.com/open-telemetry/opentelemetry-js/pull/673) chore(getting-started): Added a TypeScript version for Getting Started Guide

### :bug: (Bug Fix)

* `opentelemetry-plugin-ioredis`
  * [#714](https://github.com/open-telemetry/opentelemetry-js/pull/714) fix: return module exports from ioredis

## 0.3.2

Released 2020-01-03

### :rocket: (Enhancement)

* `opentelemetry-plugin-http`, `opentelemetry-plugin-https`
  * [#643](https://github.com/open-telemetry/opentelemetry-js/pull/643) feat(plugin-http): add/modify attributes
  * [#651](https://github.com/open-telemetry/opentelemetry-js/pull/651) chore: add version script to all packages
* `opentelemetry-plugin-mongodb`
  * [#652](https://github.com/open-telemetry/opentelemetry-js/pull/652) feat: port mongodb-core plugin to mongodb
* `opentelemetry-metrics`
  * [#634](https://github.com/open-telemetry/opentelemetry-js/pull/634) Rename metric handle to bound instrument
* `opentelemetry-test-utils`
  * [#644](https://github.com/open-telemetry/opentelemetry-js/pull/644) feat: test-utils

### :sparkles: (Feature)

* `opentelemetry-plugin-ioredis`
  * [#558](https://github.com/open-telemetry/opentelemetry-js/pull/558) feat(plugin): add ioredis plugin

### :books: (Refine Doc)

* `opentelemetry-node`, `opentelemetry-plugin-xml-http-request`
  * [#646](https://github.com/open-telemetry/opentelemetry-js/pull/646) chore: update default plugins list and fix npm badge
* `opentelemetry-plugin-document-load`, `opentelemetry-plugin-mysql`, `opentelemetry-plugin-redis`, `opentelemetry-plugin-xml-http-request`, `opentelemetry-shim-opentracing`
  * [#647](https://github.com/open-telemetry/opentelemetry-js/pull/647) chore: update plugin readme with example links
* `opentelemetry-plugin-postgres`
  * [#539](https://github.com/open-telemetry/opentelemetry-js/pull/539) chore(docs:postgres): add usage instructions
* Other
  * [#645](https://github.com/open-telemetry/opentelemetry-js/pull/645) chore(plugin-pg): move dev dependencies out of `dependencies` in package.json

## 0.3.1

Released 2019-12-20

### :bug: (Bug Fix)

* `opentelemetry-plugin-grpc`
  * [#631](https://github.com/open-telemetry/opentelemetry-js/pull/631) fix(grpc): patch original client methods
  * [#593](https://github.com/open-telemetry/opentelemetry-js/pull/593) fix: transpile to es2017 as esnext may result in unsupported JS code

### :books: (Refine Doc)

* Other
  * [#629](https://github.com/open-telemetry/opentelemetry-js/pull/629) ci: deploy documentation on releases
  * [#581](https://github.com/open-telemetry/opentelemetry-js/pull/581) feat: add OpenTracing example

### :rocket: (Enhancement)

* [#633](https://github.com/open-telemetry/opentelemetry-js/pull/633) chore: enable incremental builds

### :sparkles: (Feature)

* `opentelemetry-plugin-xml-http-request`
  * [#595](https://github.com/open-telemetry/opentelemetry-js/pull/595) feat: implement XMLHttpRequest plugin

## 0.3.0

Released 2019-12-13

### :rocket: (Enhancement)

* `opentelemetry-core`, `opentelemetry-node`, `opentelemetry-plugin-dns`, `opentelemetry-plugin-document-load`, `opentelemetry-plugin-grpc`, `opentelemetry-plugin-postgres`, `opentelemetry-plugin-redis`, `opentelemetry-tracing`, `opentelemetry-types`
  * [#569](https://github.com/open-telemetry/opentelemetry-js/pull/569) chore: allow parent span to be null
* `opentelemetry-plugin-document-load`
  * [#546](https://github.com/open-telemetry/opentelemetry-js/pull/546) chore: fixing issue when metric time is 0 in document-load plugin
  * [#469](https://github.com/open-telemetry/opentelemetry-js/pull/469) chore: fixing problem with load event and performance for loadend
* `opentelemetry-plugin-http`, `opentelemetry-plugin-https`
  * [#548](https://github.com/open-telemetry/opentelemetry-js/pull/548) fix(plugin-http): adapt to current @types/node
* Other
  * [#510](https://github.com/open-telemetry/opentelemetry-js/pull/510) chore(circleci): remove duplicate compile step
  * [#514](https://github.com/open-telemetry/opentelemetry-js/pull/514) ci: enumerate caching paths manually
  * [#470](https://github.com/open-telemetry/opentelemetry-js/pull/470) chore: remove examples from lerna packages
* `opentelemetry-core`, `opentelemetry-metrics`, `opentelemetry-types`
  * [#507](https://github.com/open-telemetry/opentelemetry-js/pull/507) feat: direct calling of metric instruments
  * [#517](https://github.com/open-telemetry/opentelemetry-js/pull/517) chore: update dependencies gts and codecov
  * [#497](https://github.com/open-telemetry/opentelemetry-js/pull/497) chore: bump typescript version to ^3.7.2
* `opentelemetry-metrics`
  * [#475](https://github.com/open-telemetry/opentelemetry-js/pull/475) add shutdown method on MetricExporter interface
* `opentelemetry-core`, `opentelemetry-plugin-document-load`, `opentelemetry-tracing`, `opentelemetry-web`
  * [#466](https://github.com/open-telemetry/opentelemetry-js/pull/466) chore: fixing coverage for karma using istanbul

### :bug: (Bug Fix)

* `opentelemetry-exporter-jaeger`
  * [#609](https://github.com/open-telemetry/opentelemetry-js/pull/609) Jaeger no flush interval
* `opentelemetry-plugin-dns`
  * [#613](https://github.com/open-telemetry/opentelemetry-js/pull/613) fix(plugin-dns): remove from default plugin list
* `opentelemetry-plugin-http`
  * [#589](https://github.com/open-telemetry/opentelemetry-js/pull/589) fix(plugin-http): correct handling of WHATWG urls
  * [#580](https://github.com/open-telemetry/opentelemetry-js/pull/580) fix(plugin-http): http.url attribute
* `opentelemetry-shim-opentracing`
  * [#577](https://github.com/open-telemetry/opentelemetry-js/pull/577) fix: add missing `main` in package.json
* `opentelemetry-exporter-zipkin`
  * [#526](https://github.com/open-telemetry/opentelemetry-js/pull/526) fix: zipkin-exporter: don't export after shutdown
* `opentelemetry-plugin-grpc`
  * [#487](https://github.com/open-telemetry/opentelemetry-js/pull/487) fix(grpc): use correct supportedVersions
* `opentelemetry-core`
  * [#472](https://github.com/open-telemetry/opentelemetry-js/pull/472) fix(core): add missing semver dependency

### :books: (Refine Doc)

* Other
  * [#574](https://github.com/open-telemetry/opentelemetry-js/pull/574) chore: add CHANGELOG.md
  * [#575](https://github.com/open-telemetry/opentelemetry-js/pull/575) Add exporter guide
  * [#534](https://github.com/open-telemetry/opentelemetry-js/pull/534) feat: add redis plugin example
  * [#562](https://github.com/open-telemetry/opentelemetry-js/pull/562) chore(web-example): Added a README for the existing example
  * [#537](https://github.com/open-telemetry/opentelemetry-js/pull/537) examples(tracing): add multi exporter example
  * [#484](https://github.com/open-telemetry/opentelemetry-js/pull/484) chore: update README for new milestones
* `opentelemetry-plugin-mongodb-core`
  * [#564](https://github.com/open-telemetry/opentelemetry-js/pull/564) docs: add usage for mongodb-core plugin #543)
* `opentelemetry-metrics`
  * [#490](https://github.com/open-telemetry/opentelemetry-js/pull/490) chore: update metrics README
* `opentelemetry-plugin-redis`
  * [#551](https://github.com/open-telemetry/opentelemetry-js/pull/551) chore: fix minor typo
* `opentelemetry-exporter-prometheus`
  * [#521](https://github.com/open-telemetry/opentelemetry-js/pull/521) chore: update prometheus exporter readme with usage and links
* `opentelemetry-types`
  * [#512](https://github.com/open-telemetry/opentelemetry-js/pull/512) chore: minor name change
* `opentelemetry-plugin-postgres`
  * [#473](https://github.com/open-telemetry/opentelemetry-js/pull/473) chore(plugin): postgres-pool plugin skeleton

### :sparkles: (Feature)

* `opentelemetry-core`, `opentelemetry-exporter-collector`
  * [#552](https://github.com/open-telemetry/opentelemetry-js/pull/552) Collector exporter
* `opentelemetry-node`, `opentelemetry-plugin-mysql`
  * [#525](https://github.com/open-telemetry/opentelemetry-js/pull/525) feat: mysql support
* `opentelemetry-plugin-redis`
  * [#503](https://github.com/open-telemetry/opentelemetry-js/pull/503) feat(plugin): implement redis plugin
* `opentelemetry-plugin-mongodb-core`
  * [#205](https://github.com/open-telemetry/opentelemetry-js/pull/205) feat: add mongodb plugin
* `opentelemetry-exporter-prometheus`
  * [#483](https://github.com/open-telemetry/opentelemetry-js/pull/483) feat: Add prometheus exporter
* `opentelemetry-metrics`
  * [#500](https://github.com/open-telemetry/opentelemetry-js/pull/500) feat: add ConsoleMetricExporter
  * [#468](https://github.com/open-telemetry/opentelemetry-js/pull/468) feat: validate metric names
* `opentelemetry-scope-zone-peer-dep`, `opentelemetry-scope-zone`, `opentelemetry-web`
  * [#461](https://github.com/open-telemetry/opentelemetry-js/pull/461) feat(scope-zone): new scope manager to support async operations in web
* `opentelemetry-core`, `opentelemetry-plugin-document-load`
  * [#477](https://github.com/open-telemetry/opentelemetry-js/pull/477) feat(traceparent): setting parent span from server
* `opentelemetry-core`, `opentelemetry-metrics`, `opentelemetry-types`
  * [#463](https://github.com/open-telemetry/opentelemetry-js/pull/463) feat: implement labelset
* `opentelemetry-metrics`, `opentelemetry-types`
  * [#437](https://github.com/open-telemetry/opentelemetry-js/pull/437) feat(metrics): add registerMetric and getMetrics

## 0.2.0

Released 2019-11-04

### :rocket: (Enhancement)

* `opentelemetry-shim-opentracing`, `opentelemetry-tracing`, `opentelemetry-types`
  * [#449](https://github.com/open-telemetry/opentelemetry-js/pull/449) fix: allow recording links only at Span creation time
* `opentelemetry-core`, `opentelemetry-node`, `opentelemetry-tracing`, `opentelemetry-types`
  * [#454](https://github.com/open-telemetry/opentelemetry-js/pull/454) fix(span): rename span recording flag
* `opentelemetry-metrics`
  * [#475](https://github.com/open-telemetry/opentelemetry-js/pull/475) add shutdown method on MetricExporter interface
* `opentelemetry-plugin-document-load`
  * [#469](https://github.com/open-telemetry/opentelemetry-js/pull/469) chore: fixing problem with load event and performance for loadend
* `opentelemetry-core`, `opentelemetry-plugin-document-load`, `opentelemetry-tracing`, `opentelemetry-web`
  * [#466](https://github.com/open-telemetry/opentelemetry-js/pull/466) chore: fixing coverage for karma using istanbul

### :bug: (Bug Fix)

* `opentelemetry-tracing`
  * [#444](https://github.com/open-telemetry/opentelemetry-js/pull/444) fix: batchSpanProcessor test failing intermittently
* `opentelemetry-core`
  * [#472](https://github.com/open-telemetry/opentelemetry-js/pull/472) fix(core): add missing semver dependency

### :books: (Refine Doc)

* [#462](https://github.com/open-telemetry/opentelemetry-js/pull/462) chore: update README
* [#460](https://github.com/open-telemetry/opentelemetry-js/pull/460) chore: move members list out of community repo
* [#445](https://github.com/open-telemetry/opentelemetry-js/pull/445) chore: update CONTRIBUTING.md
* [#459](https://github.com/open-telemetry/opentelemetry-js/pull/459) chore: update API docs

### :sparkles: (Feature)

* `opentelemetry-metrics`, `opentelemetry-types`
  * [#437](https://github.com/open-telemetry/opentelemetry-js/pull/437) feat(metrics): add registerMetric and getMetrics
* `opentelemetry-metrics`
  * [#468](https://github.com/open-telemetry/opentelemetry-js/pull/468) feat: validate metric names
* `opentelemetry-plugin-postgres`
  * [#417](https://github.com/open-telemetry/opentelemetry-js/pull/417) feature(plugin): implement postgres plugin
* `opentelemetry-core`, `opentelemetry-types`
  * [#451](https://github.com/open-telemetry/opentelemetry-js/pull/451) feat: add IsRemote field to SpanContext, set by propagators
* `opentelemetry-core`, `opentelemetry-plugin-document-load`, `opentelemetry-tracing`, `opentelemetry-types`, `opentelemetry-web`
  * [#433](https://github.com/open-telemetry/opentelemetry-js/pull/433) feat(plugin-document-load): new plugin for document load for web tracer

## 0.1.1

* chore: add prepare script and bump the version (#431)
* docs: fix broken links (#428)
* docs(exporter-jaeger): fix jaeger version (#430)
* fix(plugin-http): ensure no leaks (#398)
* Update readme (#421)
* refactor: cal duration once instead of each get duration call (#412)
* chore: add npm version badge (#414)

## 0.1.0

* Initial release<|MERGE_RESOLUTION|>--- conflicted
+++ resolved
@@ -16,6 +16,8 @@
 ### :books: (Refine Doc)
 
 ### :house: (Internal)
+
+* test: added a performance benchmark test for span creation [#4105](https://github.com/open-telemetry/opentelemetry-js/pull/4105)
 
 ## 1.17.0
 
@@ -41,13 +43,6 @@
 
 * docs(guidelines): add dependencies guidelines [#4040](https://github.com/open-telemetry/opentelemetry-js/pull/4040)
 
-<<<<<<< HEAD
-### :house: (Internal)
-
-* test: added a performance benchmark test for span creation [#4105](https://github.com/open-telemetry/opentelemetry-js/pull/4105)
-
-=======
->>>>>>> cbc5c520
 ## 1.15.2
 
 ### :bug: (Bug Fix)
