{
  "name": "@opentelemetry/exporter-logs-otlp-http",
  "version": "0.40.0",
  "publishConfig": {
    "access": "public"
  },
  "description": "OpenTelemetry Collector Logs Exporter allows user to send collected logs to the OpenTelemetry Collector",
  "author": "OpenTelemetry Authors",
  "homepage": "https://github.com/open-telemetry/opentelemetry-js/tree/main/experimental/packages/exporter-logs-otlp-http",
  "license": "Apache-2.0",
  "main": "build/src/index.js",
  "module": "build/esm/index.js",
  "esnext": "build/esnext/index.js",
  "types": "build/src/index.d.ts",
  "browser": {
    "./src/platform/index.ts": "./src/platform/browser/index.ts",
    "./build/esm/platform/index.js": "./build/esm/platform/browser/index.js",
    "./build/esnext/platform/index.js": "./build/esnext/platform/browser/index.js",
    "./build/src/platform/index.js": "./build/src/platform/browser/index.js"
  },
  "repository": {
    "type": "git",
    "url": "git+https://github.com/open-telemetry/opentelemetry-js.git"
  },
  "bugs": {
    "url": "https://github.com/open-telemetry/opentelemetry-js/issues"
  },
  "engines": {
    "node": ">=14"
  },
  "scripts": {
    "prepublishOnly": "npm run compile",
    "compile": "tsc --build tsconfig.json tsconfig.esm.json tsconfig.esnext.json",
    "clean": "tsc --build --clean tsconfig.json tsconfig.esm.json tsconfig.esnext.json",
    "codecov:browser": "nyc report --reporter=json && codecov -f coverage/*.json -p ../../../",
    "lint": "eslint . --ext .ts",
    "lint:fix": "eslint . --ext .ts --fix",
    "tdd": "npm run test -- --watch-extensions ts --watch",
    "tdd:browser": "karma start",
    "test": "nyc ts-mocha -p tsconfig.json 'test/**/*.test.ts' --exclude 'test/browser/**/*.ts'",
    "test:browser": "nyc karma start --single-run",
    "version": "node ../../../scripts/version-update.js",
    "watch": "tsc --build --watch tsconfig.json tsconfig.esm.json tsconfig.esnext.json",
    "precompile": "lerna run version --scope $(npm pkg get name) --include-dependencies",
    "prewatch": "npm run precompile",
    "peer-api-check": "node ../../../scripts/peer-api-check.js",
    "codecov": "nyc report --reporter=json && codecov -f coverage/*.json -p ../../../"
  },
  "keywords": [
    "opentelemetry",
    "nodejs",
    "browser",
    "tracing",
    "profiling",
    "logs",
    "stats"
  ],
  "files": [
    "build/esm/**/*.js",
    "build/esm/**/*.js.map",
    "build/esm/**/*.d.ts",
    "build/esnext/**/*.js",
    "build/esnext/**/*.js.map",
    "build/esnext/**/*.d.ts",
    "build/src/**/*.js",
    "build/src/**/*.js.map",
    "build/src/**/*.d.ts",
    "doc",
    "LICENSE",
    "README.md"
  ],
  "sideEffects": false,
  "devDependencies": {
    "@babel/core": "7.16.0",
    "@opentelemetry/api-logs": "0.40.0",
    "@types/mocha": "10.0.1",
    "@types/node": "18.6.5",
    "@types/sinon": "10.0.15",
    "@types/webpack-env": "1.16.3",
    "babel-loader": "8.2.3",
    "codecov": "3.8.3",
    "cpx": "1.5.0",
    "istanbul-instrumenter-loader": "3.0.1",
    "karma": "6.3.16",
    "karma-chrome-launcher": "3.1.0",
    "karma-coverage-istanbul-reporter": "3.0.3",
    "karma-mocha": "2.0.1",
    "karma-spec-reporter": "0.0.36",
    "karma-webpack": "4.0.2",
    "mocha": "10.2.0",
    "nyc": "15.1.0",
<<<<<<< HEAD
    "sinon": "15.0.0",
=======
    "sinon": "14.0.2",
>>>>>>> 51dd6f2d
    "ts-loader": "8.4.0",
    "ts-mocha": "10.0.0",
    "typescript": "4.4.4",
    "webpack": "4.46.0",
    "webpack-cli": "4.9.1",
    "webpack-merge": "5.8.0"
  },
  "peerDependencies": {
    "@opentelemetry/api-logs": ">=0.38.0"
  },
  "dependencies": {
    "@opentelemetry/core": "1.14.0",
    "@opentelemetry/otlp-exporter-base": "0.40.0",
    "@opentelemetry/otlp-transformer": "0.40.0",
    "@opentelemetry/sdk-logs": "0.40.0"
  }
}<|MERGE_RESOLUTION|>--- conflicted
+++ resolved
@@ -89,11 +89,7 @@
     "karma-webpack": "4.0.2",
     "mocha": "10.2.0",
     "nyc": "15.1.0",
-<<<<<<< HEAD
     "sinon": "15.0.0",
-=======
-    "sinon": "14.0.2",
->>>>>>> 51dd6f2d
     "ts-loader": "8.4.0",
     "ts-mocha": "10.0.0",
     "typescript": "4.4.4",
