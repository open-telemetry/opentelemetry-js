{
  "extends": "./tsconfig.base.esm.json",
  "files": [],
  "references": [
    {
      "path": "api/tsconfig.esm.json"
    },
    {
      "path": "experimental/packages/api-events/tsconfig.esm.json"
    },
    {
      "path": "experimental/packages/api-logs/tsconfig.esm.json"
    },
    {
<<<<<<< HEAD
      "path": "experimental/packages/exporter-logs-otlp-proto/tsconfig.esm.json"
=======
      "path": "experimental/packages/exporter-logs-otlp-http/tsconfig.esm.json"
>>>>>>> 0c12777c
    },
    {
      "path": "experimental/packages/exporter-trace-otlp-http/tsconfig.esm.json"
    },
    {
      "path": "experimental/packages/exporter-trace-otlp-proto/tsconfig.esm.json"
    },
    {
      "path": "experimental/packages/opentelemetry-browser-detector/tsconfig.esm.json"
    },
    {
      "path": "experimental/packages/opentelemetry-exporter-metrics-otlp-http/tsconfig.esm.json"
    },
    {
      "path": "experimental/packages/opentelemetry-instrumentation/tsconfig.esm.json"
    },
    {
      "path": "experimental/packages/opentelemetry-instrumentation-fetch/tsconfig.esm.json"
    },
    {
      "path": "experimental/packages/opentelemetry-instrumentation-xml-http-request/tsconfig.esm.json"
    },
    {
      "path": "experimental/packages/otlp-exporter-base/tsconfig.esm.json"
    },
    {
      "path": "experimental/packages/otlp-proto-exporter-base/tsconfig.esm.json"
    },
    {
      "path": "experimental/packages/otlp-transformer/tsconfig.esm.json"
    },
    {
      "path": "experimental/packages/sdk-logs/tsconfig.esm.json"
    },
    {
      "path": "packages/opentelemetry-context-zone/tsconfig.esm.json"
    },
    {
      "path": "packages/opentelemetry-context-zone-peer-dep/tsconfig.esm.json"
    },
    {
      "path": "packages/opentelemetry-core/tsconfig.esm.json"
    },
    {
      "path": "packages/opentelemetry-exporter-zipkin/tsconfig.esm.json"
    },
    {
      "path": "packages/opentelemetry-propagator-b3/tsconfig.esm.json"
    },
    {
      "path": "packages/opentelemetry-propagator-jaeger/tsconfig.esm.json"
    },
    {
      "path": "packages/opentelemetry-resources/tsconfig.esm.json"
    },
    {
      "path": "packages/opentelemetry-sdk-trace-base/tsconfig.esm.json"
    },
    {
      "path": "packages/opentelemetry-sdk-trace-web/tsconfig.esm.json"
    },
    {
      "path": "packages/opentelemetry-semantic-conventions/tsconfig.esm.json"
    },
    {
      "path": "packages/sdk-metrics/tsconfig.esm.json"
    }
  ]
}<|MERGE_RESOLUTION|>--- conflicted
+++ resolved
@@ -12,11 +12,10 @@
       "path": "experimental/packages/api-logs/tsconfig.esm.json"
     },
     {
-<<<<<<< HEAD
       "path": "experimental/packages/exporter-logs-otlp-proto/tsconfig.esm.json"
-=======
+    },
+    {
       "path": "experimental/packages/exporter-logs-otlp-http/tsconfig.esm.json"
->>>>>>> 0c12777c
     },
     {
       "path": "experimental/packages/exporter-trace-otlp-http/tsconfig.esm.json"
