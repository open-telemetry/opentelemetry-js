--- conflicted
+++ resolved
@@ -19,9 +19,6 @@
     * `createInstrumentDescriptor`
     * `createInstrumentDescriptorWithView`
     * `isDescriptorCompatibleWith`
-<<<<<<< HEAD
-* feat(sdk-metrics): align MetricReader with specification and other language implementations [#3225](https://github.com/open-telemetry/opentelemetry-js/pull/3225) @pichlermarc
-=======
 * chore(api-metrics): clean up exports [#3198](https://github.com/open-telemetry/opentelemetry-js/pull/3198) @pichlermarc
   * removes export for:
     * `NOOP_COUNTER_METRIC`
@@ -41,7 +38,7 @@
     * `NoopObservableMetric`
     * `NoopObservableUpDownCounterMetric`
     * `NoopUpDownCounterMetric`
->>>>>>> d3adc22c
+* feat(sdk-metrics): align MetricReader with specification and other language implementations [#3225](https://github.com/open-telemetry/opentelemetry-js/pull/3225) @pichlermarc
 
 ### :rocket: (Enhancement)
 
