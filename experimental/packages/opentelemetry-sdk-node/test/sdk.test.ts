--- conflicted
+++ resolved
@@ -28,12 +28,7 @@
   AsyncHooksContextManager,
   AsyncLocalStorageContextManager,
 } from '@opentelemetry/context-async-hooks';
-<<<<<<< HEAD
-import { CompositePropagator } from '@opentelemetry/core';
-=======
 import { W3CTraceContextPropagator } from '@opentelemetry/core';
-import { JaegerExporter } from '@opentelemetry/exporter-jaeger';
->>>>>>> 986719e3
 import {
   AggregationTemporality,
   ConsoleMetricExporter,
@@ -1715,78 +1710,10 @@
         listOfProcessors[1]['_exporter'] instanceof OTLPGrpcTraceExporter
       );
 
-<<<<<<< HEAD
-  it('should be able to use console and otlp exporters', async () => {
-    env.OTEL_TRACES_EXPORTER = 'console, otlp';
-    const sdk = new NodeSDK();
-    sdk.start();
-=======
       delete env.OTEL_TRACES_EXPORTER;
       delete env.OTEL_EXPORTER_OTLP_TRACES_PROTOCOL;
       await sdk.shutdown();
     });
-
-    it('should be able to setup jaeger exporter', async () => {
-      env.OTEL_TRACES_EXPORTER = 'jaeger';
-      env.OTEL_EXPORTER_OTLP_TRACES_PROTOCOL = 'grpc';
-      const sdk = new NodeSDK();
-      sdk.start();
-
-      const listOfProcessors = getSdkSpanProcessors(sdk);
-
-      assert.ok(listOfProcessors.length === 1);
-      assert.ok(listOfProcessors[0] instanceof BatchSpanProcessor);
-      assert.ok(listOfProcessors[0]['_exporter'] instanceof JaegerExporter);
-
-      delete env.OTEL_TRACES_EXPORTER;
-      delete env.OTEL_EXPORTER_OTLP_TRACES_PROTOCOL;
-      await sdk.shutdown();
-    });
-
-    it('should be able to setup jaeger and otlp exporters', async () => {
-      env.OTEL_TRACES_EXPORTER = 'otlp, jaeger';
-      env.OTEL_EXPORTER_OTLP_TRACES_PROTOCOL = 'grpc';
-      const sdk = new NodeSDK();
-      sdk.start();
-
-      const listOfProcessors = getSdkSpanProcessors(sdk);
-
-      assert.ok(listOfProcessors.length === 2);
-      assert.ok(listOfProcessors[0] instanceof BatchSpanProcessor);
-      assert.ok(
-        listOfProcessors[0]['_exporter'] instanceof OTLPGrpcTraceExporter
-      );
-      assert.ok(listOfProcessors[1] instanceof BatchSpanProcessor);
-      assert.ok(listOfProcessors[1]['_exporter'] instanceof JaegerExporter);
-
-      delete env.OTEL_TRACES_EXPORTER;
-      delete env.OTEL_EXPORTER_OTLP_TRACES_PROTOCOL;
-      await sdk.shutdown();
-    });
-
-    it('should be able to setup zipkin, jaeger and otlp exporters', async () => {
-      env.OTEL_TRACES_EXPORTER = 'zipkin, otlp, jaeger';
-      env.OTEL_EXPORTER_OTLP_TRACES_PROTOCOL = 'grpc';
-      const sdk = new NodeSDK();
-      sdk.start();
-
-      const listOfProcessors = getSdkSpanProcessors(sdk);
-
-      assert.ok(listOfProcessors.length === 3);
-      assert.ok(listOfProcessors[0] instanceof BatchSpanProcessor);
-      assert.ok(listOfProcessors[0]['_exporter'] instanceof ZipkinExporter);
-      assert.ok(listOfProcessors[1] instanceof BatchSpanProcessor);
-      assert.ok(
-        listOfProcessors[1]['_exporter'] instanceof OTLPGrpcTraceExporter
-      );
-      assert.ok(listOfProcessors[2] instanceof BatchSpanProcessor);
-      assert.ok(listOfProcessors[2]['_exporter'] instanceof JaegerExporter);
-
-      delete env.OTEL_TRACES_EXPORTER;
-      delete env.OTEL_EXPORTER_OTLP_TRACES_PROTOCOL;
-      await sdk.shutdown();
-    });
->>>>>>> 986719e3
 
     it('should be able to use console and otlp exporters', async () => {
       env.OTEL_TRACES_EXPORTER = 'console, otlp';
