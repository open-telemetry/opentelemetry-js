/*
 * Copyright The OpenTelemetry Authors
 *
 * Licensed under the Apache License, Version 2.0 (the "License");
 * you may not use this file except in compliance with the License.
 * You may obtain a copy of the License at
 *
 *      https://www.apache.org/licenses/LICENSE-2.0
 *
 * Unless required by applicable law or agreed to in writing, software
 * distributed under the License is distributed on an "AS IS" BASIS,
 * WITHOUT WARRANTIES OR CONDITIONS OF ANY KIND, either express or implied.
 * See the License for the specific language governing permissions and
 * limitations under the License.
 */

import { Attributes, diag } from '@opentelemetry/api';
import {
<<<<<<< HEAD
  SEMRESATTRS_PROCESS_COMMAND,
  SEMRESATTRS_PROCESS_COMMAND_ARGS,
  SEMRESATTRS_PROCESS_EXECUTABLE_NAME,
  SEMRESATTRS_PROCESS_EXECUTABLE_PATH,
  SEMRESATTRS_PROCESS_OWNER,
  SEMRESATTRS_PROCESS_PID,
  SEMRESATTRS_PROCESS_RUNTIME_DESCRIPTION,
  ATTR_PROCESS_RUNTIME_NAME,
  SEMRESATTRS_PROCESS_RUNTIME_VERSION,
} from '@opentelemetry/semantic-conventions';
=======
  ATTR_PROCESS_COMMAND,
  ATTR_PROCESS_COMMAND_ARGS,
  ATTR_PROCESS_EXECUTABLE_NAME,
  ATTR_PROCESS_EXECUTABLE_PATH,
  ATTR_PROCESS_OWNER,
  ATTR_PROCESS_PID,
  ATTR_PROCESS_RUNTIME_DESCRIPTION,
  ATTR_PROCESS_RUNTIME_NAME,
  ATTR_PROCESS_RUNTIME_VERSION,
} from '../../../semconv';
>>>>>>> c89cb38d
import * as os from 'os';
import { ResourceDetectionConfig } from '../../../config';
import { DetectedResource, ResourceDetector } from '../../../types';

/**
 * ProcessDetector will be used to detect the resources related current process running
 * and being instrumented from the NodeJS Process module.
 */
class ProcessDetector implements ResourceDetector {
  detect(_config?: ResourceDetectionConfig): DetectedResource {
    const attributes: Attributes = {
      [ATTR_PROCESS_PID]: process.pid,
      [ATTR_PROCESS_EXECUTABLE_NAME]: process.title,
      [ATTR_PROCESS_EXECUTABLE_PATH]: process.execPath,
      [ATTR_PROCESS_COMMAND_ARGS]: [
        process.argv[0],
        ...process.execArgv,
        ...process.argv.slice(1),
      ],
<<<<<<< HEAD
      [SEMRESATTRS_PROCESS_RUNTIME_VERSION]: process.versions.node,
      [ATTR_PROCESS_RUNTIME_NAME]: 'nodejs',
      [SEMRESATTRS_PROCESS_RUNTIME_DESCRIPTION]: 'Node.js',
=======
      [ATTR_PROCESS_RUNTIME_VERSION]: process.versions.node,
      [ATTR_PROCESS_RUNTIME_NAME]: 'nodejs',
      [ATTR_PROCESS_RUNTIME_DESCRIPTION]: 'Node.js',
>>>>>>> c89cb38d
    };

    if (process.argv.length > 1) {
      attributes[ATTR_PROCESS_COMMAND] = process.argv[1];
    }

    try {
      const userInfo = os.userInfo();
      attributes[ATTR_PROCESS_OWNER] = userInfo.username;
    } catch (e) {
      diag.debug(`error obtaining process owner: ${e}`);
    }

    return { attributes };
  }
}

export const processDetector = new ProcessDetector();<|MERGE_RESOLUTION|>--- conflicted
+++ resolved
@@ -16,18 +16,6 @@
 
 import { Attributes, diag } from '@opentelemetry/api';
 import {
-<<<<<<< HEAD
-  SEMRESATTRS_PROCESS_COMMAND,
-  SEMRESATTRS_PROCESS_COMMAND_ARGS,
-  SEMRESATTRS_PROCESS_EXECUTABLE_NAME,
-  SEMRESATTRS_PROCESS_EXECUTABLE_PATH,
-  SEMRESATTRS_PROCESS_OWNER,
-  SEMRESATTRS_PROCESS_PID,
-  SEMRESATTRS_PROCESS_RUNTIME_DESCRIPTION,
-  ATTR_PROCESS_RUNTIME_NAME,
-  SEMRESATTRS_PROCESS_RUNTIME_VERSION,
-} from '@opentelemetry/semantic-conventions';
-=======
   ATTR_PROCESS_COMMAND,
   ATTR_PROCESS_COMMAND_ARGS,
   ATTR_PROCESS_EXECUTABLE_NAME,
@@ -38,7 +26,6 @@
   ATTR_PROCESS_RUNTIME_NAME,
   ATTR_PROCESS_RUNTIME_VERSION,
 } from '../../../semconv';
->>>>>>> c89cb38d
 import * as os from 'os';
 import { ResourceDetectionConfig } from '../../../config';
 import { DetectedResource, ResourceDetector } from '../../../types';
@@ -58,15 +45,9 @@
         ...process.execArgv,
         ...process.argv.slice(1),
       ],
-<<<<<<< HEAD
-      [SEMRESATTRS_PROCESS_RUNTIME_VERSION]: process.versions.node,
-      [ATTR_PROCESS_RUNTIME_NAME]: 'nodejs',
-      [SEMRESATTRS_PROCESS_RUNTIME_DESCRIPTION]: 'Node.js',
-=======
       [ATTR_PROCESS_RUNTIME_VERSION]: process.versions.node,
       [ATTR_PROCESS_RUNTIME_NAME]: 'nodejs',
       [ATTR_PROCESS_RUNTIME_DESCRIPTION]: 'Node.js',
->>>>>>> c89cb38d
     };
 
     if (process.argv.length > 1) {
