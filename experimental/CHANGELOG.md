--- conflicted
+++ resolved
@@ -8,7 +8,6 @@
 
 ### :boom: Breaking Changes
 
-<<<<<<< HEAD
 * feat(oltp-transformer)!: move each serializer to its own entrypoint [#5263](https://github.com/open-telemetry/opentelemetry-js/pull/5263) @pichlermarc
   * This package depends on all signals, as well as `protobuf.js`, so some bundlers like rollup would issue warnings even if the user made a conscious decision to not use a protobuf exporter
   * (user-facing) All types except for `ISerializer` were removed from the main entrypoint, to get previously exported types, use the following entrypoints
@@ -21,7 +20,7 @@
     * `@opentelemetry/otlp-transformer/experimental/logs`: logs export service return types
     * `@opentelemetry/otlp-transformer/experimental/logs/trace`: logs export service return types
     * `@opentelemetry/otlp-transformer/experimental/logs/protobuf`: logs export service return types
-=======
+
 ### :rocket: Features
 
 * feat(exporter-prometheus): support withoutScopeInfo option [#5993](https://github.com/open-telemetry/opentelemetry-js/pull/5993) @cjihrig
@@ -40,7 +39,6 @@
 
 ### :boom: Breaking Changes
 
->>>>>>> ded89b5c
 * feat(otlp-exporter-base)!: allow passing an async function to headers option [#5994](https://github.com/open-telemetry/opentelemetry-js/pull/5994/files) @pichlermarc
   * In addition to static headers, OTLP exporters now allow passing an async function that returns headers which will be called before each export. See TSDoc for `headers` in `OTLPExporterConfigBase` for details.
   * Breaking changes:
