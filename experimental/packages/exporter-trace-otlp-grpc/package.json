--- conflicted
+++ resolved
@@ -49,13 +49,8 @@
   "devDependencies": {
     "@grpc/proto-loader": "^0.7.10",
     "@opentelemetry/api": "1.9.0",
-<<<<<<< HEAD
-    "@opentelemetry/otlp-exporter-base": "0.54.2",
-    "@types/mocha": "10.0.9",
-=======
     "@opentelemetry/otlp-exporter-base": "0.56.0",
     "@types/mocha": "10.0.10",
->>>>>>> eb81e286
     "@types/node": "18.6.5",
     "@types/sinon": "17.0.3",
     "cross-var": "1.1.0",
