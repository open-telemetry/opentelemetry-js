/*
 * Copyright The OpenTelemetry Authors
 *
 * Licensed under the Apache License, Version 2.0 (the "License");
 * you may not use this file except in compliance with the License.
 * You may obtain a copy of the License at
 *
 *      https://www.apache.org/licenses/LICENSE-2.0
 *
 * Unless required by applicable law or agreed to in writing, software
 * distributed under the License is distributed on an "AS IS" BASIS,
 * WITHOUT WARRANTIES OR CONDITIONS OF ANY KIND, either express or implied.
 * See the License for the specific language governing permissions and
 * limitations under the License.
 */

import {
  context,
  TraceFlags,
<<<<<<< HEAD
  setActiveSpan,
  setExtractedSpanContext,
  getActiveSpan,
=======
  setSpan,
  setSpanContext,
>>>>>>> c1d4264a
} from '@opentelemetry/api';
import {
  AlwaysOnSampler,
  AlwaysOffSampler,
  NoopLogger,
  NoRecordingSpan,
} from '@opentelemetry/core';
import { AsyncHooksContextManager } from '@opentelemetry/context-async-hooks';
import { Span } from '@opentelemetry/tracing';
import { Resource, TELEMETRY_SDK_RESOURCE } from '@opentelemetry/resources';
import * as assert from 'assert';
import * as path from 'path';
import { ContextManager, ROOT_CONTEXT } from '@opentelemetry/context-base';
import { NodeTracerProvider } from '../src/NodeTracerProvider';

const sleep = (time: number) =>
  new Promise(resolve => {
    return setTimeout(resolve, time);
  });

const INSTALLED_PLUGINS_PATH = path.join(
  __dirname,
  'instrumentation',
  'node_modules'
);

describe('NodeTracerProvider', () => {
  let provider: NodeTracerProvider;
  let contextManager: ContextManager;
  before(() => {
    module.paths.push(INSTALLED_PLUGINS_PATH);
  });

  beforeEach(() => {
    contextManager = new AsyncHooksContextManager();
    context.setGlobalContextManager(contextManager.enable());
  });

  afterEach(() => {
    // clear require cache
    Object.keys(require.cache).forEach(key => delete require.cache[key]);
    provider.stop();
    contextManager.disable();
    context.disable();
  });

  describe('constructor', () => {
    it('should construct an instance with required only options', () => {
      provider = new NodeTracerProvider();
      assert.ok(provider instanceof NodeTracerProvider);
    });

    it('should construct an instance with logger', () => {
      provider = new NodeTracerProvider({
        logger: new NoopLogger(),
      });
      assert.ok(provider instanceof NodeTracerProvider);
    });

    it('should construct an instance with sampler', () => {
      provider = new NodeTracerProvider({
        sampler: new AlwaysOnSampler(),
      });
      assert.ok(provider instanceof NodeTracerProvider);
    });

    it('should load a merge of user configured and default plugins and implictly enable non-default plugins', () => {
      provider = new NodeTracerProvider({
        logger: new NoopLogger(),
        plugins: {
          'simple-module': {
            path: '@opentelemetry/plugin-simple-module',
          },
          'supported-module': {
            path: '@opentelemetry/plugin-supported-module',
            enhancedDatabaseReporting: false,
            ignoreMethods: [],
            ignoreUrls: [],
          },
          'random-module': {
            enabled: false,
            path: '@opentelemetry/random-module',
          },
          http: {
            path: '@opentelemetry/plugin-http-module',
          },
        },
      });
      const plugins = provider['_pluginLoader']['_plugins'];
      assert.strictEqual(plugins.length, 0);
      require('simple-module');
      assert.strictEqual(plugins.length, 1);
      require('supported-module');
      assert.strictEqual(plugins.length, 2);
      require('random-module');
      assert.strictEqual(plugins.length, 2);
      require('http');
      assert.strictEqual(plugins.length, 3);
    });
  });

  describe('.startSpan()', () => {
    it('should start a span with name only', () => {
      provider = new NodeTracerProvider({
        logger: new NoopLogger(),
      });
      const span = provider.getTracer('default').startSpan('my-span');
      assert.ok(span);
    });

    it('should start a span with name and options', () => {
      provider = new NodeTracerProvider({
        logger: new NoopLogger(),
      });
      const span = provider.getTracer('default').startSpan('my-span', {});
      assert.ok(span);
    });

    it('should return a default span with no sampling (AlwaysOffSampler)', () => {
      provider = new NodeTracerProvider({
        sampler: new AlwaysOffSampler(),
        logger: new NoopLogger(),
      });
      const span = provider.getTracer('default').startSpan('my-span');
      assert.ok(span instanceof NoRecordingSpan);
      assert.strictEqual(span.context().traceFlags, TraceFlags.NONE);
      assert.strictEqual(span.isRecording(), false);
    });

    it('should start a recording span with always sampling (AlwaysOnSampler)', () => {
      provider = new NodeTracerProvider({
        sampler: new AlwaysOnSampler(),
        logger: new NoopLogger(),
      });
      const span = provider.getTracer('default').startSpan('my-span');
      assert.ok(span instanceof Span);
      assert.strictEqual(span.context().traceFlags, TraceFlags.SAMPLED);
      assert.strictEqual(span.isRecording(), true);
    });

    it('should sample with AlwaysOnSampler if parent was not sampled', () => {
      provider = new NodeTracerProvider({
        sampler: new AlwaysOnSampler(),
        logger: new NoopLogger(),
      });

      const sampledParent = provider.getTracer('default').startSpan(
        'not-sampled-span',
        {},
        setSpanContext(ROOT_CONTEXT, {
          traceId: 'd4cda95b652f4a1592b449d5929fda1b',
          spanId: '6e0c63257de34c92',
          traceFlags: TraceFlags.NONE,
        })
      );
      assert.ok(sampledParent instanceof Span);
      assert.strictEqual(
        sampledParent.context().traceFlags,
        TraceFlags.SAMPLED
      );
      assert.strictEqual(sampledParent.isRecording(), true);

      const span = provider
        .getTracer('default')
        .startSpan('child-span', {}, setSpan(ROOT_CONTEXT, sampledParent));
      assert.ok(span instanceof Span);
      assert.strictEqual(span.context().traceFlags, TraceFlags.SAMPLED);
      assert.strictEqual(span.isRecording(), true);
    });

    it('should assign resource to span', () => {
      provider = new NodeTracerProvider({
        logger: new NoopLogger(),
      });
      const span = provider.getTracer('default').startSpan('my-span') as Span;
      assert.ok(span);
      assert.ok(span.resource instanceof Resource);
      assert.equal(
        span.resource.attributes[TELEMETRY_SDK_RESOURCE.LANGUAGE],
        'nodejs'
      );
    });
  });

  describe('.withSpan()', () => {
    it('should run context with AsyncHooksContextManager context manager', done => {
      provider = new NodeTracerProvider({});
      const span = provider.getTracer('default').startSpan('my-span');
      context.with(setActiveSpan(context.active(), span), () => {
        assert.deepStrictEqual(getActiveSpan(context.active()), span);
        return done();
      });
      assert.deepStrictEqual(getActiveSpan(context.active()), undefined);
    });

    it('should run context with AsyncHooksContextManager context manager with multiple spans', done => {
      provider = new NodeTracerProvider({});
      const span = provider.getTracer('default').startSpan('my-span');
      context.with(setActiveSpan(context.active(), span), () => {
        assert.deepStrictEqual(getActiveSpan(context.active()), span);

        const span1 = provider.getTracer('default').startSpan('my-span1');

        context.with(setActiveSpan(context.active(), span1), () => {
          assert.deepStrictEqual(getActiveSpan(context.active()), span1);
          assert.deepStrictEqual(
            span1.context().traceId,
            span.context().traceId
          );
          return done();
        });
      });
      // when span ended.
      // @todo: below check is not running.
      assert.deepStrictEqual(getActiveSpan(context.active()), undefined);
    });

    it('should find correct context with promises', async () => {
      provider = new NodeTracerProvider();
      const span = provider.getTracer('default').startSpan('my-span');
      await context.with(setActiveSpan(context.active(), span), async () => {
        for (let i = 0; i < 3; i++) {
          await sleep(5).then(() => {
            assert.deepStrictEqual(getActiveSpan(context.active()), span);
          });
        }
      });
      assert.deepStrictEqual(getActiveSpan(context.active()), undefined);
    });
  });

  describe('.bind()', () => {
    it('should bind context with AsyncHooksContextManager context manager', done => {
      const provider = new NodeTracerProvider({});
      const span = provider.getTracer('default').startSpan('my-span');
      const fn = () => {
        assert.deepStrictEqual(getActiveSpan(context.active()), span);
        return done();
      };
      const patchedFn = context.bind(fn, setSpan(context.active(), span));
      return patchedFn();
    });
  });
});

describe('mergePlugins', () => {
  const defaultPlugins = {
    module1: {
      enabled: true,
      path: 'testpath',
    },
    module2: {
      enabled: true,
      path: 'testpath2',
    },
    module3: {
      enabled: true,
      path: 'testpath3',
    },
  };

  const userPlugins = {
    module2: {
      path: 'userpath',
    },
    module3: {
      enabled: false,
    },
    nonDefaultModule: {
      path: 'userpath2',
    },
  };

  const provider = new NodeTracerProvider();

  const mergedPlugins = provider['_mergePlugins'](defaultPlugins, userPlugins);

  it('should merge user and default configs', () => {
    assert.equal(mergedPlugins.module1.enabled, true);
    assert.equal(mergedPlugins.module1.path, 'testpath');
    assert.equal(mergedPlugins.module2.enabled, true);
    assert.equal(mergedPlugins.module2.path, 'userpath');
    assert.equal(mergedPlugins.module3.enabled, false);
    assert.equal(mergedPlugins.nonDefaultModule.enabled, true);
    assert.equal(mergedPlugins.nonDefaultModule.path, 'userpath2');
  });

  it('should should not mangle default config', () => {
    assert.equal(defaultPlugins.module2.path, 'testpath2');
    assert.equal(defaultPlugins.module3.enabled, true);
    assert.equal(defaultPlugins.module3.path, 'testpath3');
  });
});<|MERGE_RESOLUTION|>--- conflicted
+++ resolved
@@ -17,14 +17,9 @@
 import {
   context,
   TraceFlags,
-<<<<<<< HEAD
-  setActiveSpan,
-  setExtractedSpanContext,
-  getActiveSpan,
-=======
   setSpan,
   setSpanContext,
->>>>>>> c1d4264a
+  getSpan,
 } from '@opentelemetry/api';
 import {
   AlwaysOnSampler,
