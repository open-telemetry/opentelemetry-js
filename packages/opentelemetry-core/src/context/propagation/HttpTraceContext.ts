--- conflicted
+++ resolved
@@ -22,11 +22,8 @@
   TraceFlags,
 } from '@opentelemetry/api';
 import { TraceState } from '../../trace/TraceState';
-<<<<<<< HEAD
 import { hexToId, idToHex } from '../../platform';
-=======
 import { getParentSpanContext, setExtractedSpanContext } from '../context';
->>>>>>> 03bf1917
 
 export const TRACE_PARENT_HEADER = 'traceparent';
 export const TRACE_STATE_HEADER = 'tracestate';
@@ -67,16 +64,11 @@
  * https://www.w3.org/TR/trace-context/
  */
 export class HttpTraceContext implements HttpTextFormat {
-<<<<<<< HEAD
-  inject(spanContext: SpanContext, format: string, carrier: Carrier) {
-    const traceParent = `${VERSION}-${idToHex(spanContext.traceId)}-${idToHex(
-=======
   inject(context: Context, carrier: Carrier) {
     const spanContext = getParentSpanContext(context);
     if (!spanContext) return;
 
-    const traceParent = `${VERSION}-${spanContext.traceId}-${
->>>>>>> 03bf1917
+    const traceParent = `${VERSION}-${idToHex(spanContext.traceId)}-${idToHex(
       spanContext.spanId
     )}-0${Number(spanContext.traceFlags || TraceFlags.UNSAMPLED).toString(16)}`;
 
