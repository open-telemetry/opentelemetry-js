--- conflicted
+++ resolved
@@ -193,12 +193,8 @@
 
 | Environment variable | Description |
 |----------------------|-------------|
-<<<<<<< HEAD
-| OTEL_TRACES_EXPORTER | List of exporters to be used for tracing, separated by commas. Options include `otlp`, `jaeger`, `zipkin`, and `none`. Default is `otlp`. `none` means no autoconfigured exporter.
-| OTEL_LOGS_EXPORTER | List of exporters to be used for logging, separated by commas. Options include `otlp`, `console` and `none`. Default is `otlp`. `none` means no autoconfigured exporter.
-=======
 | OTEL_TRACES_EXPORTER | List of exporters to be used for tracing, separated by commas. Options include `otlp`, `jaeger`, `zipkin`, and `none`. Default is `otlp`. `none` means no autoconfigured exporter. |
->>>>>>> 2e42181f
+| OTEL_LOGS_EXPORTER | List of exporters to be used for logging, separated by commas. Options include `otlp`, `console` and `none`. Default is `otlp`. `none` means no autoconfigured exporter. |
 
 ### OTLP Exporter
 
