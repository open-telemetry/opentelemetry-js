{
  "name": "web-opentelemetry-example",
  "private": true,
  "version": "0.34.0",
  "description": "Example of using @opentelemetry/sdk-trace-web and @opentelemetry/sdk-metrics in browser",
  "main": "index.js",
  "scripts": {
    "start": "webpack serve --progress --color --port 8090 --config webpack.dev.config.js --hot --host 0.0.0.0 --compress",
    "start-nc": "webpack serve --progress --color --port 8090 --config webpack.dev.config.js --hot --host 0.0.0.0 --no-compress",
    "start-prod": "webpack serve --progress --color --port 8090 --config webpack.prod.config.js --hot --host 0.0.0.0 --compress",
    "start-prodnc": "webpack serve --progress --color --port 8090 --config webpack.prod.config.js --hot --host 0.0.0.0 --no-compress",
    "docker:start": "cd ./docker && docker-compose down && docker-compose up",
    "docker:startd": "cd ./docker && docker-compose down && docker-compose up -d",
    "docker:stop": "cd ./docker && docker-compose down"
  },
  "repository": {
    "type": "git",
    "url": "git+ssh://git@github.com/open-telemetry/opentelemetry-js.git"
  },
  "keywords": [
    "opentelemetry",
    "tracing",
    "metrics",
    "web"
  ],
  "engines": {
    "node": ">=14"
  },
  "author": "OpenTelemetry Authors",
  "license": "Apache-2.0",
  "bugs": {
    "url": "https://github.com/open-telemetry/opentelemetry-js/issues"
  },
  "devDependencies": {
    "@babel/core": "^7.6.0",
    "babel-loader": "^8.0.6",
    "ts-loader": "^9.2.6",
    "typescript": "^4.5.2",
    "webpack": "^5.65.0",
    "webpack-cli": "^4.9.1",
    "webpack-dev-server": "^4.6.0",
    "webpack-merge": "^5.8.0"
  },
  "dependencies": {
<<<<<<< HEAD
    "@opentelemetry/api": "^1.0.2",
    "@opentelemetry/api-metrics": "^1.0.0",
    "@opentelemetry/context-zone": "1.8.0",
    "@opentelemetry/core": "1.8.0",
    "@opentelemetry/exporter-metrics-otlp-http": "0.34.0",
    "@opentelemetry/exporter-trace-otlp-http": "0.34.0",
    "@opentelemetry/exporter-zipkin": "1.8.0",
    "@opentelemetry/instrumentation": "0.34.0",
    "@opentelemetry/instrumentation-fetch": "0.34.0",
    "@opentelemetry/instrumentation-xml-http-request": "0.34.0",
    "@opentelemetry/propagator-b3": "1.8.0",
    "@opentelemetry/sdk-metrics": "1.8.0",
    "@opentelemetry/sdk-trace-base": "1.8.0",
    "@opentelemetry/sdk-trace-web": "1.8.0",
    "@opentelemetry/semantic-conventions": "1.8.0"
=======
    "@opentelemetry/api": "^1.2.0",
    "@opentelemetry/context-zone": "1.7.0",
    "@opentelemetry/core": "1.7.0",
    "@opentelemetry/exporter-metrics-otlp-http": "0.33.0",
    "@opentelemetry/exporter-trace-otlp-http": "0.33.0",
    "@opentelemetry/exporter-zipkin": "1.7.0",
    "@opentelemetry/instrumentation": "0.33.0",
    "@opentelemetry/instrumentation-fetch": "0.33.0",
    "@opentelemetry/instrumentation-xml-http-request": "0.33.0",
    "@opentelemetry/propagator-b3": "1.7.0",
    "@opentelemetry/sdk-metrics": "0.33.0",
    "@opentelemetry/sdk-trace-base": "1.7.0",
    "@opentelemetry/sdk-trace-web": "1.7.0",
    "@opentelemetry/semantic-conventions": "1.7.0"
>>>>>>> d1540663
  },
  "homepage": "https://github.com/open-telemetry/opentelemetry-js/tree/main/examples/tracer-web"
}<|MERGE_RESOLUTION|>--- conflicted
+++ resolved
@@ -42,9 +42,7 @@
     "webpack-merge": "^5.8.0"
   },
   "dependencies": {
-<<<<<<< HEAD
-    "@opentelemetry/api": "^1.0.2",
-    "@opentelemetry/api-metrics": "^1.0.0",
+    "@opentelemetry/api": "^1.2.0",
     "@opentelemetry/context-zone": "1.8.0",
     "@opentelemetry/core": "1.8.0",
     "@opentelemetry/exporter-metrics-otlp-http": "0.34.0",
@@ -54,26 +52,10 @@
     "@opentelemetry/instrumentation-fetch": "0.34.0",
     "@opentelemetry/instrumentation-xml-http-request": "0.34.0",
     "@opentelemetry/propagator-b3": "1.8.0",
-    "@opentelemetry/sdk-metrics": "1.8.0",
+    "@opentelemetry/sdk-metrics": "0.34.0",
     "@opentelemetry/sdk-trace-base": "1.8.0",
     "@opentelemetry/sdk-trace-web": "1.8.0",
     "@opentelemetry/semantic-conventions": "1.8.0"
-=======
-    "@opentelemetry/api": "^1.2.0",
-    "@opentelemetry/context-zone": "1.7.0",
-    "@opentelemetry/core": "1.7.0",
-    "@opentelemetry/exporter-metrics-otlp-http": "0.33.0",
-    "@opentelemetry/exporter-trace-otlp-http": "0.33.0",
-    "@opentelemetry/exporter-zipkin": "1.7.0",
-    "@opentelemetry/instrumentation": "0.33.0",
-    "@opentelemetry/instrumentation-fetch": "0.33.0",
-    "@opentelemetry/instrumentation-xml-http-request": "0.33.0",
-    "@opentelemetry/propagator-b3": "1.7.0",
-    "@opentelemetry/sdk-metrics": "0.33.0",
-    "@opentelemetry/sdk-trace-base": "1.7.0",
-    "@opentelemetry/sdk-trace-web": "1.7.0",
-    "@opentelemetry/semantic-conventions": "1.7.0"
->>>>>>> d1540663
   },
   "homepage": "https://github.com/open-telemetry/opentelemetry-js/tree/main/examples/tracer-web"
 }