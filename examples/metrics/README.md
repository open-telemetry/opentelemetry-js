# Overview

OpenTelemetry metrics allow a user to collect data and export it to a metrics backend like Prometheus.

This is a simple example that demonstrates basic metrics collection and exports those metrics to a Prometheus compatible endpoint.

## Installation

```sh
# from this directory
npm install
```

How to setup [Prometheus](https://prometheus.io/docs/prometheus/latest/getting_started/) please check
[Setup Prometheus](https://github.com/open-telemetry/opentelemetry-js/tree/master/packages/opentelemetry-exporter-prometheus)

## Run the Application

- Run the example

### Observer

```sh
npm run start:observer
```

### Prometheus
<<<<<<< HEAD
1. In prometheus search for "cpu_core_usage", "cpu_temp_per_app", "cpu_usage_per_app"
=======

1. In prometheus search for "metric_observer"
>>>>>>> 21f08621

### Links

1. Prometheus Scrape Endpoint <http://localhost:9464/metrics>
2. Prometheus graph <http://localhost:9090/graph>

### Example
<<<<<<< HEAD
![Screenshot of the running example](metrics/observer.png)
![Screenshot of the running example](metrics/observer_batch.png)
![Screenshot of the running example](metrics/observer_batch2.png)
=======

<p align="center"><img src="metrics/observer.png"/></p>
>>>>>>> 21f08621

## Useful links

- For more information on OpenTelemetry, visit: <https://opentelemetry.io/>
- For more information on OpenTelemetry metrics, visit: <https://github.com/open-telemetry/opentelemetry-js/tree/master/packages/opentelemetry-metrics>

## LICENSE

Apache License 2.0<|MERGE_RESOLUTION|>--- conflicted
+++ resolved
@@ -25,12 +25,8 @@
 ```
 
 ### Prometheus
-<<<<<<< HEAD
+
 1. In prometheus search for "cpu_core_usage", "cpu_temp_per_app", "cpu_usage_per_app"
-=======
-
-1. In prometheus search for "metric_observer"
->>>>>>> 21f08621
 
 ### Links
 
@@ -38,14 +34,10 @@
 2. Prometheus graph <http://localhost:9090/graph>
 
 ### Example
-<<<<<<< HEAD
+
 ![Screenshot of the running example](metrics/observer.png)
 ![Screenshot of the running example](metrics/observer_batch.png)
 ![Screenshot of the running example](metrics/observer_batch2.png)
-=======
-
-<p align="center"><img src="metrics/observer.png"/></p>
->>>>>>> 21f08621
 
 ## Useful links
 
