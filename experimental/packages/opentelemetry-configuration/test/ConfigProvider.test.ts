--- conflicted
+++ resolved
@@ -20,7 +20,6 @@
 import { createConfigProvider } from '../src/ConfigProvider';
 import { OtlpHttpEncoding } from '../src/models/commonModel';
 import {
-<<<<<<< HEAD
   ExemplarFilter,
   ExporterDefaultHistogramAggregation,
   ExporterTemporalityPreference,
@@ -30,10 +29,6 @@
   setAttributeLimits,
   setLoggerProvider,
   setMeterProvider,
-=======
-  setAttributeLimits,
-  setLoggerProvider,
->>>>>>> 10ad5455
   setPropagators,
   setResources,
   setTracerProvider,
@@ -46,11 +41,8 @@
   setPropagator,
   setTracerProvider as setFileTracerProvider,
   setLoggerProvider as setFileLoggerProvider,
-<<<<<<< HEAD
   setMeterProvider as setFileMeterProvider,
   getTemporalityPreference,
-=======
->>>>>>> 10ad5455
 } from '../src/FileConfigProvider';
 
 const defaultConfig: Configuration = {
@@ -549,19 +541,13 @@
             otlp_http: {
               endpoint: 'http://localhost:4318/v1/logs',
               timeout: 10000,
-<<<<<<< HEAD
               encoding: OtlpHttpEncoding.Protobuf,
-=======
-              encoding: OtlpHttpEncoding.protobuf,
->>>>>>> 10ad5455
               certificate_file: '/app/cert.pem',
               client_key_file: '/app/cert.pem',
               client_certificate_file: '/app/cert.pem',
               headers: [{ name: 'api-key', value: '1234' }],
               headers_list: 'api-key=1234',
               compression: 'gzip',
-<<<<<<< HEAD
-=======
             },
           },
         },
@@ -583,7 +569,6 @@
               headers_list: 'api-key=1234',
               compression: 'gzip',
               insecure: false,
->>>>>>> 10ad5455
             },
           },
         },
@@ -595,17 +580,8 @@
           max_queue_size: 2048,
           max_export_batch_size: 512,
           exporter: {
-<<<<<<< HEAD
-            otlp_grpc: {
-              endpoint: 'http://localhost:4317',
-              timeout: 10000,
-              certificate_file: '/app/cert.pem',
-              client_key_file: '/app/cert.pem',
-              client_certificate_file: '/app/cert.pem',
-              headers: [{ name: 'api-key', value: '1234' }],
-              headers_list: 'api-key=1234',
-              compression: 'gzip',
-              insecure: false,
+            'otlp_file/development': {
+              output_stream: 'file:///var/log/logs.jsonl',
             },
           },
         },
@@ -617,21 +593,6 @@
           max_queue_size: 2048,
           max_export_batch_size: 512,
           exporter: {
-=======
->>>>>>> 10ad5455
-            'otlp_file/development': {
-              output_stream: 'file:///var/log/logs.jsonl',
-            },
-          },
-        },
-      },
-      {
-        batch: {
-          schedule_delay: 1000,
-          export_timeout: 30000,
-          max_queue_size: 2048,
-          max_export_batch_size: 512,
-          exporter: {
             'otlp_file/development': {
               output_stream: 'stdout',
             },
@@ -641,11 +602,7 @@
       {
         simple: {
           exporter: {
-<<<<<<< HEAD
             console: undefined,
-=======
-            console: {},
->>>>>>> 10ad5455
           },
         },
       },
@@ -770,11 +727,7 @@
             otlp_http: {
               endpoint: 'http://localhost:4318/v1/logs',
               timeout: 10000,
-<<<<<<< HEAD
               encoding: OtlpHttpEncoding.Protobuf,
-=======
-              encoding: OtlpHttpEncoding.protobuf,
->>>>>>> 10ad5455
               compression: 'gzip',
             },
           },
@@ -1146,7 +1099,6 @@
           processors: [],
         },
       });
-<<<<<<< HEAD
 
       config = {
         meter_provider: {
@@ -1283,8 +1235,6 @@
           exemplar_filter: 'trace_based',
         },
       });
-=======
->>>>>>> 10ad5455
     });
   });
 
@@ -1511,11 +1461,7 @@
                     client_certificate_file: 'logs-client-certificate',
                     client_key_file: 'logs-client-key',
                     compression: 'logs-compression',
-<<<<<<< HEAD
                     encoding: OtlpHttpEncoding.Protobuf,
-=======
-                    encoding: OtlpHttpEncoding.protobuf,
->>>>>>> 10ad5455
                     endpoint: 'http://test.com:4318/v1/logs',
                     headers_list: 'logs-header',
                     timeout: 27,
@@ -1579,7 +1525,6 @@
       assert.deepStrictEqual(config, {
         logger_provider: { processors: [] },
       });
-<<<<<<< HEAD
 
       const res = getTemporalityPreference(
         ExporterTemporalityPreference.LowMemory
@@ -1686,8 +1631,6 @@
           views: [{ selector: { instrument_type: 'up_down_counter' } }],
         },
       });
-=======
->>>>>>> 10ad5455
     });
   });
 });