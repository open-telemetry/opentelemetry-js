--- conflicted
+++ resolved
@@ -40,20 +40,16 @@
    * Observe a measurement of the value associated with the given attributes.
    */
   observe(value: number, attributes: MetricAttributes = {}): void {
-<<<<<<< HEAD
-    if (this._valueType === ValueType.INT && !Number.isInteger(value)) {
-=======
     if (typeof value !== 'number') {
       diag.warn(
-        `non-number value provided to metric ${this._descriptor.name}: ${value}`
+        `non-number value provided to metric ${this._instrumentName}: ${value}`
       );
       return;
     }
     if (
-      this._descriptor.valueType === ValueType.INT &&
+      this._valueType === ValueType.INT &&
       !Number.isInteger(value)
     ) {
->>>>>>> 853a7b6e
       diag.warn(
         `INT value type cannot accept a floating-point value for ${this._instrumentName}, ignoring the fractional digits.`
       );
