--- conflicted
+++ resolved
@@ -43,27 +43,11 @@
     "access": "public"
   },
   "devDependencies": {
-<<<<<<< HEAD
     "codecov": "3.8.1",
     "nock": "12.0.3",
     "nyc": "15.1.0",
     "rimraf": "3.0.2",
-    "sinon": "9.2.2"
-=======
-    "@types/mocha": "8.2.0",
-    "@types/node": "14.14.20",
-    "@types/sinon": "9.0.10",
-    "codecov": "3.8.1",
-    "gts": "3.1.0",
-    "mocha": "7.2.0",
-    "nock": "12.0.3",
-    "nyc": "15.1.0",
-    "rimraf": "3.0.2",
-    "sinon": "9.2.3",
-    "ts-mocha": "8.0.0",
-    "ts-node": "9.1.1",
-    "typescript": "4.1.3"
->>>>>>> 70a128ff
+    "sinon": "9.2.3"
   },
   "dependencies": {
     "@opentelemetry/api": "^0.16.0",
