# CHANGELOG

All notable changes to experimental packages in this project will be documented in this file.

## Unreleased

### :boom: Breaking Change

* feat(exporter-*-otlp-*)!: move serialization for Node.js exporters to `@opentelemetry/otlp-transformer` [#4542](https://github.com/open-telemetry/opentelemetry-js/pull/4542) @pichlermarc
  * Breaking changes:
    * (user-facing) `convert()` now returns an empty object and will be removed in a follow-up
    * (internal) OTLPExporterNodeBase now has additional constructor parameters that are required
    * (internal) OTLPExporterNodeBase now has an additional `ResponseType` type parameter
* feat(exporter-*-otlp-*)!: move serialization for Node.js exporters to `@opentelemetry/otlp-transformer` [#4581](https://github.com/open-telemetry/opentelemetry-js/pull/4581) @pichlermarc
  * Breaking changes:
    * (user-facing) `convert()` has been removed from all exporters
    * (internal) OTLPExporterBrowserBase: `RequestType` has been replaced by a `ResponseType` type-argument
    * (internal) OTLPExporterNodeBase: `ServiceRequest` has been replaced by a `ServiceResponse` type-argument
    * (internal) the `@opentelemetry/otlp-exporter-proto-base` package has been removed, and will from now on be deprecated in `npm`
<<<<<<< HEAD
* fix(instrumentation)!: remove default value for config in base instrumentation constuctor [#4695](https://github.com/open-telemetry/opentelemetry-js/pull/4695): @blumamir
=======
* fix(instrumentation)!: remove unused supportedVersions from Instrumentation interface [#4694](https://github.com/open-telemetry/opentelemetry-js/pull/4694) @blumamir
>>>>>>> 50bd4606

### :rocket: (Enhancement)

* feat(instrumentation): apply unwrap before wrap in base class [#4692](https://github.com/open-telemetry/opentelemetry-js/pull/4692)
* feat(instrumentation): add util to execute span customization hook in base class [#4663](https://github.com/open-telemetry/opentelemetry-js/pull/4663) @blumamir
* feat(instrumentation): generic config type in instrumentation base [#4659](https://github.com/open-telemetry/opentelemetry-js/pull/4659) @blumamir
* feat: support node 22 [#4666](https://github.com/open-telemetry/opentelemetry-js/pull/4666) @dyladan
* feat(propagator-aws-xray-lambda): add AWS Xray Lambda propagator [4554](https://github.com/open-telemetry/opentelemetry-js/pull/4554)

### :bug: (Bug Fix)

### :books: (Refine Doc)

* docs(instrumentation): better docs for supportedVersions option [#4693](https://github.com/open-telemetry/opentelemetry-js/pull/4693) @blumamir
* docs: align all supported versions to a common format [#4696](https://github.com/open-telemetry/opentelemetry-js/pull/4696) @blumamir

### :house: (Internal)

## 0.51.0

### :boom: Breaking Change

* feat(sdk-node)!: remove long deprecated methods in favor of constructor options [#4606](https://github.com/open-telemetry/opentelemetry-js/pull/4606) @pichlermarc
  * `NodeSDK.configureTracerProvider()`, please use constructor options instead
  * `NodeSDK.configureMeterProvider()`, please use constructor options instead
  * `NodeSDK.configureLoggerProvider()`, please use constructor options instead
  * `NodeSDK.addResource()`, please use constructor options instead
  * `NodeSDK.detectResources()`, this is not necessary anymore, resources are now auto-detected on `NodeSDK.start()` if the constructor option `autoDetectResources` is unset, `undefined` or `true`.
* feat(instrumentation): add patch and unpatch diag log messages [#4641](https://github.com/open-telemetry/opentelemetry-js/pull/4641)
  * Instrumentations should not log patch and unpatch messages to diag channel.
* feat!(instrumentation): remove moduleExports generic type from instrumentation registration [#4598](https://github.com/open-telemetry/opentelemetry-js/pull/4598) @blumamir
  * breaking for instrumentation authors that depend on
    * `InstrumentationBase`
    * `InstrumentationNodeModuleDefinition`
    * `InstrumentationNodeModuleFile`

### :rocket: (Enhancement)

* feat(sdk-logs): log resource attributes in ConsoleLogRecordExporter [#4646](https://github.com/open-telemetry/opentelemetry-js/pull/4646) @harelmo-lumigo
* refactor(instrumentation-grpc): move to use SEMATTRS [#4633](https://github.com/open-telemetry/opentelemetry-js/pull/4633)
* feat(otlp-transformer): consolidate scope/resource creation in transformer [#4600](https://github.com/open-telemetry/opentelemetry-js/pull/4600)
* feat(sdk-logs): print message when attributes are dropped due to attribute count limit [#4614](https://github.com/open-telemetry/opentelemetry-js/pull/4614) @HyunnoH
* feat(sdk-node): add usage for the detector ServiceInstanceIdDetectorSync. [#4626](https://github.com/open-telemetry/opentelemetry-js/pull/4626) @maryliag
  * The resource detector can be added to default resource detector list by adding the value `serviceinstance` to the list of resource detectors on the environment variable `OTEL_NODE_RESOURCE_DETECTORS`, e.g `OTEL_NODE_RESOURCE_DETECTORS=env,host,os,serviceinstance`
  * The value can be overwritten by
    * merging a resource containing the `service.instance.id` attribute
    * using another resource detector which writes `service.instance.id`

### :bug: (Bug Fix)

* fix(otlp-grpc-exporter-base): avoid TypeError on exporter shutdown [#4612](https://github.com/open-telemetry/opentelemetry-js/pull/4612) @pichlermarc
* fix(instrumentation): Don't use `require` to load `package.json` files [#4593](https://github.com/open-telemetry/opentelemetry-js/pull/4593) @timfish

## 0.50.0

### :boom: Breaking Change

* fix(exporter-*-otlp-grpc)!: lazy load gRPC to improve compatibility with `@opentelemetry/instrumenation-grpc` [#4432](https://github.com/open-telemetry/opentelemetry-js/pull/4432) @pichlermarc
  * Fixes a bug where requiring up the gRPC exporter before enabling the instrumentation from `@opentelemetry/instrumentation-grpc` would lead to missing telemetry
  * Breaking changes, removes several functions and properties that were used internally and were not intended for end-users
    * `getServiceClientType()`
      * this returned a static enum value that would denote the export type (`SPAN`, `METRICS`, `LOGS`)
    * `getServiceProtoPath()`
      * this returned a static enum value that would correspond to the gRPC service path
    * `metadata`
      * was used internally to access metadata, but as a side effect allowed end-users to modify metadata on runtime.
    * `serviceClient`
      * was used internally to keep track of the service client used by the exporter, as a side effect it allowed end-users to modify the gRPC service client that was used
    * `compression`
      * was used internally to keep track of the compression to use but was unintentionally exposed to the users. It allowed to read and write the value, writing, however, would have no effect.

### :rocket: (Enhancement)

* feat(instrumentation-xhr): optionally ignore network events [#4571](https://github.com/open-telemetry/opentelemetry-js/pull/4571/) @mustafahaddara
* refactor(instrumentation-http): use exported strings for semconv [#4573](https://github.com/open-telemetry/opentelemetry-js/pull/4573/) @JamieDanielson
* perf(instrumentation-http): remove obvious temp allocations [#4576](https://github.com/open-telemetry/opentelemetry-js/pull/4576) @Samuron
* feat(sdk-node): add `HostDetector` as default resource detector [#4566](https://github.com/open-telemetry/opentelemetry-js/pull/4566) @maryliag
* feat(api-events): added data field to the Event interface [#4575](https://github.com/open-telemetry/opentelemetry-js/pull/4575) @martinkuba

### :bug: (Bug Fix)

* fix(exporter-*-otlp-*): use parseHeaders() to ensure header-values are not 'undefined' #4540
  * Fixes a bug where passing `undefined` as a header value would crash the end-user app after the export timeout elapsed.
* fix(sdk-logs): ensure default resource attributes are used as fallbacks when a resource is passed to LoggerProvider.

### :books: (Refine Doc)

* docs(instrumentation-http): document semantic conventions and attributes in use. [#4587](https://github.com/open-telemetry/opentelemetry-js/pull/4587/) @JamieDanielson

## 0.49.1

### :bug: (Bug Fix)

* fix(instrumentation): don't add `@opentelemetry/api-logs` as a `peerDependency`

## 0.49.0

### :boom: Breaking Change

* fix(otlp-exporter-base)!: remove unload event from OTLPExporterBrowserBase [#4438](https://github.com/open-telemetry/opentelemetry-js/pull/4438) @eldavojohn
  * Reason: The 'unload' event prevents sites from taking advantage of Google's [backward/forward cache](https://web.dev/articles/bfcache#never_use_the_unload_event) and will be [deprecated](https://developer.chrome.com/articles/deprecating-unload/).  It is now up to the consuming site to implement these shutdown events.
  * This breaking change affects users under this scenario:
    1. A user extends the exporter and overrides the shutdown function, and does something which is usually called by the unload listener
    2. We remove the unload event listener
    3. That user's overridden shutdown function no longer gets called

### :rocket: (Enhancement)

* feat(instrumentation): allow LoggerProvider to be specified in Instrumentations [#4314](https://github.com/open-telemetry/opentelemetry-js/pull/4314) @hectorhdzg
* feat(instrumentation): add getModuleDefinitions() to InstrumentationBase [#4475](https://github.com/open-telemetry/opentelemetry-js/pull/4475) @pichlermarc
* feat(exporter-metrics-otlp-http): add option to set the exporter aggregation preference  [#4409](https://github.com/open-telemetry/opentelemetry-js/pull/4409) @AkselAllas
* feat(node-sdk): add spanProcessors option [#4454](https://github.com/open-telemetry/opentelemetry-js/pull/4454) @naseemkullah

### :bug: (Bug Fix)

* fix(sdk-node): allow using samplers when the exporter is defined in the environment [#4394](https://github.com/open-telemetry/opentelemetry-js/pull/4394) @JacksonWeber
* fix(instrumentation): normalize paths for internal files in scoped packages [#4467](https://github.com/open-telemetry/opentelemetry-js/pull/4467) @pichlermarc
  * Fixes a bug where, on Windows, internal files on scoped packages would not be instrumented.
* fix(otlp-transformer): only use BigInt inside hrTimeToNanos() [#4484](https://github.com/open-telemetry/opentelemetry-js/pull/4484) @pichlermarc
* fix(instrumentation-fetch): do not enable in Node.js; clarify in docs this instr is for web fetch only [#4498](https://github.com/open-telemetry/opentelemetry-js/pull/4498) @trentm

### :house: (Internal)

* refactor(instrumentation-grpc): clean up remnants of 'grpc' package instrumentation [#4420](https://github.com/open-telemetry/opentelemetry-js/pull/4420) @pichlermarc

## 0.48.0

### :boom: Breaking Change

* fix(instrumentation)!: pin import-in-the-middle@1.7.1 [#4441](https://github.com/open-telemetry/opentelemetry-js/pull/4441)
  * Fixes a bug where, in some circumstances, ESM instrumentation packages would try to instrument CJS exports on ESM, causing the end-user application to crash.
  * This breaking change only affects users that are using the *experimental* `@opentelemetry/instrumentation/hook.mjs` loader hook AND Node.js 18.19 or later:
    * This reverts back to an older version of `import-in-the-middle` due to <https://github.com/DataDog/import-in-the-middle/issues/57>
    * This version does not support Node.js 18.19 or later

### :bug: (Bug Fix)

* fix(exporter-prometheus): avoid invoking callback synchronously [#4431](https://github.com/open-telemetry/opentelemetry-js/pull/4431) @legendecas
* fix(exporter-logs-otlp-grpc): set User-Agent header [#4398](https://github.com/open-telemetry/opentelemetry-js/pull/4398) @Vunovati
* fix(exporter-logs-otlp-http): set User-Agent header [#4398](https://github.com/open-telemetry/opentelemetry-js/pull/4398) @Vunovati
* fix(exporter-logs-otlp-proto): set User-Agent header [#4398](https://github.com/open-telemetry/opentelemetry-js/pull/4398) @Vunovati
* fix(instrumentation-fetch): compatibility with Map types for fetch headers

### :house: (Internal)

* refactor(exporter-prometheus): promisify prometheus tests [#4431](https://github.com/open-telemetry/opentelemetry-js/pull/4431) @legendecas

## 0.47.0

### :boom: Breaking Change

* fix(exporter-logs-otlp-http)!: programmatic headers take precedence over environment variables [#2370](https://github.com/open-telemetry/opentelemetry-js/pull/4351) @Vunovati
* fix(exporter-logs-otlp-proto)!: programmatic headers take precedence over environment variables [#2370](https://github.com/open-telemetry/opentelemetry-js/pull/4351) @Vunovati
* fix(exporter-trace-otlp-http)!: programmatic headers take precedence over environment variables [#2370](https://github.com/open-telemetry/opentelemetry-js/pull/4351) @Vunovati
* fix(exporter-trace-otlp-proto)!: programmatic headers take precedence over environment variables [#2370](https://github.com/open-telemetry/opentelemetry-js/pull/4351) @Vunovati

### :bug: (Bug Fix)

* fix(instrumentation): use caret range on import-in-the-middle [#4380](https://github.com/open-telemetry/opentelemetry-js/pull/4380) @pichlermarc
* fix(instrumentation): do not import 'path' in browser runtimes [#4386](https://github.com/open-telemetry/opentelemetry-js/pull/4386) @pichlermarc
  * Fixes a bug where bundling for web would fail due to `InstrumentationNodeModuleDefinition` importing `path`

## 0.46.0

### :boom: Breaking Change

* fix(exporter-metrics-otlp-grpc): programmatic headers take precedence over environment variables [#2370](https://github.com/open-telemetry/opentelemetry-js/pull/4334) @Vunovati
* fix(exporter-metrics-otlp-http): programmatic headers take precedence over environment variables [#2370](https://github.com/open-telemetry/opentelemetry-js/pull/4334) @Vunovati
* fix(exporter-metrics-otlp-proto): programmatic headers take precedence over environment variables [#2370](https://github.com/open-telemetry/opentelemetry-js/pull/4334) @Vunovati
* fix(otlp-exporter-base)!: decrease default concurrency limit to 30 [#4211](https://github.com/open-telemetry/opentelemetry-js/pull/4211) @pichlermarc
  * fixes a memory leak on prolonged collector unavailability
  * this change is marked as breaking as it changes defaults

### :rocket: (Enhancement)

* feat(sdk-logs): add droppedAttributesCount field to ReadableLogRecord

### :bug: (Bug Fix)

* fix(sdk-logs): await async resources in log processors
* fix(sdk-logs): avoid map attribute set when count limit exceeded
* fix(instrumentation-fetch): only access navigator if it is defined [#4063](https://github.com/open-telemetry/opentelemetry-js/pull/4063)
  * allows for experimental usage of this instrumentation with non-browser runtimes
* fix(instrumentation-http): memory leak when responses are not resumed
* fix(instrumentation-http): Do not mutate given headers object for outgoing http requests. Fixes aws-sdk signing error on retries. [#4346](https://github.com/open-telemetry/opentelemetry-js/pull/4346)
* fix(instrumentation): support Node.js v18.19.0 by using import-in-the-middle@1.6.0

## 0.45.1

### :bug: (Bug Fix)

* Bumps all dependencies to explicitly include Stable v1.18.1 packages

## 0.45.0

### :boom: Breaking Change

* fix(sdk-node)!: remove the explicit dependency on @opentelemetry/exporter-jaeger that was kept on the previous release
  * '@opentelemetry/exporter-jaeger' is no longer be a dependency of this package. To continue using '@opentelemetry/exporter-jaeger', please install it manually.
    * NOTE: `@opentelemetry/exporter-jaeger` is deprecated, consider switching to one of the alternatives described [here](https://www.npmjs.com/package/@opentelemetry/exporter-jaeger)
* fix(otlp-transformer)!: OTLP json encoding [#4220](https://github.com/open-telemetry/opentelemetry-js/pull/4220) @seemk
  * Fixes a bug in the OTLP (http/json) exporters where timestamps were not encoded as strings, causing the export to
    be rejected by OTLP endpoints

## 0.44.0

### :boom: Breaking Change

* fix(exporter-logs-otlp-proto): change OTLPLogExporter to OTLPLogExporter [#4140](https://github.com/open-telemetry/opentelemetry-js/pull/4140) @Vunovati
* fix(sdk-node): remove explicit dependency on @opentelemetry/exporter-jaeger
  * '@opentelemetry/exporter-jaeger' is no longer be a dependency of this package. To continue using '@opentelemetry/exporter-jaeger', please install it manually.
    * NOTE: `@opentelemetry/exporter-jaeger` is deprecated, consider switching to one of the alternatives described [here](https://www.npmjs.com/package/@opentelemetry/exporter-jaeger)
* fix(sdk-logs): hide internal methods with internal shared state [#3865](https://github.com/open-telemetry/opentelemetry-js/pull/3865) @legendecas

### :rocket: (Enhancement)

* feat(exporter-metrics-otlp-proto): add esm build [#4099](https://github.com/open-telemetry/opentelemetry-js/pull/4099) @pichlermarc
* feat(opencensus-shim): implement OpenCensus metric producer [#4066](https://github.com/open-telemetry/opentelemetry-js/pull/4066) @aabmass

### :bug: (Bug Fix)

* fix(otlp-exporter-base): replaced usage of window with _globalThis [#4157](https://github.com/open-telemetry/opentelemetry-js/pull/4157) @cristianmadularu
* fix(otlp-transformer): Avoid precision loss when converting from HrTime to unix nanoseconds. [#4062](https://github.com/open-telemetry/opentelemetry-js/pull/4062)

## 0.43.0

### :bug: (Bug Fix)

* Revert "feat(api): add attributes argument to recordException API [#4071](https://github.com/open-telemetry/opentelemetry-js/pull/4071)"
  * This feature was an unintentional breaking change introduced with API 1.5.0
  * This PR updates all experimental packages to allow API 1.6.0, where this change has been reverted.

## 0.42.0

### :boom: Breaking Change

* chore(sdk-node): deprecate methods in favor of constructor options [#3996](https://github.com/open-telemetry/opentelemetry-js/pull/3996) @pichlermarc
  * The following methods are now deprecated and will be removed in `0.43.0`
    * `NodeSDK.configureTracerProvider()`, please use constructor options instead
    * `NodeSDK.configureMeterProvider()`, please use constructor options instead
    * `NodeSDK.configureLoggerProvider()`, please use constructor options instead
    * `NodeSDK.addResource()`, please use constructor options instead
    * `NodeSDK.detectResources()`, this is not necessary anymore, resources are now auto-detected on startup.
* chore(sdk-node): add notice that '@opentelemetry/exporter-jaeger' has to be installed manually in the next version [#4068](https://github.com/open-telemetry/opentelemetry-js/pull/4068) @pichlermarc
  * Starting with 0.43.0 '@opentelemetry/exporter-jaeger' will no longer be a dependency of this package. To continue using '@opentelemetry/exporter-jaeger', please install it manually.
    * NOTE: `@opentelemetry/exporter-jaeger` is deprecated, consider switching to one of the alternatives described [here](https://www.npmjs.com/package/@opentelemetry/exporter-jaeger)

### :rocket: (Enhancement)

* feat: update PeriodicExportingMetricReader and PrometheusExporter to accept optional metric producers [#4077](https://github.com/open-telemetry/opentelemetry-js/pull/4077) @aabmass

### :bug: (Bug Fix)

* fix(exporter-logs-otlp-http): add @opentelemetry/api-logs as dependency

## 0.41.2

### :bug: (Bug Fix)

* fix(opentelemetry-exporter-logs-otlp-http): Add otel-api as dev dep for tests as they are directly importing the api and which is breaking the web-sandbox tests which is using rollup
* fix(instrumentation-grpc): instrument @grpc/grpc-js Client methods [#3804](https://github.com/open-telemetry/opentelemetry-js/pull/3804) @pichlermarc

## 0.41.1

### :books: (Refine Doc)

* docs(sdk-metrics): add example of exponential histogram metric [#3855](https://github.com/open-telemetry/opentelemetry-js/pull/3855) @JamieDanielson

### :rocket: (Enhancement)

* feat(sdk-node): logs support added [#3969](https://github.com/open-telemetry/opentelemetry-js/pull/3969) @psk001

### :bug: (Bug Fix)

* Revert "feat(minification): Add noEmitHelpers, importHelpers and tslib as a dependency (#3914)"
  [#4011](https://github.com/open-telemetry/opentelemetry-js/pull/4011) @dyladan

## 0.41.0

### :boom: Breaking Change

* chore(instrumentation-grpc): Drop support for package `grpc`. [#3807](https://github.com/open-telemetry/opentelemetry-js/pull/3807) @llc1123

### :rocket: (Enhancement)

* feat(otlp-grpc-exporters): add support for UDS endpoints. [#3853](https://github.com/open-telemetry/opentelemetry-js/pull/3853) @llc1123
* feat(otlp-exporters): bump otlp proto to 0.20.0 [#3932](https://github.com/open-telemetry/opentelemetry-js/pull/3932) @pichlermarc
* feat(exporter-metrics-otlp-*): add LowMemory metrics temporality preference [#3915](https://github.com/open-telemetry/opentelemetry-js/pull/3915) @martinkuba
  * Adds support for [LowMemory temporality preference](https://github.com/open-telemetry/opentelemetry-specification/blob/f09624bb97e9be3be259733b93be507df18927bd/specification/metrics/sdk_exporters/otlp.md#additional-configuration)
  * Adds support for `lowmemory` in `OTEL_EXPORTER_OTLP_METRICS_TEMPORALITY_PREFERENCE`

### :bug: (Bug Fix)

* fix(exporter-logs-otlp-http): set useHex to true [#3875](https://github.com/open-telemetry/opentelemetry-js/pull/3875) @Nico385412
* fix(otlp-proto-exporter-base): add missing type import [#3937](https://github.com/open-telemetry/opentelemetry-js/pull/3937) @pichlermarc
* fix(example-opencensus-shim): avoid OpenCensus auto instrumentations [#3951](https://github.com/open-telemetry/opentelemetry-js/pull/3951) @llc1123
* fix(http-intrumentation): prevent request socket null from throwing uncaught error [#3858](https://github.com/open-telemetry/opentelemetry-js/pull/3858) @aodysseos

### :house: (Internal)

* chore(instrumentation-grpc): Cleanup remnants of grpc-native support. [#3886](https://github.com/open-telemetry/opentelemetry-js/pull/3886) @llc1123

## 0.40.0

### :boom: Breaking Change

* fix(exporter-logs-otlp-grpc): change OTLPLogsExporter to OTLPLogExporter [#3819](https://github.com/open-telemetry/opentelemetry-js/pull/3819) @fuaiyi
* chore(instrumentation-grpc): add 'grpc' deprecation notice postinstall script [#3833](https://github.com/open-telemetry/opentelemetry-js/pull/3833) @pichlermarc
  * Support for telemetry generation for the [`grpc`](https://www.npmjs.com/package/grpc) module will be dropped in the next release as the package has been
    deprecated for over 1 year, please migrate to [`@grpc/grpc-js`](https://www.npmjs.com/package/@grpc/grpc-js) to continue receiving telemetry.

### :rocket: (Enhancement)

* feat(api-logs): support map in log attributes. [#3821](https://github.com/open-telemetry/opentelemetry-js/pull/3821) @Abinet18
* feat(instrumentation): add ESM support for instrumentation. [#3698](https://github.com/open-telemetry/opentelemetry-js/pull/3698) @JamieDanielson, @pkanal, @vmarchaud, @lizthegrey, @bengl
* feat(exporter-logs-otlp-http): otlp-http exporter for logs. [#3764](https://github.com/open-telemetry/opentelemetry-js/pull/3764/) @fuaiyi
* feat(otlp-trace-exporters): Add User-Agent header to OTLP trace exporters. [#3790](https://github.com/open-telemetry/opentelemetry-js/pull/3790) @JamieDanielson
* feat(otlp-metric-exporters): Add User-Agent header to OTLP metric exporters. [#3806](https://github.com/open-telemetry/opentelemetry-js/pull/3806) @JamieDanielson
* feat(opencensus-shim): add OpenCensus trace shim [#3809](https://github.com/open-telemetry/opentelemetry-js/pull/3809) @aabmass
* feat(exporter-logs-otlp-proto): protobuf exporter for logs. [#3779](https://github.com/open-telemetry/opentelemetry-js/pull/3779) @Abinet18

### :bug: (Bug Fix)

* fix(sdk-node): use resource interface instead of concrete class [#3803](https://github.com/open-telemetry/opentelemetry-js/pull/3803) @blumamir
* fix(sdk-logs): remove includeTraceContext configuration and use LogRecord context when available  [#3817](https://github.com/open-telemetry/opentelemetry-js/pull/3817) @hectorhdzg

## 0.39.1

### :bug: (Bug Fix)

* fix(otlp-transformer): move api-logs to dependencies [#3798](https://github.com/open-telemetry/opentelemetry-js/pull/3798) @pichlermarc

## 0.39.0

### :rocket: (Enhancement)

* feat(otlp-transformer): support log records. [#3712](https://github.com/open-telemetry/opentelemetry-js/pull/3712/) @llc1123
* feat(otlp-grpc-exporter-base): support log records. [#3712](https://github.com/open-telemetry/opentelemetry-js/pull/3712/) @llc1123
* feat(exporter-logs-otlp-grpc): otlp-grpc exporter for logs. [#3712](https://github.com/open-telemetry/opentelemetry-js/pull/3712/) @llc1123
* feat(otlp-grpc-exporter-base): use statically generated protobuf code [#3705](https://github.com/open-telemetry/opentelemetry-js/pull/3705) @pichlermarc
* refactor(otlp-transformer): refine metric transformers. [#3770](https://github.com/open-telemetry/opentelemetry-js/pull/3770/) @llc1123
* feat(api-logs): add `ObservedTimestamp` to `LogRecord`. [#3787](https://github.com/open-telemetry/opentelemetry-js/pull/3787/) @llc1123

### :bug: (Bug Fix)

* fix(instrumentation): update `require-in-the-middle` to v7.1.0 [#3727](https://github.com/open-telemetry/opentelemetry-js/pull/3727) @trentm
* fix(instrumentation): update `require-in-the-middle` to v7.0.1 [#3743](https://github.com/open-telemetry/opentelemetry-js/pull/3743) @trentm

### :books: (Refine Doc)

* doc(instrumentation): add limitiations section to readme [#3786](https://github.com/open-telemetry/opentelemetry-js/pull/3786) @flarna

## 0.38.0

### :boom: Breaking Change

* fix: remove HTTP/HTTPS prefix from span name in instrumentation-xml-http-request [#3672](https://github.com/open-telemetry/opentelemetry-js/pull/3672) @jufab
* fix(sdk-node)!: remove unused defaultAttributes option [#3724](https://github.com/open-telemetry/opentelemetry-js/pull/3724) @pichlermarc
  * Please use `NodeSDKConfiguration.resource` instead

### :rocket: (Enhancement)

* feat(sdk-logs): use logs API 0.38

### :bug: (Bug Fix)

* fix(sdk-node): only set DiagConsoleLogger when OTEL_LOG_LEVEL is set [#3693](https://github.com/open-telemetry/opentelemetry-js/pull/3693) @pichlermarc

## 0.37.0

### :boom: Breaking Change

* fix: remove HTTP/HTTPS prefix from span name in instrumentation-xml-http-request [#3672](https://github.com/open-telemetry/opentelemetry-js/pull/3672) @jufab

### :rocket: (Enhancement)

* feat(api-logs): 1.`LogRecord` fields update: `traceFlags`/`traceId`/`spanId` -> `context`; 2.`Logger` supports configuring `includeTraceContext`; 3.The `onEmit` method of `LogRecordProcessor` supports the `context` field.  [#3549](https://github.com/open-telemetry/opentelemetry-js/pull/3549/) @fuaiyi
* feat(sdk-logs): logs sdk implementation. [#3549](https://github.com/open-telemetry/opentelemetry-js/pull/3549/) @fuaiyi

## 0.36.0

### :boom: Breaking Change

* feat: remove HTTP/HTTPS prefix from span name [#3603](https://github.com/open-telemetry/opentelemetry-js/pull/3603) @Flarna

### :rocket: (Enhancement)

* feat: use HTTP_ROUTE in span name [#3603](https://github.com/open-telemetry/opentelemetry-js/pull/3603) @Flarna
* feat: add HTTP_ROUTE attribute to http incoming metrics if present [#3581](https://github.com/open-telemetry/opentelemetry-js/pull/3581) @hermogenes
* feat(opentelemetry-instrumentation-grpc): allow to add attributes from grpc metadata in the patched server [#3589](https://github.com/open-telemetry/opentelemetry-js/pull/3589) @zombispormedio
* feat(sdk-node): install diag logger with OTEL_LOG_LEVEL [#3627](https://github.com/open-telemetry/opentelemetry-js/pull/3627) @legendecas
* feat(otlp-exporter-base): add retries [#3207](https://github.com/open-telemetry/opentelemetry-js/pull/3207) @svetlanabrennan
* feat(sdk-node): override IdGenerator when using NodeSDK [#3645](https://github.com/open-telemetry/opentelemetry-js/pull/3645) @haddasbronfman
* feat(otlp-transformer): expose dropped attributes, events and links counts on the transformed otlp span [#3576](https://github.com/open-telemetry/opentelemetry-js/pull/3576) @mohitk05

### :bug: (Bug Fix)

* fix(prometheus-exporter): add possibility to respond to errors returned by `server.listen()` [#3552](https://github.com/open-telemetry/opentelemetry-js/pull/3402) @pichlermarc
* fix(sdk-node): update instrumentations once MeterProvider is initialized [#3624](https://github.com/open-telemetry/opentelemetry-js/pull/3624) @pichlermarc

## 0.35.1

### :bug: (Bug Fix)

* fix: remove JSON syntax error and regenerate tsconfig files [#3566](https://github.com/open-telemetry/opentelemetry-js/pull/3566) @Flarna
  * Fixes an error where the generated JS files were not included in the esnext package due to a failure of the tsconfig generation
* fix(sdk-node): register instrumentations early [#3502](https://github.com/open-telemetry/opentelemetry-js/pull/3502) @flarna
* fix: include tracestate in export [#3569](https://github.com/open-telemetry/opentelemetry-js/pull/3569) @flarna
* fix(http) Remove outgoing headers normalization [#3557](https://github.com/open-telemetry/opentelemetry-js/pull/3557) @marcinjahn

## 0.35.0

### :rocket: (Enhancement)

* feat(instrumentation-http): monitor error events with events.errorMonitor [#3402](https://github.com/open-telemetry/opentelemetry-js/pull/3402) @legendecas
* feat(instrumentation-grpc): added grpc metadata client side attributes in instrumentation [#3386](https://github.com/open-telemetry/opentelemetry-js/pull/3386)
* feat(instrumentation): add new `_setMeterInstruments` protected method that update the meter instruments every meter provider update.
* feat(api-logs): add the `SeverityNumber` enumeration. [#3443](https://github.com/open-telemetry/opentelemetry-js/pull/3443/) @fuaiyi
* feat(sdk-node): configure no-op sdk with `OTEL_SDK_DISABLED` environment variable [#3485](https://github.com/open-telemetry/opentelemetry-js/pull/3485/files/2211c78aec39aeb6b4b3dae71844edf8ce234d20)  @RazGvili

### :bug: (Bug Fix)

* fix(instrumentation-xhr): http.url attribute should be absolute [#3200](https://github.com/open-telemetry/opentelemetry-js/pull/3200) @t2t2
* fix(instrumentation-grpc): always set grpc semcov status code attribute with numeric value [#3076](https://github.com/open-telemetry/opentelemetry-js/pull/3076) @blumamir
* fix(instrumentation): only call `onRequire` for full matches on core modules with sub-paths [#3451](https://github.com/open-telemetry/opentelemetry-js/pull/3451) @mhassan1
* fix(instrumentation): add back support for absolute paths via `require-in-the-middle` [#3457](https://github.com/open-telemetry/opentelemetry-js/pull/3457) @mhassan1
* fix(prometheus-sanitization): replace repeated `_` with a single `_` [3470](https://github.com/open-telemetry/opentelemetry-js/pull/3470) @samimusallam
* fix(prometheus-serializer): correct string used for NaN [#3477](https://github.com/open-telemetry/opentelemetry-js/pull/3477) @JacksonWeber
* fix(instrumentation-http): close server span when response finishes [#3407](https://github.com/open-telemetry/opentelemetry-js/pull/3407) @legendecas
* fix(instrumentation-fetch): make spans resilient to clock drift by using Date.now [#3434](https://github.com/open-telemetry/opentelemetry-js/pull/3434) @dyladan
* fix(instrumentation-xml-http-request): make spans resilient to clock drift by using Date.now [#3434](https://github.com/open-telemetry/opentelemetry-js/pull/3434) @dyladan
* fix(sdk-node): fix exporter to be read only OTEL_TRACES_EXPORTER is set to a valid exporter [3492] @svetlanabrennan

### :house: (Internal)

* chore(otlp-proto-exporter-base): upgrade protobufjs to 7.1.2 and relax versioning [#3433](https://github.com/open-telemetry/opentelemetry-js/pull/3433) @seemk

## 0.34.0

* `@opentelemetry/sdk-metrics` moved to [packages/sdk-metrics](../packages/sdk-metrics)
* `@opentelemetry/api-metrics` deprecated and merged into [api](../api)

### :rocket: (Enhancement)

* feat(metrics-sdk): Add tracing suppresing for Metrics Export [#3332](https://github.com/open-telemetry/opentelemetry-js/pull/3332) @hectorhdzg
* feat(instrumentation): implement `require-in-the-middle` singleton [#3161](https://github.com/open-telemetry/opentelemetry-js/pull/3161) @mhassan1
* feat(sdk-node): configure trace exporter with environment variables [#3143](https://github.com/open-telemetry/opentelemetry-js/pull/3143) @svetlanabrennan
* feat: enable tree shaking [#3329](https://github.com/open-telemetry/opentelemetry-js/pull/3329) @pkanal
* feat(prometheus): serialize resource as target_info gauge [#3300](https://github.com/open-telemetry/opentelemetry-js/pull/3300) @pichlermarc
* feat(detectors): add browser detector module [#3292](https://github.com/open-telemetry/opentelemetry-js/pull/3292) @abinet18
* deps: remove unused proto-loader dependencies and update grpc-js and proto-loader versions [#3337](https://github.com/open-telemetry/opentelemetry-js/pull/3337) @seemk
* feat(metrics-exporters): configure temporality via environment variable [#3305](https://github.com/open-telemetry/opentelemetry-js/pull/3305) @pichlermarc
* feat(console-metric-exporter): add temporality configuration [#3387](https://github.com/open-telemetry/opentelemetry-js/pull/3387) @pichlermarc

### :bug: (Bug Fix)

* fix(node-sdk): move `@opentelemetry/semantic-conventions` to `dependencies` [#3283](https://github.com/open-telemetry/opentelemetry-js/pull/3283) @mhassan1
* fix(exporters): do not append trailing '/' when URL contains path [#3274](https://github.com/open-telemetry/opentelemetry-js/pull/3274) @pichlermarc
* fix(instrumentation): debug log on no modules defined for instrumentation [#3308](https://github.com/open-telemetry/opentelemetry-js/pull/3308) @legendecas

### :books: (Refine Doc)

* docs(metrics-exporters): fix wrong exporter const name in example [#3270](https://github.com/open-telemetry/opentelemetry-js/issues/3270) @pichlermarc

### :house: (Internal)

* ci(instrumentation-http): remove got devDependency
  [#3347](https://github.com/open-telemetry/opentelemetry-js/issues/3347) @dyladan
* deps(instrumentation-http): move sdk-metrics to dev dependencies [#3380](https://github.com/open-telemetry/opentelemetry-js/issues/3380) @pichlermarc

## 0.33.0

### :boom: Breaking Change

* Add `resourceDetectors` option to `NodeSDK` [#3210](https://github.com/open-telemetry/opentelemetry-js/issues/3210)
  * `NodeSDK.detectResources()` function is no longer able to receive config as a parameter.
    Instead, the detectors are passed to the constructor.

* chore(metrics-sdk): clean up exports [#3197](https://github.com/open-telemetry/opentelemetry-js/pull/3197) @pichlermarc
  * removes export for:
    * `AccumulationRecord`
    * `Aggregator`
    * `AggregatorKind`
    * `Accumulation`
    * `createInstrumentDescriptor`
    * `createInstrumentDescriptorWithView`
    * `isDescriptorCompatibleWith`
* chore(api-metrics): clean up exports [#3198](https://github.com/open-telemetry/opentelemetry-js/pull/3198) @pichlermarc
  * removes export for:
    * `NOOP_COUNTER_METRIC`
    * `NOOP_HISTOGRAM_METRIC`
    * `NOOP_METER_PROVIDER`
    * `NOOP_OBSERVABLE_COUNTER_METRIC`
    * `NOOP_OBSERVABLE_GAUGE_METRIC`
    * `NOOP_OBSERVABLE_UP_DOWN_COUNTER_METRIC`
    * `NOOP_UP_DOWN_COUNTER_METRIC`
    * `NoopCounterMetric`
    * `NoopHistogramMetric`
    * `NoopMeter`
    * `NoopMeterProvider`
    * `NoopMetric`
    * `NoopObservableCounterMetric`
    * `NoopObservableGaugeMetric`
    * `NoopObservableMetric`
    * `NoopObservableUpDownCounterMetric`
    * `NoopUpDownCounterMetric`
* feat(sdk-metrics): align MetricReader with specification and other language implementations [#3225](https://github.com/open-telemetry/opentelemetry-js/pull/3225) @pichlermarc
* chore(sdk-metrics): remove accidental export of the SDK `Meter` class [#3243](https://github.com/open-telemetry/opentelemetry-js/pull/3243) @pichlermarc

### :rocket: (Enhancement)

* Add `resourceDetectors` option to `NodeSDK` [#3210](https://github.com/open-telemetry/opentelemetry-js/issues/3210)
* feat: add Logs API @mkuba [#3117](https://github.com/open-telemetry/opentelemetry-js/pull/3117)

### :books: (Refine Doc)

* docs(sdk-metrics): fix typos and add missing parameter docs. [#3244](https://github.com/open-telemetry/opentelemetry-js/pull/3244) @pichlermarc

### :house: (Internal)

* ci(instrumentation-http): improve metrics test stability [#3242](https://github.com/open-telemetry/opentelemetry-js/pull/3242) @pichlermarc
* deps: remove unused protobufjs and update used ones to 7.1.1 #3251 [#3251](https://github.com/open-telemetry/opentelemetry-js/pull/3251) @pichlermarc

## 0.32.0

### :boom: Breaking Change

* Rename @opentelemetry/sdk-metrics-base package to @opentelemetry/sdk-metrics  [#3162](https://github.com/open-telemetry/opentelemetry-js/pull/3162) @hectorhdzg

### :rocket: (Enhancement)

* feature(instrumentation-http): Add HTTP Server and Client duration Metrics in HTTP Node.js Instrumentation [#3149](https://github.com/open-telemetry/opentelemetry-js/pull/3149) @hectorhdzg
* fix(add-views-to-node-sdk): added the ability to define meter views in `NodeSDK` [#3066](https://github.com/open-telemetry/opentelemetry-js/pull/3124) @weyert
* feature(add-console-metrics-exporter): add ConsoleMetricExporter [#3120](https://github.com/open-telemetry/opentelemetry-js/pull/3120) @weyert
* feature(prometheus-serialiser): export the unit block when unit is set in metric descriptor [#3066](https://github.com/open-telemetry/opentelemetry-js/pull/3041) @weyert
* feat: support latest `@opentelemetry/api` [#3177](https://github.com/open-telemetry/opentelemetry-js/pull/3177) @dyladan
* feat(sdk-metrics-base): add per metric-reader aggregation support [#3153](https://github.com/open-telemetry/opentelemetry-js/pull/3153) @legendecas
* chore(deps): update prometheus example dependencies to 0.32 [#3126](https://github.com/open-telemetry/opentelemetry-js/pull/3216) @avzis
* feature(opentelemetry-api-metrics): Adding generics to `create{metricType}` [#3151](https://github.com/open-telemetry/opentelemetry-js/issues/3151) @tomerghelber-tm

### :bug: (Bug Fix)

* fix(instrumentation-http): add `http.host` attribute before sending the request #3054 @cuichenli

## 0.31.0

### :boom: Breaking Change

* feature(views): move views registration to MeterProvider constructor [#3066](https://github.com/open-telemetry/opentelemetry-js/pull/3066) @pichlermarc
* feat(sdk-metrics-base): split up Singular into Sum and Gauge in MetricData [#3079](https://github.com/open-telemetry/opentelemetry-js/pull/3079) @pichlermarc
  * removes `DataPointType.SINGULAR`, and replaces it with `DataPointType.SUM` and `DataPointType.GAUGE`
  * removes `SingularMetricData` and replaces it with `SumMetricData` (including an additional `isMonotonic` flag) and `GaugeMetricData`
* feat(histogram): align collection of optional Histogram properties with spec [#3102](https://github.com/open-telemetry/opentelemetry-js/pull/3079) @pichlermarc
  * changes type of `sum` property on `Histogram` to `number | undefined`
  * changes type of `min` and `max` properties on `Histogram` to `number | undefined`
  * removes `hasMinMax` flag on the exported `Histogram` - this is now indicated by `min` and `max` being `undefined`

### :rocket: (Enhancement)

* feat(metrics-api): use common attributes definitions #3038 @legendecas
* feat(otlp-proto): pre-compile proto files [#3098](https://github.com/open-telemetry/opentelemetry-js/pull/3098) @legendecas
* feat(opentelemetry-sdk-metrics-base): added InMemoryMetricExporter [#3039](https://github.com/open-telemetry/opentelemetry-js/pull/3039) @weyert

### :bug: (Bug Fix)

* fix(histogram): fix maximum when only values < -1 are provided [#3086](https://github.com/open-telemetry/opentelemetry-js/pull/3086) @pichlermarc
* fix(instrumentation-grpc): always set grpc semcov status code attribute with numeric value [#3076](https://github.com/open-telemetry/opentelemetry-js/pull/3076) @blumamir

## 0.30.0

### :boom: Breaking Change

* fix: remove aws and gcp detector from SDK [#3024](https://github.com/open-telemetry/opentelemetry-js/pull/3024) @flarna
* feat(sdk-metrics-base): implement min/max recording for Histograms [#3032](https://github.com/open-telemetry/opentelemetry-js/pull/3032) @pichlermarc
  * adds `min`/`max` recording to Histograms
  * updates [opentelemetry-proto](https://github.com/open-telemetry/opentelemetry-proto) to `0.18` so that `min` and
    `max` can be exported. This change breaks the OTLP/JSON Metric Exporter for all collector versions `<0.52` due to
    [open-telemetry/opentelemetry-collector#5312](https://github.com/open-telemetry/opentelemetry-collector/issues/5312).

### :rocket: (Enhancement)

* feat(opentelemetry-instrumentation-fetch): optionally ignore network events [#3028](https://github.com/open-telemetry/opentelemetry-js/pull/3028) @gregolsen
* feat(http-instrumentation): record exceptions in http instrumentation [#3008](https://github.com/open-telemetry/opentelemetry-js/pull/3008) @luismiramirez
* feat(node-sdk): add serviceName config option [#2867](https://github.com/open-telemetry/opentelemetry-js/pull/2867) @naseemkullah
* feat(opentelemetry-exporter-prometheus): export PrometheusSerializer [#3034](https://github.com/open-telemetry/opentelemetry-js/pull/3034) @matschaffer
* feat(sdk-metrics-base): detect resets on async metrics [#2990](https://github.com/open-telemetry/opentelemetry-js/pull/2990) @legendecas
  * Added monotonicity support in SumAggregator.
  * Added reset and gaps detection for async metric instruments.
  * Fixed the start time and end time of an exported metric with regarding to resets and gaps.

### :bug: (Bug Fix)

* fix(otlp-transformer): remove type dependency on Long [#3022](https://github.com/open-telemetry/opentelemetry-js/pull/3022) @legendecas
* fix(grpc-exporter): use non-normalized URL to determine channel security [#3019](https://github.com/open-telemetry/opentelemetry-js/pull/3019) @pichlermarc
* fix(otlp-exporter-base): fix gzip output stream in http otlp export [#3046](https://github.com/open-telemetry/opentelemetry-js/pull/3046) @mattolson
* docs(grpc-exporters): remove 'web' as supported from README.md [#3070](https://github.com/open-telemetry/opentelemetry-js/pull/3070) @pichlermarc

### :house: (Internal)

* test: add node 18 and remove EoL node versions [#3048](https://github.com/open-telemetry/opentelemetry-js/pull/3048) @dyladan

## 0.29.2

* Support for 1.3.1 of stable packages

## 0.29.1

### :bug: (Bug Fix)

* fix(sdk-metrics-base): only record non-negative histogram values [#3002](https://github.com/open-telemetry/opentelemetry-js/pull/3002) @pichlermarc
* fix(otlp-transformer): include missing prepublishOnly script which ensures esm and esnext build files are created and packaged @dyladan

## 0.29.0

### :boom: Breaking Change

* feat(metrics): metric readers and exporters now select aggregation temporality based on instrument type [#2902](https://github.com/open-telemetry/opentelemetry-js/pull/2902) @seemk
* refactor(metrics-sdk): rename InstrumentationLibrary -> InstrumentationScope [#2959](https://github.com/open-telemetry/opentelemetry-js/pull/2959) @pichlermarc
* feat(metrics): multi-instrument async callback support [#2966](https://github.com/open-telemetry/opentelemetry-js/pull/2966) @legendecas
  * changes on `meter.createObservableCounter`, `meter.createObservableGauge`, `meter.createObservableUpDownCounter`
    * removed the second parameter `callback`
    * returns an `Observable` object on which callbacks can be registered or unregistered.
  * added `meter.addBatchObservableCallback` and `meter.removeBatchObservableCallback`.
* fix: remove attributes from OTLPExporterConfigBase [#2991](https://github.com/open-telemetry/opentelemetry-js/pull/2991) @flarna

### :rocket: (Enhancement)

* feat(exporters): update proto version and use otlp-transformer [#2929](https://github.com/open-telemetry/opentelemetry-js/pull/2929) @pichlermarc
* fix(sdk-metrics-base): misbehaving aggregation temporality selector tolerance [#2958](https://github.com/open-telemetry/opentelemetry-js/pull/2958) @legendecas
* feat(trace-otlp-grpc): configure security with env vars [#2827](https://github.com/open-telemetry/opentelemetry-js/pull/2827) @svetlanabrennan
* feat(sdk-metrics-base): async instruments callback timeout [#2742](https://github.com/open-telemetry/opentelemetry-js/pull/2742) @legendecas

### :bug: (Bug Fix)

* fix(opentelemetry-instrumentation-http): use correct origin when port is `null` [#2948](https://github.com/open-telemetry/opentelemetry-js/pull/2948) @danielgblanco
* fix(otlp-exporter-base): include esm and esnext in package files [#2952](https://github.com/open-telemetry/opentelemetry-js/pull/2952) @dyladan
* fix(otlp-http-exporter): update endpoint to match spec [#2895](https://github.com/open-telemetry/opentelemetry-js/pull/2895) @svetlanabrennan
* fix(instrumentation): only patch core modules if enabled [#2993](https://github.com/open-telemetry/opentelemetry-js/pull/2993) @santigimeno
* fix(otlp-transformer): include esm and esnext in package files and update README [#2992](https://github.com/open-telemetry/opentelemetry-js/pull/2992) @pichlermarc
* fix(metrics): specification compliant default metric unit [#2983](https://github.com/open-telemetry/opentelemetry-js/pull/2983) @andyfleming
* fix(opentelemetry-instrumentation): use all provided patches for the same file [#2963](https://github.com/open-telemetry/opentelemetry-js/pull/2963) @Ugzuzg

## 0.28.0

### :boom: Breaking Change

* feat(sdk-metrics-base): update metric exporter interfaces [#2707](https://github.com/open-telemetry/opentelemetry-js/pull/2707) @srikanthccv
* feat(api-metrics): remove observable types [#2687](https://github.com/open-telemetry/opentelemetry-js/pull/2687) @legendecas
* fix(otlp-http-exporter): remove content length header [#2879](https://github.com/open-telemetry/opentelemetry-js/pull/2879) @svetlanabrennan
* feat(experimental-packages): Update packages to latest SDK Version. [#2871](https://github.com/open-telemetry/opentelemetry-js/pull/2871) @pichlermarc
  * removed the -wip suffix from api-metrics and metrics-sdk-base.
  * updated dependencies to stable packages to `1.1.1` for all "experimental" packages.
  * updated Metrics Exporters to the latest Metrics SDK (`exporter-metrics-otlp-grpc`, `exporter-metrics-otlp-http`, `exporter-metrics-otlp-proto`)
  * updated `opentelemetry-sdk-node` to the latest Metrics SDK.
  * updated `otlp-transformer` to the latest Metrics SDK.
  * updated all `instrumentation-*` packages to use local implementations of `parseUrl()` due to #2884
* refactor(otlp-exporters) move base classes and associated types into their own packages [#2893](https://github.com/open-telemetry/opentelemetry-js/pull/2893) @pichlermarc
  * `otlp-exporter-base` => `OTLPExporterBase`, `OTLPExporterBrowserBase`, `OTLPExporterNodeBase`
  * `otlp-grpc-exporter-base` => `OTLPGRPCExporterNodeBase`
  * `otlp-proto-exporter-base` => `OTLPProtoExporterNodeBase`

### :rocket: (Enhancement)

* feat: spec compliant metric creation and sync instruments [#2588](https://github.com/open-telemetry/opentelemetry-js/pull/2588) @dyladan
* feat(api-metrics): async instruments spec compliance [#2569](https://github.com/open-telemetry/opentelemetry-js/pull/2569) @legendecas
* feat(sdk-metrics-base): add ValueType support for sync instruments [#2776](https://github.com/open-telemetry/opentelemetry-js/pull/2776) @legendecas
* feat(sdk-metrics-base): implement async instruments support [#2686](https://github.com/open-telemetry/opentelemetry-js/pull/2686) @legendecas
* feat(sdk-metrics-base): meter registration [#2666](https://github.com/open-telemetry/opentelemetry-js/pull/2666) @legendecas
* feat(sdk-metrics-base): bootstrap metrics exemplars [#2641](https://github.com/open-telemetry/opentelemetry-js/pull/2641) @srikanthccv
* feat(metrics-sdk): bootstrap aggregation support [#2634](https://github.com/open-telemetry/opentelemetry-js/pull/2634) @legendecas
* feat(metrics-sdk): bootstrap views api [#2625](https://github.com/open-telemetry/opentelemetry-js/pull/2625) @legendecas
* feat(sdk-metrics): bootstrap metric streams [#2636](https://github.com/open-telemetry/opentelemetry-js/pull/2636) @legendecas
* feat(views): add FilteringAttributesProcessor [#2733](https://github.com/open-telemetry/opentelemetry-js/pull/2733) @pichlermarc
* feat(metric-reader): add metric-reader [#2681](https://github.com/open-telemetry/opentelemetry-js/pull/2681) @pichlermarc
* feat(sdk-metrics-base): document and export basic APIs [#2725](https://github.com/open-telemetry/opentelemetry-js/pull/2725) @legendecas
* feat(views): Update addView() to disallow named views that select more than one instrument. [#2820](https://github.com/open-telemetry/opentelemetry-js/pull/2820) @pichlermarc
* feat(sdk-metrics-base): update exporting names [#2829](https://github.com/open-telemetry/opentelemetry-js/pull/2829) @legendecas
* Add grpc compression to trace-otlp-grpc exporter [#2813](https://github.com/open-telemetry/opentelemetry-js/pull/2813) @svetlanabrennan
* refactor: unifying shutdown once with BindOnceFuture [#2695](https://github.com/open-telemetry/opentelemetry-js/pull/2695) @legendecas
* feat(prometheus): update prometheus exporter with wip metrics sdk [#2824](https://github.com/open-telemetry/opentelemetry-js/pull/2824) @legendecas
* feat(instrumentation-xhr): add applyCustomAttributesOnSpan hook [#2134](https://github.com/open-telemetry/opentelemetry-js/pull/2134) @mhennoch
* feat(proto): add @opentelemetry/otlp-transformer package with hand-rolled transformation [#2746](https://github.com/open-telemetry/opentelemetry-js/pull/2746) @dyladan
* feat(sdk-metrics-base): shutdown and forceflush on MeterProvider [#2890](https://github.com/open-telemetry/opentelemetry-js/pull/2890) @legendecas
* feat(sdk-metrics-base): return the same meter for identical input to getMeter [#2901](https://github.com/open-telemetry/opentelemetry-js/pull/2901) @legendecas
* feat(otlp-exporter): add [OTEL_EXPORTER_OTLP_TIMEOUT](https://github.com/open-telemetry/opentelemetry-specification/blob/main/specification/protocol/exporter.md#configuration-options) env var to otlp exporters [#2738](https://github.com/open-telemetry/opentelemetry-js/pull/2738) @svetlanabrennan
* feat(sdk-metrics-base): hoist async instrument callback invocations [#2822](https://github.com/open-telemetry/opentelemetry-js/pull/2822) @legendecas

### :bug: (Bug Fix)

* fix(sdk-metrics-base): remove aggregator.toMetricData dependency on AggregationTemporality [#2676](https://github.com/open-telemetry/opentelemetry-js/pull/2676) @legendecas
* fix(sdk-metrics-base): coerce histogram boundaries to be implicit Infinity [#2859](https://github.com/open-telemetry/opentelemetry-js/pull/2859) @legendecas
* fix(instrumentation-http): HTTP 400 status code should not set span status to error on servers [#2789](https://github.com/open-telemetry/opentelemetry-js/pull/2789) @nordfjord

### :books: (Refine Doc)

* Update metrics example [#2658](https://github.com/open-telemetry/opentelemetry-js/pull/2658) @svetlanabrennan
* docs(api-metrics): add notes on ObservableResult.observe [#2712](https://github.com/open-telemetry/opentelemetry-js/pull/2712) @legendecas

### :house: (Internal)

* chore: move trace exporters back to experimental [#2835](https://github.com/open-telemetry/opentelemetry-js/pull/2835) @dyladan
* refactor(sdk-metrics-base): meter shared states [#2821](https://github.com/open-telemetry/opentelemetry-js/pull/2821) @legendecas

## v0.27.0

### :boom: Breaking Change

* [#2566](https://github.com/open-telemetry/opentelemetry-js/pull/2566) feat!(metrics): remove batch observer ([@dyladan](https://github.com/dyladan))
* [#2485](https://github.com/open-telemetry/opentelemetry-js/pull/2485) feat!: Split metric and trace exporters into new experimental packages ([@willarmiros](https://github.com/willarmiros))
* [#2540](https://github.com/open-telemetry/opentelemetry-js/pull/2540) fix(sdk-metrics-base): remove metric kind BATCH_OBSERVER ([@legendecas](https://github.com/legendecas))
* [#2496](https://github.com/open-telemetry/opentelemetry-js/pull/2496) feat(api-metrics): rename metric instruments to match feature-freeze API specification ([@legendecas](https://github.com/legendecas))

### :rocket: (Enhancement)

* [#2523](https://github.com/open-telemetry/opentelemetry-js/pull/2523) feat: Rename Labels to Attributes ([@pirgeo](https://github.com/pirgeo))
* [#2559](https://github.com/open-telemetry/opentelemetry-js/pull/2559) feat(api-metrics): remove bind/unbind and bound instruments ([@legendecas](https://github.com/legendecas))
* [#2563](https://github.com/open-telemetry/opentelemetry-js/pull/2563) feat(sdk-metrics-base): remove per-meter config on MeterProvider.getMeter ([@legendecas](https://github.com/legendecas))

### :bug: (Bug Fix)

* [#2610](https://github.com/open-telemetry/opentelemetry-js/pull/2610) fix: preventing double enable for instrumentation that has been already enabled ([@obecny](https://github.com/obecny))
* [#2581](https://github.com/open-telemetry/opentelemetry-js/pull/2581) feat: lazy initialization of the gzip stream ([@fungiboletus](https://github.com/fungiboletus))
* [#2584](https://github.com/open-telemetry/opentelemetry-js/pull/2584) fix: fixing compatibility versions for detectors ([@obecny](https://github.com/obecny))
* [#2558](https://github.com/open-telemetry/opentelemetry-js/pull/2558) fix(@opentelemetry/exporter-prometheus): unref prometheus server to prevent process running indefinitely ([@mothershipper](https://github.com/mothershipper))
* [#2495](https://github.com/open-telemetry/opentelemetry-js/pull/2495) fix(sdk-metrics-base): metrics name should be in the max length of 63 ([@legendecas](https://github.com/legendecas))
* [#2497](https://github.com/open-telemetry/opentelemetry-js/pull/2497) feat(@opentelemetry-instrumentation-fetch): support reading response body from the hook applyCustomAttributesOnSpan ([@echoontheway](https://github.com/echoontheway))

### :books: (Refine Doc)

* [#2561](https://github.com/open-telemetry/opentelemetry-js/pull/2561) Use new canonical path to Getting Started ([@chalin](https://github.com/chalin))
* [#2576](https://github.com/open-telemetry/opentelemetry-js/pull/2576) docs(instrumentation): update links in the Readme ([@OlivierAlbertini](https://github.com/OlivierAlbertini))
* [#2600](https://github.com/open-telemetry/opentelemetry-js/pull/2600) docs: fix URLs in README post-experimental move ([@arbourd](https://github.com/arbourd))
* [#2579](https://github.com/open-telemetry/opentelemetry-js/pull/2579) doc: Move upgrade propagator notes to correct section ([@NathanielRN](https://github.com/NathanielRN))
* [#2568](https://github.com/open-telemetry/opentelemetry-js/pull/2568) chore(doc): update matrix with contrib version for 1.0 core ([@vmarchaud](https://github.com/vmarchaud))
* [#2555](https://github.com/open-telemetry/opentelemetry-js/pull/2555) docs: expose existing comments ([@moander](https://github.com/moander))
* [#2493](https://github.com/open-telemetry/opentelemetry-js/pull/2493) chore: remove getting started and link to documentation. ([@svrnm](https://github.com/svrnm))

### :house: (Internal)

* [#2404](https://github.com/open-telemetry/opentelemetry-js/pull/2404) chore: Fix lint warnings in instrumentation package ([@alisabzevari](https://github.com/alisabzevari))
* [#2533](https://github.com/open-telemetry/opentelemetry-js/pull/2533) chore: regularly close stale issues ([@Rauno56](https://github.com/Rauno56))
* [#2570](https://github.com/open-telemetry/opentelemetry-js/pull/2570) chore: adding selenium tests with browserstack ([@obecny](https://github.com/obecny))
* [#2522](https://github.com/open-telemetry/opentelemetry-js/pull/2522) chore: cleanup setting config in instrumentations ([@Flarna](https://github.com/Flarna))
* [#2541](https://github.com/open-telemetry/opentelemetry-js/pull/2541) chore: slim font size for section title in PR template ([@legendecas](https://github.com/legendecas))
* [#2509](https://github.com/open-telemetry/opentelemetry-js/pull/2509) chore: expand pull request template with action items ([@pragmaticivan](https://github.com/pragmaticivan))
* [#2488](https://github.com/open-telemetry/opentelemetry-js/pull/2488) chore: inline sources in source maps ([@dyladan](https://github.com/dyladan))
* [#2514](https://github.com/open-telemetry/opentelemetry-js/pull/2514) chore: update stable dependencies to 1.0 ([@dyladan](https://github.com/dyladan))

## Previous releases

For changelog entries for previous releases see the [CHANGELOG.md](../CHANGELOG.md).<|MERGE_RESOLUTION|>--- conflicted
+++ resolved
@@ -17,11 +17,8 @@
     * (internal) OTLPExporterBrowserBase: `RequestType` has been replaced by a `ResponseType` type-argument
     * (internal) OTLPExporterNodeBase: `ServiceRequest` has been replaced by a `ServiceResponse` type-argument
     * (internal) the `@opentelemetry/otlp-exporter-proto-base` package has been removed, and will from now on be deprecated in `npm`
-<<<<<<< HEAD
-* fix(instrumentation)!: remove default value for config in base instrumentation constuctor [#4695](https://github.com/open-telemetry/opentelemetry-js/pull/4695): @blumamir
-=======
-* fix(instrumentation)!: remove unused supportedVersions from Instrumentation interface [#4694](https://github.com/open-telemetry/opentelemetry-js/pull/4694) @blumamir
->>>>>>> 50bd4606
+    * fix(instrumentation)!: remove default value for config in base instrumentation constuctor [#4695](https://github.com/open-telemetry/opentelemetry-js/pull/4695): @blumamir
+    * fix(instrumentation)!: remove unused supportedVersions from Instrumentation interface [#4694](https://github.com/open-telemetry/opentelemetry-js/pull/4694) @blumamir
 
 ### :rocket: (Enhancement)
 
