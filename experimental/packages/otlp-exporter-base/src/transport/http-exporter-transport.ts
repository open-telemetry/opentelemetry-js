/*
 * Copyright The OpenTelemetry Authors
 *
 * Licensed under the Apache License, Version 2.0 (the "License");
 * you may not use this file except in compliance with the License.
 * You may obtain a copy of the License at
 *
 *      https://www.apache.org/licenses/LICENSE-2.0
 *
 * Unless required by applicable law or agreed to in writing, software
 * distributed under the License is distributed on an "AS IS" BASIS,
 * WITHOUT WARRANTIES OR CONDITIONS OF ANY KIND, either express or implied.
 * See the License for the specific language governing permissions and
 * limitations under the License.
 */

import type {
  HttpRequestParameters,
  sendWithHttp,
} from './http-transport-types';

// NOTE: do not change these type imports to actual imports. Doing so WILL break `@opentelemetry/instrumentation-http`,
// as they'd be imported before the http/https modules can be wrapped.
import type * as https from 'https';
import type * as http from 'http';
import { ExportResponse } from '../export-response';
import { IExporterTransport } from '../exporter-transport';

interface Utils {
  agent: http.Agent | https.Agent;
  send: sendWithHttp;
}

class HttpExporterTransport implements IExporterTransport {
  private _utils: Utils | null = null;

  constructor(private _parameters: HttpRequestParameters) {}

  async send(data: Uint8Array, timeoutMillis: number): Promise<ExportResponse> {
<<<<<<< HEAD
    if (this._send == null) {
      // Lazy require to ensure that http/https is not required before instrumentations can wrap it.
      const { sendWithHttp, createHttpAgent } = await import(
        './http-transport-utils'
      );
      this._agent = createHttpAgent(
        this._parameters.url,
        this._parameters.agentOptions
      );
      this._send = sendWithHttp;
    }
=======
    const { agent, send } = this._loadUtils();
>>>>>>> 14d55d86

    return new Promise<ExportResponse>(resolve => {
      send(
        this._parameters,
        agent,
        data,
        result => {
          resolve(result);
        },
        timeoutMillis
      );
    });
  }

  shutdown() {
    // intentionally left empty, nothing to do.
  }

  private _loadUtils(): Utils {
    let utils = this._utils;

    if (utils === null) {
      // Lazy require to ensure that http/https is not required before instrumentations can wrap it.
      const {
        sendWithHttp,
        createHttpAgent,
        // eslint-disable-next-line @typescript-eslint/no-var-requires
      } = require('./http-transport-utils');

      utils = this._utils = {
        agent: createHttpAgent(
          this._parameters.url,
          this._parameters.agentOptions
        ),
        send: sendWithHttp,
      };
    }

    return utils;
  }
}

export function createHttpExporterTransport(
  parameters: HttpRequestParameters
): IExporterTransport {
  return new HttpExporterTransport(parameters);
}<|MERGE_RESOLUTION|>--- conflicted
+++ resolved
@@ -37,21 +37,7 @@
   constructor(private _parameters: HttpRequestParameters) {}
 
   async send(data: Uint8Array, timeoutMillis: number): Promise<ExportResponse> {
-<<<<<<< HEAD
-    if (this._send == null) {
-      // Lazy require to ensure that http/https is not required before instrumentations can wrap it.
-      const { sendWithHttp, createHttpAgent } = await import(
-        './http-transport-utils'
-      );
-      this._agent = createHttpAgent(
-        this._parameters.url,
-        this._parameters.agentOptions
-      );
-      this._send = sendWithHttp;
-    }
-=======
-    const { agent, send } = this._loadUtils();
->>>>>>> 14d55d86
+    const { agent, send } = await this._loadUtils();
 
     return new Promise<ExportResponse>(resolve => {
       send(
@@ -70,16 +56,18 @@
     // intentionally left empty, nothing to do.
   }
 
-  private _loadUtils(): Utils {
+  private async _loadUtils(): Utils {
     let utils = this._utils;
 
     if (utils === null) {
+      const { sendWithHttp, createHttpAgent } = 
       // Lazy require to ensure that http/https is not required before instrumentations can wrap it.
       const {
         sendWithHttp,
         createHttpAgent,
-        // eslint-disable-next-line @typescript-eslint/no-var-requires
-      } = require('./http-transport-utils');
+      } = await import(
+        './http-transport-utils'
+      );
 
       utils = this._utils = {
         agent: createHttpAgent(
