{
  "extends": "./tsconfig.base.json",
  "files": [],
  "typedocOptions": {
    "entryPointStrategy": "packages",
    "entryPoints": [
      "experimental/packages/opentelemetry-api-metrics",
      "experimental/packages/opentelemetry-exporter-metrics-otlp-grpc",
      "experimental/packages/opentelemetry-exporter-metrics-otlp-http",
      "experimental/packages/opentelemetry-exporter-metrics-otlp-proto",
      "experimental/packages/opentelemetry-exporter-prometheus",
      "experimental/packages/opentelemetry-instrumentation",
      "experimental/packages/opentelemetry-instrumentation-fetch",
      "experimental/packages/opentelemetry-instrumentation-grpc",
      "experimental/packages/opentelemetry-instrumentation-http",
      "experimental/packages/opentelemetry-instrumentation-xml-http-request",
<<<<<<< HEAD
      "experimental/packages/opentelemetry-instrumentation",
      "experimental/packages/opentelemetry-sdk-metrics-base",
=======
>>>>>>> d9e12e24
      "experimental/packages/opentelemetry-sdk-node",
      "packages/exporter-trace-otlp-grpc",
      "packages/exporter-trace-otlp-http",
      "packages/exporter-trace-otlp-proto",
      "packages/opentelemetry-context-async-hooks",
      "packages/opentelemetry-context-zone",
      "packages/opentelemetry-context-zone-peer-dep",
      "packages/opentelemetry-core",
      "packages/opentelemetry-exporter-jaeger",
      "packages/opentelemetry-exporter-zipkin",
      "packages/opentelemetry-propagator-b3",
      "packages/opentelemetry-propagator-jaeger",
      "packages/opentelemetry-resources",
      "packages/opentelemetry-sdk-trace-base",
      "packages/opentelemetry-sdk-trace-node",
      "packages/opentelemetry-sdk-trace-web",
      "packages/opentelemetry-semantic-conventions",
      "packages/opentelemetry-shim-opentracing"
    ],
    "out": "docs",
    "exclude": [
      "**/dist/**",
      "**/build/**",
      "**/node_modules/**",
      "**/*.spec.ts"
    ],
    "name": "OpenTelemetry SDK",
    "excludePrivate": true
  },
  "references": [
    {
      "path": "packages/exporter-trace-otlp-grpc"
    },
    {
      "path": "packages/exporter-trace-otlp-http/tsconfig.all.json"
    },
    {
      "path": "packages/exporter-trace-otlp-proto"
    },
    {
      "path": "packages/opentelemetry-context-async-hooks"
    },
    {
      "path": "packages/opentelemetry-context-zone-peer-dep"
    },
    {
      "path": "packages/opentelemetry-context-zone"
    },
    {
      "path": "packages/opentelemetry-core"
    },
    {
      "path": "packages/opentelemetry-exporter-jaeger"
    },
    {
      "path": "packages/opentelemetry-exporter-zipkin"
    },
    {
      "path": "packages/opentelemetry-propagator-b3"
    },
    {
      "path": "packages/opentelemetry-propagator-jaeger"
    },
    {
      "path": "packages/opentelemetry-resources"
    },
    {
      "path": "packages/opentelemetry-sdk-trace-base"
    },
    {
      "path": "packages/opentelemetry-sdk-trace-node"
    },
    {
      "path": "packages/opentelemetry-sdk-trace-web"
    },
    {
      "path": "packages/opentelemetry-semantic-conventions"
    },
    {
      "path": "packages/opentelemetry-shim-opentracing"
    },
    {
      "path": "packages/template"
    },
    {
      "path": "integration-tests/propagation-validation-server"
    }
  ]
}<|MERGE_RESOLUTION|>--- conflicted
+++ resolved
@@ -2,8 +2,7 @@
   "extends": "./tsconfig.base.json",
   "files": [],
   "typedocOptions": {
-    "entryPointStrategy": "packages",
-    "entryPoints": [
+    "packages": [
       "experimental/packages/opentelemetry-api-metrics",
       "experimental/packages/opentelemetry-exporter-metrics-otlp-grpc",
       "experimental/packages/opentelemetry-exporter-metrics-otlp-http",
@@ -14,11 +13,6 @@
       "experimental/packages/opentelemetry-instrumentation-grpc",
       "experimental/packages/opentelemetry-instrumentation-http",
       "experimental/packages/opentelemetry-instrumentation-xml-http-request",
-<<<<<<< HEAD
-      "experimental/packages/opentelemetry-instrumentation",
-      "experimental/packages/opentelemetry-sdk-metrics-base",
-=======
->>>>>>> d9e12e24
       "experimental/packages/opentelemetry-sdk-node",
       "packages/exporter-trace-otlp-grpc",
       "packages/exporter-trace-otlp-http",
@@ -32,6 +26,7 @@
       "packages/opentelemetry-propagator-b3",
       "packages/opentelemetry-propagator-jaeger",
       "packages/opentelemetry-resources",
+      "packages/opentelemetry-sdk-metrics-base",
       "packages/opentelemetry-sdk-trace-base",
       "packages/opentelemetry-sdk-trace-node",
       "packages/opentelemetry-sdk-trace-web",
@@ -62,40 +57,40 @@
       "path": "packages/opentelemetry-context-async-hooks"
     },
     {
-      "path": "packages/opentelemetry-context-zone-peer-dep"
+      "path": "packages/opentelemetry-context-zone-peer-dep/tsconfig.all.json"
     },
     {
-      "path": "packages/opentelemetry-context-zone"
+      "path": "packages/opentelemetry-context-zone/tsconfig.all.json"
     },
     {
-      "path": "packages/opentelemetry-core"
+      "path": "packages/opentelemetry-core/tsconfig.all.json"
     },
     {
       "path": "packages/opentelemetry-exporter-jaeger"
     },
     {
-      "path": "packages/opentelemetry-exporter-zipkin"
+      "path": "packages/opentelemetry-exporter-zipkin/tsconfig.all.json"
     },
     {
-      "path": "packages/opentelemetry-propagator-b3"
+      "path": "packages/opentelemetry-propagator-b3/tsconfig.all.json"
     },
     {
       "path": "packages/opentelemetry-propagator-jaeger"
     },
     {
-      "path": "packages/opentelemetry-resources"
+      "path": "packages/opentelemetry-resources/tsconfig.all.json"
     },
     {
-      "path": "packages/opentelemetry-sdk-trace-base"
+      "path": "packages/opentelemetry-sdk-trace-base/tsconfig.all.json"
     },
     {
       "path": "packages/opentelemetry-sdk-trace-node"
     },
     {
-      "path": "packages/opentelemetry-sdk-trace-web"
+      "path": "packages/opentelemetry-sdk-trace-web/tsconfig.all.json"
     },
     {
-      "path": "packages/opentelemetry-semantic-conventions"
+      "path": "packages/opentelemetry-semantic-conventions/tsconfig.all.json"
     },
     {
       "path": "packages/opentelemetry-shim-opentracing"
