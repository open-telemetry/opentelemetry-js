/*
 * Copyright The OpenTelemetry Authors
 *
 * Licensed under the Apache License, Version 2.0 (the "License");
 * you may not use this file except in compliance with the License.
 * You may obtain a copy of the License at
 *
 *      https://www.apache.org/licenses/LICENSE-2.0
 *
 * Unless required by applicable law or agreed to in writing, software
 * distributed under the License is distributed on an "AS IS" BASIS,
 * WITHOUT WARRANTIES OR CONDITIONS OF ANY KIND, either express or implied.
 * See the License for the specific language governing permissions and
 * limitations under the License.
 */
import {
  SpanStatusCode,
  context,
  propagation,
  Span as ISpan,
  SpanKind,
  trace,
  SpanAttributes,
} from '@opentelemetry/api';
import { NodeTracerProvider } from '@opentelemetry/sdk-trace-node';
import {
  InMemorySpanExporter,
  SimpleSpanProcessor,
} from '@opentelemetry/sdk-trace-base';
import {
  NetTransportValues,
  SemanticAttributes,
} from '@opentelemetry/semantic-conventions';
import * as assert from 'assert';
import * as nock from 'nock';
import * as path from 'path';
import { HttpInstrumentation } from '../../src/http';
import { HttpInstrumentationConfig } from '../../src/types';
import { assertSpan } from '../utils/assertSpan';
import { DummyPropagation } from '../utils/DummyPropagation';
import { httpRequest } from '../utils/httpRequest';
import { ContextManager } from '@opentelemetry/api';
import { AsyncHooksContextManager } from '@opentelemetry/context-async-hooks';
import type {
  ClientRequest,
  IncomingMessage,
  ServerResponse,
  RequestOptions,
} from 'http';
import { isWrapped } from '@opentelemetry/instrumentation';
import { getRPCMetadata, RPCType } from '@opentelemetry/core';

const instrumentation = new HttpInstrumentation();
instrumentation.enable();
instrumentation.disable();

import * as http from 'http';

const applyCustomAttributesOnSpanErrorMessage =
  'bad applyCustomAttributesOnSpan function';

let server: http.Server;
const serverPort = 22346;
const protocol = 'http';
const hostname = 'localhost';
const pathname = '/test';
const serverName = 'my.server.name';
const memoryExporter = new InMemorySpanExporter();
const provider = new NodeTracerProvider();
provider.addSpanProcessor(new SimpleSpanProcessor(memoryExporter));
instrumentation.setTracerProvider(provider);

function doNock(
  hostname: string,
  path: string,
  httpCode: number,
  respBody: string,
  times?: number
) {
  const i = times || 1;
  nock(`${protocol}://${hostname}`)
    .get(path)
    .times(i)
    .reply(httpCode, respBody);
}

export const customAttributeFunction = (span: ISpan): void => {
  span.setAttribute('span kind', SpanKind.CLIENT);
};

export const requestHookFunction = (
  span: ISpan,
  request: ClientRequest | IncomingMessage
): void => {
  span.setAttribute('custom request hook attribute', 'request');
};

export const responseHookFunction = (
  span: ISpan,
  response: IncomingMessage | ServerResponse
): void => {
  span.setAttribute('custom response hook attribute', 'response');
  // IncomingMessage (Readable) 'end'.
  response.on('end', () => {
    span.setAttribute('custom incoming message attribute', 'end');
  });
  // ServerResponse (writable) 'finish'.
  response.on('finish', () => {
    span.setAttribute('custom server response attribute', 'finish');
  });
};

export const startIncomingSpanHookFunction = (
  request: IncomingMessage
): SpanAttributes => {
  return { guid: request.headers?.guid };
};

export const startOutgoingSpanHookFunction = (
  request: RequestOptions
): SpanAttributes => {
  return { guid: request.headers?.guid };
};

describe('HttpInstrumentation', () => {
  let contextManager: ContextManager;

  before(() => {
    propagation.setGlobalPropagator(new DummyPropagation());
  });

  after(() => {
    propagation.disable();
  });

  beforeEach(() => {
    contextManager = new AsyncHooksContextManager().enable();
    context.setGlobalContextManager(contextManager);
  });

  afterEach(() => {
    context.disable();
  });

  describe('enable()', () => {
    describe('with bad instrumentation options', () => {
      beforeEach(() => {
        memoryExporter.reset();
      });

      before(() => {
        const config: HttpInstrumentationConfig = {
          ignoreIncomingPaths: [
            (url: string) => {
              throw new Error('bad ignoreIncomingPaths function');
            },
          ],
          ignoreIncomingRequestHook: _request => {
            throw new Error('bad ignoreIncomingRequestHook function');
          },
          ignoreOutgoingUrls: [
            (url: string) => {
              throw new Error('bad ignoreOutgoingUrls function');
            },
          ],
          ignoreOutgoingRequestHook: _request => {
            throw new Error('bad ignoreOutgoingRequestHook function');
          },
          applyCustomAttributesOnSpan: () => {
            throw new Error(applyCustomAttributesOnSpanErrorMessage);
          },
        };
        instrumentation.setConfig(config);
        instrumentation.enable();
        server = http.createServer((request, response) => {
          response.end('Test Server Response');
        });

        server.listen(serverPort);
      });

      after(() => {
        server.close();
        instrumentation.disable();
      });

      it('should generate valid spans (client side and server side)', async () => {
        const result = await httpRequest.get(
          `${protocol}://${hostname}:${serverPort}${pathname}`,
          {
            headers: {
              'user-agent': 'tester',
            },
          }
        );
        const spans = memoryExporter.getFinishedSpans();
        const [incomingSpan, outgoingSpan] = spans;
        const validations = {
          hostname,
          httpStatusCode: result.statusCode!,
          httpMethod: result.method!,
          pathname,
          resHeaders: result.resHeaders,
          reqHeaders: result.reqHeaders,
          component: 'http',
        };

        assert.strictEqual(spans.length, 2);
        assertSpan(incomingSpan, SpanKind.SERVER, validations);
        assertSpan(outgoingSpan, SpanKind.CLIENT, validations);
        assert.strictEqual(
          incomingSpan.attributes[SemanticAttributes.NET_HOST_PORT],
          serverPort
        );
        assert.strictEqual(
          outgoingSpan.attributes[SemanticAttributes.NET_PEER_PORT],
          serverPort
        );
      });
    });

    describe('with good instrumentation options', () => {
      beforeEach(() => {
        memoryExporter.reset();
      });

      before(() => {
        instrumentation.setConfig({
          ignoreIncomingPaths: [
            '/ignored/string',
            /\/ignored\/regexp$/i,
            (url: string) => url.endsWith('/ignored/function'),
          ],
          ignoreIncomingRequestHook: request => {
            return (
              request.headers['user-agent']?.match('ignored-string') != null
            );
          },
          ignoreOutgoingUrls: [
            `${protocol}://${hostname}:${serverPort}/ignored/string`,
            /\/ignored\/regexp$/i,
            (url: string) => url.endsWith('/ignored/function'),
          ],
          ignoreOutgoingRequestHook: request => {
            if (request.headers?.['user-agent'] != null) {
              return (
                `${request.headers['user-agent']}`.match('ignored-string') !=
                null
              );
            }
            return false;
          },
          applyCustomAttributesOnSpan: customAttributeFunction,
          requestHook: requestHookFunction,
          responseHook: responseHookFunction,
          startIncomingSpanHook: startIncomingSpanHookFunction,
          startOutgoingSpanHook: startOutgoingSpanHookFunction,
          serverName,
        });
        instrumentation.enable();
        server = http.createServer((request, response) => {
          if (request.url?.includes('/premature-close')) {
            response.destroy();
            return;
          }
          if (request.url?.includes('/hang')) {
            // write response headers.
            response.write('');
            // hang the request.
            return;
          }
          if (request.url?.includes('/ignored')) {
            provider.getTracer('test').startSpan('some-span').end();
          }
          response.end('Test Server Response');
        });

        server.listen(serverPort);
      });

      after(() => {
        server.close();
        instrumentation.disable();
      });

      it(`${protocol} module should be patched`, () => {
        assert.strictEqual(isWrapped(http.Server.prototype.emit), true);
      });

      it('should generate valid spans (client side and server side)', async () => {
        const result = await httpRequest.get(
          `${protocol}://${hostname}:${serverPort}${pathname}`,
          {
            headers: {
              'x-forwarded-for': '<client>, <proxy1>, <proxy2>',
              'user-agent': 'chrome',
            },
          }
        );
        const spans = memoryExporter.getFinishedSpans();
        const [incomingSpan, outgoingSpan] = spans;
        const validations = {
          hostname,
          httpStatusCode: result.statusCode!,
          httpMethod: result.method!,
          pathname,
          resHeaders: result.resHeaders,
          reqHeaders: result.reqHeaders,
          component: 'http',
          serverName,
        };

        assert.strictEqual(spans.length, 2);
        assert.strictEqual(
          incomingSpan.attributes[SemanticAttributes.HTTP_CLIENT_IP],
          '<client>'
        );
        assert.strictEqual(
          incomingSpan.attributes[SemanticAttributes.NET_HOST_PORT],
          serverPort
        );
        assert.strictEqual(
          outgoingSpan.attributes[SemanticAttributes.NET_PEER_PORT],
          serverPort
        );
        [
          { span: incomingSpan, kind: SpanKind.SERVER },
          { span: outgoingSpan, kind: SpanKind.CLIENT },
        ].forEach(({ span, kind }) => {
          assert.strictEqual(
            span.attributes[SemanticAttributes.HTTP_FLAVOR],
            '1.1'
          );
          assert.strictEqual(
            span.attributes[SemanticAttributes.NET_TRANSPORT],
            NetTransportValues.IP_TCP
          );
          assertSpan(span, kind, validations);
        });
      });

      const httpErrorCodes = [
        400, 401, 403, 404, 429, 501, 503, 504, 500, 505, 597,
      ];

      for (let i = 0; i < httpErrorCodes.length; i++) {
        it(`should test span for GET requests with http error ${httpErrorCodes[i]}`, async () => {
          const testPath = '/outgoing/rootSpan/1';

          doNock(
            hostname,
            testPath,
            httpErrorCodes[i],
            httpErrorCodes[i].toString()
          );

          const isReset = memoryExporter.getFinishedSpans().length === 0;
          assert.ok(isReset);

          const result = await httpRequest.get(
            `${protocol}://${hostname}${testPath}`
          );
          const spans = memoryExporter.getFinishedSpans();
          const reqSpan = spans[0];

          assert.strictEqual(result.data, httpErrorCodes[i].toString());
          assert.strictEqual(spans.length, 1);

          const validations = {
            hostname,
            httpStatusCode: result.statusCode!,
            httpMethod: 'GET',
            pathname: testPath,
            resHeaders: result.resHeaders,
            reqHeaders: result.reqHeaders,
            component: 'http',
          };

          assertSpan(reqSpan, SpanKind.CLIENT, validations);
        });
      }

      it('should create a child span for GET requests', async () => {
        const testPath = '/outgoing/rootSpan/childs/1';
        doNock(hostname, testPath, 200, 'Ok');
        const name = 'TestRootSpan';
        const span = provider.getTracer('default').startSpan(name);
        return context.with(trace.setSpan(context.active(), span), async () => {
          const result = await httpRequest.get(
            `${protocol}://${hostname}${testPath}`
          );
          span.end();
          const spans = memoryExporter.getFinishedSpans();
          const [reqSpan, localSpan] = spans;
          const validations = {
            hostname,
            httpStatusCode: result.statusCode!,
            httpMethod: 'GET',
            pathname: testPath,
            resHeaders: result.resHeaders,
            reqHeaders: result.reqHeaders,
            component: 'http',
          };

          assert.ok(localSpan.name.indexOf('TestRootSpan') >= 0);
          assert.strictEqual(spans.length, 2);
          assert.strictEqual(reqSpan.name, 'HTTP GET');
          assert.strictEqual(
            localSpan.spanContext().traceId,
            reqSpan.spanContext().traceId
          );
          assertSpan(reqSpan, SpanKind.CLIENT, validations);
          assert.notStrictEqual(
            localSpan.spanContext().spanId,
            reqSpan.spanContext().spanId
          );
        });
      });

      for (let i = 0; i < httpErrorCodes.length; i++) {
        it(`should test child spans for GET requests with http error ${httpErrorCodes[i]}`, async () => {
          const testPath = '/outgoing/rootSpan/childs/1';
          doNock(
            hostname,
            testPath,
            httpErrorCodes[i],
            httpErrorCodes[i].toString()
          );
          const name = 'TestRootSpan';
          const span = provider.getTracer('default').startSpan(name);
          return context.with(
            trace.setSpan(context.active(), span),
            async () => {
              const result = await httpRequest.get(
                `${protocol}://${hostname}${testPath}`
              );
              span.end();
              const spans = memoryExporter.getFinishedSpans();
              const [reqSpan, localSpan] = spans;
              const validations = {
                hostname,
                httpStatusCode: result.statusCode!,
                httpMethod: 'GET',
                pathname: testPath,
                resHeaders: result.resHeaders,
                reqHeaders: result.reqHeaders,
                component: 'http',
              };

              assert.ok(localSpan.name.indexOf('TestRootSpan') >= 0);
              assert.strictEqual(spans.length, 2);
              assert.strictEqual(reqSpan.name, 'HTTP GET');
              assert.strictEqual(
                localSpan.spanContext().traceId,
                reqSpan.spanContext().traceId
              );
              assertSpan(reqSpan, SpanKind.CLIENT, validations);
              assert.notStrictEqual(
                localSpan.spanContext().spanId,
                reqSpan.spanContext().spanId
              );
            }
          );
        });
      }

      it('should create multiple child spans for GET requests', async () => {
        const testPath = '/outgoing/rootSpan/childs';
        const num = 5;
        doNock(hostname, testPath, 200, 'Ok', num);
        const name = 'TestRootSpan';
        const span = provider.getTracer('default').startSpan(name);
        await context.with(trace.setSpan(context.active(), span), async () => {
          for (let i = 0; i < num; i++) {
            await httpRequest.get(`${protocol}://${hostname}${testPath}`);
            const spans = memoryExporter.getFinishedSpans();
            assert.strictEqual(spans[i].name, 'HTTP GET');
            assert.strictEqual(
              span.spanContext().traceId,
              spans[i].spanContext().traceId
            );
          }
          span.end();
          const spans = memoryExporter.getFinishedSpans();
          // 5 child spans ended + 1 span (root)
          assert.strictEqual(spans.length, 6);
        });
      });

      for (const ignored of ['string', 'function', 'regexp']) {
        it(`should not trace ignored requests with paths (client and server side) with type ${ignored}`, async () => {
          const testPath = `/ignored/${ignored}`;

          await httpRequest.get(
            `${protocol}://${hostname}:${serverPort}${testPath}`
          );
          const spans = memoryExporter.getFinishedSpans();
          assert.strictEqual(spans.length, 0);
        });
      }

      it('should not trace ignored requests with headers (client and server side)', async () => {
        const testValue = 'ignored-string';

        await Promise.all([
          httpRequest.get(`${protocol}://${hostname}:${serverPort}`, {
            headers: {
              'user-agent': testValue,
            },
          }),
          httpRequest.get(`${protocol}://${hostname}:${serverPort}`, {
            headers: {
              'uSeR-aGeNt': testValue,
            },
          }),
        ]);
        const spans = memoryExporter.getFinishedSpans();
        assert.strictEqual(spans.length, 0);
      });

      it('should trace not ignored requests with headers (client and server side)', async () => {
        await httpRequest.get(`${protocol}://${hostname}:${serverPort}`, {
          headers: {
            'user-agent': 'test-bot',
          },
        });
        const spans = memoryExporter.getFinishedSpans();
        assert.strictEqual(spans.length, 2);
      });

      for (const arg of ['string', {}, new Date()]) {
        it(`should be tracable and not throw exception in ${protocol} instrumentation when passing the following argument ${JSON.stringify(
          arg
        )}`, async () => {
          try {
            await httpRequest.get(arg);
          } catch (error) {
            // request has been made
            // nock throw
            assert.ok(error.message.startsWith('Nock: No match for request'));
          }
          const spans = memoryExporter.getFinishedSpans();
          assert.strictEqual(spans.length, 1);
        });
      }

      for (const arg of [true, 1, false, 0, '']) {
        it(`should not throw exception in ${protocol} instrumentation when passing the following argument ${JSON.stringify(
          arg
        )}`, async () => {
          try {
            await httpRequest.get(arg as any);
          } catch (error) {
            // request has been made
            // nock throw
            assert.ok(
              error.stack.indexOf(
                path.normalize('/node_modules/nock/lib/intercept.js')
              ) > 0
            );
          }
          const spans = memoryExporter.getFinishedSpans();
          // for this arg with don't provide trace. We pass arg to original method (http.get)
          assert.strictEqual(spans.length, 0);
        });
      }

      it('should have 1 ended span when request throw on bad "options" object', () => {
        assert.throws(
          () => http.request({ headers: { cookie: undefined } }),
          (err: unknown) => {
            const spans = memoryExporter.getFinishedSpans();
            assert.strictEqual(spans.length, 1);

            assert.ok(err instanceof Error);

            const validations = {
              httpStatusCode: undefined,
              httpMethod: 'GET',
              resHeaders: {},
              hostname: 'localhost',
              pathname: '/',
              forceStatus: {
                code: SpanStatusCode.ERROR,
                message: err.message,
              },
              component: 'http',
              noNetPeer: true,
              error: err,
            };
            assertSpan(spans[0], SpanKind.CLIENT, validations);
            return true;
          }
        );
      });

      it('should have 1 ended span when response.end throw an exception', async () => {
        const testPath = '/outgoing/rootSpan/childs/1';
        doNock(hostname, testPath, 400, 'Not Ok');

        const promiseRequest = new Promise((resolve, reject) => {
          const req = http.request(
            `${protocol}://${hostname}${testPath}`,
            (resp: http.IncomingMessage) => {
              let data = '';
              resp.on('data', chunk => {
                data += chunk;
              });
              resp.on('end', () => {
                reject(new Error(data));
              });
            }
          );
          return req.end();
        });

        try {
          await promiseRequest;
          assert.fail();
        } catch (error) {
          const spans = memoryExporter.getFinishedSpans();
          assert.strictEqual(spans.length, 1);
        }
      });

      it('should have 1 ended span when request throw on bad "options" object', () => {
        nock.cleanAll();
        nock.enableNetConnect();
        try {
          http.request({ protocol: 'telnet' });
          assert.fail();
        } catch (error) {
          const spans = memoryExporter.getFinishedSpans();
          assert.strictEqual(spans.length, 1);
        }
      });

      it('should have 1 ended span when response.end throw an exception', async () => {
        const testPath = '/outgoing/rootSpan/childs/1';
        doNock(hostname, testPath, 400, 'Not Ok');

        const promiseRequest = new Promise((resolve, reject) => {
          const req = http.request(
            `${protocol}://${hostname}${testPath}`,
            (resp: http.IncomingMessage) => {
              let data = '';
              resp.on('data', chunk => {
                data += chunk;
              });
              resp.on('end', () => {
                reject(new Error(data));
              });
            }
          );
          return req.end();
        });

        try {
          await promiseRequest;
          assert.fail();
        } catch (error) {
          const spans = memoryExporter.getFinishedSpans();
          assert.strictEqual(spans.length, 1);
        }
      });

      it('should have 1 ended span when request is aborted', async () => {
        nock(`${protocol}://my.server.com`)
          .get('/')
          .delayConnection(50)
          .reply(200, '<html></html>');

        const promiseRequest = new Promise((resolve, reject) => {
          const req = http.request(
            `${protocol}://my.server.com`,
            (resp: http.IncomingMessage) => {
              let data = '';
              resp.on('data', chunk => {
                data += chunk;
              });
              resp.on('end', () => {
                resolve(data);
              });
            }
          );
          req.setTimeout(10, () => {
            req.abort();
          });
          // Instrumentation should not swallow error event.
          assert.strictEqual(req.listeners('error').length, 0);
          req.on('error', err => {
            reject(err);
          });
          return req.end();
        });

        await assert.rejects(promiseRequest, /Error: socket hang up/);
        const spans = memoryExporter.getFinishedSpans();
        const [span] = spans;
        assert.strictEqual(spans.length, 1);
        assert.strictEqual(span.status.code, SpanStatusCode.ERROR);
        assert.ok(Object.keys(span.attributes).length >= 6);
      });

      it('should have 1 ended span when request is aborted after receiving response', async () => {
        nock(`${protocol}://my.server.com`)
          .get('/')
          .delay({
            body: 50,
          })
          .replyWithFile(200, `${process.cwd()}/package.json`);

        const promiseRequest = new Promise((resolve, reject) => {
          const req = http.request(
            `${protocol}://my.server.com`,
            (resp: http.IncomingMessage) => {
              let data = '';
              resp.on('data', chunk => {
                req.destroy(Error('request destroyed'));
                data += chunk;
              });
              resp.on('end', () => {
                resolve(data);
              });
            }
          );
          // Instrumentation should not swallow error event.
          assert.strictEqual(req.listeners('error').length, 0);
          req.on('error', err => {
            reject(err);
          });

          return req.end();
        });

        await assert.rejects(promiseRequest, /Error: request destroyed/);
        const spans = memoryExporter.getFinishedSpans();
        const [span] = spans;
        assert.strictEqual(spans.length, 1);
        assert.strictEqual(span.status.code, SpanStatusCode.ERROR);
        assert.ok(Object.keys(span.attributes).length > 7);
      });

      it("should have 1 ended client span when request doesn't listening response", done => {
        // nock doesn't emit close event.
        nock.cleanAll();
        nock.enableNetConnect();

        const req = http.request(`${protocol}://${hostname}:${serverPort}/`);
        req.on('close', () => {
          const spans = memoryExporter
            .getFinishedSpans()
            .filter(it => it.kind === SpanKind.CLIENT);
          assert.strictEqual(spans.length, 1);
          const [span] = spans;
          assert.ok(Object.keys(span.attributes).length > 6);
          done();
        });
        req.end();
      });

      it("should have 1 ended span when response is listened by using req.on('response')", done => {
        const host = `${protocol}://${hostname}`;
        nock(host).get('/').reply(404);
        const req = http.request(`${host}/`);
        req.on('response', response => {
          response.on('data', () => {});
          response.on('end', () => {
            const spans = memoryExporter.getFinishedSpans();
            const [span] = spans;
            assert.strictEqual(spans.length, 1);
            assert.ok(Object.keys(span.attributes).length > 6);
            assert.strictEqual(
              span.attributes[SemanticAttributes.HTTP_STATUS_CODE],
              404
            );
            assert.strictEqual(span.status.code, SpanStatusCode.ERROR);
            done();
          });
        });
        req.end();
      });

      it('custom attributes should show up on client and server spans', async () => {
        await httpRequest.get(
          `${protocol}://${hostname}:${serverPort}${pathname}`,
          { headers: { guid: 'user_guid' } }
        );
        const spans = memoryExporter.getFinishedSpans();
        const [incomingSpan, outgoingSpan] = spans;

        // server request
        assert.strictEqual(
          incomingSpan.attributes['custom request hook attribute'],
          'request'
        );
        assert.strictEqual(
          incomingSpan.attributes['custom response hook attribute'],
          'response'
        );
<<<<<<< HEAD
        assert.strictEqual(
          incomingSpan.attributes['custom server response attribute'],
          'finish'
        );
        assert.strictEqual(
          incomingSpan.attributes['guid'],
          'user_guid'
        );
=======
        assert.strictEqual(incomingSpan.attributes['guid'], 'user_guid');
>>>>>>> e3a81d2d
        assert.strictEqual(
          incomingSpan.attributes['span kind'],
          SpanKind.CLIENT
        );

        // client request
        assert.strictEqual(
          outgoingSpan.attributes['custom request hook attribute'],
          'request'
        );
        assert.strictEqual(
          outgoingSpan.attributes['custom response hook attribute'],
          'response'
        );
<<<<<<< HEAD
        assert.strictEqual(
          outgoingSpan.attributes['custom incoming message attribute'],
          'end'
        );
        assert.strictEqual(
          outgoingSpan.attributes['guid'],
          'user_guid'
        );
=======
        assert.strictEqual(outgoingSpan.attributes['guid'], 'user_guid');
>>>>>>> e3a81d2d
        assert.strictEqual(
          outgoingSpan.attributes['span kind'],
          SpanKind.CLIENT
        );
      });

      it('should not set span as active in context for outgoing request', done => {
        assert.deepStrictEqual(trace.getSpan(context.active()), undefined);
        http.get(`${protocol}://${hostname}:${serverPort}/test`, res => {
          assert.deepStrictEqual(trace.getSpan(context.active()), undefined);

          res.on('data', () => {
            assert.deepStrictEqual(trace.getSpan(context.active()), undefined);
          });

          res.on('end', () => {
            assert.deepStrictEqual(trace.getSpan(context.active()), undefined);
            done();
          });
        });
      });

      it('should have 2 ended span when client prematurely close', async () => {
        const promise = new Promise<void>((resolve, reject) => {
          const req = http.get(`${protocol}://${hostname}:${serverPort}/hang`, res => {
            res.on('close', () => {});
          });
          // close the socket.
          setTimeout(() => {
            req.destroy();
          }, 10);

          req.on('error', reject);

          req.on('close', () => {
            // yield to server to end the span.
            setTimeout(resolve, 10);
          });
        });

        await promise;

        const spans = memoryExporter.getFinishedSpans();
        assert.strictEqual(spans.length, 2);
        const [serverSpan, clientSpan] = spans.sort((lhs, rhs) => lhs.kind - rhs.kind);
        assert.strictEqual(serverSpan.kind, SpanKind.SERVER);
        assert.ok(Object.keys(serverSpan.attributes).length >= 6);

        assert.strictEqual(clientSpan.kind, SpanKind.CLIENT);
        assert.ok(Object.keys(clientSpan.attributes).length >= 6);
      });

      it('should have 2 ended span when server prematurely close', async () => {
        const promise = new Promise<void>(resolve => {
          const req = http.get(`${protocol}://${hostname}:${serverPort}/premature-close`);
          req.on('error', err => {
            resolve();
          });
        });

        await promise;

        const spans = memoryExporter.getFinishedSpans();
        assert.strictEqual(spans.length, 2);
        const [serverSpan, clientSpan] = spans.sort((lhs, rhs) => lhs.kind - rhs.kind);
        assert.strictEqual(serverSpan.kind, SpanKind.SERVER);
        assert.ok(Object.keys(serverSpan.attributes).length >= 6);

        assert.strictEqual(clientSpan.kind, SpanKind.CLIENT);
        assert.strictEqual(clientSpan.status.code, SpanStatusCode.ERROR);
        assert.ok(Object.keys(clientSpan.attributes).length >= 6);
      });
    });

    describe('with require parent span', () => {
      beforeEach(done => {
        memoryExporter.reset();
        instrumentation.setConfig({});
        instrumentation.enable();
        server = http.createServer((request, response) => {
          response.end('Test Server Response');
        });
        server.listen(serverPort, done);
      });

      afterEach(() => {
        server.close();
        instrumentation.disable();
      });

      it('should not trace without parent with options enabled (both client & server)', async () => {
        instrumentation.disable();
        instrumentation.setConfig({
          requireParentforIncomingSpans: true,
          requireParentforOutgoingSpans: true,
        });
        instrumentation.enable();
        const testPath = '/test/test';
        await httpRequest.get(
          `${protocol}://${hostname}:${serverPort}${testPath}`
        );
        const spans = memoryExporter.getFinishedSpans();
        assert.strictEqual(spans.length, 0);
      });

      it('should not trace without parent with options enabled (client only)', async () => {
        instrumentation.disable();
        instrumentation.setConfig({
          requireParentforOutgoingSpans: true,
        });
        instrumentation.enable();
        const testPath = '/test/test';
        const result = await httpRequest.get(
          `${protocol}://${hostname}:${serverPort}${testPath}`
        );
        assert(
          result.reqHeaders[DummyPropagation.TRACE_CONTEXT_KEY] !== undefined
        );
        assert(
          result.reqHeaders[DummyPropagation.SPAN_CONTEXT_KEY] !== undefined
        );
        const spans = memoryExporter.getFinishedSpans();
        assert.strictEqual(spans.length, 1);
        assert.strictEqual(
          spans.every(span => span.kind === SpanKind.SERVER),
          true
        );
      });

      it('should not trace without parent with options enabled (server only)', async () => {
        instrumentation.disable();
        instrumentation.setConfig({
          requireParentforIncomingSpans: true,
        });
        instrumentation.enable();
        const testPath = '/test/test';
        const result = await httpRequest.get(
          `${protocol}://${hostname}:${serverPort}${testPath}`
        );
        assert(
          result.reqHeaders[DummyPropagation.TRACE_CONTEXT_KEY] !== undefined
        );
        assert(
          result.reqHeaders[DummyPropagation.SPAN_CONTEXT_KEY] !== undefined
        );
        const spans = memoryExporter.getFinishedSpans();
        assert.strictEqual(spans.length, 1);
        assert.strictEqual(
          spans.every(span => span.kind === SpanKind.CLIENT),
          true
        );
      });

      it('should trace with parent with both requireParent options enabled', done => {
        instrumentation.disable();
        instrumentation.setConfig({
          requireParentforIncomingSpans: true,
          requireParentforOutgoingSpans: true,
        });
        instrumentation.enable();
        const testPath = '/test/test';
        const tracer = provider.getTracer('default');
        const span = tracer.startSpan('parentSpan', {
          kind: SpanKind.INTERNAL,
        });
        context.with(trace.setSpan(context.active(), span), () => {
          httpRequest
            .get(`${protocol}://${hostname}:${serverPort}${testPath}`)
            .then(result => {
              span.end();
              assert(
                result.reqHeaders[DummyPropagation.TRACE_CONTEXT_KEY] !==
                  undefined
              );
              assert(
                result.reqHeaders[DummyPropagation.SPAN_CONTEXT_KEY] !==
                  undefined
              );
              const spans = memoryExporter.getFinishedSpans();
              assert.strictEqual(spans.length, 2);
              assert.strictEqual(
                spans.filter(span => span.kind === SpanKind.CLIENT).length,
                1
              );
              assert.strictEqual(
                spans.filter(span => span.kind === SpanKind.INTERNAL).length,
                1
              );
              return done();
            })
            .catch(done);
        });
      });
    });
    describe('rpc metadata', () => {
      beforeEach(() => {
        memoryExporter.reset();
        instrumentation.setConfig({ requireParentforOutgoingSpans: true });
        instrumentation.enable();
      });

      afterEach(() => {
        server.close();
        instrumentation.disable();
      });

      it('should set rpc metadata for incoming http request', async () => {
        server = http.createServer((request, response) => {
          const rpcMemadata = getRPCMetadata(context.active());
          assert(typeof rpcMemadata !== 'undefined');
          assert(rpcMemadata.type === RPCType.HTTP);
          assert(rpcMemadata.span.setAttribute('key', 'value'));
          response.end('Test Server Response');
        });
        await new Promise<void>(resolve => server.listen(serverPort, resolve));
        await httpRequest.get(`${protocol}://${hostname}:${serverPort}`);
        const spans = memoryExporter.getFinishedSpans();
        assert.strictEqual(spans.length, 1);
        assert.strictEqual(spans[0].attributes.key, 'value');
      });
    });
  });

  describe('capturing headers as span attributes', () => {
    beforeEach(() => {
      memoryExporter.reset();
    });

    before(() => {
      instrumentation.setConfig({
        headersToSpanAttributes: {
          client: {
            requestHeaders: ['X-Client-Header1'],
            responseHeaders: ['X-Server-Header1'],
          },
          server: {
            requestHeaders: ['X-Client-Header2'],
            responseHeaders: ['X-Server-Header2'],
          },
        },
      });
      instrumentation.enable();
      server = http.createServer((request, response) => {
        response.setHeader('X-ServeR-header1', 'server123');
        response.setHeader('X-Server-header2', '123server');
        response.end('Test Server Response');
      });

      server.listen(serverPort);
    });

    after(() => {
      server.close();
      instrumentation.disable();
    });

    it('should convert headers to span attributes', async () => {
      await httpRequest.get(
        `${protocol}://${hostname}:${serverPort}${pathname}`,
        {
          headers: {
            'X-client-header1': 'client123',
            'X-CLIENT-HEADER2': '123client',
          },
        }
      );
      const spans = memoryExporter.getFinishedSpans();
      const [incomingSpan, outgoingSpan] = spans;

      assert.strictEqual(spans.length, 2);

      assert.deepStrictEqual(
        incomingSpan.attributes['http.request.header.x_client_header2'],
        ['123client']
      );

      assert.deepStrictEqual(
        incomingSpan.attributes['http.response.header.x_server_header2'],
        ['123server']
      );

      assert.strictEqual(
        incomingSpan.attributes['http.request.header.x_client_header1'],
        undefined
      );

      assert.strictEqual(
        incomingSpan.attributes['http.response.header.x_server_header1'],
        undefined
      );

      assert.deepStrictEqual(
        outgoingSpan.attributes['http.request.header.x_client_header1'],
        ['client123']
      );
      assert.deepStrictEqual(
        outgoingSpan.attributes['http.response.header.x_server_header1'],
        ['server123']
      );

      assert.strictEqual(
        outgoingSpan.attributes['http.request.header.x_client_header2'],
        undefined
      );

      assert.strictEqual(
        outgoingSpan.attributes['http.response.header.x_server_header2'],
        undefined
      );
    });
  });
});<|MERGE_RESOLUTION|>--- conflicted
+++ resolved
@@ -798,18 +798,11 @@
           incomingSpan.attributes['custom response hook attribute'],
           'response'
         );
-<<<<<<< HEAD
         assert.strictEqual(
           incomingSpan.attributes['custom server response attribute'],
           'finish'
         );
-        assert.strictEqual(
-          incomingSpan.attributes['guid'],
-          'user_guid'
-        );
-=======
         assert.strictEqual(incomingSpan.attributes['guid'], 'user_guid');
->>>>>>> e3a81d2d
         assert.strictEqual(
           incomingSpan.attributes['span kind'],
           SpanKind.CLIENT
@@ -824,18 +817,11 @@
           outgoingSpan.attributes['custom response hook attribute'],
           'response'
         );
-<<<<<<< HEAD
         assert.strictEqual(
           outgoingSpan.attributes['custom incoming message attribute'],
           'end'
         );
-        assert.strictEqual(
-          outgoingSpan.attributes['guid'],
-          'user_guid'
-        );
-=======
         assert.strictEqual(outgoingSpan.attributes['guid'], 'user_guid');
->>>>>>> e3a81d2d
         assert.strictEqual(
           outgoingSpan.attributes['span kind'],
           SpanKind.CLIENT
