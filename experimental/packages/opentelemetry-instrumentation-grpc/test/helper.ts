--- conflicted
+++ resolved
@@ -34,18 +34,18 @@
 import * as protoLoader from '@grpc/proto-loader';
 import {
   status as GrpcStatus,
+  ServerUnaryCall,
   requestCallback,
-  ServerUnaryCall,
   ServerReadableStream,
+  ServerDuplexStream,
   ServerWritableStream,
-  ServerDuplexStream,
   Client,
   Metadata,
   ServiceError,
   Server,
-  ServerCredentials,
   credentials,
   loadPackageDefinition,
+  ServerCredentials,
 } from '@grpc/grpc-js';
 import { assertPropagation, assertSpan } from './utils/assertionUtils';
 import { promisify } from 'util';
@@ -89,11 +89,11 @@
 // Compare two arrays using an equal function f
 const arrayIsEqual =
   (f: any) =>
-  ([x, ...xs]: any) =>
-  ([y, ...ys]: any): any =>
-    x === undefined && y === undefined
-      ? true
-      : Boolean(f(x)(y)) && arrayIsEqual(f)(xs)(ys);
+    ([x, ...xs]: any) =>
+      ([y, ...ys]: any): any =>
+        x === undefined && y === undefined
+          ? true
+          : Boolean(f(x)(y)) && arrayIsEqual(f)(xs)(ys);
 
 // Return true if two requests has the same num value
 const requestEqual = (x: TestRequestResponse) => (y: TestRequestResponse) =>
@@ -102,12 +102,12 @@
 // Check if its equal requests or array of requests
 const checkEqual =
   (x: TestRequestResponse | TestRequestResponse[]) =>
-  (y: TestRequestResponse | TestRequestResponse[]) =>
-    x instanceof Array && y instanceof Array
-      ? arrayIsEqual(requestEqual)(x as any)(y as any)
-      : !(x instanceof Array) && !(y instanceof Array)
-      ? requestEqual(x)(y)
-      : false;
+    (y: TestRequestResponse | TestRequestResponse[]) =>
+      x instanceof Array && y instanceof Array
+        ? arrayIsEqual(requestEqual)(x as any)(y as any)
+        : !(x instanceof Array) && !(y instanceof Array)
+          ? requestEqual(x)(y)
+          : false;
 
 const replicate = (request: TestRequestResponse) => {
   const result: TestRequestResponse[] = [];
@@ -117,13 +117,9 @@
   return result;
 };
 
-export async function startServer(
-  grpc: typeof grpcJs,
-  proto: any,
-  port: number
-) {
-  const MAX_ERROR_STATUS = grpc.status.UNAUTHENTICATED;
-  const server = new grpc.Server();
+export async function startServer(proto: any, port: number) {
+  const MAX_ERROR_STATUS = GrpcStatus.UNAUTHENTICATED;
+  const server = new Server();
 
   function getError(msg: string, code: number): ServiceError | null {
     const err: ServiceError = {
@@ -132,7 +128,7 @@
       message: msg,
       code,
       details: msg,
-      metadata: new grpc.Metadata(),
+      metadata: new Metadata(),
     };
     return err;
   }
@@ -143,51 +139,58 @@
     // in those cases, erro.code = request.num
 
     // This method returns the request
-    unaryMethodWithMetadata(call: ServerUnaryCall, callback: RequestCallback) {
-      const serverMetadata: any = new grpc.Metadata();
+    // This method returns the request
+    unaryMethodWithMetadata(
+      call: ServerUnaryCall<any, any>,
+      callback: requestCallback<any>
+    ) {
+      const serverMetadata: any = new Metadata();
       serverMetadata.add('server_metadata_key', 'server_metadata_value');
 
       call.sendMetadata(serverMetadata);
 
       call.request.num <= MAX_ERROR_STATUS
         ? callback(
-            getError(
-              'Unary Method with Metadata Error',
-              call.request.num
-            ) as grpcJs.ServiceError
-          )
+          getError(
+            'Unary Method with Metadata Error',
+            call.request.num
+          ) as ServiceError
+        )
         : callback(null, { num: call.request.num });
     },
 
     // This method returns the request
-    unaryMethod(call: ServerUnaryCall, callback: RequestCallback) {
+    unaryMethod(
+      call: ServerUnaryCall<any, any>,
+      callback: requestCallback<any>
+    ) {
       call.request.num <= MAX_ERROR_STATUS
         ? callback(
-            getError(
-              'Unary Method Error',
-              call.request.num
-            ) as grpcJs.ServiceError
-          )
+          getError('Unary Method Error', call.request.num) as ServiceError
+        )
         : callback(null, { num: call.request.num });
     },
 
     // This method returns the request
-    camelCaseMethod(call: ServerUnaryCall, callback: RequestCallback) {
+    camelCaseMethod(
+      call: ServerUnaryCall<any, any>,
+      callback: requestCallback<any>
+    ) {
       call.request.num <= MAX_ERROR_STATUS
         ? callback(
-            getError(
-              'Unary Method Error',
-              call.request.num
-            ) as grpcJs.ServiceError
-          )
+          getError('Unary Method Error', call.request.num) as ServiceError
+        )
         : callback(null, { num: call.request.num });
     },
 
     // This method sums the requests
-    clientStreamMethod(call: ServerReadableStream, callback: RequestCallback) {
+    clientStreamMethod(
+      call: ServerReadableStream<any, any>,
+      callback: requestCallback<any>
+    ) {
       let sum = 0;
       let hasError = false;
-      let code = grpc.status.OK;
+      let code = GrpcStatus.OK;
       call.on('data', (data: TestRequestResponse) => {
         sum += data.num;
         if (data.num <= MAX_ERROR_STATUS) {
@@ -204,7 +207,7 @@
 
     // This method returns an array that replicates the request, request.num of
     // times
-    serverStreamMethod: (call: ServerWriteableStream) => {
+    serverStreamMethod: (call: ServerWritableStream<any, any>) => {
       const result = replicate(call.request);
 
       if (call.request.num <= MAX_ERROR_STATUS) {
@@ -221,7 +224,7 @@
     },
 
     // This method returns the request
-    bidiStreamMethod: (call: ServerDuplexStream) => {
+    bidiStreamMethod: (call: ServerDuplexStream<any, any>) => {
       call.on('data', (data: TestRequestResponse) => {
         if (data.num <= MAX_ERROR_STATUS) {
           call.emit('error', getError('Server Stream Method Error', data.num));
@@ -238,7 +241,7 @@
   await bindAwait.call(
     server,
     'localhost:' + port,
-    grpc.ServerCredentials.createInsecure() as grpcJs.ServerCredentials
+    ServerCredentials.createInsecure()
   );
   server.start();
   return server;
@@ -249,11 +252,6 @@
   moduleName: string,
   grpcPort: number
 ) => {
-<<<<<<< HEAD
-=======
-  const MAX_ERROR_STATUS = GrpcStatus.UNAUTHENTICATED;
-
->>>>>>> dccd9060
   const grpcClient = {
     unaryMethodWithMetadata: (
       client: TestGrpcClient,
@@ -413,143 +411,7 @@
   let server: Server;
   let client: Client;
 
-<<<<<<< HEAD
-  function createClient(grpc: typeof grpcJs, proto: any) {
-=======
-  const replicate = (request: TestRequestResponse) => {
-    const result: TestRequestResponse[] = [];
-    for (let i = 0; i < request.num; i++) {
-      result.push(request);
-    }
-    return result;
-  };
-
-  async function startServer(proto: any) {
-    const server = new Server();
-
-    function getError(msg: string, code: number): ServiceError | null {
-      const err: ServiceError = {
-        ...new Error(msg),
-        name: msg,
-        message: msg,
-        code,
-        details: msg,
-        metadata: new Metadata(),
-      };
-      return err;
-    }
-
-    server.addService(proto.GrpcTester.service, {
-      // An error is emitted every time
-      // request.num <= MAX_ERROR_STATUS = (status.UNAUTHENTICATED)
-      // in those cases, erro.code = request.num
-
-      // This method returns the request
-      unaryMethodWithMetadata(
-        call: ServerUnaryCall<any, any>,
-        callback: requestCallback<any>
-      ) {
-        const serverMetadata = new Metadata();
-        serverMetadata.add('server_metadata_key', 'server_metadata_value');
-
-        call.sendMetadata(serverMetadata);
-
-        call.request.num <= MAX_ERROR_STATUS
-          ? callback(
-              getError('Unary Method with Metadata Error', call.request.num)
-            )
-          : callback(null, { num: call.request.num });
-      },
-
-      // This method returns the request
-      unaryMethod(
-        call: ServerUnaryCall<any, any>,
-        callback: requestCallback<any>
-      ) {
-        call.request.num <= MAX_ERROR_STATUS
-          ? callback(getError('Unary Method Error', call.request.num))
-          : callback(null, { num: call.request.num });
-      },
-
-      // This method returns the request
-      camelCaseMethod(
-        call: ServerUnaryCall<any, any>,
-        callback: requestCallback<any>
-      ) {
-        call.request.num <= MAX_ERROR_STATUS
-          ? callback(getError('Unary Method Error', call.request.num))
-          : callback(null, { num: call.request.num });
-      },
-
-      // This method sums the requests
-      clientStreamMethod(
-        call: ServerReadableStream<any, any>,
-        callback: requestCallback<any>
-      ) {
-        let sum = 0;
-        let hasError = false;
-        let code = GrpcStatus.OK;
-        call.on('data', (data: TestRequestResponse) => {
-          sum += data.num;
-          if (data.num <= MAX_ERROR_STATUS) {
-            hasError = true;
-            code = data.num;
-          }
-        });
-        call.on('end', () => {
-          hasError
-            ? callback(getError('Client Stream Method Error', code) as any)
-            : callback(null, { num: sum });
-        });
-      },
-
-      // This method returns an array that replicates the request, request.num of
-      // times
-      serverStreamMethod: (call: ServerWritableStream<any, any>) => {
-        const result = replicate(call.request);
-
-        if (call.request.num <= MAX_ERROR_STATUS) {
-          call.emit(
-            'error',
-            getError('Server Stream Method Error', call.request.num)
-          );
-        } else {
-          result.forEach(element => {
-            call.write(element);
-          });
-        }
-        call.end();
-      },
-
-      // This method returns the request
-      bidiStreamMethod: (call: ServerDuplexStream<any, any>) => {
-        call.on('data', (data: TestRequestResponse) => {
-          if (data.num <= MAX_ERROR_STATUS) {
-            call.emit(
-              'error',
-              getError('Server Stream Method Error', data.num)
-            );
-          } else {
-            call.write(data);
-          }
-        });
-        call.on('end', () => {
-          call.end();
-        });
-      },
-    });
-    const bindAwait = promisify(server.bindAsync);
-    await bindAwait.call(
-      server,
-      'localhost:' + grpcPort,
-      ServerCredentials.createInsecure()
-    );
-    server.start();
-    return server;
-  }
-
   function createClient(proto: any) {
->>>>>>> dccd9060
     return new proto.GrpcTester(
       'localhost:' + grpcPort,
       credentials.createInsecure()
@@ -799,8 +661,8 @@
 
     const insertError =
       (request: TestRequestResponse | TestRequestResponse[]) =>
-      (code: number) =>
-        request instanceof Array ? [{ num: code }, ...request] : { num: code };
+        (code: number) =>
+          request instanceof Array ? [{ num: code }, ...request] : { num: code };
 
     const runErrorTest = (
       method: (typeof methodList)[0],
@@ -906,13 +768,8 @@
         const packageDefinition = await protoLoader.load(PROTO_PATH, options);
         const proto = loadPackageDefinition(packageDefinition).pkg_test;
 
-<<<<<<< HEAD
-        server = await startServer(grpc, proto, grpcPort);
-        client = createClient(grpc, proto);
-=======
-        server = await startServer(proto);
+        server = await startServer(proto, grpcPort);
         client = createClient(proto);
->>>>>>> dccd9060
       });
 
       after(done => {
@@ -954,13 +811,8 @@
         const packageDefinition = await protoLoader.load(PROTO_PATH, options);
         const proto = loadPackageDefinition(packageDefinition).pkg_test;
 
-<<<<<<< HEAD
-        server = await startServer(grpc, proto, grpcPort);
-        client = createClient(grpc, proto);
-=======
-        server = await startServer(proto);
+        server = await startServer(proto, grpcPort);
         client = createClient(proto);
->>>>>>> dccd9060
       });
 
       after(done => {
@@ -993,13 +845,8 @@
         const packageDefinition = await protoLoader.load(PROTO_PATH, options);
         const proto = loadPackageDefinition(packageDefinition).pkg_test;
 
-<<<<<<< HEAD
-        server = await startServer(grpc, proto, grpcPort);
-        client = createClient(grpc, proto);
-=======
-        server = await startServer(proto);
+        server = await startServer(proto, grpcPort);
         client = createClient(proto);
->>>>>>> dccd9060
       });
 
       after(done => {
@@ -1042,13 +889,8 @@
         const packageDefinition = await protoLoader.load(PROTO_PATH, options);
         const proto = loadPackageDefinition(packageDefinition).pkg_test;
 
-<<<<<<< HEAD
-        server = await startServer(grpc, proto, grpcPort);
-        client = createClient(grpc, proto);
-=======
-        server = await startServer(proto);
+        server = await startServer(proto, grpcPort);
         client = createClient(proto);
->>>>>>> dccd9060
       });
 
       after(done => {
@@ -1134,13 +976,8 @@
         const packageDefinition = await protoLoader.load(PROTO_PATH, options);
         const proto = loadPackageDefinition(packageDefinition).pkg_test;
 
-<<<<<<< HEAD
-        server = await startServer(grpc, proto, grpcPort);
-        client = createClient(grpc, proto);
-=======
-        server = await startServer(proto);
+        server = await startServer(proto, grpcPort);
         client = createClient(proto);
->>>>>>> dccd9060
       });
 
       after(done => {
