--- conflicted
+++ resolved
@@ -92,12 +92,7 @@
 
 class TestMetricProducer implements MetricProducer {
   async collect(): Promise<ResourceMetrics> {
-<<<<<<< HEAD
-    return { resource: defaultResource, instrumentationLibraryMetrics: [] };
-=======
-    await new Promise(resolve => setTimeout(resolve, this.collectionTime));
     return { resource: defaultResource, scopeMetrics: [] };
->>>>>>> 97bc6321
   }
 }
 
