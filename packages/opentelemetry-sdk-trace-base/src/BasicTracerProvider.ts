/*
 * Copyright The OpenTelemetry Authors
 *
 * Licensed under the Apache License, Version 2.0 (the "License");
 * you may not use this file except in compliance with the License.
 * You may obtain a copy of the License at
 *
 *      https://www.apache.org/licenses/LICENSE-2.0
 *
 * Unless required by applicable law or agreed to in writing, software
 * distributed under the License is distributed on an "AS IS" BASIS,
 * WITHOUT WARRANTIES OR CONDITIONS OF ANY KIND, either express or implied.
 * See the License for the specific language governing permissions and
 * limitations under the License.
 */

import {
  context,
  diag,
  propagation,
  TextMapPropagator,
  trace,
  TracerProvider,
} from '@opentelemetry/api';
import {
  CompositePropagator,
  W3CBaggagePropagator,
  W3CTraceContextPropagator,
  getEnv,
  merge,
} from '@opentelemetry/core';
import { IResource, Resource } from '@opentelemetry/resources';
import { SpanProcessor, Tracer } from '.';
import { loadDefaultConfig } from './config';
import { MultiSpanProcessor } from './MultiSpanProcessor';
import { NoopSpanProcessor } from './export/NoopSpanProcessor';
import { SDKRegistrationConfig, TracerConfig } from './types';
import { SpanExporter } from './export/SpanExporter';
import { BatchSpanProcessor } from './platform';
import { reconfigureLimits } from './utility';

export type PROPAGATOR_FACTORY = () => TextMapPropagator;
export type EXPORTER_FACTORY = () => SpanExporter;

export enum ForceFlushState {
  'resolved',
  'timeout',
  'error',
  'unresolved',
}

/**
 * This class represents a basic tracer provider which platform libraries can extend
 */
export class BasicTracerProvider implements TracerProvider {
  protected static readonly _registeredPropagators = new Map<
    string,
    PROPAGATOR_FACTORY
  >([
    ['tracecontext', () => new W3CTraceContextPropagator()],
    ['baggage', () => new W3CBaggagePropagator()],
  ]);

  protected static readonly _registeredExporters = new Map<
    string,
    EXPORTER_FACTORY
  >();

  private readonly _config: TracerConfig;
  private readonly _registeredSpanProcessors: SpanProcessor[] = [];
  private readonly _tracers: Map<string, Tracer> = new Map();

  private activeSpanProcessor: SpanProcessor;
  readonly resource: IResource;

  constructor(config: TracerConfig = {}) {
    const mergedConfig = merge(
      {},
      loadDefaultConfig(),
      reconfigureLimits(config)
    );
    this.resource = mergedConfig.resource ?? Resource.empty();

    if (mergedConfig.mergeResourceWithDefaults) {
      this.resource = Resource.default().merge(this.resource);
    }

    this._config = Object.assign({}, mergedConfig, {
      resource: this.resource,
    });

    if (config.spanProcessors?.length) {
      this._registeredSpanProcessors = [...config.spanProcessors];
      this.activeSpanProcessor = new MultiSpanProcessor(
        this._registeredSpanProcessors
      );
    } else {
      const defaultExporter = this._buildExporterFromEnv();
      if (defaultExporter !== undefined) {
        const batchProcessor = new BatchSpanProcessor(defaultExporter);
        this.activeSpanProcessor = batchProcessor;
      } else {
        this.activeSpanProcessor = new NoopSpanProcessor();
      }
    }
  }

  getTracer(
    name: string,
    version?: string,
    options?: { schemaUrl?: string }
  ): Tracer {
    const key = `${name}@${version || ''}:${options?.schemaUrl || ''}`;
    if (!this._tracers.has(key)) {
      this._tracers.set(
        key,
        new Tracer(
          { name, version, schemaUrl: options?.schemaUrl },
          this._config,
          this
        )
      );
    }

    // eslint-disable-next-line @typescript-eslint/no-non-null-assertion
    return this._tracers.get(key)!;
  }

<<<<<<< HEAD
=======
  /**
   * @deprecated please use {@link TracerConfig} spanProcessors property
   * Adds a new {@link SpanProcessor} to this tracer.
   * @param spanProcessor the new SpanProcessor to be added.
   */
  addSpanProcessor(spanProcessor: SpanProcessor): void {
    if (this._registeredSpanProcessors.length === 0) {
      // since we might have enabled by default a batchProcessor, we disable it
      // before adding the new one
      this.activeSpanProcessor
        .shutdown()
        .catch(err =>
          diag.error(
            'Error while trying to shutdown current span processor',
            err
          )
        );
    }
    this._registeredSpanProcessors.push(spanProcessor);
    this.activeSpanProcessor = new MultiSpanProcessor(
      this._registeredSpanProcessors
    );
  }

>>>>>>> a833d9c4
  getActiveSpanProcessor(): SpanProcessor {
    return this.activeSpanProcessor;
  }

  /**
   * Register this TracerProvider for use with the OpenTelemetry API.
   * Undefined values may be replaced with defaults, and
   * null values will be skipped.
   *
   * @param config Configuration object for SDK registration
   */
  register(config: SDKRegistrationConfig = {}): void {
    trace.setGlobalTracerProvider(this);
    if (config.propagator === undefined) {
      config.propagator = this._buildPropagatorFromEnv();
    }

    if (config.contextManager) {
      context.setGlobalContextManager(config.contextManager);
    }

    if (config.propagator) {
      propagation.setGlobalPropagator(config.propagator);
    }
  }

  forceFlush(): Promise<void> {
    const timeout = this._config.forceFlushTimeoutMillis;
    const promises = this._registeredSpanProcessors.map(
      (spanProcessor: SpanProcessor) => {
        return new Promise(resolve => {
          let state: ForceFlushState;
          const timeoutInterval = setTimeout(() => {
            resolve(
              new Error(
                `Span processor did not completed within timeout period of ${timeout} ms`
              )
            );
            state = ForceFlushState.timeout;
          }, timeout);

          spanProcessor
            .forceFlush()
            .then(() => {
              clearTimeout(timeoutInterval);
              if (state !== ForceFlushState.timeout) {
                state = ForceFlushState.resolved;
                resolve(state);
              }
            })
            .catch(error => {
              clearTimeout(timeoutInterval);
              state = ForceFlushState.error;
              resolve(error);
            });
        });
      }
    );

    return new Promise<void>((resolve, reject) => {
      Promise.all(promises)
        .then(results => {
          const errors = results.filter(
            result => result !== ForceFlushState.resolved
          );
          if (errors.length > 0) {
            reject(errors);
          } else {
            resolve();
          }
        })
        .catch(error => reject([error]));
    });
  }

  shutdown(): Promise<void> {
    return this.activeSpanProcessor.shutdown();
  }

  /**
   * TS cannot yet infer the type of this.constructor:
   * https://github.com/Microsoft/TypeScript/issues/3841#issuecomment-337560146
   * There is no need to override either of the getters in your child class.
   * The type of the registered component maps should be the same across all
   * classes in the inheritance tree.
   */
  protected _getPropagator(name: string): TextMapPropagator | undefined {
    return (
      this.constructor as typeof BasicTracerProvider
    )._registeredPropagators.get(name)?.();
  }

  protected _getSpanExporter(name: string): SpanExporter | undefined {
    return (
      this.constructor as typeof BasicTracerProvider
    )._registeredExporters.get(name)?.();
  }

  protected _buildPropagatorFromEnv(): TextMapPropagator | undefined {
    // per spec, propagators from env must be deduplicated
    const uniquePropagatorNames = Array.from(
      new Set(getEnv().OTEL_PROPAGATORS)
    );

    const propagators = uniquePropagatorNames.map(name => {
      const propagator = this._getPropagator(name);
      if (!propagator) {
        diag.warn(
          `Propagator "${name}" requested through environment variable is unavailable.`
        );
      }

      return propagator;
    });
    const validPropagators = propagators.reduce<TextMapPropagator[]>(
      (list, item) => {
        if (item) {
          list.push(item);
        }
        return list;
      },
      []
    );

    if (validPropagators.length === 0) {
      return;
    } else if (uniquePropagatorNames.length === 1) {
      return validPropagators[0];
    } else {
      return new CompositePropagator({
        propagators: validPropagators,
      });
    }
  }

  protected _buildExporterFromEnv(): SpanExporter | undefined {
    const exporterName = getEnv().OTEL_TRACES_EXPORTER;
    if (exporterName === 'none' || exporterName === '') return;
    const exporter = this._getSpanExporter(exporterName);
    if (!exporter) {
      diag.error(
        `Exporter "${exporterName}" requested through environment variable is unavailable.`
      );
    }
    return exporter;
  }
}<|MERGE_RESOLUTION|>--- conflicted
+++ resolved
@@ -126,33 +126,6 @@
     return this._tracers.get(key)!;
   }
 
-<<<<<<< HEAD
-=======
-  /**
-   * @deprecated please use {@link TracerConfig} spanProcessors property
-   * Adds a new {@link SpanProcessor} to this tracer.
-   * @param spanProcessor the new SpanProcessor to be added.
-   */
-  addSpanProcessor(spanProcessor: SpanProcessor): void {
-    if (this._registeredSpanProcessors.length === 0) {
-      // since we might have enabled by default a batchProcessor, we disable it
-      // before adding the new one
-      this.activeSpanProcessor
-        .shutdown()
-        .catch(err =>
-          diag.error(
-            'Error while trying to shutdown current span processor',
-            err
-          )
-        );
-    }
-    this._registeredSpanProcessors.push(spanProcessor);
-    this.activeSpanProcessor = new MultiSpanProcessor(
-      this._registeredSpanProcessors
-    );
-  }
-
->>>>>>> a833d9c4
   getActiveSpanProcessor(): SpanProcessor {
     return this.activeSpanProcessor;
   }
