--- conflicted
+++ resolved
@@ -16,12 +16,9 @@
   * allowing overrides of the `User-Agent` header was not specification compliant.
 * feat(exporter-*-otlp*)!: remove environment-variable specific code from browser exporters
   * (user-facing) removes the ability to configure browser exporters by using `process.env` polyfills
-<<<<<<< HEAD
+* feat(sdk-node)!: Automatically configure logs exporter [#4740](https://github.com/open-telemetry/opentelemetry-js/pull/4740)
 * feat(exporter-*-otlp-*)!: use transport interface in browser exporters [#4895](https://github.com/open-telemetry/opentelemetry-js/pull/4895) @pichlermarc
   * (user-facing) protected `headers` property was intended for internal use has been removed from all exporters
-=======
-* feat(sdk-node)!: Automatically configure logs exporter [#4740](https://github.com/open-telemetry/opentelemetry-js/pull/4740)
->>>>>>> 14d086a2
 
 ### :rocket: (Enhancement)
 
