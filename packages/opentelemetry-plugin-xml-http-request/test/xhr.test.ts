/*
 * Copyright The OpenTelemetry Authors
 *
 * Licensed under the Apache License, Version 2.0 (the "License");
 * you may not use this file except in compliance with the License.
 * You may obtain a copy of the License at
 *
 *      https://www.apache.org/licenses/LICENSE-2.0
 *
 * Unless required by applicable law or agreed to in writing, software
 * distributed under the License is distributed on an "AS IS" BASIS,
 * WITHOUT WARRANTIES OR CONDITIONS OF ANY KIND, either express or implied.
 * See the License for the specific language governing permissions and
 * limitations under the License.
 */
import * as api from '@opentelemetry/api';
import {
  B3Propagator,
  LogLevel,
  otperformance as performance,
  X_B3_SAMPLED,
  X_B3_SPAN_ID,
  X_B3_TRACE_ID,
  isWrapped,
  NoopLogger,
} from '@opentelemetry/core';
import { ZoneContextManager } from '@opentelemetry/context-zone';
import * as tracing from '@opentelemetry/tracing';
import { HttpAttribute } from '@opentelemetry/semantic-conventions';
import {
  PerformanceTimingNames as PTN,
  WebTracerProvider,
  parseUrl,
} from '@opentelemetry/web';
import * as assert from 'assert';
import * as sinon from 'sinon';
import { EventNames } from '../src/enums/EventNames';
import { XMLHttpRequestPlugin } from '../src/xhr';

class DummySpanExporter implements tracing.SpanExporter {
  export(spans: any) {}

  shutdown() {}
}

const XHR_TIMEOUT = 2000;

const getData = (
  req: XMLHttpRequest,
  url: string,
  callbackAfterSend: Function,
  async?: boolean
) => {
  // eslint-disable-next-line no-async-promise-executor
  return new Promise(async (resolve, reject) => {
    if (async === undefined) {
      async = true;
    }
    req.timeout = XHR_TIMEOUT;

    req.open('GET', url, async);
    req.onload = function () {
      resolve();
    };

    req.onerror = function () {
      resolve();
    };

    req.onabort = function () {
      resolve();
    };

    req.ontimeout = function () {
      resolve();
    };
    req.send();
    callbackAfterSend();
  });
};

function createResource(resource = {}): PerformanceResourceTiming {
  const defaultResource = {
    connectEnd: 15,
    connectStart: 13,
    decodedBodySize: 0,
    domainLookupEnd: 12,
    domainLookupStart: 11,
    encodedBodySize: 0,
    fetchStart: 10.1,
    initiatorType: 'xmlhttprequest',
    nextHopProtocol: '',
    redirectEnd: 0,
    redirectStart: 0,
    requestStart: 16,
    responseEnd: 20.5,
    responseStart: 17,
    secureConnectionStart: 14,
    transferSize: 0,
    workerStart: 0,
    duration: 0,
    entryType: '',
    name: '',
    startTime: 0,
  };
  return Object.assign(
    {},
    defaultResource,
    resource
  ) as PerformanceResourceTiming;
}

function createMasterResource(resource = {}): PerformanceResourceTiming {
  const masterResource: any = createResource(resource);
  Object.keys(masterResource).forEach((key: string) => {
    if (typeof masterResource[key] === 'number') {
      masterResource[key] = masterResource[key] + 30;
    }
  });
  return masterResource;
}

describe('xhr', () => {
  const asyncTests = [{ async: true }, { async: false }];
  asyncTests.forEach(test => {
    const testAsync = test.async;
    describe(`when async='${testAsync}'`, () => {
      let sandbox: sinon.SinonSandbox;
      let requests: any[] = [];
      let prepareData: any;
      let clearData: any;
      let contextManager: ZoneContextManager;

      beforeEach(() => {
        contextManager = new ZoneContextManager().enable();
        api.context.setGlobalContextManager(contextManager);
      });

      afterEach(() => {
        api.context.disable();
      });

      before(() => {
        api.propagation.setGlobalPropagator(new B3Propagator());
      });

      describe('when request is successful', () => {
        let webTracerWithZone: api.Tracer;
        let webTracerProviderWithZone: WebTracerProvider;
        let dummySpanExporter: DummySpanExporter;
        let exportSpy: any;
        let clearResourceTimingsSpy: any;
        let rootSpan: api.Span;
        let spyEntries: any;
        const url = 'http://localhost:8090/xml-http-request.js';
        let fakeNow = 0;
        let xmlHttpRequestPlugin: XMLHttpRequestPlugin;

        clearData = () => {
          requests = [];
          sandbox.restore();
          spyEntries.restore();
        };

        prepareData = (done: any, fileUrl: string, config?: any) => {
          sandbox = sinon.createSandbox();
          const fakeXhr = sandbox.useFakeXMLHttpRequest();
          fakeXhr.onCreate = function (xhr: any) {
            requests.push(xhr);
          };
          sandbox.useFakeTimers();

          sandbox.stub(performance, 'timeOrigin').value(0);
          sandbox.stub(performance, 'now').callsFake(() => fakeNow);

          const resources: PerformanceResourceTiming[] = [];
          resources.push(
            createResource({
              name: fileUrl,
            }),
            createMasterResource({
              name: fileUrl,
            })
          );

          spyEntries = sandbox.stub(performance, 'getEntriesByType');
          spyEntries.withArgs('resource').returns(resources);
          xmlHttpRequestPlugin = new XMLHttpRequestPlugin(config);
          webTracerProviderWithZone = new WebTracerProvider({
            logLevel: LogLevel.ERROR,
            plugins: [xmlHttpRequestPlugin],
          });
          webTracerWithZone = webTracerProviderWithZone.getTracer('xhr-test');
          dummySpanExporter = new DummySpanExporter();
          exportSpy = sinon.stub(dummySpanExporter, 'export');
          clearResourceTimingsSpy = sandbox.stub(
            (performance as unknown) as Performance,
            'clearResourceTimings'
          );
          webTracerProviderWithZone.addSpanProcessor(
            new tracing.SimpleSpanProcessor(dummySpanExporter)
          );

          rootSpan = webTracerWithZone.startSpan('root');
          webTracerWithZone.withSpan(rootSpan, () => {
            getData(
              new XMLHttpRequest(),
              fileUrl,
              () => {
                fakeNow = 100;
              },
              testAsync
            ).then(() => {
              fakeNow = 0;
              sandbox.clock.tick(1000);
              done();
            });
            assert.strictEqual(requests.length, 1, 'request not called');

            requests[0].respond(
              200,
              { 'Content-Type': 'application/json' },
              '{"foo":"bar"}'
            );
          });
        };

        beforeEach(done => {
          const propagateTraceHeaderCorsUrls = [window.location.origin];
          prepareData(done, url, { propagateTraceHeaderCorsUrls });
        });

        afterEach(() => {
          clearData();
        });

        it('should patch to wrap XML HTTP Requests when enabled', () => {
          const xhttp = new XMLHttpRequest();
          assert.ok(isWrapped(xhttp.send));
          xmlHttpRequestPlugin.enable(
            XMLHttpRequest.prototype,
            new api.NoopTracerProvider(),
            new NoopLogger()
          );
          assert.ok(isWrapped(xhttp.send));
        });

        it('should unpatch to unwrap XML HTTP Requests when disabled', () => {
          const xhttp = new XMLHttpRequest();
          assert.ok(isWrapped(xhttp.send));
          xmlHttpRequestPlugin.disable();
          assert.ok(!isWrapped(xhttp.send));
        });

        it('should create a span with correct root span', () => {
          const span: tracing.ReadableSpan = exportSpy.args[1][0][0];
          assert.strictEqual(
            span.parentSpanId,
            rootSpan.context().spanId,
            'parent span is not root span'
          );
        });

        it('span should have correct name', () => {
          const span: tracing.ReadableSpan = exportSpy.args[1][0][0];
          assert.strictEqual(span.name, url, 'span has wrong name');
        });

        it('span should have correct kind', () => {
          const span: tracing.ReadableSpan = exportSpy.args[1][0][0];
          assert.strictEqual(
            span.kind,
            api.SpanKind.CLIENT,
            'span has wrong kind'
          );
        });

        it('span should have correct attributes', () => {
          const span: tracing.ReadableSpan = exportSpy.args[1][0][0];
          const attributes = span.attributes;
          const keys = Object.keys(attributes);

          assert.strictEqual(
            attributes[keys[0]],
            'GET',
            `attributes ${HttpAttribute.HTTP_METHOD} is wrong`
          );
          assert.strictEqual(
            attributes[keys[1]],
            url,
            `attributes ${HttpAttribute.HTTP_URL} is wrong`
          );
          assert.strictEqual(
            attributes[keys[2]],
            200,
            `attributes ${HttpAttribute.HTTP_STATUS_CODE} is wrong`
          );
          assert.strictEqual(
            attributes[keys[3]],
            'OK',
            `attributes ${HttpAttribute.HTTP_STATUS_TEXT} is wrong`
          );
          assert.strictEqual(
<<<<<<< HEAD
            attributes[keys[4]],
            window.location.host,
=======
            attributes[keys[5]],
            parseUrl(url).host,
>>>>>>> 21fae0a3
            `attributes ${HttpAttribute.HTTP_HOST} is wrong`
          );
          assert.ok(
            attributes[keys[5]] === 'http' || attributes[keys[5]] === 'https',
            `attributes ${HttpAttribute.HTTP_SCHEME} is wrong`
          );
          assert.ok(
            attributes[keys[6]] !== '',
            `attributes ${HttpAttribute.HTTP_USER_AGENT} is not defined`
          );

          assert.strictEqual(keys.length, 7, 'number of attributes is wrong');
        });

        it('span should have correct events', () => {
          const span: tracing.ReadableSpan = exportSpy.args[1][0][0];
          const events = span.events;

          assert.strictEqual(
            events[0].name,
            EventNames.METHOD_OPEN,
            `event ${EventNames.METHOD_OPEN} is not defined`
          );
          assert.strictEqual(
            events[1].name,
            EventNames.METHOD_SEND,
            `event ${EventNames.METHOD_SEND} is not defined`
          );
          assert.strictEqual(
            events[2].name,
            PTN.FETCH_START,
            `event ${PTN.FETCH_START} is not defined`
          );
          assert.strictEqual(
            events[3].name,
            PTN.DOMAIN_LOOKUP_START,
            `event ${PTN.DOMAIN_LOOKUP_START} is not defined`
          );
          assert.strictEqual(
            events[4].name,
            PTN.DOMAIN_LOOKUP_END,
            `event ${PTN.DOMAIN_LOOKUP_END} is not defined`
          );
          assert.strictEqual(
            events[5].name,
            PTN.CONNECT_START,
            `event ${PTN.CONNECT_START} is not defined`
          );
          assert.strictEqual(
            events[6].name,
            PTN.SECURE_CONNECTION_START,
            `event ${PTN.SECURE_CONNECTION_START} is not defined`
          );
          assert.strictEqual(
            events[7].name,
            PTN.CONNECT_END,
            `event ${PTN.CONNECT_END} is not defined`
          );
          assert.strictEqual(
            events[8].name,
            PTN.REQUEST_START,
            `event ${PTN.REQUEST_START} is not defined`
          );
          assert.strictEqual(
            events[9].name,
            PTN.RESPONSE_START,
            `event ${PTN.RESPONSE_START} is not defined`
          );
          assert.strictEqual(
            events[10].name,
            PTN.RESPONSE_END,
            `event ${PTN.RESPONSE_END} is not defined`
          );
          assert.strictEqual(
            events[11].name,
            EventNames.EVENT_LOAD,
            `event ${EventNames.EVENT_LOAD} is not defined`
          );

          assert.strictEqual(events.length, 12, 'number of events is wrong');
        });

        it('should create a span for preflight request', () => {
          const span: tracing.ReadableSpan = exportSpy.args[0][0][0];
          const parentSpan: tracing.ReadableSpan = exportSpy.args[1][0][0];
          assert.strictEqual(
            span.parentSpanId,
            parentSpan.spanContext.spanId,
            'parent span is not root span'
          );
        });

        it('preflight request span should have correct name', () => {
          const span: tracing.ReadableSpan = exportSpy.args[0][0][0];
          assert.strictEqual(
            span.name,
            'CORS Preflight',
            'preflight request span has wrong name'
          );
        });

        it('preflight request span should have correct kind', () => {
          const span: tracing.ReadableSpan = exportSpy.args[0][0][0];
          assert.strictEqual(
            span.kind,
            api.SpanKind.INTERNAL,
            'span has wrong kind'
          );
        });

        it('preflight request span should have correct events', () => {
          const span: tracing.ReadableSpan = exportSpy.args[0][0][0];
          const events = span.events;
          assert.strictEqual(events.length, 9, 'number of events is wrong');

          assert.strictEqual(
            events[0].name,
            PTN.FETCH_START,
            `event ${PTN.FETCH_START} is not defined`
          );
          assert.strictEqual(
            events[1].name,
            PTN.DOMAIN_LOOKUP_START,
            `event ${PTN.DOMAIN_LOOKUP_START} is not defined`
          );
          assert.strictEqual(
            events[2].name,
            PTN.DOMAIN_LOOKUP_END,
            `event ${PTN.DOMAIN_LOOKUP_END} is not defined`
          );
          assert.strictEqual(
            events[3].name,
            PTN.CONNECT_START,
            `event ${PTN.CONNECT_START} is not defined`
          );
          assert.strictEqual(
            events[4].name,
            PTN.SECURE_CONNECTION_START,
            `event ${PTN.SECURE_CONNECTION_START} is not defined`
          );
          assert.strictEqual(
            events[5].name,
            PTN.CONNECT_END,
            `event ${PTN.CONNECT_END} is not defined`
          );
          assert.strictEqual(
            events[6].name,
            PTN.REQUEST_START,
            `event ${PTN.REQUEST_START} is not defined`
          );
          assert.strictEqual(
            events[7].name,
            PTN.RESPONSE_START,
            `event ${PTN.RESPONSE_START} is not defined`
          );
          assert.strictEqual(
            events[8].name,
            PTN.RESPONSE_END,
            `event ${PTN.RESPONSE_END} is not defined`
          );
        });

        it('should NOT clear the resources', () => {
          assert.ok(
            clearResourceTimingsSpy.notCalled,
            'resources have been cleared'
          );
        });

        describe('AND origin match with window.location', () => {
          beforeEach(done => {
            clearData();
            // this won't generate a preflight span
            const propagateTraceHeaderCorsUrls = [url];
            prepareData(done, window.location.origin + '/xml-http-request.js', {
              propagateTraceHeaderCorsUrls,
            });
          });

          it('should set trace headers', () => {
            const span: api.Span = exportSpy.args[0][0][0];
            assert.strictEqual(
              requests[0].requestHeaders[X_B3_TRACE_ID],
              span.context().traceId,
              `trace header '${X_B3_TRACE_ID}' not set`
            );
            assert.strictEqual(
              requests[0].requestHeaders[X_B3_SPAN_ID],
              span.context().spanId,
              `trace header '${X_B3_SPAN_ID}' not set`
            );
            assert.strictEqual(
              requests[0].requestHeaders[X_B3_SAMPLED],
              String(span.context().traceFlags),
              `trace header '${X_B3_SAMPLED}' not set`
            );
          });
        });

        describe(
          'AND origin does NOT match window.location but match with' +
            ' propagateTraceHeaderCorsUrls',
          () => {
            beforeEach(done => {
              clearData();
              prepareData(
                done,
                'https://raw.githubusercontent.com/open-telemetry/opentelemetry-js/master/package.json',
                { propagateTraceHeaderCorsUrls: /raw\.githubusercontent\.com/ }
              );
            });
            it('should set trace headers', () => {
              // span at exportSpy.args[0][0][0] is the preflight span
              const span: api.Span = exportSpy.args[1][0][0];
              assert.strictEqual(
                requests[0].requestHeaders[X_B3_TRACE_ID],
                span.context().traceId,
                `trace header '${X_B3_TRACE_ID}' not set`
              );
              assert.strictEqual(
                requests[0].requestHeaders[X_B3_SPAN_ID],
                span.context().spanId,
                `trace header '${X_B3_SPAN_ID}' not set`
              );
              assert.strictEqual(
                requests[0].requestHeaders[X_B3_SAMPLED],
                String(span.context().traceFlags),
                `trace header '${X_B3_SAMPLED}' not set`
              );
            });
          }
        );
        describe(
          'AND origin does NOT match window.location And does NOT match' +
            ' with propagateTraceHeaderCorsUrls',
          () => {
            beforeEach(done => {
              clearData();
              prepareData(
                done,
                'https://raw.githubusercontent.com/open-telemetry/opentelemetry-js/master/package.json'
              );
            });
            it('should NOT set trace headers', () => {
              assert.strictEqual(
                requests[0].requestHeaders[X_B3_TRACE_ID],
                undefined,
                `trace header '${X_B3_TRACE_ID}' should not be set`
              );
              assert.strictEqual(
                requests[0].requestHeaders[X_B3_SPAN_ID],
                undefined,
                `trace header '${X_B3_SPAN_ID}' should not be set`
              );
              assert.strictEqual(
                requests[0].requestHeaders[X_B3_SAMPLED],
                undefined,
                `trace header '${X_B3_SAMPLED}' should not be set`
              );
            });
          }
        );

        describe('when url is ignored', () => {
          beforeEach(done => {
            clearData();
            const propagateTraceHeaderCorsUrls = url;
            prepareData(done, url, {
              propagateTraceHeaderCorsUrls,
              ignoreUrls: [propagateTraceHeaderCorsUrls],
            });
          });

          it('should NOT create any span', () => {
            assert.ok(exportSpy.notCalled, "span shouldn't be exported");
          });
        });

        describe('when clearTimingResources is set', () => {
          beforeEach(done => {
            clearData();
            const propagateTraceHeaderCorsUrls = url;
            prepareData(done, url, {
              propagateTraceHeaderCorsUrls,
              clearTimingResources: true,
            });
          });

          it('should clear the resources', () => {
            assert.ok(
              clearResourceTimingsSpy.calledOnce,
              "resources haven't been cleared"
            );
          });
        });

        describe('when reusing the same XML Http request', () => {
          const firstUrl = 'http://localhost:8090/get';
          const secondUrl = 'http://localhost:8099/get';

          beforeEach(done => {
            requests = [];
            const resources: PerformanceResourceTiming[] = [];
            resources.push(
              createResource({
                name: firstUrl,
              }),
              createResource({
                name: secondUrl,
              })
            );
            const reusableReq = new XMLHttpRequest();
            webTracerWithZone.withSpan(rootSpan, () => {
              getData(
                reusableReq,
                firstUrl,
                () => {
                  fakeNow = 100;
                },
                testAsync
              ).then(() => {
                fakeNow = 0;
                sandbox.clock.tick(1000);
              });
            });

            webTracerWithZone.withSpan(rootSpan, () => {
              getData(
                reusableReq,
                secondUrl,
                () => {
                  fakeNow = 100;
                },
                testAsync
              ).then(() => {
                fakeNow = 0;
                sandbox.clock.tick(1000);
                done();
              });

              assert.strictEqual(
                requests.length,
                1,
                'first request not called'
              );

              requests[0].respond(
                200,
                { 'Content-Type': 'application/json' },
                '{"foo":"bar"}'
              );
            });
          });

          it('should clear previous span information', () => {
            const span: tracing.ReadableSpan = exportSpy.args[2][0][0];
            const attributes = span.attributes;
            const keys = Object.keys(attributes);

            assert.strictEqual(
              attributes[keys[2]],
              secondUrl,
              `attribute ${HttpAttribute.HTTP_URL} is wrong`
            );
          });
        });
      });

      describe('when request is NOT successful', () => {
        let webTracerWithZoneProvider: WebTracerProvider;
        let webTracerWithZone: api.Tracer;
        let dummySpanExporter: DummySpanExporter;
        let exportSpy: any;
        let rootSpan: api.Span;
        let spyEntries: any;
        const url =
          'https://raw.githubusercontent.com/open-telemetry/opentelemetry-js/master/package.json';
        let fakeNow = 0;

        beforeEach(() => {
          sandbox = sinon.createSandbox();
          const fakeXhr = sandbox.useFakeXMLHttpRequest();
          fakeXhr.onCreate = function (xhr: any) {
            requests.push(xhr);
          };

          sandbox.useFakeTimers();

          sandbox.stub(performance, 'timeOrigin').value(0);
          sandbox.stub(performance, 'now').callsFake(() => fakeNow);

          const resources: PerformanceResourceTiming[] = [];
          resources.push(
            createResource({
              name: url,
            })
          );

          spyEntries = sandbox.stub(performance, 'getEntriesByType');
          spyEntries.withArgs('resource').returns(resources);

          webTracerWithZoneProvider = new WebTracerProvider({
            logLevel: LogLevel.ERROR,
            plugins: [new XMLHttpRequestPlugin()],
          });
          dummySpanExporter = new DummySpanExporter();
          exportSpy = sinon.stub(dummySpanExporter, 'export');
          webTracerWithZoneProvider.addSpanProcessor(
            new tracing.SimpleSpanProcessor(dummySpanExporter)
          );
          webTracerWithZone = webTracerWithZoneProvider.getTracer('xhr-test');

          rootSpan = webTracerWithZone.startSpan('root');
        });

        afterEach(() => {
          clearData();
        });

        describe('when request loads and receives an error code', () => {
          beforeEach(done => {
            webTracerWithZone.withSpan(rootSpan, () => {
              getData(
                new XMLHttpRequest(),
                url,
                () => {
                  fakeNow = 100;
                },
                testAsync
              ).then(() => {
                fakeNow = 0;
                sandbox.clock.tick(1000);
                done();
              });
              assert.strictEqual(requests.length, 1, 'request not called');
              requests[0].respond(
                400,
                { 'Content-Type': 'text/plain' },
                'Bad Request'
              );
            });
          });
          it('span should have correct attributes', () => {
            const span: tracing.ReadableSpan = exportSpy.args[0][0][0];
            const attributes = span.attributes;
            const keys = Object.keys(attributes);

            assert.ok(
              attributes[keys[0]] !== '',
              `attributes ${GeneralAttribute.COMPONENT} is not defined`
            );
            assert.strictEqual(
              attributes[keys[1]],
              'GET',
              `attributes ${HttpAttribute.HTTP_METHOD} is wrong`
            );
            assert.strictEqual(
              attributes[keys[2]],
              url,
              `attributes ${HttpAttribute.HTTP_URL} is wrong`
            );
            assert.strictEqual(
              attributes[keys[3]],
              400,
              `attributes ${HttpAttribute.HTTP_STATUS_CODE} is wrong`
            );
            assert.strictEqual(
              attributes[keys[4]],
              'Bad Request',
              `attributes ${HttpAttribute.HTTP_STATUS_TEXT} is wrong`
            );
            assert.strictEqual(
              attributes[keys[5]],
              'raw.githubusercontent.com',
              `attributes ${HttpAttribute.HTTP_HOST} is wrong`
            );
            assert.ok(
              attributes[keys[6]] === 'http' || attributes[keys[6]] === 'https',
              `attributes ${HttpAttribute.HTTP_SCHEME} is wrong`
            );
            assert.ok(
              attributes[keys[7]] !== '',
              `attributes ${HttpAttribute.HTTP_USER_AGENT} is not defined`
            );

            assert.strictEqual(keys.length, 8, 'number of attributes is wrong');
          });

          it('span should have correct events', () => {
            const span: tracing.ReadableSpan = exportSpy.args[0][0][0];
            const events = span.events;

            assert.strictEqual(
              events[0].name,
              EventNames.METHOD_OPEN,
              `event ${EventNames.METHOD_OPEN} is not defined`
            );
            assert.strictEqual(
              events[1].name,
              EventNames.METHOD_SEND,
              `event ${EventNames.METHOD_SEND} is not defined`
            );
            assert.strictEqual(
              events[2].name,
              PTN.FETCH_START,
              `event ${PTN.FETCH_START} is not defined`
            );
            assert.strictEqual(
              events[3].name,
              PTN.DOMAIN_LOOKUP_START,
              `event ${PTN.DOMAIN_LOOKUP_START} is not defined`
            );
            assert.strictEqual(
              events[4].name,
              PTN.DOMAIN_LOOKUP_END,
              `event ${PTN.DOMAIN_LOOKUP_END} is not defined`
            );
            assert.strictEqual(
              events[5].name,
              PTN.CONNECT_START,
              `event ${PTN.CONNECT_START} is not defined`
            );
            assert.strictEqual(
              events[6].name,
              PTN.SECURE_CONNECTION_START,
              `event ${PTN.SECURE_CONNECTION_START} is not defined`
            );
            assert.strictEqual(
              events[7].name,
              PTN.CONNECT_END,
              `event ${PTN.CONNECT_END} is not defined`
            );
            assert.strictEqual(
              events[8].name,
              PTN.REQUEST_START,
              `event ${PTN.REQUEST_START} is not defined`
            );
            assert.strictEqual(
              events[9].name,
              PTN.RESPONSE_START,
              `event ${PTN.RESPONSE_START} is not defined`
            );
            assert.strictEqual(
              events[10].name,
              PTN.RESPONSE_END,
              `event ${PTN.RESPONSE_END} is not defined`
            );
            assert.strictEqual(
              events[11].name,
              EventNames.EVENT_ERROR,
              `event ${EventNames.EVENT_ERROR} is not defined`
            );

            assert.strictEqual(events.length, 12, 'number of events is wrong');
          });
        });

        describe('when request encounters a network error', () => {
          beforeEach(done => {
            webTracerWithZone.withSpan(rootSpan, () => {
              getData(new XMLHttpRequest(), url, () => {}, testAsync).then(
                () => {
                  fakeNow = 0;
                  sandbox.clock.tick(1000);
                  done();
                }
              );

              assert.strictEqual(requests.length, 1, 'request not called');
              requests[0].error();
            });
          });

          it('span should have correct attributes', () => {
            const span: tracing.ReadableSpan = exportSpy.args[0][0][0];
            const attributes = span.attributes;
            const keys = Object.keys(attributes);

            assert.ok(
              attributes[keys[0]] !== '',
              `attributes ${GeneralAttribute.COMPONENT} is not defined`
            );
            assert.strictEqual(
              attributes[keys[1]],
              'GET',
              `attributes ${HttpAttribute.HTTP_METHOD} is wrong`
            );
            assert.strictEqual(
              attributes[keys[2]],
              url,
              `attributes ${HttpAttribute.HTTP_URL} is wrong`
            );
            assert.strictEqual(
              attributes[keys[3]],
              0,
              `attributes ${HttpAttribute.HTTP_STATUS_CODE} is wrong`
            );
            assert.strictEqual(
              attributes[keys[4]],
              '',
              `attributes ${HttpAttribute.HTTP_STATUS_TEXT} is wrong`
            );
            assert.strictEqual(
              attributes[keys[5]],
              'raw.githubusercontent.com',
              `attributes ${HttpAttribute.HTTP_HOST} is wrong`
            );
            assert.ok(
              attributes[keys[6]] === 'http' || attributes[keys[6]] === 'https',
              `attributes ${HttpAttribute.HTTP_SCHEME} is wrong`
            );
            assert.ok(
              attributes[keys[7]] !== '',
              `attributes ${HttpAttribute.HTTP_USER_AGENT} is not defined`
            );

            assert.strictEqual(keys.length, 8, 'number of attributes is wrong');
          });

          it('span should have correct events', () => {
            const span: tracing.ReadableSpan = exportSpy.args[0][0][0];
            const events = span.events;

            assert.strictEqual(
              events[0].name,
              EventNames.METHOD_OPEN,
              `event ${EventNames.METHOD_OPEN} is not defined`
            );
            assert.strictEqual(
              events[1].name,
              EventNames.METHOD_SEND,
              `event ${EventNames.METHOD_SEND} is not defined`
            );
            assert.strictEqual(
              events[2].name,
              EventNames.EVENT_ERROR,
              `event ${EventNames.EVENT_ERROR} is not defined`
            );

            assert.strictEqual(events.length, 3, 'number of events is wrong');
          });
        });

        describe('when request is aborted', () => {
          before(function () {
            // Can only abort Async requests
            if (!testAsync) {
              this.skip();
            }
          });

<<<<<<< HEAD
          assert.strictEqual(
            attributes[keys[0]],
            'GET',
            `attributes ${HttpAttribute.HTTP_METHOD} is wrong`
          );
          assert.strictEqual(
            attributes[keys[1]],
            url,
            `attributes ${HttpAttribute.HTTP_URL} is wrong`
          );
          assert.strictEqual(
            attributes[keys[2]],
            400,
            `attributes ${HttpAttribute.HTTP_STATUS_CODE} is wrong`
          );
          assert.strictEqual(
            attributes[keys[3]],
            'Bad Request',
            `attributes ${HttpAttribute.HTTP_STATUS_TEXT} is wrong`
          );
          assert.strictEqual(
            attributes[keys[4]],
            'raw.githubusercontent.com',
            `attributes ${HttpAttribute.HTTP_HOST} is wrong`
          );
          assert.ok(
            attributes[keys[5]] === 'http' || attributes[keys[5]] === 'https',
            `attributes ${HttpAttribute.HTTP_SCHEME} is wrong`
          );
          assert.ok(
            attributes[keys[6]] !== '',
            `attributes ${HttpAttribute.HTTP_USER_AGENT} is not defined`
          );

          assert.strictEqual(keys.length, 7, 'number of attributes is wrong');
=======
          beforeEach(done => {
            webTracerWithZone.withSpan(rootSpan, () => {
              getData(new XMLHttpRequest(), url, () => {}, testAsync).then(
                () => {
                  fakeNow = 0;
                  sandbox.clock.tick(1000);
                  done();
                }
              );

              assert.strictEqual(requests.length, 1, 'request not called');
              requests[0].abort();
            });
          });

          it('span should have correct attributes', () => {
            const span: tracing.ReadableSpan = exportSpy.args[0][0][0];
            const attributes = span.attributes;
            const keys = Object.keys(attributes);

            assert.ok(
              attributes[keys[0]] !== '',
              `attributes ${GeneralAttribute.COMPONENT} is not defined`
            );
            assert.strictEqual(
              attributes[keys[1]],
              'GET',
              `attributes ${HttpAttribute.HTTP_METHOD} is wrong`
            );
            assert.strictEqual(
              attributes[keys[2]],
              url,
              `attributes ${HttpAttribute.HTTP_URL} is wrong`
            );
            assert.strictEqual(
              attributes[keys[3]],
              0,
              `attributes ${HttpAttribute.HTTP_STATUS_CODE} is wrong`
            );
            assert.strictEqual(
              attributes[keys[4]],
              '',
              `attributes ${HttpAttribute.HTTP_STATUS_TEXT} is wrong`
            );
            assert.strictEqual(
              attributes[keys[5]],
              'raw.githubusercontent.com',
              `attributes ${HttpAttribute.HTTP_HOST} is wrong`
            );
            assert.ok(
              attributes[keys[6]] === 'http' || attributes[keys[6]] === 'https',
              `attributes ${HttpAttribute.HTTP_SCHEME} is wrong`
            );
            assert.ok(
              attributes[keys[7]] !== '',
              `attributes ${HttpAttribute.HTTP_USER_AGENT} is not defined`
            );

            assert.strictEqual(keys.length, 8, 'number of attributes is wrong');
          });

          it('span should have correct events', () => {
            const span: tracing.ReadableSpan = exportSpy.args[0][0][0];
            const events = span.events;

            assert.strictEqual(
              events[0].name,
              EventNames.METHOD_OPEN,
              `event ${EventNames.METHOD_OPEN} is not defined`
            );
            assert.strictEqual(
              events[1].name,
              EventNames.METHOD_SEND,
              `event ${EventNames.METHOD_SEND} is not defined`
            );
            assert.strictEqual(
              events[2].name,
              EventNames.EVENT_ABORT,
              `event ${EventNames.EVENT_ABORT} is not defined`
            );

            assert.strictEqual(events.length, 3, 'number of events is wrong');
          });
>>>>>>> 21fae0a3
        });

        describe('when request times out', () => {
          before(function () {
            // Can only set timeout for Async requests
            if (!testAsync) {
              this.skip();
            }
          });

          beforeEach(done => {
            webTracerWithZone.withSpan(rootSpan, () => {
              getData(
                new XMLHttpRequest(),
                url,
                () => {
                  sandbox.clock.tick(XHR_TIMEOUT);
                },
                testAsync
              ).then(() => {
                fakeNow = 0;
                sandbox.clock.tick(1000);
                done();
              });
            });
          });

          it('span should have correct attributes', () => {
            const span: tracing.ReadableSpan = exportSpy.args[0][0][0];
            const attributes = span.attributes;
            const keys = Object.keys(attributes);

            assert.ok(
              attributes[keys[0]] !== '',
              `attributes ${GeneralAttribute.COMPONENT} is not defined`
            );
            assert.strictEqual(
              attributes[keys[1]],
              'GET',
              `attributes ${HttpAttribute.HTTP_METHOD} is wrong`
            );
            assert.strictEqual(
              attributes[keys[2]],
              url,
              `attributes ${HttpAttribute.HTTP_URL} is wrong`
            );
            assert.strictEqual(
              attributes[keys[3]],
              0,
              `attributes ${HttpAttribute.HTTP_STATUS_CODE} is wrong`
            );
            assert.strictEqual(
              attributes[keys[4]],
              '',
              `attributes ${HttpAttribute.HTTP_STATUS_TEXT} is wrong`
            );
            assert.strictEqual(
              attributes[keys[5]],
              'raw.githubusercontent.com',
              `attributes ${HttpAttribute.HTTP_HOST} is wrong`
            );
            assert.ok(
              attributes[keys[6]] === 'http' || attributes[keys[6]] === 'https',
              `attributes ${HttpAttribute.HTTP_SCHEME} is wrong`
            );
            assert.ok(
              attributes[keys[7]] !== '',
              `attributes ${HttpAttribute.HTTP_USER_AGENT} is not defined`
            );

            assert.strictEqual(keys.length, 8, 'number of attributes is wrong');
          });

          it('span should have correct events', () => {
            const span: tracing.ReadableSpan = exportSpy.args[0][0][0];
            const events = span.events;

            assert.strictEqual(
              events[0].name,
              EventNames.METHOD_OPEN,
              `event ${EventNames.METHOD_OPEN} is not defined`
            );
            assert.strictEqual(
              events[1].name,
              EventNames.METHOD_SEND,
              `event ${EventNames.METHOD_SEND} is not defined`
            );
            assert.strictEqual(
              events[2].name,
              EventNames.EVENT_TIMEOUT,
              `event ${EventNames.EVENT_TIMEOUT} is not defined`
            );

            assert.strictEqual(events.length, 3, 'number of events is wrong');
          });
        });
      });
    });
  });
});<|MERGE_RESOLUTION|>--- conflicted
+++ resolved
@@ -301,13 +301,8 @@
             `attributes ${HttpAttribute.HTTP_STATUS_TEXT} is wrong`
           );
           assert.strictEqual(
-<<<<<<< HEAD
             attributes[keys[4]],
-            window.location.host,
-=======
-            attributes[keys[5]],
             parseUrl(url).host,
->>>>>>> 21fae0a3
             `attributes ${HttpAttribute.HTTP_HOST} is wrong`
           );
           assert.ok(
@@ -668,7 +663,7 @@
             const keys = Object.keys(attributes);
 
             assert.strictEqual(
-              attributes[keys[2]],
+              attributes[keys[1]],
               secondUrl,
               `attribute ${HttpAttribute.HTTP_URL} is wrong`
             );
@@ -755,45 +750,41 @@
             const attributes = span.attributes;
             const keys = Object.keys(attributes);
 
-            assert.ok(
-              attributes[keys[0]] !== '',
-              `attributes ${GeneralAttribute.COMPONENT} is not defined`
-            );
-            assert.strictEqual(
-              attributes[keys[1]],
+            assert.strictEqual(
+              attributes[keys[0]],
               'GET',
               `attributes ${HttpAttribute.HTTP_METHOD} is wrong`
             );
             assert.strictEqual(
-              attributes[keys[2]],
+              attributes[keys[1]],
               url,
               `attributes ${HttpAttribute.HTTP_URL} is wrong`
             );
             assert.strictEqual(
-              attributes[keys[3]],
+              attributes[keys[2]],
               400,
               `attributes ${HttpAttribute.HTTP_STATUS_CODE} is wrong`
             );
             assert.strictEqual(
-              attributes[keys[4]],
+              attributes[keys[3]],
               'Bad Request',
               `attributes ${HttpAttribute.HTTP_STATUS_TEXT} is wrong`
             );
             assert.strictEqual(
-              attributes[keys[5]],
+              attributes[keys[4]],
               'raw.githubusercontent.com',
               `attributes ${HttpAttribute.HTTP_HOST} is wrong`
             );
             assert.ok(
-              attributes[keys[6]] === 'http' || attributes[keys[6]] === 'https',
+              attributes[keys[5]] === 'http' || attributes[keys[5]] === 'https',
               `attributes ${HttpAttribute.HTTP_SCHEME} is wrong`
             );
             assert.ok(
-              attributes[keys[7]] !== '',
+              attributes[keys[6]] !== '',
               `attributes ${HttpAttribute.HTTP_USER_AGENT} is not defined`
             );
 
-            assert.strictEqual(keys.length, 8, 'number of attributes is wrong');
+            assert.strictEqual(keys.length, 7, 'number of attributes is wrong');
           });
 
           it('span should have correct events', () => {
@@ -886,45 +877,41 @@
             const attributes = span.attributes;
             const keys = Object.keys(attributes);
 
-            assert.ok(
-              attributes[keys[0]] !== '',
-              `attributes ${GeneralAttribute.COMPONENT} is not defined`
-            );
-            assert.strictEqual(
-              attributes[keys[1]],
+            assert.strictEqual(
+              attributes[keys[0]],
               'GET',
               `attributes ${HttpAttribute.HTTP_METHOD} is wrong`
             );
             assert.strictEqual(
-              attributes[keys[2]],
+              attributes[keys[1]],
               url,
               `attributes ${HttpAttribute.HTTP_URL} is wrong`
             );
             assert.strictEqual(
-              attributes[keys[3]],
+              attributes[keys[2]],
               0,
               `attributes ${HttpAttribute.HTTP_STATUS_CODE} is wrong`
             );
             assert.strictEqual(
-              attributes[keys[4]],
+              attributes[keys[3]],
               '',
               `attributes ${HttpAttribute.HTTP_STATUS_TEXT} is wrong`
             );
             assert.strictEqual(
-              attributes[keys[5]],
+              attributes[keys[4]],
               'raw.githubusercontent.com',
               `attributes ${HttpAttribute.HTTP_HOST} is wrong`
             );
             assert.ok(
-              attributes[keys[6]] === 'http' || attributes[keys[6]] === 'https',
+              attributes[keys[5]] === 'http' || attributes[keys[5]] === 'https',
               `attributes ${HttpAttribute.HTTP_SCHEME} is wrong`
             );
             assert.ok(
-              attributes[keys[7]] !== '',
+              attributes[keys[6]] !== '',
               `attributes ${HttpAttribute.HTTP_USER_AGENT} is not defined`
             );
 
-            assert.strictEqual(keys.length, 8, 'number of attributes is wrong');
+            assert.strictEqual(keys.length, 7, 'number of attributes is wrong');
           });
 
           it('span should have correct events', () => {
@@ -959,43 +946,6 @@
             }
           });
 
-<<<<<<< HEAD
-          assert.strictEqual(
-            attributes[keys[0]],
-            'GET',
-            `attributes ${HttpAttribute.HTTP_METHOD} is wrong`
-          );
-          assert.strictEqual(
-            attributes[keys[1]],
-            url,
-            `attributes ${HttpAttribute.HTTP_URL} is wrong`
-          );
-          assert.strictEqual(
-            attributes[keys[2]],
-            400,
-            `attributes ${HttpAttribute.HTTP_STATUS_CODE} is wrong`
-          );
-          assert.strictEqual(
-            attributes[keys[3]],
-            'Bad Request',
-            `attributes ${HttpAttribute.HTTP_STATUS_TEXT} is wrong`
-          );
-          assert.strictEqual(
-            attributes[keys[4]],
-            'raw.githubusercontent.com',
-            `attributes ${HttpAttribute.HTTP_HOST} is wrong`
-          );
-          assert.ok(
-            attributes[keys[5]] === 'http' || attributes[keys[5]] === 'https',
-            `attributes ${HttpAttribute.HTTP_SCHEME} is wrong`
-          );
-          assert.ok(
-            attributes[keys[6]] !== '',
-            `attributes ${HttpAttribute.HTTP_USER_AGENT} is not defined`
-          );
-
-          assert.strictEqual(keys.length, 7, 'number of attributes is wrong');
-=======
           beforeEach(done => {
             webTracerWithZone.withSpan(rootSpan, () => {
               getData(new XMLHttpRequest(), url, () => {}, testAsync).then(
@@ -1016,45 +966,41 @@
             const attributes = span.attributes;
             const keys = Object.keys(attributes);
 
-            assert.ok(
-              attributes[keys[0]] !== '',
-              `attributes ${GeneralAttribute.COMPONENT} is not defined`
-            );
-            assert.strictEqual(
-              attributes[keys[1]],
+            assert.strictEqual(
+              attributes[keys[0]],
               'GET',
               `attributes ${HttpAttribute.HTTP_METHOD} is wrong`
             );
             assert.strictEqual(
-              attributes[keys[2]],
+              attributes[keys[1]],
               url,
               `attributes ${HttpAttribute.HTTP_URL} is wrong`
             );
             assert.strictEqual(
-              attributes[keys[3]],
+              attributes[keys[2]],
               0,
               `attributes ${HttpAttribute.HTTP_STATUS_CODE} is wrong`
             );
             assert.strictEqual(
-              attributes[keys[4]],
+              attributes[keys[3]],
               '',
               `attributes ${HttpAttribute.HTTP_STATUS_TEXT} is wrong`
             );
             assert.strictEqual(
-              attributes[keys[5]],
+              attributes[keys[4]],
               'raw.githubusercontent.com',
               `attributes ${HttpAttribute.HTTP_HOST} is wrong`
             );
             assert.ok(
-              attributes[keys[6]] === 'http' || attributes[keys[6]] === 'https',
+              attributes[keys[5]] === 'http' || attributes[keys[5]] === 'https',
               `attributes ${HttpAttribute.HTTP_SCHEME} is wrong`
             );
             assert.ok(
-              attributes[keys[7]] !== '',
+              attributes[keys[6]] !== '',
               `attributes ${HttpAttribute.HTTP_USER_AGENT} is not defined`
             );
 
-            assert.strictEqual(keys.length, 8, 'number of attributes is wrong');
+            assert.strictEqual(keys.length, 7, 'number of attributes is wrong');
           });
 
           it('span should have correct events', () => {
@@ -1079,7 +1025,6 @@
 
             assert.strictEqual(events.length, 3, 'number of events is wrong');
           });
->>>>>>> 21fae0a3
         });
 
         describe('when request times out', () => {
@@ -1112,45 +1057,41 @@
             const attributes = span.attributes;
             const keys = Object.keys(attributes);
 
-            assert.ok(
-              attributes[keys[0]] !== '',
-              `attributes ${GeneralAttribute.COMPONENT} is not defined`
-            );
-            assert.strictEqual(
-              attributes[keys[1]],
+            assert.strictEqual(
+              attributes[keys[0]],
               'GET',
               `attributes ${HttpAttribute.HTTP_METHOD} is wrong`
             );
             assert.strictEqual(
-              attributes[keys[2]],
+              attributes[keys[1]],
               url,
               `attributes ${HttpAttribute.HTTP_URL} is wrong`
             );
             assert.strictEqual(
-              attributes[keys[3]],
+              attributes[keys[2]],
               0,
               `attributes ${HttpAttribute.HTTP_STATUS_CODE} is wrong`
             );
             assert.strictEqual(
-              attributes[keys[4]],
+              attributes[keys[3]],
               '',
               `attributes ${HttpAttribute.HTTP_STATUS_TEXT} is wrong`
             );
             assert.strictEqual(
-              attributes[keys[5]],
+              attributes[keys[4]],
               'raw.githubusercontent.com',
               `attributes ${HttpAttribute.HTTP_HOST} is wrong`
             );
             assert.ok(
-              attributes[keys[6]] === 'http' || attributes[keys[6]] === 'https',
+              attributes[keys[5]] === 'http' || attributes[keys[5]] === 'https',
               `attributes ${HttpAttribute.HTTP_SCHEME} is wrong`
             );
             assert.ok(
-              attributes[keys[7]] !== '',
+              attributes[keys[6]] !== '',
               `attributes ${HttpAttribute.HTTP_USER_AGENT} is not defined`
             );
 
-            assert.strictEqual(keys.length, 8, 'number of attributes is wrong');
+            assert.strictEqual(keys.length, 7, 'number of attributes is wrong');
           });
 
           it('span should have correct events', () => {
