--- conflicted
+++ resolved
@@ -50,26 +50,16 @@
     "@grpc/grpc-js": "^1.7.1",
     "@grpc/proto-loader": "^0.7.10",
     "@opentelemetry/api": "1.7.0",
-<<<<<<< HEAD
-    "@opentelemetry/context-async-hooks": "1.18.1",
-    "@opentelemetry/core": "1.18.1",
-    "@opentelemetry/sdk-trace-base": "1.18.1",
-    "@opentelemetry/sdk-trace-node": "1.18.1",
-=======
     "@opentelemetry/context-async-hooks": "1.21.0",
     "@opentelemetry/core": "1.21.0",
     "@opentelemetry/sdk-trace-base": "1.21.0",
     "@opentelemetry/sdk-trace-node": "1.21.0",
->>>>>>> f86251d4
     "@protobuf-ts/grpc-transport": "2.9.3",
     "@protobuf-ts/runtime": "2.9.3",
     "@protobuf-ts/runtime-rpc": "2.9.3",
     "@types/mocha": "10.0.6",
     "@types/node": "18.6.5",
-<<<<<<< HEAD
-=======
     "@types/semver": "7.5.6",
->>>>>>> f86251d4
     "@types/sinon": "10.0.20",
     "codecov": "3.8.3",
     "cross-var": "1.1.0",
