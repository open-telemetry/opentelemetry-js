--- conflicted
+++ resolved
@@ -14,31 +14,19 @@
  * limitations under the License.
  */
 
-<<<<<<< HEAD
 import { Context } from '@opentelemetry/scope-base';
-=======
-import { SpanContext } from '../../trace/span_context';
 import { Carrier } from './carrier';
->>>>>>> 4faac48f
 import { HttpTextFormat } from './HttpTextFormat';
 
 /**
  * No-op implementations of {@link HttpTextFormat}.
  */
 export class NoopHttpTextFormat implements HttpTextFormat {
-<<<<<<< HEAD
   /** Noop inject function does nothing */
-  inject(context: Context, carrier: unknown): void {}
+  inject(context: Context, carrier: Carrier): void {}
   /** Noop extract function does nothing and returns the input context */
-  extract(context: Context, carrier: unknown): Context {
+  extract(context: Context, carrier: Carrier): Context {
     return context;
-=======
-  // By default does nothing
-  inject(spanContext: SpanContext, format: string, carrier: Carrier): void {}
-  // By default does nothing
-  extract(format: string, carrier: Carrier): SpanContext | null {
-    return null;
->>>>>>> 4faac48f
   }
 }
 
