--- conflicted
+++ resolved
@@ -49,12 +49,7 @@
   "devDependencies": {
     "@babel/core": "7.16.0",
     "@grpc/proto-loader": "^0.7.3",
-<<<<<<< HEAD
-    "@opentelemetry/api": "^1.0.0",
-    "@opentelemetry/api-metrics": "^1.0.0",
-=======
     "@opentelemetry/api": "^1.2.0",
->>>>>>> d1540663
     "@types/mocha": "10.0.0",
     "@types/node": "18.6.5",
     "@types/sinon": "10.0.13",
@@ -69,12 +64,7 @@
     "typescript": "4.4.4"
   },
   "peerDependencies": {
-<<<<<<< HEAD
-    "@opentelemetry/api": "^1.0.0",
-    "@opentelemetry/api-metrics": "^1.0.0"
-=======
     "@opentelemetry/api": "^1.2.0"
->>>>>>> d1540663
   },
   "dependencies": {
     "@grpc/grpc-js": "^1.7.1",
