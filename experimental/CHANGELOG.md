--- conflicted
+++ resolved
@@ -10,28 +10,24 @@
 
 ### :rocket: (Enhancement)
 
-<<<<<<< HEAD
+### :bug: (Bug Fix)
+
+### :bug: (Bug Fix)
+
+### :books: (Refine Doc)
+
+### :house: (Internal)
+
+## 0.41.1
+
+### :books: (Refine Doc)
+
+* docs(sdk-metrics): add example of exponential histogram metric [#3855](https://github.com/open-telemetry/opentelemetry-js/pull/3855) @JamieDanielson
+
+### :rocket: (Enhancement)
+
 * feat(sdk-node): logs support added [#3969](https://github.com/open-telemetry/opentelemetry-js/pull/3969) @psk001
 * feat(exporter-metrics-otlp-*): configure default histogram aggregation via environment variable [4012](https://github.com/open-telemetry/opentelemetry-js/pull/4012) @evantorrie
-=======
-### :bug: (Bug Fix)
->>>>>>> 2b20565d
-
-### :bug: (Bug Fix)
-
-### :books: (Refine Doc)
-
-### :house: (Internal)
-
-## 0.41.1
-
-### :books: (Refine Doc)
-
-* docs(sdk-metrics): add example of exponential histogram metric [#3855](https://github.com/open-telemetry/opentelemetry-js/pull/3855) @JamieDanielson
-
-### :rocket: (Enhancement)
-
-* feat(sdk-node): logs support added [#3969](https://github.com/open-telemetry/opentelemetry-js/pull/3969) @psk001
 
 ### :bug: (Bug Fix)
 
