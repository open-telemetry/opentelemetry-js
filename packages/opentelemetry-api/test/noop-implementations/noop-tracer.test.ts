--- conflicted
+++ resolved
@@ -20,14 +20,6 @@
 
 describe('NoopTracer', () => {
   it('should not crash', () => {
-<<<<<<< HEAD
-    const spanContext = {
-      traceId: '',
-      spanId: '',
-      traceFlags: TraceFlags.NONE,
-    };
-=======
->>>>>>> a34d03a8
     const tracer = new NoopTracer();
 
     assert.deepStrictEqual(tracer.startSpan('span-name'), NOOP_SPAN);
