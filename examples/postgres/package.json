{
  "name": "postgres-example",
  "private": true,
<<<<<<< HEAD
  "version": "0.3.1",
=======
  "version": "0.3.2",
>>>>>>> 7124f5f8
  "description": "Example of Postgres integration with OpenTelemetry",
  "main": "index.js",
  "scripts": {
    "zipkin:server": "cross-env EXPORTER=zipkin node ./server.js",
    "zipkin:client": "cross-env EXPORTER=zipkin node ./client.js",
    "jaeger:server": "cross-env EXPORTER=jaeger node ./server.js",
    "jaeger:client": "cross-env EXPORTER=jaeger node ./client.js",
    "docker:start": "docker run -d -p 54320:5432 --name otpostgres postgres:alpine",
    "docker:stop": "docker stop otpostgres & docker rm otpostgres"
  },
  "repository": {
    "type": "git",
    "url": "git+ssh://git@github.com/open-telemetry/opentelemetry-js.git"
  },
  "keywords": [
    "opentelemetry",
    "postgres",
    "tracing"
  ],
  "engines": {
    "node": ">=8"
  },
  "author": "OpenTelemetry Authors",
  "license": "Apache-2.0",
  "bugs": {
    "url": "https://github.com/open-telemetry/opentelemetry-js/issues"
  },
  "dependencies": {
    "@opentelemetry/core": "^0.3.1",
    "@opentelemetry/exporter-jaeger": "^0.3.1",
    "@opentelemetry/exporter-zipkin": "^0.3.1",
    "@opentelemetry/node": "^0.3.1",
    "@opentelemetry/plugin-http": "^0.3.1",
    "@opentelemetry/plugin-pg": "^0.3.1",
    "@opentelemetry/plugin-pg-pool": "^0.3.1",
    "@opentelemetry/tracing": "^0.3.1",
    "@opentelemetry/types": "^0.3.1",
    "express": "^4.17.1"
  },
  "homepage": "https://github.com/open-telemetry/opentelemetry-js#readme",
  "devDependencies": {
    "cross-env": "^6.0.0",
    "pg": "^7.12.1"
  }
}<|MERGE_RESOLUTION|>--- conflicted
+++ resolved
@@ -1,11 +1,7 @@
 {
   "name": "postgres-example",
   "private": true,
-<<<<<<< HEAD
-  "version": "0.3.1",
-=======
   "version": "0.3.2",
->>>>>>> 7124f5f8
   "description": "Example of Postgres integration with OpenTelemetry",
   "main": "index.js",
   "scripts": {
@@ -34,15 +30,15 @@
     "url": "https://github.com/open-telemetry/opentelemetry-js/issues"
   },
   "dependencies": {
-    "@opentelemetry/core": "^0.3.1",
-    "@opentelemetry/exporter-jaeger": "^0.3.1",
-    "@opentelemetry/exporter-zipkin": "^0.3.1",
-    "@opentelemetry/node": "^0.3.1",
-    "@opentelemetry/plugin-http": "^0.3.1",
-    "@opentelemetry/plugin-pg": "^0.3.1",
-    "@opentelemetry/plugin-pg-pool": "^0.3.1",
-    "@opentelemetry/tracing": "^0.3.1",
-    "@opentelemetry/types": "^0.3.1",
+    "@opentelemetry/core": "^0.3.2",
+    "@opentelemetry/exporter-jaeger": "^0.3.2",
+    "@opentelemetry/exporter-zipkin": "^0.3.2",
+    "@opentelemetry/node": "^0.3.2",
+    "@opentelemetry/plugin-http": "^0.3.2",
+    "@opentelemetry/plugin-pg": "^0.3.2",
+    "@opentelemetry/plugin-pg-pool": "^0.3.2",
+    "@opentelemetry/tracing": "^0.3.2",
+    "@opentelemetry/types": "^0.3.2",
     "express": "^4.17.1"
   },
   "homepage": "https://github.com/open-telemetry/opentelemetry-js#readme",
