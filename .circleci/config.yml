version: 2

node_test_env: &node_test_env
  RUN_POSTGRES_TESTS: 1
  RUN_MYSQL_TESTS: 1
  RUN_MONGODB_TESTS: 1
  RUN_REDIS_TESTS: 1
  POSTGRES_USER: postgres
  POSTGRES_DB: circle_database
  POSTGRES_HOST: localhost
  POSTGRES_PORT: 5432
  OPENTELEMETRY_REDIS_HOST: 'localhost'
  OPENTELEMETRY_REDIS_PORT: 6379
  MONGODB_HOST: localhost
  MONGODB_DB: opentelemetry-tests
  MONGODB_PORT: 27017
  MYSQL_USER: otel
  MYSQL_PASSWORD: secret
  MYSQL_DATABASE: circle_database
  MYSQL_PORT: 3306
  NPM_CONFIG_UNSAFE_PERM: true

postgres_service: &postgres_service
  image: circleci/postgres:9.6-alpine
  environment: # env to pass to CircleCI, specified values must match node_test_env
    POSTGRES_USER: postgres
    POSTGRES_DB: circle_database
redis_service: &redis_service
  image: redis

mongo_service: &mongo_service
  image: mongo

mysql_service: &mysql_service
  image: circleci/mysql:5.7
  environment:
    MYSQL_USER: otel
    MYSQL_PASSWORD: secret
    MYSQL_DATABASE: circle_database
    MYSQL_ROOT_PASSWORD: rootpw

cache_1: &cache_1
  key: npm-cache-01-{{ .Environment.CIRCLE_JOB }}-{{ checksum "/tmp/checksums.txt" }}-F267A71D
  paths:
    - ./node_modules
    - ./package-lock.json
    - packages/opentelemetry-base/node_modules
    - packages/opentelemetry-scope-base/node_modules
    - packages/opentelemetry-api/node_modules
    - packages/opentelemetry-scope-async-hooks/node_modules
    - packages/opentelemetry-core/node_modules
    - packages/opentelemetry-exporter-prometheus/node_modules
    - packages/opentelemetry-metrics/node_modules
    - packages/opentelemetry-tracing/node_modules
    - packages/opentelemetry-exporter-jaeger/node_modules
    - packages/opentelemetry-exporter-zipkin/node_modules
    - packages/opentelemetry-node/node_modules
    - packages/opentelemetry-shim-opentracing/node_modules
    - packages/opentelemetry-web/node_modules
    - packages/opentelemetry-plugin-dns/node_modules

cache_2: &cache_2
  key: npm-cache-02-{{ .Environment.CIRCLE_JOB }}-{{ checksum "/tmp/checksums.txt" }}-F267A71D
  paths:
    - packages/opentelemetry-plugin-grpc/node_modules
    - packages/opentelemetry-plugin-http/node_modules
    - packages/opentelemetry-plugin-http2/node_modules
    - packages/opentelemetry-plugin-mongodb/node_modules
    - packages/opentelemetry-plugin-redis/node_modules
    - packages/opentelemetry-plugin-postgres/opentelemetry-plugin-pg/node_modules
    - packages/opentelemetry-plugin-document-load/node_modules
    - packages/opentelemetry-plugin-https/node_modules
    - packages/opentelemetry-plugin-postgres/opentelemetry-plugin-pg-pool/node_modules
    - packages/opentelemetry-plugin-mysql/node_modules
    - packages/opentelemetry-exporter-collector/node_modules
    - packages/opentelemetry-plugin-xml-http-request/node_modules
    - packages/opentelemetry-exporter-stackdriver-trace/node_modules

node_unit_tests: &node_unit_tests
  resource_class: large
  steps:
    - checkout
    - run:
        name: Create Checksum
        command: sh .circleci/checksum.sh /tmp/checksums.txt
    - run:
        name: Setup environment variables
        command: |
          echo "export CIRCLE_NODE_VERSION=\$(node --version | grep -oE 'v[0-9]+')" >> $BASH_ENV
          source $BASH_ENV
    - run:
        name: Log out node.js version
        command: |
          node --version
          echo "CIRCLE_NODE_VERSION=${CIRCLE_NODE_VERSION}"
    - restore_cache:
        keys:
          - npm-cache-01-{{ .Environment.CIRCLE_JOB }}-{{ checksum "/tmp/checksums.txt" }}-F267A71D
    - restore_cache:
        keys:
          - npm-cache-02-{{ .Environment.CIRCLE_JOB }}-{{ checksum "/tmp/checksums.txt" }}-F267A71D
    - run:
        name: Install Root Dependencies
        command: npm install --ignore-scripts
    - run:
        name: Boostrap dependencies
        command: npx lerna bootstrap --no-ci
    - save_cache:
        <<: *cache_1
    - save_cache:
        <<: *cache_2
    - run:
        name: Unit tests
        command: npm run test
    - run:
        name: report coverage
        command: if [ "${CIRCLE_NODE_VERSION}" = "v12" ]; then npm run codecov; fi

browsers_unit_tests: &browsers_unit_tests
  resource_class: large
  steps:
    - checkout
    - run:
        name: Create Checksum
        command: sh .circleci/checksum.sh /tmp/checksums.txt
    - run:
        name: Setup environment variables
        command: |
          echo "export CIRCLE_NODE_VERSION=\$(node --version | grep -oE 'v[0-9]+')" >> $BASH_ENV
          source $BASH_ENV
    - run:
        name: Log out node.js version
        command: |
          node --version
          echo "CIRCLE_NODE_VERSION=${CIRCLE_NODE_VERSION}"
    - restore_cache:
        keys:
          - npm-cache-01-{{ .Environment.CIRCLE_JOB }}-{{ checksum "/tmp/checksums.txt" }}-F267A71D
    - restore_cache:
        keys:
          - npm-cache-02-{{ .Environment.CIRCLE_JOB }}-{{ checksum "/tmp/checksums.txt" }}-F267A71D
    - run:
        name: Install Root Dependencies
        command: npm install --ignore-scripts
    - run:
        name: Boostrap dependencies
        command: npx lerna bootstrap --no-ci
    - save_cache:
        <<: *cache_1
    - save_cache:
        <<: *cache_2
    - run:
        name: Unit tests
        command: npm run test:browser
    - run:
        name: report coverage
        command: if [ "$CIRCLE_NODE_VERSION" = "v12" ]; then npm run codecov:browser; fi

jobs:
  lint_&_docs:
    docker:
      - image: node:12
        environment:
          NPM_CONFIG_UNSAFE_PERM: true
    steps:
      - checkout
      - run:
          name: Install minimal doc and lint modules globally
          command: npm i -g tslint lerna typedoc linkinator typescript gts tslint-consistent-codestyle tslint-microsoft-contrib
      - run:
          name: Symlink global modules into all lerna packages
          command: lerna exec 'npm link tslint lerna typedoc linkinator typescript gts tslint-consistent-codestyle tslint-microsoft-contrib'
      - run:
          name: Check code style and linting
          command: npm run check
      - run:
<<<<<<< HEAD
          name: Install doc dependencies
          command: lerna bootstrap --no-ci --scope @opentelemetry/api --include-filtered-dependencies -- --only dev
=======
          name: Install API dependencies
          command: lerna bootstrap --scope @opentelemetry/api --include-filtered-dependencies
>>>>>>> 92b41bcf
      - run:
          name: Docs tests
          command: npm run docs-test
      - persist_to_workspace:
          root: packages/opentelemetry-api/docs
          paths:
            - out
      - run:
          name: Install minimal modules to lint examples
          command: npm i --no-save eslint eslint-plugin-import eslint-config-airbnb-base
      - run:
          name: Lint examples
          command: npm run lint-examples
  docs-deploy:
    docker:
      - image: node:12
    steps:
      - checkout
      - attach_workspace:
          at: packages/opentelemetry-api/docs
      - run:
          name: Install and configure dependencies
          command: |
            npm install --silent --no-save gh-pages
            git config user.email noreply@opentelemetry.io
            git config user.name "ci-build"
      - add_ssh_keys:
          fingerprints:
            - "1d:a3:60:b5:b4:8d:e7:8a:96:ce:6a:0a:e9:58:4c:54"
      - run:
          name: Deploy docs to gh-pages branch
          command: gh-pages --dist packages/opentelemetry-api/docs/out
  node8:
    docker:
      - image: node:8
        environment: *node_test_env
      - *postgres_service
      - *mysql_service
      - *redis_service
      - *mongo_service
    <<: *node_unit_tests
  node10:
    docker:
      - image: node:10
        environment: *node_test_env
      - *postgres_service
      - *mysql_service
      - *redis_service
      - *mongo_service
    <<: *node_unit_tests
  node12:
    docker:
      - image: node:12
        environment: *node_test_env
      - *postgres_service
      - *mysql_service
      - *redis_service
      - *mongo_service
    <<: *node_unit_tests
  node12-browsers:
    docker:
      - image: circleci/node:12-browsers
    <<: *browsers_unit_tests

workflows:
  version: 2
  build:
    jobs:
      - lint_&_docs:
          filters:
            branches:
              only: /.*/
      - docs-deploy:
          requires:
            - lint_&_docs
          filters:
            tags:
              only: /^v\d+\.\d+\.\d$/
            branches:
              ignore: /.*/
      - node8
      - node10
      - node12
      - node12-browsers<|MERGE_RESOLUTION|>--- conflicted
+++ resolved
@@ -174,13 +174,8 @@
           name: Check code style and linting
           command: npm run check
       - run:
-<<<<<<< HEAD
           name: Install doc dependencies
           command: lerna bootstrap --no-ci --scope @opentelemetry/api --include-filtered-dependencies -- --only dev
-=======
-          name: Install API dependencies
-          command: lerna bootstrap --scope @opentelemetry/api --include-filtered-dependencies
->>>>>>> 92b41bcf
       - run:
           name: Docs tests
           command: npm run docs-test
