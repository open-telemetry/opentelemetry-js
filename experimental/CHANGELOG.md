--- conflicted
+++ resolved
@@ -24,11 +24,8 @@
 
 ### :rocket: (Enhancement)
 
-<<<<<<< HEAD
 * feat: add ignoreNetworkEvents and ignoreClientEvents configuration value to instrumentation-xml-http-request (https://github.com/open-telemetry/opentelemetry-js/pull/3704) @chris-armstrong
-=======
 * feat(sdk-logs): use logs API 0.38
->>>>>>> 053acb60
 
 ### :bug: (Bug Fix)
 
