{
  "name": "@opentelemetry/configuration",
  "private": true,
  "version": "0.205.0",
  "description": "OpenTelemetry Configuration",
  "main": "build/src/index.js",
  "types": "build/src/index.d.ts",
  "repository": "open-telemetry/opentelemetry-js",
  "scripts": {
    "prepublishOnly": "npm run compile",
    "compile": "tsc --build",
    "clean": "tsc --build --clean",
    "test": "nyc mocha test/**/*.test.ts",
    "lint": "eslint . --ext .ts",
    "lint:fix": "eslint . --ext .ts --fix",
    "version": "node ../../../scripts/version-update.js",
    "watch": "tsc --build --watch",
    "precompile": "lerna run version --scope @opentelemetry/configuration --include-dependencies",
    "prewatch": "npm run precompile",
    "peer-api-check": "node ../../../scripts/peer-api-check.js",
    "align-api-deps": "node ../../../scripts/align-api-deps.js"
  },
  "keywords": [
    "opentelemetry",
    "configuration"
  ],
  "author": "OpenTelemetry Authors",
  "license": "Apache-2.0",
  "engines": {
    "node": "^18.19.0 || >=20.6.0"
  },
  "files": [
    "build/src/**/*.js",
    "build/src/**/*.js.map",
    "build/src/**/*.d.ts",
    "LICENSE",
    "README.md"
  ],
  "publishConfig": {
    "access": "public"
  },
  "dependencies": {
    "@opentelemetry/api": "^1.9.0",
<<<<<<< HEAD
    "@opentelemetry/core": "^2.0.1",
    "yaml": "^1.10.2"
=======
    "@opentelemetry/core": "2.1.0"
>>>>>>> b0b6e9e9
  },
  "devDependencies": {
    "@opentelemetry/api": "^1.9.0",
    "@types/mocha": "10.0.10",
    "@types/node": "18.6.5",
    "@types/sinon": "17.0.4",
    "lerna": "6.6.2",
    "mocha": "11.7.2",
    "nyc": "17.1.0",
    "sinon": "18.0.1",
    "ts-loader": "9.5.4",
    "typescript": "5.0.4"
  },
  "homepage": "https://github.com/open-telemetry/opentelemetry-js/tree/main/experimental/packages/opentelemetry-configuration",
  "sideEffects": false
}<|MERGE_RESOLUTION|>--- conflicted
+++ resolved
@@ -41,12 +41,8 @@
   },
   "dependencies": {
     "@opentelemetry/api": "^1.9.0",
-<<<<<<< HEAD
-    "@opentelemetry/core": "^2.0.1",
+    "@opentelemetry/core": "2.1.0",
     "yaml": "^1.10.2"
-=======
-    "@opentelemetry/core": "2.1.0"
->>>>>>> b0b6e9e9
   },
   "devDependencies": {
     "@opentelemetry/api": "^1.9.0",
