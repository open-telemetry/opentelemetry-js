/*
 * Copyright The OpenTelemetry Authors
 *
 * Licensed under the Apache License, Version 2.0 (the "License");
 * you may not use this file except in compliance with the License.
 * You may obtain a copy of the License at
 *
 *      https://www.apache.org/licenses/LICENSE-2.0
 *
 * Unless required by applicable law or agreed to in writing, software
 * distributed under the License is distributed on an "AS IS" BASIS,
 * WITHOUT WARRANTIES OR CONDITIONS OF ANY KIND, either express or implied.
 * See the License for the specific language governing permissions and
 * limitations under the License.
 */

import {
  context,
  diag,
  propagation,
  TextMapPropagator,
  trace,
  TracerProvider,
} from '@opentelemetry/api';
import {
  CompositePropagator,
  W3CBaggagePropagator,
  W3CTraceContextPropagator,
  getEnv,
  merge,
} from '@opentelemetry/core';
import { IResource, Resource } from '@opentelemetry/resources';
import { SpanProcessor } from './SpanProcessor';
import { Tracer } from './Tracer';
import { loadDefaultConfig } from './config';
import { MultiSpanProcessor } from './MultiSpanProcessor';
import { SDKRegistrationConfig, TracerConfig } from './types';
import { SpanExporter } from './export/SpanExporter';
import { reconfigureLimits } from './utility';

export type PROPAGATOR_FACTORY = () => TextMapPropagator;
export type EXPORTER_FACTORY = () => SpanExporter;

export enum ForceFlushState {
  'resolved',
  'timeout',
  'error',
  'unresolved',
}

/**
 * This class represents a basic tracer provider which platform libraries can extend
 */
export class BasicTracerProvider implements TracerProvider {
  protected static readonly _registeredPropagators = new Map<
    string,
    PROPAGATOR_FACTORY
  >([
    ['tracecontext', () => new W3CTraceContextPropagator()],
    ['baggage', () => new W3CBaggagePropagator()],
  ]);

  private readonly _config: TracerConfig;
  private readonly _tracers: Map<string, Tracer> = new Map();
  private readonly _resource: IResource;
  private readonly _activeSpanProcessor: MultiSpanProcessor;

  constructor(config: TracerConfig = {}) {
    const mergedConfig = merge(
      {},
      loadDefaultConfig(),
      reconfigureLimits(config)
    );
<<<<<<< HEAD
    this._resource = mergedConfig.resource ?? Resource.EMPTY;

    if (mergedConfig.mergeResourceWithDefaults) {
      this._resource = Resource.default().merge(this._resource);
    }
=======
    this._resource = mergedConfig.resource ?? Resource.default();
>>>>>>> c00f36ee

    this._config = Object.assign({}, mergedConfig, {
      resource: this._resource,
    });

    const spanProcessors: SpanProcessor[] = [];

    if (config.spanProcessors?.length) {
      spanProcessors.push(...config.spanProcessors);
    }

    this._activeSpanProcessor = new MultiSpanProcessor(spanProcessors);
  }

  getTracer(
    name: string,
    version?: string,
    options?: { schemaUrl?: string }
  ): Tracer {
    const key = `${name}@${version || ''}:${options?.schemaUrl || ''}`;
    if (!this._tracers.has(key)) {
      this._tracers.set(
        key,
        new Tracer(
          { name, version, schemaUrl: options?.schemaUrl },
          this._config,
          this._resource,
          this._activeSpanProcessor
        )
      );
    }

    // eslint-disable-next-line @typescript-eslint/no-non-null-assertion
    return this._tracers.get(key)!;
  }

  /**
   * Register this TracerProvider for use with the OpenTelemetry API.
   * Undefined values may be replaced with defaults, and
   * null values will be skipped.
   *
   * @param config Configuration object for SDK registration
   */
  register(config: SDKRegistrationConfig = {}): void {
    trace.setGlobalTracerProvider(this);
    if (config.propagator === undefined) {
      config.propagator = this._buildPropagatorFromEnv();
    }

    if (config.contextManager) {
      context.setGlobalContextManager(config.contextManager);
    }

    if (config.propagator) {
      propagation.setGlobalPropagator(config.propagator);
    }
  }

  forceFlush(): Promise<void> {
    const timeout = this._config.forceFlushTimeoutMillis;
    const promises = this._activeSpanProcessor['_spanProcessors'].map(
      (spanProcessor: SpanProcessor) => {
        return new Promise(resolve => {
          let state: ForceFlushState;
          const timeoutInterval = setTimeout(() => {
            resolve(
              new Error(
                `Span processor did not completed within timeout period of ${timeout} ms`
              )
            );
            state = ForceFlushState.timeout;
          }, timeout);

          spanProcessor
            .forceFlush()
            .then(() => {
              clearTimeout(timeoutInterval);
              if (state !== ForceFlushState.timeout) {
                state = ForceFlushState.resolved;
                resolve(state);
              }
            })
            .catch(error => {
              clearTimeout(timeoutInterval);
              state = ForceFlushState.error;
              resolve(error);
            });
        });
      }
    );

    return new Promise<void>((resolve, reject) => {
      Promise.all(promises)
        .then(results => {
          const errors = results.filter(
            result => result !== ForceFlushState.resolved
          );
          if (errors.length > 0) {
            reject(errors);
          } else {
            resolve();
          }
        })
        .catch(error => reject([error]));
    });
  }

  shutdown(): Promise<void> {
    return this._activeSpanProcessor.shutdown();
  }

  /**
   * TS cannot yet infer the type of this.constructor:
   * https://github.com/Microsoft/TypeScript/issues/3841#issuecomment-337560146
   * There is no need to override either of the getters in your child class.
   * The type of the registered component maps should be the same across all
   * classes in the inheritance tree.
   */
  protected _getPropagator(name: string): TextMapPropagator | undefined {
    return (
      this.constructor as typeof BasicTracerProvider
    )._registeredPropagators.get(name)?.();
  }

  protected _buildPropagatorFromEnv(): TextMapPropagator | undefined {
    // per spec, propagators from env must be deduplicated
    const uniquePropagatorNames = Array.from(
      new Set(getEnv().OTEL_PROPAGATORS)
    );

    const propagators = uniquePropagatorNames.map(name => {
      const propagator = this._getPropagator(name);
      if (!propagator) {
        diag.warn(
          `Propagator "${name}" requested through environment variable is unavailable.`
        );
      }

      return propagator;
    });
    const validPropagators = propagators.reduce<TextMapPropagator[]>(
      (list, item) => {
        if (item) {
          list.push(item);
        }
        return list;
      },
      []
    );

    if (validPropagators.length === 0) {
      return;
    } else if (uniquePropagatorNames.length === 1) {
      return validPropagators[0];
    } else {
      return new CompositePropagator({
        propagators: validPropagators,
      });
    }
  }
}<|MERGE_RESOLUTION|>--- conflicted
+++ resolved
@@ -71,15 +71,7 @@
       loadDefaultConfig(),
       reconfigureLimits(config)
     );
-<<<<<<< HEAD
-    this._resource = mergedConfig.resource ?? Resource.EMPTY;
-
-    if (mergedConfig.mergeResourceWithDefaults) {
-      this._resource = Resource.default().merge(this._resource);
-    }
-=======
     this._resource = mergedConfig.resource ?? Resource.default();
->>>>>>> c00f36ee
 
     this._config = Object.assign({}, mergedConfig, {
       resource: this._resource,
