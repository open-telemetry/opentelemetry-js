{
  "version": "independent",
  "npmClient": "npm",
  "packages": [
    "packages/*",
    "experimental/packages/*",
    "experimental/backwards-compatability/*",
    "integration-tests/*",
    "selenium-tests",
    "examples/otlp-exporter-node",
<<<<<<< HEAD
    "examples/opentelemetry-web"
=======
    "examples/https"
>>>>>>> 7b3eab6e
  ]
}<|MERGE_RESOLUTION|>--- conflicted
+++ resolved
@@ -8,10 +8,7 @@
     "integration-tests/*",
     "selenium-tests",
     "examples/otlp-exporter-node",
-<<<<<<< HEAD
-    "examples/opentelemetry-web"
-=======
+    "examples/opentelemetry-web",
     "examples/https"
->>>>>>> 7b3eab6e
   ]
 }