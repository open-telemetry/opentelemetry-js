--- conflicted
+++ resolved
@@ -14,13 +14,8 @@
  * limitations under the License.
  */
 
-<<<<<<< HEAD
 import { InstrumentType } from '../Descriptor';
-import { PatternPredicate, Predicate } from './Predicate';
-=======
-import { InstrumentType } from '../InstrumentDescriptor';
 import { ExactPredicate, PatternPredicate, Predicate } from './Predicate';
->>>>>>> c4a8387c
 
 export interface InstrumentSelectorCriteria {
   name?: string;
