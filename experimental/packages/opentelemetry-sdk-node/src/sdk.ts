/*
 * Copyright The OpenTelemetry Authors
 *
 * Licensed under the Apache License, Version 2.0 (the "License");
 * you may not use this file except in compliance with the License.
 * You may obtain a copy of the License at
 *
 *      https://www.apache.org/licenses/LICENSE-2.0
 *
 * Unless required by applicable law or agreed to in writing, software
 * distributed under the License is distributed on an "AS IS" BASIS,
 * WITHOUT WARRANTIES OR CONDITIONS OF ANY KIND, either express or implied.
 * See the License for the specific language governing permissions and
 * limitations under the License.
 */

import { ContextManager, TextMapPropagator, metrics } from '@opentelemetry/api';
import {
  InstrumentationOption,
  registerInstrumentations,
} from '@opentelemetry/instrumentation';
import {
  Detector,
  detectResourcesSync,
  envDetector,
  processDetector,
  Resource,
  ResourceDetectionConfig,
} from '@opentelemetry/resources';
import { MeterProvider, MetricReader, View } from '@opentelemetry/sdk-metrics';
import {
  BatchSpanProcessor,
  SpanProcessor,
} from '@opentelemetry/sdk-trace-base';
import {
  NodeTracerConfig,
  NodeTracerProvider,
} from '@opentelemetry/sdk-trace-node';
import { SemanticResourceAttributes } from '@opentelemetry/semantic-conventions';
import { NodeSDKConfiguration } from './types';
import { TracerProviderWithEnvExporters } from './TracerProviderWithEnvExporter';
import { getEnv } from '@opentelemetry/core';

/** This class represents everything needed to register a fully configured OpenTelemetry Node.js SDK */

export type MeterProviderConfig = {
  /**
   * Reference to the MetricReader instance by the NodeSDK
   */
  reader?: MetricReader;
  /**
   * List of {@link View}s that should be passed to the MeterProvider
   */
  views?: View[];
};
export class NodeSDK {
  private _tracerProviderConfig?: {
    tracerConfig: NodeTracerConfig;
    spanProcessor: SpanProcessor;
    contextManager?: ContextManager;
    textMapPropagator?: TextMapPropagator;
  };
  private _meterProviderConfig?: MeterProviderConfig;
  private _instrumentations: InstrumentationOption[];

  private _resource: Resource;
  private _resourceDetectors: Detector[];

  private _autoDetectResources: boolean;

  private _tracerProvider?: NodeTracerProvider | TracerProviderWithEnvExporters;
  private _meterProvider?: MeterProvider;
  private _serviceName?: string;

  private _disabled?: boolean;

  /**
   * Create a new NodeJS SDK instance
   */
  public constructor(configuration: Partial<NodeSDKConfiguration> = {}) {
    if (getEnv().OTEL_SDK_DISABLED) {
      this._disabled = true;
      // Functions with possible side-effects are set
      // to no-op via the _disabled flag
    }

    this._resource = configuration.resource ?? new Resource({});
    this._resourceDetectors = configuration.resourceDetectors ?? [
      envDetector,
      processDetector,
    ];

    this._serviceName = configuration.serviceName;

    this._autoDetectResources = configuration.autoDetectResources ?? true;

    if (configuration.spanProcessor || configuration.traceExporter) {
      const tracerProviderConfig: NodeTracerConfig = {};

      if (configuration.sampler) {
        tracerProviderConfig.sampler = configuration.sampler;
      }
      if (configuration.spanLimits) {
        tracerProviderConfig.spanLimits = configuration.spanLimits;
      }

      const spanProcessor =
        configuration.spanProcessor ??
        new BatchSpanProcessor(configuration.traceExporter!);

      this.configureTracerProvider(
        tracerProviderConfig,
        spanProcessor,
        configuration.contextManager,
        configuration.textMapPropagator
      );
    }

    if (configuration.metricReader || configuration.views) {
      const meterProviderConfig: MeterProviderConfig = {};
      if (configuration.metricReader) {
        meterProviderConfig.reader = configuration.metricReader;
      }

      if (configuration.views) {
        meterProviderConfig.views = configuration.views;
      }

      this.configureMeterProvider(meterProviderConfig);
    }

    let instrumentations: InstrumentationOption[] = [];
    if (configuration.instrumentations) {
      instrumentations = configuration.instrumentations;
    }
    this._instrumentations = instrumentations;
  }

  /** Set configurations required to register a NodeTracerProvider */
  public configureTracerProvider(
    tracerConfig: NodeTracerConfig,
    spanProcessor: SpanProcessor,
    contextManager?: ContextManager,
    textMapPropagator?: TextMapPropagator
  ): void {
    this._tracerProviderConfig = {
      tracerConfig,
      spanProcessor,
      contextManager,
      textMapPropagator,
    };
  }

  /** Set configurations needed to register a MeterProvider */
  public configureMeterProvider(config: MeterProviderConfig): void {
    // nothing is set yet, we can set config and return.
    if (this._meterProviderConfig == null) {
      this._meterProviderConfig = config;
      return;
    }

    // make sure we do not override existing views with other views.
    if (this._meterProviderConfig.views != null && config.views != null) {
      throw new Error('Views passed but Views have already been configured.');
    }

    // set views, but make sure we do not override existing views with null/undefined.
    if (config.views != null) {
      this._meterProviderConfig.views = config.views;
    }

    // make sure we do not override existing reader with another reader.
    if (this._meterProviderConfig.reader != null && config.reader != null) {
      throw new Error(
        'MetricReader passed but MetricReader has already been configured.'
      );
    }

    // set reader, but make sure we do not override existing reader with null/undefined.
    if (config.reader != null) {
      this._meterProviderConfig.reader = config.reader;
    }
  }

  /** Detect resource attributes */
<<<<<<< HEAD
  public detectResources(): void {
=======
  public async detectResources(): Promise<void> {
    if (this._disabled) {
      return;
    }

>>>>>>> 93222fc6
    const internalConfig: ResourceDetectionConfig = {
      detectors: this._resourceDetectors,
    };

    this.addResource(detectResourcesSync(internalConfig));
  }

  /** Manually add a resource */
  public addResource(resource: Resource): void {
    this._resource = this._resource.merge(resource);
  }

  /**
   * Once the SDK has been configured, call this method to construct SDK components and register them with the OpenTelemetry API.
   */
<<<<<<< HEAD
  public start(): void {
=======
  public async start(): Promise<void> {
    if (this._disabled) {
      return;
    }

>>>>>>> 93222fc6
    if (this._autoDetectResources) {
      this.detectResources();
    }

    this._resource =
      this._serviceName === undefined
        ? this._resource
        : this._resource.merge(
            new Resource({
              [SemanticResourceAttributes.SERVICE_NAME]: this._serviceName,
            })
          );

    const Provider = this._tracerProviderConfig
      ? NodeTracerProvider
      : TracerProviderWithEnvExporters;

    const tracerProvider = new Provider({
      ...this._tracerProviderConfig?.tracerConfig,
      resource: this._resource,
    });

    this._tracerProvider = tracerProvider;

    if (this._tracerProviderConfig) {
      tracerProvider.addSpanProcessor(this._tracerProviderConfig.spanProcessor);
    }

    tracerProvider.register({
      contextManager: this._tracerProviderConfig?.contextManager,
      propagator: this._tracerProviderConfig?.textMapPropagator,
    });

    if (this._meterProviderConfig) {
      const meterProvider = new MeterProvider({
        resource: this._resource,
        views: this._meterProviderConfig?.views ?? [],
      });

      if (this._meterProviderConfig.reader) {
        meterProvider.addMetricReader(this._meterProviderConfig.reader);
      }

      this._meterProvider = meterProvider;

      metrics.setGlobalMeterProvider(meterProvider);
    }

    registerInstrumentations({
      instrumentations: this._instrumentations,
    });
  }

  public shutdown(): Promise<void> {
    const promises: Promise<unknown>[] = [];
    if (this._tracerProvider) {
      promises.push(this._tracerProvider.shutdown());
    }
    if (this._meterProvider) {
      promises.push(this._meterProvider.shutdown());
    }

    return (
      Promise.all(promises)
        // return void instead of the array from Promise.all
        .then(() => {})
    );
  }
}<|MERGE_RESOLUTION|>--- conflicted
+++ resolved
@@ -183,15 +183,11 @@
   }
 
   /** Detect resource attributes */
-<<<<<<< HEAD
   public detectResources(): void {
-=======
-  public async detectResources(): Promise<void> {
     if (this._disabled) {
       return;
     }
-
->>>>>>> 93222fc6
+    
     const internalConfig: ResourceDetectionConfig = {
       detectors: this._resourceDetectors,
     };
@@ -207,15 +203,11 @@
   /**
    * Once the SDK has been configured, call this method to construct SDK components and register them with the OpenTelemetry API.
    */
-<<<<<<< HEAD
   public start(): void {
-=======
-  public async start(): Promise<void> {
     if (this._disabled) {
       return;
     }
 
->>>>>>> 93222fc6
     if (this._autoDetectResources) {
       this.detectResources();
     }
