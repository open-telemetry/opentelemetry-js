--- conflicted
+++ resolved
@@ -27,28 +27,6 @@
 
 /** List of all default supported plugins */
 export const DEFAULT_INSTRUMENTATION_PLUGINS: Plugins = {
-<<<<<<< HEAD
-  dns: {
-    enabled: true,
-    path: '@opentelemetry/plugin-dns',
-  },
-  grpc: {
-    enabled: true,
-    path: '@opentelemetry/plugin-grpc',
-  },
-  http: {
-    enabled: true,
-    path: '@opentelemetry/plugin-http',
-  },
-  https: {
-    enabled: true,
-    path: '@opentelemetry/plugin-https',
-  },
-  redis: {
-    enabled: true,
-    path: '@opentelemetry/plugin-redis',
-  },
-=======
   'mongodb-core': { enabled: true, path: '@opentelemetry/plugin-mongodb-core' },
   dns: { enabled: true, path: '@opentelemetry/plugin-dns' },
   grpc: { enabled: true, path: '@opentelemetry/plugin-grpc' },
@@ -56,5 +34,4 @@
   https: { enabled: true, path: '@opentelemetry/plugin-https' },
   pg: { enabled: true, path: '@opentelemetry/plugin-pg' },
   redis: { enabled: true, path: '@opentelemetry/plugin-redis' },
->>>>>>> a7825a61
 };