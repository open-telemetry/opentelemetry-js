--- conflicted
+++ resolved
@@ -69,13 +69,10 @@
 
         const matches = this._moduleNameTrie.search(normalizedModuleName, {
           maintainInsertionOrder: true,
-<<<<<<< HEAD
           // For core modules (e.g. `fs`), do not match on sub-paths (e.g. `fs/promises').
           // This matches the behavior of `require-in-the-middle`.
           // `basedir` is always `undefined` for core modules.
-          fullOnly: basedir === undefined
-=======
->>>>>>> 91f94a81
+          fullOnly: basedir === undefined,
         });
 
         for (const { onRequire } of matches) {
