/*
 * Copyright The OpenTelemetry Authors
 *
 * Licensed under the Apache License, Version 2.0 (the "License");
 * you may not use this file except in compliance with the License.
 * You may obtain a copy of the License at
 *
 *      https://www.apache.org/licenses/LICENSE-2.0
 *
 * Unless required by applicable law or agreed to in writing, software
 * distributed under the License is distributed on an "AS IS" BASIS,
 * WITHOUT WARRANTIES OR CONDITIONS OF ANY KIND, either express or implied.
 * See the License for the specific language governing permissions and
 * limitations under the License.
 */

import * as assert from 'assert';
import { Configuration } from '../src';
import { DiagLogLevel } from '@opentelemetry/api';
import { createConfigProvider } from '../src/ConfigProvider';
import { OtlpHttpEncoding } from '../src/models/commonModel';

const defaultConfig: Configuration = {
  disabled: false,
  log_level: DiagLogLevel.INFO,
  node_resource_detectors: ['all'],
  resource: {},
  attribute_limits: {
    attribute_count_limit: 128,
  },
  propagator: {
    composite: [{ tracecontext: null }, { baggage: null }],
    composite_list: 'tracecontext,baggage',
  },
  tracer_provider: {
    processors: [
      {
        batch: {
          schedule_delay: 5000,
          export_timeout: 30000,
          max_queue_size: 2048,
          max_export_batch_size: 512,
          exporter: {
            otlp_http: {
              endpoint: 'http://localhost:4318/v1/traces',
              timeout: 10000,
              encoding: OtlpHttpEncoding.protobuf,
            },
          },
        },
      },
    ],
    limits: {
      attribute_count_limit: 128,
      event_count_limit: 128,
      link_count_limit: 128,
      event_attribute_count_limit: 128,
      link_attribute_count_limit: 128,
    },
    sampler: {
      parent_based: {
        root: { always_on: undefined },
        remote_parent_sampled: { always_on: undefined },
        remote_parent_not_sampled: { always_off: undefined },
        local_parent_sampled: { always_on: undefined },
        local_parent_not_sampled: { always_off: undefined },
      },
    },
  },
  meter_provider: {
    readers: [
      {
        periodic: {
          interval: 60000,
          timeout: 30000,
          exporter: {
            otlp_http: {
              endpoint: 'http://localhost:4318/v1/metrics',
              timeout: 10000,
              temporality_preference: 'cumulative',
              default_histogram_aggregation: 'explicit_bucket_histogram',
            },
          },
        },
      },
    ],
    exemplar_filter: 'trace_based',
  },
  logger_provider: {
    processors: [
      {
        batch: {
          schedule_delay: 1000,
          export_timeout: 30000,
          max_queue_size: 2048,
          max_export_batch_size: 512,
          exporter: {
            otlp_http: {
              endpoint: 'http://localhost:4318/v1/logs',
              timeout: 10000,
              encoding: OtlpHttpEncoding.protobuf,
            },
          },
        },
      },
    ],
    limits: {
      attribute_count_limit: 128,
    },
  },
};

const configFromFile: Configuration = {
  disabled: false,
  log_level: DiagLogLevel.DEBUG,
  node_resource_detectors: ['all'],
  resource: {
    schema_url: 'https://opentelemetry.io/schemas/1.16.0',
    attributes_list: 'service.namespace=my-namespace,service.version=1.0.0',
    attributes: [
      {
        name: 'service.name',
        value: 'unknown_service',
        type: 'string',
      },
      {
        name: 'string_key',
        value: 'value',
        type: 'string',
      },
      {
        name: 'bool_key',
        value: true,
        type: 'bool',
      },
      {
        name: 'int_key',
        value: 1,
        type: 'int',
      },
      {
        name: 'double_key',
        value: 1.1,
        type: 'double',
      },
      {
        name: 'string_array_key',
        value: ['value1', 'value2'],
        type: 'string_array',
      },
      {
        name: 'bool_array_key',
        value: [true, false],
        type: 'bool_array',
      },
      {
        name: 'int_array_key',
        value: [1, 2],
        type: 'int_array',
      },
      {
        name: 'double_array_key',
        value: [1.1, 2.2],
        type: 'double_array',
      },
    ],
  },
  attribute_limits: {
    attribute_count_limit: 128,
    attribute_value_length_limit: 4096,
  },
  propagator: {
    composite: [
      { tracecontext: null },
      { baggage: null },
      { b3: null },
      { b3multi: null },
      { jaeger: null },
      { ottrace: null },
      { xray: null },
    ],
    composite_list: 'tracecontext,baggage,b3,b3multi,jaeger,ottrace,xray',
  },
  tracer_provider: {
    processors: [
      {
        batch: {
          schedule_delay: 5000,
          export_timeout: 30000,
          max_queue_size: 2048,
          max_export_batch_size: 512,
          exporter: {
            otlp_http: {
              endpoint: 'http://localhost:4318/v1/traces',
              timeout: 10000,
              certificate_file: '/app/cert.pem',
              client_key_file: '/app/cert.pem',
              client_certificate_file: '/app/cert.pem',
              headers: [{ name: 'api-key', value: '1234' }],
              headers_list: 'api-key=1234',
              compression: 'gzip',
              encoding: OtlpHttpEncoding.protobuf,
            },
          },
        },
      },
      {
        batch: {
          schedule_delay: 5000,
          export_timeout: 30000,
          max_queue_size: 2048,
          max_export_batch_size: 512,
          exporter: {
            otlp_grpc: {
              endpoint: 'http://localhost:4317',
              timeout: 10000,
              certificate_file: '/app/cert.pem',
              client_key_file: '/app/cert.pem',
              client_certificate_file: '/app/cert.pem',
              headers: [{ name: 'api-key', value: '1234' }],
              headers_list: 'api-key=1234',
              compression: 'gzip',
              insecure: false,
            },
          },
        },
      },
      {
        batch: {
          schedule_delay: 5000,
          export_timeout: 30000,
          max_queue_size: 2048,
          max_export_batch_size: 512,
          exporter: {
            'otlp_file/development': {
              output_stream: 'file:///var/log/traces.jsonl',
            },
          },
        },
      },
      {
        batch: {
          schedule_delay: 5000,
          export_timeout: 30000,
          max_queue_size: 2048,
          max_export_batch_size: 512,
          exporter: {
            'otlp_file/development': {
              output_stream: 'stdout',
            },
          },
        },
      },
      {
        batch: {
          schedule_delay: 5000,
          export_timeout: 30000,
          max_queue_size: 2048,
          max_export_batch_size: 512,
          exporter: {
            zipkin: {
              endpoint: 'http://localhost:9411/api/v2/spans',
              timeout: 10000,
            },
          },
        },
      },
      {
        simple: {
          exporter: {
            console: {},
          },
        },
      },
    ],

    limits: {
      attribute_count_limit: 128,
      attribute_value_length_limit: 4096,
      event_count_limit: 128,
      link_count_limit: 128,
      event_attribute_count_limit: 128,
      link_attribute_count_limit: 128,
    },
    sampler: {
      parent_based: {
        root: { always_on: undefined },
        remote_parent_sampled: { always_on: undefined },
        remote_parent_not_sampled: { always_off: undefined },
        local_parent_sampled: { always_on: undefined },
        local_parent_not_sampled: { always_off: undefined },
      },
    },
  },
  meter_provider: {
    readers: [
      {
        periodic: {
          interval: 60000,
          timeout: 30000,
          exporter: {
            otlp_http: {
              endpoint: 'http://localhost:4318/v1/metrics',
              timeout: 10000,
              temporality_preference: 'cumulative',
              default_histogram_aggregation: 'explicit_bucket_histogram',
            },
          },
        },
      },
    ],
    exemplar_filter: 'trace_based',
  },
  logger_provider: {
    processors: [
      {
        batch: {
          schedule_delay: 5000,
          export_timeout: 30000,
          max_queue_size: 2048,
          max_export_batch_size: 512,
          exporter: {
            otlp_http: {
              endpoint: 'http://localhost:4318/v1/logs',
              timeout: 10000,
              encoding: OtlpHttpEncoding.protobuf,
<<<<<<< HEAD
              certificate_file: '/app/cert.pem',
              client_key_file: '/app/cert.pem',
              client_certificate_file: '/app/cert.pem',
              headers: [{ name: 'api-key', value: '1234' }],
              headers_list: 'api-key=1234',
              compression: 'gzip',
            },
          },
        },
      },
      {
        batch: {
          schedule_delay: 1000,
          export_timeout: 30000,
          max_queue_size: 2048,
          max_export_batch_size: 512,
          exporter: {
            otlp_grpc: {
              endpoint: 'http://localhost:4317',
              timeout: 10000,
              certificate_file: '/app/cert.pem',
              client_key_file: '/app/cert.pem',
              client_certificate_file: '/app/cert.pem',
              headers: [{ name: 'api-key', value: '1234' }],
              headers_list: 'api-key=1234',
              compression: 'gzip',
              insecure: false,
            },
          },
        },
      },
      {
        batch: {
          schedule_delay: 1000,
          export_timeout: 30000,
          max_queue_size: 2048,
          max_export_batch_size: 512,
          exporter: {
            'otlp_file/development': {
              output_stream: 'file:///var/log/logs.jsonl',
=======
>>>>>>> f9f686a8
            },
          },
        },
      },
      {
        batch: {
          schedule_delay: 1000,
          export_timeout: 30000,
          max_queue_size: 2048,
          max_export_batch_size: 512,
          exporter: {
            'otlp_file/development': {
              output_stream: 'stdout',
            },
          },
        },
      },
      {
        simple: {
          exporter: {
            console: {},
          },
        },
      },
    ],
    limits: {
      attribute_count_limit: 128,
      attribute_value_length_limit: 4096,
    },
    'logger_configurator/development': {
      default_config: {
        disabled: true,
      },
      loggers: [
        {
          name: 'io.opentelemetry.contrib.*',
          config: {
            disabled: false,
          },
        },
      ],
    },
  },
};

const defaultConfigFromFileWithEnvVariables: Configuration = {
  disabled: false,
  log_level: DiagLogLevel.INFO,
  node_resource_detectors: ['all'],
  resource: {
    attributes: [
      {
        name: 'service.name',
        value: 'unknown_service',
        type: 'string',
      },
    ],
  },
  attribute_limits: {
    attribute_count_limit: 128,
  },
  propagator: {
    composite: [{ tracecontext: null }, { baggage: null }],
    composite_list: 'tracecontext,baggage',
  },
  tracer_provider: {
    processors: [
      {
        batch: {
          schedule_delay: 5000,
          export_timeout: 30000,
          max_queue_size: 2048,
          max_export_batch_size: 512,
          exporter: {
            otlp_http: {
              endpoint: 'http://localhost:4318/v1/traces',
              timeout: 10000,
              encoding: OtlpHttpEncoding.protobuf,
              compression: 'gzip',
            },
          },
        },
      },
    ],
    limits: {
      attribute_count_limit: 128,
      event_count_limit: 128,
      link_count_limit: 128,
      event_attribute_count_limit: 128,
      link_attribute_count_limit: 128,
    },
    sampler: {
      parent_based: {
        root: { always_on: undefined },
        remote_parent_sampled: { always_on: undefined },
        remote_parent_not_sampled: { always_off: undefined },
        local_parent_sampled: { always_on: undefined },
        local_parent_not_sampled: { always_off: undefined },
      },
    },
  },
  meter_provider: {
    readers: [
      {
        periodic: {
          interval: 60000,
          timeout: 30000,
          exporter: {
            otlp_http: {
              endpoint: 'http://localhost:4318/v1/metrics',
              timeout: 10000,
              temporality_preference: 'cumulative',
              default_histogram_aggregation: 'explicit_bucket_histogram',
            },
          },
        },
      },
    ],
    exemplar_filter: 'trace_based',
  },
  logger_provider: {
    processors: [
      {
        batch: {
          schedule_delay: 1000,
          export_timeout: 30000,
          max_queue_size: 2048,
          max_export_batch_size: 512,
          exporter: {
            otlp_http: {
              endpoint: 'http://localhost:4318/v1/logs',
              timeout: 10000,
              encoding: OtlpHttpEncoding.protobuf,
<<<<<<< HEAD
              compression: 'gzip',
=======
>>>>>>> f9f686a8
            },
          },
        },
      },
    ],
    limits: {
      attribute_count_limit: 128,
    },
  },
};

describe('ConfigProvider', function () {
  const _origEnvVariables = { ...process.env };

  afterEach(function () {
    process.env = { ..._origEnvVariables };
  });

  describe('get values from environment variables', function () {
    it('should initialize config with default values', function () {
      const configProvider = createConfigProvider();
      assert.deepStrictEqual(
        configProvider.getInstrumentationConfig(),
        defaultConfig
      );
    });

    it('should return config with disable true', function () {
      process.env.OTEL_SDK_DISABLED = 'true';
      const expectedConfig: Configuration = {
        ...defaultConfig,
        disabled: true,
      };
      const configProvider = createConfigProvider();
      assert.deepStrictEqual(
        configProvider.getInstrumentationConfig(),
        expectedConfig
      );
    });

    it('should return config with log level as debug', function () {
      process.env.OTEL_LOG_LEVEL = 'DEBUG';
      const expectedConfig: Configuration = {
        ...defaultConfig,
        log_level: DiagLogLevel.DEBUG,
      };
      const configProvider = createConfigProvider();
      assert.deepStrictEqual(
        configProvider.getInstrumentationConfig(),
        expectedConfig
      );
    });

    it('should return config with a list of options for node resource detectors', function () {
      process.env.OTEL_NODE_RESOURCE_DETECTORS = 'env,host, serviceinstance';
      const expectedConfig: Configuration = {
        ...defaultConfig,
        node_resource_detectors: ['env', 'host', 'serviceinstance'],
      };
      const configProvider = createConfigProvider();
      assert.deepStrictEqual(
        configProvider.getInstrumentationConfig(),
        expectedConfig
      );
    });

    it('should return config with a resource attribute list', function () {
      process.env.OTEL_RESOURCE_ATTRIBUTES =
        'service.namespace=my-namespace,service.version=1.0.0';
      const expectedConfig: Configuration = {
        ...defaultConfig,
        resource: {
          attributes_list:
            'service.namespace=my-namespace,service.version=1.0.0',
        },
      };
      const configProvider = createConfigProvider();
      assert.deepStrictEqual(
        configProvider.getInstrumentationConfig(),
        expectedConfig
      );
    });

    it('should return config with custom service name', function () {
      process.env.OTEL_SERVICE_NAME = 'my service name';
      const expectedConfig: Configuration = {
        ...defaultConfig,
        resource: {
          attributes: [
            {
              name: 'service.name',
              value: 'my service name',
              type: 'string',
            },
          ],
        },
      };
      const configProvider = createConfigProvider();
      assert.deepStrictEqual(
        configProvider.getInstrumentationConfig(),
        expectedConfig
      );
    });

    it('should return config with custom attribute_limits', function () {
      process.env.OTEL_ATTRIBUTE_VALUE_LENGTH_LIMIT = '100';
      process.env.OTEL_ATTRIBUTE_COUNT_LIMIT = '200';
      const expectedConfig: Configuration = {
        ...defaultConfig,
        attribute_limits: {
          attribute_value_length_limit: 100,
          attribute_count_limit: 200,
        },
      };
      const configProvider = createConfigProvider();
      assert.deepStrictEqual(
        configProvider.getInstrumentationConfig(),
        expectedConfig
      );
    });

    it('should return config with custom propagator', function () {
      process.env.OTEL_PROPAGATORS = 'tracecontext,jaeger';
      const expectedConfig: Configuration = {
        ...defaultConfig,
        propagator: {
          composite: [{ tracecontext: null }, { jaeger: null }],
          composite_list: 'tracecontext,jaeger',
        },
      };
      const configProvider = createConfigProvider();
      assert.deepStrictEqual(
        configProvider.getInstrumentationConfig(),
        expectedConfig
      );
    });

    it('should return config with custom tracer_provider', function () {
      process.env.OTEL_SPAN_ATTRIBUTE_VALUE_LENGTH_LIMIT = '100';
      process.env.OTEL_SPAN_ATTRIBUTE_COUNT_LIMIT = '200';
      process.env.OTEL_SPAN_EVENT_COUNT_LIMIT = '300';
      process.env.OTEL_SPAN_LINK_COUNT_LIMIT = '400';
      process.env.OTEL_EVENT_ATTRIBUTE_COUNT_LIMIT = '500';
      process.env.OTEL_LINK_ATTRIBUTE_COUNT_LIMIT = '600';
      process.env.OTEL_BSP_SCHEDULE_DELAY = '700';
      process.env.OTEL_BSP_EXPORT_TIMEOUT = '800';
      process.env.OTEL_BSP_MAX_QUEUE_SIZE = '900';
      process.env.OTEL_BSP_MAX_EXPORT_BATCH_SIZE = '1000';
      process.env.OTEL_EXPORTER_OTLP_TRACES_ENDPOINT =
        'http://test.com:4318/v1/traces';
      process.env.OTEL_EXPORTER_OTLP_TRACES_CERTIFICATE =
        'certificate_file.txt';
      process.env.OTEL_EXPORTER_OTLP_TRACES_CLIENT_KEY =
        'certificate_key_value';
      process.env.OTEL_EXPORTER_OTLP_TRACES_CLIENT_CERTIFICATE =
        'client_certificate_file.txt';
      process.env.OTEL_EXPORTER_OTLP_TRACES_COMPRESSION = 'gzip';
      process.env.OTEL_EXPORTER_OTLP_TRACES_TIMEOUT = '2000';
      process.env.OTEL_EXPORTER_OTLP_TRACES_HEADERS = 'host=localhost';
      const expectedConfig: Configuration = {
        ...defaultConfig,
        tracer_provider: {
          limits: {
            attribute_value_length_limit: 100,
            attribute_count_limit: 200,
            event_count_limit: 300,
            link_count_limit: 400,
            event_attribute_count_limit: 500,
            link_attribute_count_limit: 600,
          },
          processors: [
            {
              batch: {
                schedule_delay: 700,
                export_timeout: 800,
                max_queue_size: 900,
                max_export_batch_size: 1000,
                exporter: {
                  otlp_http: {
                    endpoint: 'http://test.com:4318/v1/traces',
                    certificate_file: 'certificate_file.txt',
                    client_key_file: 'certificate_key_value',
                    client_certificate_file: 'client_certificate_file.txt',
                    compression: 'gzip',
                    timeout: 2000,
                    headers_list: 'host=localhost',
                    encoding: OtlpHttpEncoding.protobuf,
                  },
                },
              },
            },
          ],
          sampler: {
            parent_based: {
              root: { always_on: undefined },
              remote_parent_sampled: { always_on: undefined },
              remote_parent_not_sampled: { always_off: undefined },
              local_parent_sampled: { always_on: undefined },
              local_parent_not_sampled: { always_off: undefined },
            },
          },
        },
      };
      const configProvider = createConfigProvider();
      assert.deepStrictEqual(
        configProvider.getInstrumentationConfig(),
        expectedConfig
      );
    });

    it('should return config with custom meter_provider', function () {
      process.env.OTEL_METRIC_EXPORT_INTERVAL = '100';
      process.env.OTEL_METRIC_EXPORT_TIMEOUT = '200';
      process.env.OTEL_EXPORTER_OTLP_METRICS_ENDPOINT =
        'http://test.com:4318/v1/metrics';
      process.env.OTEL_EXPORTER_OTLP_METRICS_CERTIFICATE =
        'certificate_file.txt';
      process.env.OTEL_EXPORTER_OTLP_METRICS_CLIENT_KEY =
        'certificate_key_value';
      process.env.OTEL_EXPORTER_OTLP_METRICS_CLIENT_CERTIFICATE =
        'client_certificate_file.txt';
      process.env.OTEL_EXPORTER_OTLP_METRICS_COMPRESSION = 'gzip';
      process.env.OTEL_EXPORTER_OTLP_METRICS_TIMEOUT = '300';
      process.env.OTEL_EXPORTER_OTLP_METRICS_HEADERS = 'host=localhost';
      process.env.OTEL_EXPORTER_OTLP_METRICS_TEMPORALITY_PREFERENCE = 'delta';
      process.env.OTEL_EXPORTER_OTLP_METRICS_DEFAULT_HISTOGRAM_AGGREGATION =
        'base2_exponential_bucket_histogram';
      process.env.OTEL_METRICS_EXEMPLAR_FILTER = 'always_on';
      const expectedConfig: Configuration = {
        ...defaultConfig,
        meter_provider: {
          readers: [
            {
              periodic: {
                interval: 100,
                timeout: 200,
                exporter: {
                  otlp_http: {
                    endpoint: 'http://test.com:4318/v1/metrics',
                    certificate_file: 'certificate_file.txt',
                    client_key_file: 'certificate_key_value',
                    client_certificate_file: 'client_certificate_file.txt',
                    compression: 'gzip',
                    timeout: 300,
                    headers_list: 'host=localhost',
                    temporality_preference: 'delta',
                    default_histogram_aggregation:
                      'base2_exponential_bucket_histogram',
                  },
                },
              },
            },
          ],
          exemplar_filter: 'always_on',
        },
      };
      const configProvider = createConfigProvider();
      assert.deepStrictEqual(
        configProvider.getInstrumentationConfig(),
        expectedConfig
      );
    });

    it('should return config with custom logger_provider', function () {
      process.env.OTEL_LOGRECORD_ATTRIBUTE_VALUE_LENGTH_LIMIT = '100';
      process.env.OTEL_LOGRECORD_ATTRIBUTE_COUNT_LIMIT = '200';
      process.env.OTEL_BLRP_SCHEDULE_DELAY = '300';
      process.env.OTEL_BLRP_EXPORT_TIMEOUT = '400';
      process.env.OTEL_BLRP_MAX_QUEUE_SIZE = '500';
      process.env.OTEL_BLRP_MAX_EXPORT_BATCH_SIZE = '600';
      process.env.OTEL_EXPORTER_OTLP_LOGS_ENDPOINT =
        'http://test.com:4318/v1/logs';
      process.env.OTEL_EXPORTER_OTLP_LOGS_CERTIFICATE = 'certificate_file.txt';
      process.env.OTEL_EXPORTER_OTLP_LOGS_CLIENT_KEY = 'certificate_key_value';
      process.env.OTEL_EXPORTER_OTLP_LOGS_CLIENT_CERTIFICATE =
        'client_certificate_file.txt';
      process.env.OTEL_EXPORTER_OTLP_LOGS_COMPRESSION = 'gzip';
      process.env.OTEL_EXPORTER_OTLP_LOGS_TIMEOUT = '700';
      process.env.OTEL_EXPORTER_OTLP_LOGS_HEADERS = 'host=localhost';
      const expectedConfig: Configuration = {
        ...defaultConfig,
        logger_provider: {
          limits: {
            attribute_value_length_limit: 100,
            attribute_count_limit: 200,
          },
          processors: [
            {
              batch: {
                schedule_delay: 300,
                export_timeout: 400,
                max_queue_size: 500,
                max_export_batch_size: 600,
                exporter: {
                  otlp_http: {
                    endpoint: 'http://test.com:4318/v1/logs',
                    certificate_file: 'certificate_file.txt',
                    client_key_file: 'certificate_key_value',
                    client_certificate_file: 'client_certificate_file.txt',
                    compression: 'gzip',
                    timeout: 700,
                    headers_list: 'host=localhost',
                    encoding: OtlpHttpEncoding.protobuf,
                  },
                },
              },
            },
          ],
        },
      };
      const configProvider = createConfigProvider();
      assert.deepStrictEqual(
        configProvider.getInstrumentationConfig(),
        expectedConfig
      );
    });
  });

  describe('get values from config file', function () {
    it('should initialize config with default values from valid config file', function () {
      process.env.OTEL_EXPERIMENTAL_CONFIG_FILE =
        'test/fixtures/kitchen-sink.yaml';
      const configProvider = createConfigProvider();
      assert.deepStrictEqual(
        configProvider.getInstrumentationConfig(),
        configFromFile
      );
    });

    it('should return error from invalid config file', function () {
      process.env.OTEL_EXPERIMENTAL_CONFIG_FILE = './fixtures/kitchen-sink.txt';
      assert.throws(() => {
        createConfigProvider();
      });
    });

    it('should return error from invalid config file format', function () {
      process.env.OTEL_EXPERIMENTAL_CONFIG_FILE = 'test/fixtures/invalid.yaml';
      assert.throws(() => {
        createConfigProvider();
      });
    });

    it('should initialize config with default values with empty string for config file', function () {
      process.env.OTEL_EXPERIMENTAL_CONFIG_FILE = '';
      const configProvider = createConfigProvider();
      assert.deepStrictEqual(
        configProvider.getInstrumentationConfig(),
        defaultConfig
      );
    });

    it('should initialize config with default values with all whitespace for config file', function () {
      process.env.OTEL_EXPERIMENTAL_CONFIG_FILE = '  ';
      const configProvider = createConfigProvider();
      assert.deepStrictEqual(
        configProvider.getInstrumentationConfig(),
        defaultConfig
      );
    });

    it('should initialize config with default values from valid short config file', function () {
      process.env.OTEL_EXPERIMENTAL_CONFIG_FILE =
        'test/fixtures/short-config.yml';
      const configProvider = createConfigProvider();
      assert.deepStrictEqual(
        configProvider.getInstrumentationConfig(),
        defaultConfig
      );
    });

    it('should initialize config with config file that contains environment variables', function () {
      process.env.OTEL_EXPERIMENTAL_CONFIG_FILE =
        'test/fixtures/sdk-migration-config.yaml';
      process.env.OTEL_SDK_DISABLED = 'false';
      process.env.OTEL_LOG_LEVEL = 'debug';
      process.env.OTEL_SERVICE_NAME = 'custom-name';
      process.env.OTEL_RESOURCE_ATTRIBUTES = 'attributes';
      process.env.OTEL_ATTRIBUTE_VALUE_LENGTH_LIMIT = '23';
      process.env.OTEL_ATTRIBUTE_COUNT_LIMIT = '7';
      process.env.OTEL_PROPAGATORS = 'prop';
      process.env.OTEL_BSP_SCHEDULE_DELAY = '123';
      process.env.OTEL_BSP_EXPORT_TIMEOUT = '456';
      process.env.OTEL_BSP_MAX_QUEUE_SIZE = '789';
      process.env.OTEL_BSP_MAX_EXPORT_BATCH_SIZE = '1011';
      process.env.OTEL_EXPORTER_OTLP_TRACES_ENDPOINT =
        'http://test.com:4318/v1/traces';
      process.env.OTEL_EXPORTER_OTLP_TRACES_CERTIFICATE = 'trace-certificate';
      process.env.OTEL_EXPORTER_OTLP_TRACES_CLIENT_KEY = 'trace-client-key';
      process.env.OTEL_EXPORTER_OTLP_TRACES_CLIENT_CERTIFICATE =
        'trace-client-certificate';
      process.env.OTEL_EXPORTER_OTLP_TRACES_COMPRESSION = 'trace-compression';
      process.env.OTEL_EXPORTER_OTLP_TRACES_TIMEOUT = '1213';
      process.env.OTEL_EXPORTER_OTLP_TRACES_HEADERS = 'trace-headers';
      process.env.OTEL_SPAN_ATTRIBUTE_VALUE_LENGTH_LIMIT = '14';
      process.env.OTEL_SPAN_ATTRIBUTE_COUNT_LIMIT = '15';
      process.env.OTEL_SPAN_EVENT_COUNT_LIMIT = '16';
      process.env.OTEL_SPAN_LINK_COUNT_LIMIT = '17';
      process.env.OTEL_EVENT_ATTRIBUTE_COUNT_LIMIT = '18';
      process.env.OTEL_LINK_ATTRIBUTE_COUNT_LIMIT = '19';
      process.env.OTEL_METRIC_EXPORT_INTERVAL = '20';
      process.env.OTEL_METRIC_EXPORT_TIMEOUT = '21';
      process.env.OTEL_EXPORTER_OTLP_METRICS_ENDPOINT = 'metric-endpoint';
      process.env.OTEL_EXPORTER_OTLP_METRICS_CERTIFICATE = 'metric-certificate';
      process.env.OTEL_EXPORTER_OTLP_METRICS_CLIENT_KEY = 'metric-client-key';
      process.env.OTEL_EXPORTER_OTLP_METRICS_CLIENT_CERTIFICATE =
        'metric-client-certificate';
      process.env.OTEL_EXPORTER_OTLP_METRICS_COMPRESSION = 'metric-compression';
      process.env.OTEL_EXPORTER_OTLP_METRICS_TIMEOUT = '22';
      process.env.OTEL_EXPORTER_OTLP_METRICS_HEADERS = 'metric-header';
      process.env.OTEL_EXPORTER_OTLP_METRICS_TEMPORALITY_PREFERENCE =
        'metric-temporality';
      process.env.OTEL_EXPORTER_OTLP_METRICS_DEFAULT_HISTOGRAM_AGGREGATION =
        'metric-hist-agg';
      process.env.OTEL_METRICS_EXEMPLAR_FILTER = 'always_off';
      process.env.OTEL_BLRP_SCHEDULE_DELAY = '23';
      process.env.OTEL_BLRP_EXPORT_TIMEOUT = '24';
      process.env.OTEL_BLRP_MAX_QUEUE_SIZE = '25';
      process.env.OTEL_BLRP_MAX_EXPORT_BATCH_SIZE = '26';
      process.env.OTEL_EXPORTER_OTLP_LOGS_ENDPOINT =
        'http://test.com:4318/v1/logs';
      process.env.OTEL_EXPORTER_OTLP_LOGS_CERTIFICATE = 'logs-certificate';
      process.env.OTEL_EXPORTER_OTLP_LOGS_CLIENT_KEY = 'logs-client-key';
      process.env.OTEL_EXPORTER_OTLP_LOGS_CLIENT_CERTIFICATE =
        'logs-client-certificate';
      process.env.OTEL_EXPORTER_OTLP_LOGS_COMPRESSION = 'logs-compression';
      process.env.OTEL_EXPORTER_OTLP_LOGS_TIMEOUT = '27';
      process.env.OTEL_EXPORTER_OTLP_LOGS_HEADERS = 'logs-header';
      process.env.OTEL_LOGRECORD_ATTRIBUTE_VALUE_LENGTH_LIMIT = '28';
      process.env.OTEL_LOGRECORD_ATTRIBUTE_COUNT_LIMIT = '29';
      const configProvider = createConfigProvider();
      const expectedConfig: Configuration = {
        ...defaultConfigFromFileWithEnvVariables,
        resource: {
          attributes_list: 'attributes',
          attributes: [
            {
              name: 'service.name',
              value: 'custom-name',
              type: 'string',
            },
          ],
        },
        attribute_limits: {
          attribute_count_limit: 7,
          attribute_value_length_limit: 23,
        },
        propagator: {
          composite: [{ prop: null }],
          composite_list: 'prop',
        },
        tracer_provider: {
          ...defaultConfigFromFileWithEnvVariables.tracer_provider,
          limits: {
            attribute_value_length_limit: 14,
            attribute_count_limit: 15,
            event_count_limit: 16,
            link_count_limit: 17,
            event_attribute_count_limit: 18,
            link_attribute_count_limit: 19,
          },
          processors: [
            {
              batch: {
                export_timeout: 456,
                max_export_batch_size: 1011,
                max_queue_size: 789,
                schedule_delay: 123,
                exporter: {
                  otlp_http: {
                    certificate_file: 'trace-certificate',
                    client_certificate_file: 'trace-client-certificate',
                    client_key_file: 'trace-client-key',
                    compression: 'trace-compression',
                    encoding: OtlpHttpEncoding.protobuf,
                    endpoint: 'http://test.com:4318/v1/traces',
                    headers_list: 'trace-headers',
                    timeout: 1213,
                  },
                },
              },
            },
          ],
        },
        meter_provider: {
          ...defaultConfigFromFileWithEnvVariables.meter_provider,
          exemplar_filter: 'always_off',
        },
        logger_provider: {
          ...defaultConfigFromFileWithEnvVariables.logger_provider,
          limits: {
            attribute_value_length_limit: 28,
            attribute_count_limit: 29,
          },
          processors: [
            {
              batch: {
                export_timeout: 24,
                max_export_batch_size: 26,
                max_queue_size: 25,
                schedule_delay: 23,
                exporter: {
                  otlp_http: {
                    certificate_file: 'logs-certificate',
                    client_certificate_file: 'logs-client-certificate',
                    client_key_file: 'logs-client-key',
                    compression: 'logs-compression',
                    encoding: OtlpHttpEncoding.protobuf,
                    endpoint: 'http://test.com:4318/v1/logs',
                    headers_list: 'logs-header',
                    timeout: 27,
                  },
                },
              },
            },
          ],
        },
      };

      assert.deepStrictEqual(
        configProvider.getInstrumentationConfig(),
        expectedConfig
      );
    });

    it('should initialize config with fallbacks defined in config file when corresponding environment variables are not defined', function () {
      process.env.OTEL_EXPERIMENTAL_CONFIG_FILE =
        'test/fixtures/sdk-migration-config.yaml';

      const configProvider = createConfigProvider();
      assert.deepStrictEqual(
        configProvider.getInstrumentationConfig(),
        defaultConfigFromFileWithEnvVariables
      );
    });
  });
});<|MERGE_RESOLUTION|>--- conflicted
+++ resolved
@@ -324,7 +324,6 @@
               endpoint: 'http://localhost:4318/v1/logs',
               timeout: 10000,
               encoding: OtlpHttpEncoding.protobuf,
-<<<<<<< HEAD
               certificate_file: '/app/cert.pem',
               client_key_file: '/app/cert.pem',
               client_certificate_file: '/app/cert.pem',
@@ -365,8 +364,6 @@
           exporter: {
             'otlp_file/development': {
               output_stream: 'file:///var/log/logs.jsonl',
-=======
->>>>>>> f9f686a8
             },
           },
         },
@@ -500,10 +497,7 @@
               endpoint: 'http://localhost:4318/v1/logs',
               timeout: 10000,
               encoding: OtlpHttpEncoding.protobuf,
-<<<<<<< HEAD
               compression: 'gzip',
-=======
->>>>>>> f9f686a8
             },
           },
         },
