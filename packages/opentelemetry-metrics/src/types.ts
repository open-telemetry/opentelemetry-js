--- conflicted
+++ resolved
@@ -46,12 +46,8 @@
 
 /** Default Meter configuration. */
 export const DEFAULT_CONFIG = {
-<<<<<<< HEAD
-  logLevel: LogLevel.INFO,
+  logLevel: getEnv().OTEL_LOG_LEVEL,
   gracefulShutdown: true,
-=======
-  logLevel: getEnv().OTEL_LOG_LEVEL,
->>>>>>> 440c306b
 };
 
 /** The default metric creation options value. */
