--- conflicted
+++ resolved
@@ -77,7 +77,6 @@
     this._instruments.clear();
   }
 
-<<<<<<< HEAD
   getMetricRecord(): Promise<MetricRecord[]> {
     return new Promise(resolve => {
       resolve(
@@ -86,19 +85,10 @@
           labels: instrument.getLabels(),
           aggregator: instrument.getAggregator(),
           resource: this.resource,
+          instrumentationLibrary: this.instrumentationLibrary,
         }))
       );
     });
-=======
-  getMetricRecord(): MetricRecord[] {
-    return Array.from(this._instruments.values()).map(instrument => ({
-      descriptor: this._descriptor,
-      labels: instrument.getLabels(),
-      aggregator: instrument.getAggregator(),
-      resource: this.resource,
-      instrumentationLibrary: this.instrumentationLibrary,
-    }));
->>>>>>> 5aa851a1
   }
 
   private _getMetricDescriptor(): MetricDescriptor {
@@ -112,125 +102,4 @@
   }
 
   protected abstract _makeInstrument(labels: api.Labels): T;
-<<<<<<< HEAD
-=======
-}
-
-/** This is a SDK implementation of Counter Metric. */
-export class CounterMetric extends Metric<BoundCounter> implements api.Counter {
-  constructor(
-    name: string,
-    options: MetricOptions,
-    private readonly _batcher: Batcher,
-    resource: Resource,
-    instrumentationLibrary: InstrumentationLibrary
-  ) {
-    super(name, options, MetricKind.COUNTER, resource, instrumentationLibrary);
-  }
-  protected _makeInstrument(labels: api.Labels): BoundCounter {
-    return new BoundCounter(
-      labels,
-      this._disabled,
-      this._valueType,
-      this._logger,
-      // @todo: consider to set to CounterSumAggregator always.
-      this._batcher.aggregatorFor(this._descriptor)
-    );
-  }
-
-  /**
-   * Adds the given value to the current value. Values cannot be negative.
-   * @param value the value to add.
-   * @param [labels = {}] key-values pairs that are associated with a specific
-   *     metric that you want to record.
-   */
-  add(value: number, labels: api.Labels = {}) {
-    this.bind(labels).add(value);
-  }
-}
-
-export class ValueRecorderMetric extends Metric<BoundValueRecorder>
-  implements api.ValueRecorder {
-  protected readonly _absolute: boolean;
-
-  constructor(
-    name: string,
-    options: MetricOptions,
-    private readonly _batcher: Batcher,
-    resource: Resource,
-    instrumentationLibrary: InstrumentationLibrary
-  ) {
-    super(
-      name,
-      options,
-      MetricKind.VALUE_RECORDER,
-      resource,
-      instrumentationLibrary
-    );
-
-    this._absolute = options.absolute !== undefined ? options.absolute : true; // Absolute default is true
-  }
-  protected _makeInstrument(labels: api.Labels): BoundValueRecorder {
-    return new BoundValueRecorder(
-      labels,
-      this._disabled,
-      this._absolute,
-      this._valueType,
-      this._logger,
-      this._batcher.aggregatorFor(this._descriptor)
-    );
-  }
-
-  record(value: number, labels: api.Labels = {}) {
-    this.bind(labels).record(value);
-  }
-}
-
-/** This is a SDK implementation of Observer Metric. */
-export class ObserverMetric extends Metric<BoundObserver>
-  implements api.Observer {
-  private _observerResult = new ObserverResult();
-
-  constructor(
-    name: string,
-    options: MetricOptions,
-    private readonly _batcher: Batcher,
-    resource: Resource,
-    instrumentationLibrary: InstrumentationLibrary
-  ) {
-    super(name, options, MetricKind.OBSERVER, resource, instrumentationLibrary);
-  }
-
-  protected _makeInstrument(labels: api.Labels): BoundObserver {
-    return new BoundObserver(
-      labels,
-      this._disabled,
-      this._valueType,
-      this._logger,
-      this._batcher.aggregatorFor(this._descriptor)
-    );
-  }
-
-  getMetricRecord(): MetricRecord[] {
-    this._observerResult.callbackObservers.forEach((callback, labels) => {
-      const instrument = this.bind(labels);
-      instrument.update(callback());
-    });
-    return super.getMetricRecord();
-  }
-
-  /**
-   * Sets a callback where user can observe value for certain labels
-   * @param callback
-   */
-  setCallback(callback: (observerResult: api.ObserverResult) => void): void {
-    callback(this._observerResult);
-    this._observerResult.observers.forEach((observer, labels) => {
-      observer.subscribe(value => {
-        const instrument = this.bind(labels);
-        instrument.update(value);
-      });
-    });
-  }
->>>>>>> 5aa851a1
 }