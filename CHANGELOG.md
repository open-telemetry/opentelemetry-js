# CHANGELOG

All notable changes to this project will be documented in this file.

For API changes, see the [API CHANGELOG](api/CHANGELOG.md).
For experimental package changes, see the [experimental CHANGELOG](experimental/CHANGELOG.md).

## Unreleased

### :boom: Breaking Change

### :rocket: (Enhancement)

<<<<<<< HEAD
* perf(sdk-trace-base): do not allocate arrays if resource has no pending async attributes
* feat(jaeger-remote-samper): added support of jaeger-remote-sampler

=======
>>>>>>> e01f493a
### :bug: (Bug Fix)

* fix(sdk-trace-web): fix invalid timings in span events [#4486](https://github.com/open-telemetry/opentelemetry-js/pull/4486) @Abinet18

### :books: (Refine Doc)

### :house: (Internal)

## 1.23.0

### :rocket: (Enhancement)

* perf(sdk-trace-base): do not allocate arrays if resource has no pending async attributes [#4576](https://github.com/open-telemetry/opentelemetry-js/pull/4576) @Samuron
* feat(sdk-metrics): added experimental synchronous gauge to SDK [#4565](https://github.com/open-telemetry/opentelemetry-js/pull/4565) @clintonb
  * this change will become user-facing in an upcoming release

### :bug: (Bug Fix)

* fix(sdk-metrics): increase the depth of the output to the console such that objects in the metric are printed fully to the console [#4522](https://github.com/open-telemetry/opentelemetry-js/pull/4522) @JacksonWeber

## 1.22.0

### :rocket: (Enhancement)

* feat(sdk-metrics): allow single bucket histograms [#4456](https://github.com/open-telemetry/opentelemetry-js/pull/4456) @pichlermarc
* feat(instrumentation): Make `init()` method public [#4418](https://github.com/open-telemetry/opentelemetry-js/pull/4418)
* feat(context-zone-peer-dep, context-zone): support zone.js 0.13.x, 0.14.x [#4469](https://github.com/open-telemetry/opentelemetry-js/pull/4469) @pichlermarc
* chore: Semantic Conventions export individual strings [4185](https://github.com/open-telemetry/opentelemetry-js/issues/4185)

### :bug: (Bug Fix)

* fix(sdk-metrics): handle zero bucket counts in exponential histogram merge [#4459](https://github.com/open-telemetry/opentelemetry-js/pull/4459) @mwear
* fix(sdk-metrics): ignore `NaN` value recordings in Histograms [#4455](https://github.com/open-telemetry/opentelemetry-js/pull/4455) @pichlermarc
  * fixes a bug where recording `NaN` on a histogram would result in the sum of bucket count values not matching the overall count
* fix(sdk-metrics): allow single bucket histograms [#4456](https://github.com/open-telemetry/opentelemetry-js/pull/4456) @pichlermarc
  * fixes a bug where `Meter.createHistogram()` with the advice `explicitBucketBoundaries: []` would throw
* fix(context-zone-peer-dep, context-zone):  support zone.js 0.13.x, 0.14.x [#4469](https://github.com/open-telemetry/opentelemetry-js/pull/4469) @pichlermarc
  * fixes a bug where old versions of `zone.js` affected by <https://github.com/angular/angular/issues/53507> would be pulled in

### :books: (Refine Doc)

* docs: shorten readme sections [#4460](https://github.com/open-telemetry/opentelemetry-js/pull/4460) @legendecas

## 1.21.0

### :rocket: (Enhancement)

* feat(sdk-metrics): add constructor option to add metric readers [#4427](https://github.com/open-telemetry/opentelemetry-js/pull/4427) @pichlermarc
  * deprecates `MeterProvider.addMetricReader()` please use the constructor option `readers` instead.

### :bug: (Bug Fix)

* fix(sdk-trace-base): ensure attribute value length limit is enforced on span creation [#4417](https://github.com/open-telemetry/opentelemetry-js/pull/4417) @pichlermarc
* fix(sdk-trace-base): Export processed spans while exporter failed [#4287](https://github.com/open-telemetry/opentelemetry-js/pull/4287) @Zirak

### :house: (Internal)

* chore(opentelemetry-context-zone-peer-dep): support zone.js ^v0.13.0 [#4320](https://github.com/open-telemetry/opentelemetry-js/pull/4320)
* refactor(core): drop unnecessary assignment of HOSTNAME [#4421](https://github.com/open-telemetry/opentelemetry-js/pull/4421) @pichlermarc
* test(opentelemetry-context-zone-peer-dep): transpile zone.js in tests [#4423](https://github.com/open-telemetry/opentelemetry-js/pull/4423) @legendecas

## 1.20.0

### :rocket: (Enhancement)

* perf(otlp-transformer): skip unnecessary base64 encode of span contexts [#4343](https://github.com/open-telemetry/opentelemetry-js/pull/4343) @seemk
* feat(sdk-trace-base): improve log messages when dropping span events [#4223](https://github.com/open-telemetry/opentelemetry-js/pull/4223) @mkubliniak

## 1.19.0

### :rocket: (Enhancement)

* feat: add node 20 support [#4336](https://github.com/open-telemetry/opentelemetry-js/pull/4336) @dyladan

### :house: (Internal)

* chore: type reference on zone.js [#4257](https://github.com/open-telemetry/opentelemetry-js/pull/4257) @legendecas
* chore: no need for 'packages' in lerna.json [#4264](https://github.com/open-telemetry/opentelemetry-js/pull/4264) @trentm
* test: add node 20 to test matrix [#4336](https://github.com/open-telemetry/opentelemetry-js/pull/4336) @dyladan

### :bug: (Bug Fix)

* fix(api-logs): allow for TimeInput type for LogRecord timestamps [#4345](https://github.com/open-telemetry/opentelemetry-js/pull/4345)
* fix(sdk-trace-web): only access location if it is defined [#4063](https://github.com/open-telemetry/opentelemetry-js/pull/4063)
* fix(sdk-trace-base): processor onStart called with a span having empty attributes

## 1.18.1

### :bug: (Bug Fix)

* fix(sdk-metrics): hand-roll MetricAdvice type as older API versions do not include it #4260

## 1.18.0

### :rocket: (Enhancement)

* feat(metrics): prototype experimental advice support [#3876](https://github.com/open-telemetry/opentelemetry-js/pull/3876) @legendecas

### :bug: (Bug Fix)

* fix(core): remove re-export of `version.ts` [#4225](https://github.com/open-telemetry/opentelemetry-js/pull/4225) @david-luna

### :house: (Internal)

* chore: track package-lock.json [#4238](https://github.com/open-telemetry/opentelemetry-js/pull/4238) @legendecas
  * Switched to npm workspaces to bootstrap dependencies.

## 1.17.1

### :bug: (Bug Fix)

* fix(sdk-trace-base): BatchSpanProcessor flushes when `maxExportBatchSize` is reached [#3958](https://github.com/open-telemetry/opentelemetry-js/pull/3958) @nordfjord
* fix(sdk-metrics): allow instrument names to contain '/' [#4155](https://github.com/open-telemetry/opentelemetry-js/pull/4155)
* fix(sdk-metrics): prevent per-reader storages from keeping unreported accumulations in memory [#4163](https://github.com/open-telemetry/opentelemetry-js/pull/4163) @pichlermarc
  * fixes a memory leak which occurred when two or more `MetricReader` instances are registered to a `MeterProvider`
* fix(sdk-metrics): do not report empty scopes and metrics [#4135](https://github.com/open-telemetry/opentelemetry-js/pull/4135) @pichlermarc
  * Instruments that were created, but did not have measurements will not be exported anymore
  * Meters (Scopes) that were created, but did not have any instruments with measurements under them will not be exported anymore.
* fix(exporter-zipkin): round duration to the nearest int in annotations to be compliant with zipkin protocol [#4167](https://github.com/open-telemetry/opentelemetry-js/pull/4167) @FelipeEmerim

### :books: (Refine Doc)

* docs(contributing): added guidelines for adding benchmark tests [#4169](https://github.com/open-telemetry/opentelemetry-js/pull/4169)

### :house: (Internal)

* test: added a performance benchmark test for span creation [#4105](https://github.com/open-telemetry/opentelemetry-js/pull/4105)
* test: added a workflow to run performance benchmark tests automatically [#4144](https://github.com/open-telemetry/opentelemetry-js/pull/4144)

## 1.17.0

### :bug: (Bug Fix)

* Revert "feat(api): add attributes argument to recordException API [#4071](https://github.com/open-telemetry/opentelemetry-js/pull/4071)"
  * This feature was an unintentional breaking change introduced with API 1.5.0
  * This PR updates all SDK packages to allow API 1.6.0, where this change has been reverted.

## 1.16.0

### :rocket: (Enhancement)

* feat(sdk-metrics): implement MetricProducer specification [#4007](https://github.com/open-telemetry/opentelemetry-js/pull/4007)
* feat: update PeriodicExportingMetricReader and PrometheusExporter to accept optional metric producers [#4077](https://github.com/open-telemetry/opentelemetry-js/pull/4077) @aabmass

### :bug: (Bug Fix)

* fix(exporter-zipkin): rounding duration to the nearest int to be compliant with zipkin protocol [#4064](https://github.com/open-telemetry/opentelemetry-js/pull/4064) @n0cloud
* fix(sdk-metrics): metric names should be case-insensitive

### :books: (Refine Doc)

* docs(guidelines): add dependencies guidelines [#4040](https://github.com/open-telemetry/opentelemetry-js/pull/4040)

## 1.15.2

### :bug: (Bug Fix)

* fix(core): stop rounding to nearest int in hrTimeTo*seconds() functions [#4014](https://github.com/open-telemetry/opentelemetry-js/pull/4014/) @aabmass
* fix(sdk-metrics): ignore invalid metric values [#3988](https://github.com/open-telemetry/opentelemetry-js/pull/3988) @legendecas
* fix(core): add baggage support for values containing an equals sign [#3975](https://github.com/open-telemetry/opentelemetry-js/pull/3975) @krosenk729

## 1.15.1

### :bug: (Bug Fix)

* Revert "feat(minification): Add noEmitHelpers, importHelpers and tslib as a dependency (#3914)"
  [#4011](https://github.com/open-telemetry/opentelemetry-js/pull/4011) @dyladan

## 1.15.0

### :bug: (Bug Fix)

* fix(opentelemetry-exporter-prometheus): Update default PrometheusExporter to not append a timestamp to match the text based exposition format [#3961](https://github.com/open-telemetry/opentelemetry-js/pull/3961) @JacksonWeber
* fix(sdk-metrics): Update default Histogram's boundary to match OTEL's spec [#3893](https://github.com/open-telemetry/opentelemetry-js/pull/3893/) @chigia001
* fix(sdk-metrics): preserve startTime for cumulative ExponentialHistograms [#3934](https://github.com/open-telemetry/opentelemetry-js/pull/3934/) @aabmass
* fix(sdk-trace-web): add secureConnectionStart to https only [#3879](https://github.com/open-telemetry/opentelemetry-js/pull/3879) @Abinet18

### :house: (Internal)

* feat(minification): [Minification] Add noEmitHelpers, importHelpers and tslib as a dependency [#3913](https://github.com/open-telemetry/opentelemetry-js/issues/3913) @MSNev

## 1.14.0

### :rocket: (Enhancement)

* feat(SpanExporter): Add optional forceFlush to SpanExporter interface [#3753](https://github.com/open-telemetry/opentelemetry-js/pull/3753/) @sgracias1 @JacksonWeber

## 1.13.0

### :rocket: (Enhancement)

* feat(core): add environment variables for OTLP log exporters. [#3712](https://github.com/open-telemetry/opentelemetry-js/pull/3712/) @llc1123

### :bug: (Bug Fix)

* fix(http-instrumentation): stop listening to `request`'s `close` event once it has emitted `response` [#3625](https://github.com/open-telemetry/opentelemetry-js/pull/3625) @SimenB
* fix(sdk-node): fix initialization in bundled environments by not loading @opentelemetry/exporter-jaeger [#3739](https://github.com/open-telemetry/opentelemetry-js/pull/3739) @pichlermarc

## 1.12.0

### :rocket: (Enhancement)

* feat(tracing): log span name and IDs when span end is called multiple times [#3716](https://github.com/open-telemetry/opentelemetry-js/pull/3716)
* feat(core): add logs environment variables; add timeout utils method. [#3549](https://github.com/open-telemetry/opentelemetry-js/pull/3549/) @fuaiyi

### :bug: (Bug Fix)

* fix(instrumentation-http): fixed description for http.server.duration metric [#3710](https://github.com/open-telemetry/opentelemetry-js/pull/3710)
* fix(opentelemetry-sdk-trace-web): don't crash in runtimes where location isn't defined [#3715](https://github.com/open-telemetry/opentelemetry-js/pull/3715)

## 1.11.0

### :rocket: (Enhancement)

* feat(sdk-metrics): add exponential histogram support [#3505](https://github.com/open-telemetry/opentelemetry-js/pull/3505), [#3506](https://github.com/open-telemetry/opentelemetry-js/pull/3506) @mwear
* feat(resources): collect additional process attributes [#3605](https://github.com/open-telemetry/opentelemetry-js/pull/3605) @mwear

### :bug: (Bug Fix)

* fix(sdk-metrics): merge uncollected delta accumulations [#3667](https://github.com/open-telemetry/opentelemetry-js/pull/3667) @legendecas
* fix(sdk-trace-web): make `parseUrl()` respect document.baseURI [#3670](https://github.com/open-telemetry/opentelemetry-js/pull/3670) @domasx2

### :books: (Refine Doc)

* doc(sdk): update NodeSDK example [#3684](https://github.com/open-telemetry/opentelemetry-js/pull/3684) @martinkuba
* docs: change vmarchaud status from maintainer to emeritus [#3710](https://github.com/open-telemetry/opentelemetry-js/pull/3710) @vmarchaud
* docs: change rauno56 status from maintainer to emeritus [#3706](https://github.com/open-telemetry/opentelemetry-js/pull/3706) @rauno56

## 1.10.1

### :bug: (Bug Fix)

* fix(resource): make properties for async resource resolution optional [#3677](https://github.com/open-telemetry/opentelemetry-js/pull/3677) @pichlermarc
* fix(resource): change fs/promises import to be node 12 compatible [#3681](https://github.com/open-telemetry/opentelemetry-js/pull/3681) @pichlermarc

## 1.10.0

### :rocket: (Enhancement)

* feat(resource): create sync resource with some attributes that resolve asynchronously [#3460](https://github.com/open-telemetry/opentelemetry-js/pull/3460) @samimusallam
* feat: collect host id for non-cloud environments [#3575](https://github.com/open-telemetry/opentelemetry-js/pull/3575) @mwear
* feat (api-logs): separate Events API into its own package [3550](https://github.com/open-telemetry/opentelemetry-js/pull/3550) @martinkuba
* feat(sdk-metrics): apply binary search in histogram recording [#3539](https://github.com/open-telemetry/opentelemetry-js/pull/3539) @legendecas
* perf(propagator-jaeger): improve deserializeSpanContext performance [#3541](https://github.com/open-telemetry/opentelemetry-js/pull/3541) @doochik
* feat: support TraceState in SamplingResult [#3530](https://github.com/open-telemetry/opentelemetry-js/pull/3530) @raphael-theriault-swi
* feat(sdk-trace-base): add diagnostic logging when spans are dropped [#3610](https://github.com/open-telemetry/opentelemetry-js/pull/3610) @neoeinstein
* feat: add unit to view instrument selection criteria [#3647](https://github.com/open-telemetry/opentelemetry-js/pull/3647) @jlabatut
* feat(tracing): expose dropped counts for attributes, events and links on span [#3576](https://github.com/open-telemetry/opentelemetry-js/pull/3576) @mohitk05

### :bug: (Bug Fix)

* fix(core): added falsy check to make otel core work with browser where webpack config had process as false or null [#3613](https://github.com/open-telemetry/opentelemetry-js/issues/3613) @ravindra-dyte
* fix(instrumentation-http): include query params in http.target [#3646](https://github.com/open-telemetry/opentelemetry-js/pull/3646) @kobi-co

### :books: (Refine Doc)

* chore: update http example [#3651](https://github.com/open-telemetry/opentelemetry-js/pull/3651) @JamieDanielson

### :house: (Internal)

* chore(exporter-jaeger): deprecate jaeger exporter [#3585](https://github.com/open-telemetry/opentelemetry-js/pull/3585) @pichlermarc
* fix(sdk-metrics): fix flaky LastValueAggregator test by using fake timer [#3587](https://github.com/open-telemetry/opentelemetry-js/pull/3587) @pichlermarc
* fix(test): fix failing tests by preventing source-map generation [#3642](https://github.com/open-telemetry/opentelemetry-js/pull/3642) @pichlermarc

## 1.9.1

### :bug: (Bug Fix)

* fix: avoid grpc types dependency [#3551](https://github.com/open-telemetry/opentelemetry-js/pull/3551) @flarna
* fix(otlp-proto-exporter-base): Match Accept header with Content-Type in the proto exporter
 [#3562](https://github.com/open-telemetry/opentelemetry-js/pull/3562) @scheler
* fix: include tracestate in export [#3569](https://github.com/open-telemetry/opentelemetry-js/pull/3569) @flarna

### :house: (Internal)

* chore: fix cross project links and missing implicitly exported types [#3533](https://github.com/open-telemetry/opentelemetry-js/pull/3533) @legendecas
* feat(sdk-metrics): add exponential histogram mapping functions [#3504](https://github.com/open-telemetry/opentelemetry-js/pull/3504) @mwear

## 1.9.0

### :rocket: (Enhancement)

* feat(instrumentation-grpc): set net.peer.name and net.peer.port on client spans [#3430](https://github.com/open-telemetry/opentelemetry-js/pull/3430)
* feat(exporter-trace-otlp-proto): Add protobuf otlp trace exporter support for browser [#3208](https://github.com/open-telemetry/opentelemetry-js/pull/3208) @pkanal

### :bug: (Bug Fix)

* fix(sdk-metrics): use default Resource to comply with semantic conventions [#3411](https://github.com/open-telemetry/opentelemetry-js/pull/3411) @pichlermarc
  * Metrics exported by the SDK now contain the following resource attributes by default:
    * `service.name`
    * `telemetry.sdk.name`
    * `telemetry.sdk.language`
    * `telemetry.sdk.version`
* fix(sdk-metrics): use Date.now() for instrument recording timestamps [#3514](https://github.com/open-telemetry/opentelemetry-js/pull/3514) @MisterSquishy
* fix(sdk-trace): make spans resilient to clock drift [#3434](https://github.com/open-telemetry/opentelemetry-js/pull/3434) @dyladan
* fix(selenium-tests): updated webpack version for selenium test issue [#3456](https://github.com/open-telemetry/opentelemetry-js/issues/3456) @SaumyaBhushan
* fix(sdk-metrics): collect metrics when periodic exporting metric reader flushes [#3517](https://github.com/open-telemetry/opentelemetry-js/pull/3517) @legendecas
* fix(sdk-metrics): fix duplicated registration of metrics for collectors [#3488](https://github.com/open-telemetry/opentelemetry-js/pull/3488) @legendecas
* fix(core): fix precision loss in numberToHrtime [#3480](https://github.com/open-telemetry/opentelemetry-js/pull/3480) @legendecas

### :house: (Internal)

* chore: automatically generate tsconfigs [#3432](https://github.com/open-telemetry/opentelemetry-js/pull/3432) @legendecas
* chore: enforce format with prettier [#3444](https://github.com/open-telemetry/opentelemetry-js/pull/3444) @legendecas

## 1.8.0

* `@opentelemetry/sdk-metrics` has been promoted to stable
* `@opentelemetry/api-metrics` has been merged into `@opentelemetry/api` and deprecated

### :boom: Breaking Change

* feat(api): merge api-metrics into api [#3374](https://github.com/open-telemetry/opentelemetry-js/pull/3374) @legendecas

### :rocket: (Enhancement)

* feat(sdk-trace): re-export sdk-trace-base in sdk-trace-node and web [#3319](https://github.com/open-telemetry/opentelemetry-js/pull/3319) @legendecas
* feat: enable tree shaking [#3329](https://github.com/open-telemetry/opentelemetry-js/pull/3329) @pkanal

### :bug: (Bug Fix)

* fix(sdk-trace): enforce consistent span durations
  [#3327](https://github.com/open-telemetry/opentelemetry-js/pull/3327) @dyladan
* fix(resources): fix EnvDetector throwing errors when attribute values contain spaces
  [#3295](https://github.com/open-telemetry/opentelemetry-js/issues/3295)
* fix(trace): fix an issue which caused negative span durations in web based spans
  [#3359](https://github.com/open-telemetry/opentelemetry-js/pull/3359) @dyladan
* fix(resources): strict OTEL_RESOURCE_ATTRIBUTES baggage octet decoding
  [#3341](https://github.com/open-telemetry/opentelemetry-js/pull/3341) @legendecas

### :books: (Refine Doc)

* doc: Added Metrics documentation [#3360](https://github.com/open-telemetry/opentelemetry-js/pull/3360) @weyert
* docs(api): fix counter negative value wording [#3396](https://github.com/open-telemetry/opentelemetry-js/pull/3396) @legendecas

### :house: (Internal)

* ci: run browser tests without circle [#3328](https://github.com/open-telemetry/opentelemetry-js/pull/3328) @dyladan

## Metrics API 1.0.0

Metrics API is now stable and generally available.
There are no changes between 1.0.0 and the previous 0.33.0 version.

### :boom: Breaking Change

* Add semver check to metrics API [#3357](https://github.com/open-telemetry/opentelemetry-js/pull/3357) @dyladan
  * Previously API versions were only considered compatible if the API was exactly the same

## 1.7.0

### :bug: (Bug Fix)

* fix(sdk-trace-base): make span start times resistant to hrtime clock drift
  [#3129](https://github.com/open-telemetry/opentelemetry-js/issues/3129)

* fix(sdk-trace-base): validate maxExportBatchSize in BatchSpanProcessorBase
  [#3232](https://github.com/open-telemetry/opentelemetry-js/issues/3232)

### :books: (Refine Doc)

* docs(metrics): add missing metrics packages to SDK reference documentation [#3239](https://github.com/open-telemetry/opentelemetry-js/pull/3239) @dyladan

### :house: (Internal)

* deps: update markdownlint-cli to 0.32.2 [#3253](https://github.com/open-telemetry/opentelemetry-js/pull/3253) @pichlermarc

## 1.6.0

### :rocket: (Enhancement)

* perf(opentelemetry-core): improve hexToBase64 performance [#3178](https://github.com/open-telemetry/opentelemetry-js/pull/3178) @seemk
* feat(sdk-trace-base): move Sampler declaration into sdk-trace-base [#3088](https://github.com/open-telemetry/opentelemetry-js/pull/3088) @legendecas
* fix(grpc-instrumentation): added grpc attributes in instrumentation [#3127](https://github.com/open-telemetry/opentelemetry-js/pull/3127) @andrewzenkov
* feat: support latest `@opentelemetry/api` [#3177](https://github.com/open-telemetry/opentelemetry-js/pull/3177) @dyladan

### :bug: (Bug Fix)

* fix(context-async-hooks): Ensure listeners added using `once` can be removed using `removeListener`
  [#3133](https://github.com/open-telemetry/opentelemetry-js/pull/3133)

### :books: (Refine Doc)

* chore: update trace-web example and rename it to opentelemetry-web [#3145](https://github.com/open-telemetry/opentelemetry-js/pull/3145) @pichlermarc
* chore: update https example [#3152](https://github.com/open-telemetry/opentelemetry-js/pull/3152) @pichlermarc

## 1.5.0

### :rocket: (Enhancement)

* feat(sdk-trace-base): Improve extensibility of BasicTracerProvider [#3023](https://github.com/open-telemetry/opentelemetry-js/pull/3023) @Rauno56

## 1.4.0

### :rocket: (Enhancement)

* fix(resources): fix browser compatibility for host and os detectors [#3004](https://github.com/open-telemetry/opentelemetry-js/pull/3004) @legendecas
* fix(sdk-trace-base): fix crash on environments without global document [#3000](https://github.com/open-telemetry/opentelemetry-js/pull/3000) @legendecas
* fix(sdk-trace-base): fix spanLimits attribute length/count to consider env values [#3068](https://github.com/open-telemetry/opentelemetry-js/pull/3068) @svetlanabrennan

### :house: (Internal)

* test: add node 18 and remove EoL node versions [#3048](https://github.com/open-telemetry/opentelemetry-js/pull/3048) @dyladan

## 1.3.1

### :bug: (Bug Fix)

* fix(resources): fix browser compatibility for host and os detectors [#3004](https://github.com/open-telemetry/opentelemetry-js/pull/3004) @legendecas

## 1.3.0

### :boom: Breaking Change

* chore: remove unused InstrumentationConfig#path [#2944](https://github.com/open-telemetry/opentelemetry-js/pull/2944) @flarna

### :rocket: (Enhancement)

* feat(ConsoleSpanExporter): export span links [#2917](https://github.com/open-telemetry/opentelemetry-js/pull/2917) @trentm
* feat: warn when hooked module is already loaded [#2926](https://github.com/open-telemetry/opentelemetry-js/pull/2926) @nozik
* feat: implement OSDetector [#2927](https://github.com/open-telemetry/opentelemetry-js/pull/2927) @rauno56
* feat: implement HostDetector [#2921](https://github.com/open-telemetry/opentelemetry-js/pull/2921) @rauno56
* feat(opentelemetry-core): add InstrumentationScope [#2959](https://github.com/open-telemetry/opentelemetry-js/pull/2959) @pichlermarc

### :bug: (Bug Fix)

* fix(sdk-web): parse url with relative url string [#2972](https://github.com/open-telemetry/opentelemetry-js/pull/2972) @legendecas

## 1.2.0

### :bug: (Bug Fix)

* fix: sanitize attributes inputs [#2881](https://github.com/open-telemetry/opentelemetry-js/pull/2881) @legendecas
* fix: support earlier API versions [#2892](https://github.com/open-telemetry/opentelemetry-js/pull/2892) @dyladan
* fix: support extract one digit '0' in jaeger traceFlag [#2905](https://github.com/open-telemetry/opentelemetry-js/issues/2905) @shmilyoo
* fix(resources): extend ResourceAttributes interface to comply with spec [#2924](https://github.com/open-telemetry/opentelemetry-js/pull/2924) @blumamir

### :books: (Refine Doc)

* docs(sdk): update earliest support node version [#2860](https://github.com/open-telemetry/opentelemetry-js/pull/2860) @svetlanabrennan

### :house: (Internal)

* chore: require changelog entry to merge PR [#2847](https://github.com/open-telemetry/opentelemetry-js/pull/2847) @dyladan
* chore: remove peer API check [#2892](https://github.com/open-telemetry/opentelemetry-js/pull/2892) @dyladan
* chore: merge lerna subdirectories into a single monorepo [#2892](https://github.com/open-telemetry/opentelemetry-js/pull/2892) @dyladan
* chore: indent the code with eslint [#2923](https://github.com/open-telemetry/opentelemetry-js/pull/2923) @blumamir
* `opentelemetry-propagator-jaeger`
  * [#2906](https://github.com/open-telemetry/opentelemetry-js/pull/2906) fix: support extract one digit '0' in jaeger traceFlag ([@shmilyoo](https://github.com/shmilyoo))

## 1.1.1

* [#2849](https://github.com/open-telemetry/opentelemetry-js/pull/2849) fix: correct changelog and compat matrix for 1.1 release ([@Flarna](https://github.com/Flarna))
* [#2823](https://github.com/open-telemetry/opentelemetry-js/pull/2823) fix: enable downlevelIteration for es5 targets ([@legendecas](https://github.com/legendecas))
* [#2844](https://github.com/open-telemetry/opentelemetry-js/pull/2844) chore: add prepublishOnly to ensure a full build ([@legendecas](https://github.com/legendecas))

## 1.1.0

### :rocket: (Enhancement)

* `opentelemetry-resources`
  * [#2727](https://github.com/open-telemetry/opentelemetry-js/pull/2727) feat(opentelemetry-resources): add runtime version information ([@cuichenli](https://github.com/cuichenli))
* `exporter-trace-otlp-http`, `opentelemetry-core`
  * [#2796](https://github.com/open-telemetry/opentelemetry-js/pull/2796) feat(trace-otlp-http-exporter): add compression env vars ([@svetlanabrennan](https://github.com/svetlanabrennan))
* `instrumentation-http`
  * [#2704](https://github.com/open-telemetry/opentelemetry-js/pull/2704) feat(instrumentation-http): add options to ignore requests ([@legendecas](https://github.com/legendecas))
* `opentelemetry-core`, `opentelemetry-exporter-jaeger`
  * [#2754](https://github.com/open-telemetry/opentelemetry-js/pull/2754) fix(exporter-jaeger): add env variable for agent port ([@blumamir](https://github.com/blumamir))
* `exporter-trace-otlp-grpc`, `exporter-trace-otlp-http`, `exporter-trace-otlp-proto`, `opentelemetry-context-async-hooks`, `opentelemetry-context-zone-peer-dep`, `opentelemetry-core`, `opentelemetry-exporter-jaeger`, `opentelemetry-exporter-zipkin`, `opentelemetry-propagator-b3`, `opentelemetry-propagator-jaeger`, `opentelemetry-resources`, `opentelemetry-sdk-trace-base`, `opentelemetry-sdk-trace-node`, `opentelemetry-sdk-trace-web`, `opentelemetry-shim-opentracing`
  * [#2737](https://github.com/open-telemetry/opentelemetry-js/pull/2737) feat: add support for API 1.1.x ([@dyladan](https://github.com/dyladan))
* `opentelemetry-sdk-trace-web`
  * [#2719](https://github.com/open-telemetry/opentelemetry-js/pull/2719) feat(sdk-trace-web): web worker support ([@legendecas](https://github.com/legendecas))
* `exporter-trace-otlp-http`, `exporter-trace-otlp-proto`
  * [#2557](https://github.com/open-telemetry/opentelemetry-js/pull/2557) feat(otlp-exporter-http): change otlp-http port to canonical 4318 ([@secustor](https://github.com/secustor))
* `exporter-trace-otlp-grpc`, `exporter-trace-otlp-http`, `exporter-trace-otlp-proto`, `opentelemetry-core`, `opentelemetry-exporter-jaeger`, `opentelemetry-sdk-trace-base`
  * [#2695](https://github.com/open-telemetry/opentelemetry-js/pull/2695) refactor: unifying shutdown once with BindOnceFuture ([@legendecas](https://github.com/legendecas))
* `opentelemetry-propagator-jaeger`
  * [#2673](https://github.com/open-telemetry/opentelemetry-js/pull/2673) feat(@opentelemetry/propagator-jaeger): support custom baggage prefix ([@sschegolev](https://github.com/sschegolev))
* `exporter-trace-otlp-grpc`, `exporter-trace-otlp-http`, `exporter-trace-otlp-proto`
  * [#2626](https://github.com/open-telemetry/opentelemetry-js/pull/2626) chore: bump otlp trace exporters to v1 ([@Rauno56](https://github.com/Rauno56))
* `opentelemetry-context-zone-peer-dep`, `opentelemetry-context-zone`, `opentelemetry-core`, `opentelemetry-exporter-zipkin`, `opentelemetry-propagator-b3`, `opentelemetry-resources`, `opentelemetry-sdk-trace-base`, `opentelemetry-sdk-trace-web`, `opentelemetry-semantic-conventions`
  * [#2556](https://github.com/open-telemetry/opentelemetry-js/pull/2556) chore: add esm2015 entry for web apps aiming at modern browsers ([@echoontheway](https://github.com/echoontheway))

### :bug: (Bug Fix)

* `exporter-trace-otlp-grpc`, `exporter-trace-otlp-http`, `exporter-trace-otlp-proto`
  * [#2788](https://github.com/open-telemetry/opentelemetry-js/pull/2788) fix(deps): use 1.x trace otlp http exporter ([@dyladan](https://github.com/dyladan))
* `opentelemetry-sdk-trace-base`
  * [#2790](https://github.com/open-telemetry/opentelemetry-js/pull/2790) fix: pass same context to Sampler and SpanProcessor in root span case ([@Flarna](https://github.com/Flarna))
  * [#2757](https://github.com/open-telemetry/opentelemetry-js/pull/2757) fix: add parentContext to onStart ([@Flarna](https://github.com/Flarna))
  * [#2678](https://github.com/open-telemetry/opentelemetry-js/pull/2678) fix: span attribute count and value limits (#2671) ([@Bataran](https://github.com/Bataran))
  * [#2679](https://github.com/open-telemetry/opentelemetry-js/pull/2679) fix: span events count limit when set to 0 ([@Bataran](https://github.com/Bataran))
* `opentelemetry-core`
  * [#2766](https://github.com/open-telemetry/opentelemetry-js/pull/2766) fix(baggage): include baggage metadata when propagating baggage entries ([@chrskrchr](https://github.com/chrskrchr))
* `opentelemetry-exporter-jaeger`
  * [#2731](https://github.com/open-telemetry/opentelemetry-js/pull/2731) fix(exporter-jaeger): transform all links to jaeger reference ([@blumamir](https://github.com/blumamir))
* `opentelemetry-resources`
  * [#2739](https://github.com/open-telemetry/opentelemetry-js/pull/2739) fix(resources): align exported names in different environments ([@legendecas](https://github.com/legendecas))
* Other
  * [#2680](https://github.com/open-telemetry/opentelemetry-js/pull/2680) fix: tracer typo in fetchxhr examples ([@MSNev](https://github.com/MSNev))
  * [#2650](https://github.com/open-telemetry/opentelemetry-js/pull/2650) fix: clientMethodTrace missing original properties ([@bgpo](https://github.com/bgpo))
* `opentelemetry-propagator-jaeger`
  * [#2694](https://github.com/open-telemetry/opentelemetry-js/pull/2694) fix(propagator-jaeger): 0-pad span-id to match 16-symbol validation ([@nikolaylagutko](https://github.com/nikolaylagutko))
* `opentelemetry-exporter-zipkin`, `opentelemetry-sdk-trace-web`
  * [#2689](https://github.com/open-telemetry/opentelemetry-js/pull/2689) fix: remove window and document dependencies in web packages ([@legendecas](https://github.com/legendecas))

### :books: (Refine Doc)

* Other
  * [#2830](https://github.com/open-telemetry/opentelemetry-js/pull/2830) Cleanup removed documentation for missing benchmarks ([@dmathieu](https://github.com/dmathieu))
  * [#2807](https://github.com/open-telemetry/opentelemetry-js/pull/2807) docs: document removal of shutdown flag in OTLPExporterBase ([@legendecas](https://github.com/legendecas))
  * [#2814](https://github.com/open-telemetry/opentelemetry-js/pull/2814) docs: simplify contrib part in readme ([@Flarna](https://github.com/Flarna))
  * [#2802](https://github.com/open-telemetry/opentelemetry-js/pull/2802) docs(prom-example): remove deprecated startServer option ([@naseemkullah](https://github.com/naseemkullah))
  * [#2728](https://github.com/open-telemetry/opentelemetry-js/pull/2728) docs: specify minimun version of npm to run command in subproject ([@cuichenli](https://github.com/cuichenli))
  * [#2720](https://github.com/open-telemetry/opentelemetry-js/pull/2720) docs: document node v10 EOL ([@YanivD](https://github.com/YanivD))
  * [#2688](https://github.com/open-telemetry/opentelemetry-js/pull/2688) docs: update typedoc config ([@dyladan](https://github.com/dyladan))
  * [#2685](https://github.com/open-telemetry/opentelemetry-js/pull/2685) docs: remove circle-ci from development guide, update link, and fix typo. ([@pichlermarc](https://github.com/pichlermarc))
  * [#2661](https://github.com/open-telemetry/opentelemetry-js/pull/2661) chore: update and fix tracer-web examples ([@MSNev](https://github.com/MSNev))
  * [#2647](https://github.com/open-telemetry/opentelemetry-js/pull/2647) chore: update opentelemetry dependencies to latest versions ([@svetlanabrennan](https://github.com/svetlanabrennan))
* `exporter-trace-otlp-grpc`
  * [#2726](https://github.com/open-telemetry/opentelemetry-js/pull/2726) docs(otlp-grpc-exporter): update default url ([@svetlanabrennan](https://github.com/svetlanabrennan))
* `opentelemetry-context-async-hooks`
  * [#2619](https://github.com/open-telemetry/opentelemetry-js/pull/2619) docs(context): Fix links, edit prose ([@spencerwilson](https://github.com/spencerwilson))
* `opentelemetry-context-async-hooks`, `opentelemetry-sdk-trace-node`
  * [#2651](https://github.com/open-telemetry/opentelemetry-js/pull/2651) docs: fix links to the context document ([@legendecas](https://github.com/legendecas))

### :house: (Internal)

* `opentelemetry-sdk-trace-base`
  * [#2768](https://github.com/open-telemetry/opentelemetry-js/pull/2768) test(sdk-trace-base): pin core.hrtime dependencies on timeOrigin ([@legendecas](https://github.com/legendecas))
* `exporter-trace-otlp-http`, `opentelemetry-context-zone-peer-dep`, `opentelemetry-context-zone`, `opentelemetry-core`, `opentelemetry-exporter-zipkin`, `opentelemetry-propagator-b3`, `opentelemetry-resources`, `opentelemetry-sdk-trace-base`, `opentelemetry-sdk-trace-web`, `opentelemetry-semantic-conventions`
  * [#2765](https://github.com/open-telemetry/opentelemetry-js/pull/2765) chore: target to es2017 in the no-polyfill target ([@legendecas](https://github.com/legendecas))
* Other
  * [#2743](https://github.com/open-telemetry/opentelemetry-js/pull/2743) test(sdk-metrics-base): test metric instrument interfaces ([@legendecas](https://github.com/legendecas))
  * [#2752](https://github.com/open-telemetry/opentelemetry-js/pull/2752) test(integration-w3c): fix inconsistent api versions loaded ([@legendecas](https://github.com/legendecas))
  * [#2715](https://github.com/open-telemetry/opentelemetry-js/pull/2715) chore: update actions/checkout to v2 ([@legendecas](https://github.com/legendecas))
  * [#2702](https://github.com/open-telemetry/opentelemetry-js/pull/2702) chore: add Chengzhong Wu as maintainer ([@dyladan](https://github.com/dyladan))
  * [#2703](https://github.com/open-telemetry/opentelemetry-js/pull/2703) chore: add Amir Blum as maintainer ([@dyladan](https://github.com/dyladan))
  * [#2701](https://github.com/open-telemetry/opentelemetry-js/pull/2701) chore: add Rauno Viskus as maintainer ([@dyladan](https://github.com/dyladan))
  * [#2693](https://github.com/open-telemetry/opentelemetry-js/pull/2693) chore: retry link checks on code 429 with 'retry-after' header ([@legendecas](https://github.com/legendecas))
  * [#2669](https://github.com/open-telemetry/opentelemetry-js/pull/2669) chore: checks links in typedoc html ([@legendecas](https://github.com/legendecas))
  * [#2683](https://github.com/open-telemetry/opentelemetry-js/pull/2683) chore: start a style guide ([@dyladan](https://github.com/dyladan))
  * [#2684](https://github.com/open-telemetry/opentelemetry-js/pull/2684) chore: remove @obecny as maintainer ([@dyladan](https://github.com/dyladan))
  * [#2663](https://github.com/open-telemetry/opentelemetry-js/pull/2663) chore: fix nojekyll in docs command ([@dyladan](https://github.com/dyladan))
  * [#2648](https://github.com/open-telemetry/opentelemetry-js/pull/2648) refactor(opentelemetry-sdk-node): remove redundant judgments for metric ([@rickyes](https://github.com/rickyes))
  * [#2638](https://github.com/open-telemetry/opentelemetry-js/pull/2638) chore: Update wip metrics references ([@dyladan](https://github.com/dyladan))
  * [#2629](https://github.com/open-telemetry/opentelemetry-js/pull/2629) chore: rename metrics packages to prevent lerna linking ([@dyladan](https://github.com/dyladan))
  * [#2623](https://github.com/open-telemetry/opentelemetry-js/pull/2623) chore: fix the compilation for typescript 4.4 ([@dyladan](https://github.com/dyladan))
  * [#2598](https://github.com/open-telemetry/opentelemetry-js/pull/2598) chore: Remove old metrics SDK ([@dyladan](https://github.com/dyladan))
* `opentelemetry-core`
  * [#2709](https://github.com/open-telemetry/opentelemetry-js/pull/2709) test(sdk-metrics): browser compatibility tests ([@legendecas](https://github.com/legendecas))
* `exporter-trace-otlp-grpc`, `exporter-trace-otlp-http`, `exporter-trace-otlp-proto`, `opentelemetry-exporter-jaeger`, `opentelemetry-exporter-zipkin`, `opentelemetry-propagator-b3`, `opentelemetry-resources`, `opentelemetry-sdk-trace-base`, `opentelemetry-sdk-trace-web`, `opentelemetry-semantic-conventions`
  * [#2710](https://github.com/open-telemetry/opentelemetry-js/pull/2710) chore: apply eslint rule semi ([@legendecas](https://github.com/legendecas))
* `exporter-trace-otlp-grpc`, `exporter-trace-otlp-http`, `exporter-trace-otlp-proto`, `opentelemetry-context-async-hooks`, `opentelemetry-context-zone-peer-dep`, `opentelemetry-context-zone`, `opentelemetry-core`, `opentelemetry-exporter-jaeger`, `opentelemetry-exporter-zipkin`, `opentelemetry-propagator-b3`, `opentelemetry-propagator-jaeger`, `opentelemetry-resources`, `opentelemetry-sdk-trace-base`, `opentelemetry-sdk-trace-node`, `opentelemetry-sdk-trace-web`, `opentelemetry-semantic-conventions`, `opentelemetry-shim-opentracing`, `template`
  * [#2699](https://github.com/open-telemetry/opentelemetry-js/pull/2699) chore: rename `--include-filtered-dependencies` ([@Rauno56](https://github.com/Rauno56))
* `opentelemetry-context-async-hooks`, `opentelemetry-context-zone-peer-dep`, `opentelemetry-context-zone`, `opentelemetry-core`, `opentelemetry-exporter-jaeger`, `opentelemetry-exporter-zipkin`, `opentelemetry-propagator-b3`, `opentelemetry-propagator-jaeger`, `opentelemetry-resources`, `opentelemetry-sdk-trace-base`, `opentelemetry-sdk-trace-node`, `opentelemetry-sdk-trace-web`, `opentelemetry-semantic-conventions`, `opentelemetry-shim-opentracing`
  * [#2657](https://github.com/open-telemetry/opentelemetry-js/pull/2657) chore: add markdown link checks ([@legendecas](https://github.com/legendecas))
* `opentelemetry-exporter-jaeger`, `opentelemetry-exporter-zipkin`, `opentelemetry-resources`, `opentelemetry-semantic-conventions`
  * [#2652](https://github.com/open-telemetry/opentelemetry-js/pull/2652) Update nock ([@dyladan](https://github.com/dyladan))
* `opentelemetry-sdk-trace-web`
  * [#2451](https://github.com/open-telemetry/opentelemetry-js/pull/2451) chore(sdk-trace-web): fix lint warnings ([@alisabzevari](https://github.com/alisabzevari))

### Committers: 24

* Ali Sabzevari ([@alisabzevari](https://github.com/alisabzevari))
* Amir Blum ([@blumamir](https://github.com/blumamir))
* Chris Karcher ([@chrskrchr](https://github.com/chrskrchr))
* Damien Mathieu ([@dmathieu](https://github.com/dmathieu))
* Daniel Dyla ([@dyladan](https://github.com/dyladan))
* Gerhard Stöbich ([@Flarna](https://github.com/Flarna))
* Marc Pichler ([@pichlermarc](https://github.com/pichlermarc))
* Mitar Milanovic ([@Bataran](https://github.com/Bataran))
* Nev ([@MSNev](https://github.com/MSNev))
* Nikolay Lagutko ([@nikolaylagutko](https://github.com/nikolaylagutko))
* Rauno Viskus ([@Rauno56](https://github.com/Rauno56))
* Ricky Zhou ([@rickyes](https://github.com/rickyes))
* Sebastian Poxhofer ([@secustor](https://github.com/secustor))
* Siim Kallas ([@seemk](https://github.com/seemk))
* Spencer Wilson ([@spencerwilson](https://github.com/spencerwilson))
* Srikanth Chekuri ([@srikanthccv](https://github.com/srikanthccv))
* Svetlana Brennan ([@svetlanabrennan](https://github.com/svetlanabrennan))
* Will Li ([@cuichenli](https://github.com/cuichenli))
* Yaniv Davidi ([@YanivD](https://github.com/YanivD))
* [@bgpo](https://github.com/bgpo)
* [@echoontheway](https://github.com/echoontheway)
* [@naseemkullah](https://github.com/naseemkullah)
* [@sschegolev](https://github.com/sschegolev)
* legendecas ([@legendecas](https://github.com/legendecas))

## 1.0.1 / Experimental 0.27.0

### :boom: Breaking Change

* Other
  * [#2566](https://github.com/open-telemetry/opentelemetry-js/pull/2566) feat!(metrics): remove batch observer ([@dyladan](https://github.com/dyladan))
  * [#2485](https://github.com/open-telemetry/opentelemetry-js/pull/2485) feat!: Split metric and trace exporters into new experimental packages ([@willarmiros](https://github.com/willarmiros))
  * [#2540](https://github.com/open-telemetry/opentelemetry-js/pull/2540) fix(sdk-metrics-base): remove metric kind BATCH_OBSERVER ([@legendecas](https://github.com/legendecas))
  * [#2496](https://github.com/open-telemetry/opentelemetry-js/pull/2496) feat(api-metrics): rename metric instruments to match feature-freeze API specification ([@legendecas](https://github.com/legendecas))
* `opentelemetry-core`
  * [#2529](https://github.com/open-telemetry/opentelemetry-js/pull/2529) feat(api-metrics): add schemaUrl to meter creations ([@legendecas](https://github.com/legendecas))

### :rocket: (Enhancement)

* Other
  * [#2523](https://github.com/open-telemetry/opentelemetry-js/pull/2523) feat: Rename Labels to Attributes ([@pirgeo](https://github.com/pirgeo))
  * [#2559](https://github.com/open-telemetry/opentelemetry-js/pull/2559) feat(api-metrics): remove bind/unbind and bound instruments ([@legendecas](https://github.com/legendecas))
  * [#2563](https://github.com/open-telemetry/opentelemetry-js/pull/2563) feat(sdk-metrics-base): remove per-meter config on MeterProvider.getMeter ([@legendecas](https://github.com/legendecas))
* `opentelemetry-core`
  * [#2465](https://github.com/open-telemetry/opentelemetry-js/pull/2465) fix: prefer globalThis instead of window to support webworkers ([@legendecas](https://github.com/legendecas))
* `opentelemetry-semantic-conventions`
  * [#2532](https://github.com/open-telemetry/opentelemetry-js/pull/2532) feat(@opentelemetry/semantic-conventions): change enum to object literals ([@echoontheway](https://github.com/echoontheway))
  * [#2528](https://github.com/open-telemetry/opentelemetry-js/pull/2528) feat: upgrade semantic-conventions to latest v1.7.0 spec ([@weyert](https://github.com/weyert))
* `opentelemetry-core`, `opentelemetry-sdk-trace-base`
  * [#2484](https://github.com/open-telemetry/opentelemetry-js/pull/2484) feat: new merge function ([@obecny](https://github.com/obecny))

### :bug: (Bug Fix)

* Other
  * [#2610](https://github.com/open-telemetry/opentelemetry-js/pull/2610) fix: preventing double enable for instrumentation that has been already enabled ([@obecny](https://github.com/obecny))
  * [#2581](https://github.com/open-telemetry/opentelemetry-js/pull/2581) feat: lazy initialization of the gzip stream ([@fungiboletus](https://github.com/fungiboletus))
  * [#2584](https://github.com/open-telemetry/opentelemetry-js/pull/2584) fix: fixing compatibility versions for detectors ([@obecny](https://github.com/obecny))
  * [#2558](https://github.com/open-telemetry/opentelemetry-js/pull/2558) fix(@opentelemetry/exporter-prometheus): unref prometheus server to prevent process running indefinitely ([@mothershipper](https://github.com/mothershipper))
  * [#2495](https://github.com/open-telemetry/opentelemetry-js/pull/2495) fix(sdk-metrics-base): metrics name should be in the max length of 63 ([@legendecas](https://github.com/legendecas))
  * [#2497](https://github.com/open-telemetry/opentelemetry-js/pull/2497) feat(@opentelemetry-instrumentation-fetch): support reading response body from the hook applyCustomAttributesOnSpan ([@echoontheway](https://github.com/echoontheway))
* `opentelemetry-core`
  * [#2560](https://github.com/open-telemetry/opentelemetry-js/pull/2560) fix(core): support regex global flag in urlMatches ([@moander](https://github.com/moander))
* `opentelemetry-exporter-zipkin`
  * [#2519](https://github.com/open-telemetry/opentelemetry-js/pull/2519) fix(exporter-zipkin): correct status tags names ([@t2t2](https://github.com/t2t2))

### :books: (Refine Doc)

* Other
  * [#2561](https://github.com/open-telemetry/opentelemetry-js/pull/2561) Use new canonical path to Getting Started ([@chalin](https://github.com/chalin))
  * [#2576](https://github.com/open-telemetry/opentelemetry-js/pull/2576) docs(instrumentation): update links in the Readme ([@OlivierAlbertini](https://github.com/OlivierAlbertini))
  * [#2600](https://github.com/open-telemetry/opentelemetry-js/pull/2600) docs: fix URLs in README post-experimental move ([@arbourd](https://github.com/arbourd))
  * [#2579](https://github.com/open-telemetry/opentelemetry-js/pull/2579) doc: Move upgrade propagator notes to correct section ([@NathanielRN](https://github.com/NathanielRN))
  * [#2568](https://github.com/open-telemetry/opentelemetry-js/pull/2568) chore(doc): update matrix with contrib version for 1.0 core ([@vmarchaud](https://github.com/vmarchaud))
  * [#2555](https://github.com/open-telemetry/opentelemetry-js/pull/2555) docs: expose existing comments ([@moander](https://github.com/moander))
  * [#2493](https://github.com/open-telemetry/opentelemetry-js/pull/2493) chore: remove getting started and link to documentation. ([@svrnm](https://github.com/svrnm))
* `opentelemetry-core`
  * [#2604](https://github.com/open-telemetry/opentelemetry-js/pull/2604) Docs: Document the HrTime format ([@JamesJHPark](https://github.com/JamesJHPark))

### :house: (Internal)

* Other
  * [#2404](https://github.com/open-telemetry/opentelemetry-js/pull/2404) chore: Fix lint warnings in instrumentation package ([@alisabzevari](https://github.com/alisabzevari))
  * [#2533](https://github.com/open-telemetry/opentelemetry-js/pull/2533) chore: regularly close stale issues ([@Rauno56](https://github.com/Rauno56))
  * [#2570](https://github.com/open-telemetry/opentelemetry-js/pull/2570) chore: adding selenium tests with browserstack ([@obecny](https://github.com/obecny))
  * [#2522](https://github.com/open-telemetry/opentelemetry-js/pull/2522) chore: cleanup setting config in instrumentations ([@Flarna](https://github.com/Flarna))
  * [#2541](https://github.com/open-telemetry/opentelemetry-js/pull/2541) chore: slim font size for section title in PR template ([@legendecas](https://github.com/legendecas))
  * [#2509](https://github.com/open-telemetry/opentelemetry-js/pull/2509) chore: expand pull request template with action items ([@pragmaticivan](https://github.com/pragmaticivan))
  * [#2488](https://github.com/open-telemetry/opentelemetry-js/pull/2488) chore: inline sources in source maps ([@dyladan](https://github.com/dyladan))
  * [#2514](https://github.com/open-telemetry/opentelemetry-js/pull/2514) chore: update stable dependencies to 1.0 ([@dyladan](https://github.com/dyladan))
* `opentelemetry-sdk-trace-base`, `opentelemetry-sdk-trace-node`, `opentelemetry-sdk-trace-web`
  * [#2607](https://github.com/open-telemetry/opentelemetry-js/pull/2607) chore: update npm badge image links ([@legendecas](https://github.com/legendecas))
* `opentelemetry-context-async-hooks`, `opentelemetry-context-zone-peer-dep`, `opentelemetry-core`, `opentelemetry-exporter-jaeger`, `opentelemetry-exporter-zipkin`, `opentelemetry-propagator-b3`, `opentelemetry-propagator-jaeger`, `opentelemetry-resources`, `opentelemetry-sdk-trace-base`, `opentelemetry-sdk-trace-node`, `opentelemetry-sdk-trace-web`, `opentelemetry-shim-opentracing`
  * [#2531](https://github.com/open-telemetry/opentelemetry-js/pull/2531) chore(deps): pin minor API version ([@Flarna](https://github.com/Flarna))
* `opentelemetry-core`
  * [#2520](https://github.com/open-telemetry/opentelemetry-js/pull/2520) chore(deps): remove unused semver  ([@mhennoch](https://github.com/mhennoch))

### Committers: 23

* (Eliseo) Nathaniel Ruiz Nowell ([@NathanielRN](https://github.com/NathanielRN))
* Ali Sabzevari ([@alisabzevari](https://github.com/alisabzevari))
* Antoine Pultier ([@fungiboletus](https://github.com/fungiboletus))
* Bartlomiej Obecny ([@obecny](https://github.com/obecny))
* Daniel Dyla ([@dyladan](https://github.com/dyladan))
* Dylan Arbour ([@arbourd](https://github.com/arbourd))
* Georg Pirklbauer ([@pirgeo](https://github.com/pirgeo))
* Gerhard Stöbich ([@Flarna](https://github.com/Flarna))
* Ivan Santos ([@pragmaticivan](https://github.com/pragmaticivan))
* Jack ([@mothershipper](https://github.com/mothershipper))
* James ([@JamesJHPark](https://github.com/JamesJHPark))
* MartenH ([@mhennoch](https://github.com/mhennoch))
* Olivier Albertini ([@OlivierAlbertini](https://github.com/OlivierAlbertini))
* Patrice Chalin ([@chalin](https://github.com/chalin))
* Rauno Viskus ([@Rauno56](https://github.com/Rauno56))
* Severin Neumann ([@svrnm](https://github.com/svrnm))
* Valentin Marchaud ([@vmarchaud](https://github.com/vmarchaud))
* Weyert de Boer ([@weyert](https://github.com/weyert))
* William Armiros ([@willarmiros](https://github.com/willarmiros))
* [@echoontheway](https://github.com/echoontheway)
* legendecas ([@legendecas](https://github.com/legendecas))
* moander ([@moander](https://github.com/moander))
* t2t2 ([@t2t2](https://github.com/t2t2))

## 1.0.0

No changes

## 0.26.0

### :boom: Breaking Change

* `opentelemetry-exporter-collector-grpc`, `opentelemetry-exporter-otlp-grpc`, `opentelemetry-exporter-otlp-http`, `opentelemetry-exporter-otlp-proto`
  * [#2476](https://github.com/open-telemetry/opentelemetry-js/pull/2476) chore!: rename collector exporters ([@dyladan](https://github.com/dyladan))
* `opentelemetry-core`, `opentelemetry-instrumentation-grpc`, `opentelemetry-sdk-trace-base`, `opentelemetry-shim-opentracing`
  * [#2429](https://github.com/open-telemetry/opentelemetry-js/pull/2429) fix!: remove 'Http' from W3C propagator names ([@aabmass](https://github.com/aabmass))

### :rocket: (Enhancement)

* `opentelemetry-core`, `opentelemetry-sdk-trace-base`
  * [#2430](https://github.com/open-telemetry/opentelemetry-js/pull/2430) feat(opentelemetry-sdk-trace-base): implemented general limits of attributes ([@banothurameshnaik](https://github.com/banothurameshnaik))
  * [#2418](https://github.com/open-telemetry/opentelemetry-js/pull/2418) feat(opentelemetry-sdk-trace-base): implemented option to limit length of values of attributes ([@banothurameshnaik](https://github.com/banothurameshnaik))
* `opentelemetry-instrumentation`
  * [#2450](https://github.com/open-telemetry/opentelemetry-js/pull/2450) fix: handle missing package.json file when checking for version ([@nozik](https://github.com/nozik))
* `opentelemetry-semantic-conventions`
  * [#2456](https://github.com/open-telemetry/opentelemetry-js/pull/2456) feat: upgrade semantic conventions to the latest 1.6.1 version ([@weyert](https://github.com/weyert))
* `opentelemetry-exporter-collector-proto`, `opentelemetry-exporter-collector`
  * [#2438](https://github.com/open-telemetry/opentelemetry-js/pull/2438) feat: OTEL_EXPORTER_OTLP_ENDPOINT append version and signal ([@longility](https://github.com/longility))

### :bug: (Bug Fix)

* Other
  * [#2494](https://github.com/open-telemetry/opentelemetry-js/pull/2494) fix: remove setting http.route in http span attributes ([@mustafain117](https://github.com/mustafain117))
* `opentelemetry-instrumentation-fetch`
  * [#2426](https://github.com/open-telemetry/opentelemetry-js/pull/2426) fix(opentelemetry-instrumentation-fetch): fixed override of headers ([@philipszalla](https://github.com/philipszalla))
* `opentelemetry-sdk-trace-base`
  * [#2434](https://github.com/open-telemetry/opentelemetry-js/pull/2434) fix: ReferenceError when OTEL_TRACES_SAMPLER used without OTEL_TRACES_SAMPLER_ARG ([@hermanbanken](https://github.com/hermanbanken))

### :books: (Refine Doc)

* [#2478](https://github.com/open-telemetry/opentelemetry-js/pull/2478) Update links to packages moved to experimental ([@jessitron](https://github.com/jessitron))
* [#2463](https://github.com/open-telemetry/opentelemetry-js/pull/2463) docs(README): Fix links in README.md ([@JamesJHPark](https://github.com/JamesJHPark))
* [#2437](https://github.com/open-telemetry/opentelemetry-js/pull/2437) docs(examples): updated examples readme links ([@banothurameshnaik](https://github.com/banothurameshnaik))
* [#2421](https://github.com/open-telemetry/opentelemetry-js/pull/2421) docs(website): support GH page links to canonical src ([@chalin](https://github.com/chalin))
* [#2408](https://github.com/open-telemetry/opentelemetry-js/pull/2408) docs: make link to exporters filter only exporters ([@Rauno56](https://github.com/Rauno56))
* [#2297](https://github.com/open-telemetry/opentelemetry-js/pull/2297) eslint configuration for getting-started examples ([@alisabzevari](https://github.com/alisabzevari))

### :house: (Internal)

* `opentelemetry-exporter-otlp-http`
  * [#2490](https://github.com/open-telemetry/opentelemetry-js/pull/2490) chore: mark otlp exporters experimental ([@dyladan](https://github.com/dyladan))
  * [#2491](https://github.com/open-telemetry/opentelemetry-js/pull/2491) fix: remove usage of serviceName property in tests for otel collector ([@mustafain117](https://github.com/mustafain117))
* `opentelemetry-sdk-node`
  * [#2473](https://github.com/open-telemetry/opentelemetry-js/pull/2473) chore: move sdk-node to experimental ([@dyladan](https://github.com/dyladan))
  * [#2453](https://github.com/open-telemetry/opentelemetry-js/pull/2453) chore(sdk-node): fix lint warnings ([@alisabzevari](https://github.com/alisabzevari))
* Other
  * [#2469](https://github.com/open-telemetry/opentelemetry-js/pull/2469) Drop website_docs folder ([@chalin](https://github.com/chalin))
  * [#2474](https://github.com/open-telemetry/opentelemetry-js/pull/2474) chore: move missed test file to its package ([@dyladan](https://github.com/dyladan))
  * [#2435](https://github.com/open-telemetry/opentelemetry-js/pull/2435) chore: simplify unit test cache ([@dyladan](https://github.com/dyladan))
* `opentelemetry-context-zone`, `opentelemetry-core`, `opentelemetry-exporter-collector-grpc`, `opentelemetry-exporter-collector-proto`, `opentelemetry-exporter-collector`, `opentelemetry-exporter-prometheus`, `opentelemetry-exporter-zipkin`, `opentelemetry-instrumentation-fetch`, `opentelemetry-instrumentation-grpc`, `opentelemetry-instrumentation-http`, `opentelemetry-instrumentation-xml-http-request`, `opentelemetry-propagator-b3`, `opentelemetry-propagator-jaeger`, `opentelemetry-resources`, `opentelemetry-sdk-metrics-base`, `opentelemetry-sdk-node`, `opentelemetry-sdk-trace-base`, `opentelemetry-sdk-trace-web`
  * [#2462](https://github.com/open-telemetry/opentelemetry-js/pull/2462) chore: split stable and experimental packages into groups using directories ([@dyladan](https://github.com/dyladan))
* `opentelemetry-instrumentation-http`
  * [#2126](https://github.com/open-telemetry/opentelemetry-js/pull/2126) feat(instrumentation-http): add diag debug on http request events ([@Asafb26](https://github.com/Asafb26))
  * [#2455](https://github.com/open-telemetry/opentelemetry-js/pull/2455) chore(instrumentation-http): fix lint warnings ([@alisabzevari](https://github.com/alisabzevari))
* `opentelemetry-instrumentation-fetch`
  * [#2454](https://github.com/open-telemetry/opentelemetry-js/pull/2454) chore(instrumentation-fetch): fix lint warnings ([@alisabzevari](https://github.com/alisabzevari))
* `opentelemetry-exporter-collector`
  * [#2452](https://github.com/open-telemetry/opentelemetry-js/pull/2452) chore(exporter-collector): fix lint warnings ([@alisabzevari](https://github.com/alisabzevari))
* `opentelemetry-sdk-trace-base`, `opentelemetry-sdk-trace-node`
  * [#2446](https://github.com/open-telemetry/opentelemetry-js/pull/2446) chore(sdk-trace): fix lint warnings ([@alisabzevari](https://github.com/alisabzevari))
* `opentelemetry-exporter-prometheus`, `opentelemetry-exporter-zipkin`, `opentelemetry-shim-opentracing`
  * [#2447](https://github.com/open-telemetry/opentelemetry-js/pull/2447) chore(exporter): fix lint warnings ([@alisabzevari](https://github.com/alisabzevari))

### Committers: 18

* Aaron Abbott ([@aabmass](https://github.com/aabmass))
* Ali Sabzevari ([@alisabzevari](https://github.com/alisabzevari))
* Asaf Ben Aharon ([@Asafb26](https://github.com/Asafb26))
* Banothu Ramesh Naik ([@banothurameshnaik](https://github.com/banothurameshnaik))
* Daniel Dyla ([@dyladan](https://github.com/dyladan))
* Gerhard Stöbich ([@Flarna](https://github.com/Flarna))
* Herman ([@hermanbanken](https://github.com/hermanbanken))
* James ([@JamesJHPark](https://github.com/JamesJHPark))
* Jessica Kerr ([@jessitron](https://github.com/jessitron))
* Long Mai ([@longility](https://github.com/longility))
* Mustafain Ali Khan ([@mustafain117](https://github.com/mustafain117))
* Patrice Chalin ([@chalin](https://github.com/chalin))
* Philip Szalla ([@philipszalla](https://github.com/philipszalla))
* Ran Nozik ([@nozik](https://github.com/nozik))
* Rauno Viskus ([@Rauno56](https://github.com/Rauno56))
* Siim Kallas ([@seemk](https://github.com/seemk))
* Weyert de Boer ([@weyert](https://github.com/weyert))
* legendecas ([@legendecas](https://github.com/legendecas))

## 0.25.0

### :boom: Breaking Change

* `opentelemetry-api-metrics`, `opentelemetry-context-zone-peer-dep`, `opentelemetry-context-zone`, `opentelemetry-core`, `opentelemetry-exporter-collector-grpc`, `opentelemetry-exporter-collector-proto`, `opentelemetry-exporter-collector`, `opentelemetry-exporter-jaeger`, `opentelemetry-exporter-prometheus`, `opentelemetry-exporter-zipkin`, `opentelemetry-instrumentation-fetch`, `opentelemetry-instrumentation-grpc`, `opentelemetry-instrumentation-http`, `opentelemetry-instrumentation-xml-http-request`, `opentelemetry-instrumentation`, `opentelemetry-propagator-jaeger`, `opentelemetry-sdk-metrics-base`, `opentelemetry-sdk-node`, `opentelemetry-sdk-trace-base`, `opentelemetry-sdk-trace-node`, `opentelemetry-sdk-trace-web`, `opentelemetry-shim-opentracing`
  * [#2340](https://github.com/open-telemetry/opentelemetry-js/pull/2340) chore: rename sdks to better represent what they are [#2146] ([@vmarchaud](https://github.com/vmarchaud))

### :rocket: (Enhancement)

* `opentelemetry-exporter-collector-grpc`, `opentelemetry-exporter-collector-proto`, `opentelemetry-exporter-collector`, `opentelemetry-exporter-zipkin`
  * [#1775](https://github.com/open-telemetry/opentelemetry-js/pull/1775) fix(@opentelemetry/exporter-collector): remove fulfilled promises cor… ([@aabmass](https://github.com/aabmass))
* `opentelemetry-exporter-collector`
  * [#2336](https://github.com/open-telemetry/opentelemetry-js/pull/2336) feat: use Blob in sendBeacon to add application/json type ([@jufab](https://github.com/jufab))

### :bug: (Bug Fix)

* `opentelemetry-instrumentation-grpc`, `opentelemetry-instrumentation-http`, `opentelemetry-instrumentation-jaeger`, `opentelemetry-exporter-zipkin`, `opentelemetry-sdk-trace-base`
  * [#2499](https://github.com/open-telemetry/opentelemetry-js/pull/2499) fix: 2389- replaced logger unformatted strings with template literals ([@PaurushGarg](https://github.com/PaurushGarg))
* `opentelemetry-instrumentation-fetch`
  * [#2411](https://github.com/open-telemetry/opentelemetry-js/pull/2411) fix(instrumentation-fetch): `fetch(string, Request)` silently drops request body ([@t2t2](https://github.com/t2t2))
* `opentelemetry-sdk-trace-base`
  * [#2396](https://github.com/open-telemetry/opentelemetry-js/pull/2396) fix: respect sampled flag in Span Processors, fix associated tests ([@quickgiant](https://github.com/quickgiant))

### :books: (Refine Doc)

* Other
  * [#2412](https://github.com/open-telemetry/opentelemetry-js/pull/2412) docs: fix examples in website_docs/instrumentation.md ([@svrnm](https://github.com/svrnm))
  * [#2400](https://github.com/open-telemetry/opentelemetry-js/pull/2400) Website docs update 0821 ([@svrnm](https://github.com/svrnm))
* `opentelemetry-resources`, `opentelemetry-semantic-conventions`
  * [#2399](https://github.com/open-telemetry/opentelemetry-js/pull/2399) chore: update doc identifier names in readme ([@lonewolf3739](https://github.com/lonewolf3739))

### :house: (Internal)

* `opentelemetry-core`, `opentelemetry-exporter-collector-grpc`, `opentelemetry-exporter-collector-proto`, `opentelemetry-instrumentation-http`, `opentelemetry-sdk-trace-node`
  * [#2416](https://github.com/open-telemetry/opentelemetry-js/pull/2416) chore: hoist dependencies to speed up ci ([@dyladan](https://github.com/dyladan))
* `opentelemetry-propagator-b3`, `opentelemetry-propagator-jaeger`, `opentelemetry-resources`, `opentelemetry-sdk-metrics-base`
  * [#2406](https://github.com/open-telemetry/opentelemetry-js/pull/2406) chore: Fix lint warnings in propagator-jaeger, propagator-b3, resources, and sdk-metrics-base packages ([@alisabzevari](https://github.com/alisabzevari))
* `opentelemetry-core`
  * [#2405](https://github.com/open-telemetry/opentelemetry-js/pull/2405) chore: Fix lint warnings in core package ([@alisabzevari](https://github.com/alisabzevari))
* `opentelemetry-resource-detector-aws`, `opentelemetry-resource-detector-gcp`, `opentelemetry-sdk-node`
  * [#2392](https://github.com/open-telemetry/opentelemetry-js/pull/2392) refactor: move detectors to opentelemetry-js-contrib repo ([@legendecas](https://github.com/legendecas))
* `opentelemetry-exporter-collector-grpc`, `opentelemetry-exporter-collector-proto`, `opentelemetry-exporter-collector`, `opentelemetry-exporter-jaeger`, `opentelemetry-exporter-zipkin`, `opentelemetry-instrumentation-fetch`, `opentelemetry-instrumentation-grpc`, `opentelemetry-instrumentation-http`, `opentelemetry-instrumentation-xml-http-request`, `opentelemetry-sdk-node`, `opentelemetry-sdk-trace-node`, `opentelemetry-sdk-trace-web`, `opentelemetry-shim-opentracing`
  * [#2402](https://github.com/open-telemetry/opentelemetry-js/pull/2402) chore: sort entries in tsconfig ([@Flarna](https://github.com/Flarna))
* `opentelemetry-api-metrics`, `opentelemetry-context-zone-peer-dep`
  * [#2390](https://github.com/open-telemetry/opentelemetry-js/pull/2390) chore: fix Lint warnings in api-metrics and context-zone-peer-dep ([@alisabzevari](https://github.com/alisabzevari))
* Other
  * [#2397](https://github.com/open-telemetry/opentelemetry-js/pull/2397) chore: change codeowners to point to team ([@dyladan](https://github.com/dyladan))
  * [#2385](https://github.com/open-telemetry/opentelemetry-js/pull/2385) chore: move api into dependencies in integration tests ([@Flarna](https://github.com/Flarna))

### Committers: 11

* Aaron Abbott ([@aabmass](https://github.com/aabmass))
* Ali Sabzevari ([@alisabzevari](https://github.com/alisabzevari))
* Clark Jacobsohn ([@quickgiant](https://github.com/quickgiant))
* Daniel Dyla ([@dyladan](https://github.com/dyladan))
* Gerhard Stöbich ([@Flarna](https://github.com/Flarna))
* Julien Fabre ([@jufab](https://github.com/jufab))
* Severin Neumann ([@svrnm](https://github.com/svrnm))
* Srikanth Chekuri ([@lonewolf3739](https://github.com/lonewolf3739))
* Valentin Marchaud ([@vmarchaud](https://github.com/vmarchaud))
* legendecas ([@legendecas](https://github.com/legendecas))
* t2t2 ([@t2t2](https://github.com/t2t2))

## 0.24.0

### :boom: Breaking Change

* `opentelemetry-core`, `opentelemetry-exporter-jaeger`, `opentelemetry-exporter-zipkin`, `opentelemetry-node`, `opentelemetry-resource-detector-aws`, `opentelemetry-resource-detector-gcp`, `opentelemetry-resources`, `opentelemetry-semantic-conventions`, `opentelemetry-web`
  * [#2345](https://github.com/open-telemetry/opentelemetry-js/pull/2345) feat: updated spec to v1.5.0 and renamed resource class ([@weyert](https://github.com/weyert))

### :rocket: (Enhancement)

* `opentelemetry-exporter-collector-proto`, `opentelemetry-exporter-collector`
  * [#2337](https://github.com/open-telemetry/opentelemetry-js/pull/2337) Support gzip compression for node exporter collector ([@alisabzevari](https://github.com/alisabzevari))
* `opentelemetry-instrumentation-http`
  * [#2332](https://github.com/open-telemetry/opentelemetry-js/pull/2332) feat(@opentelemetry-instrumentation-http): support adding custom attributes before a span is started ([@echoontheway](https://github.com/echoontheway))
  * [#2349](https://github.com/open-telemetry/opentelemetry-js/pull/2349) fix(instrumentation-http): set outgoing request attributes on start span ([@blumamir](https://github.com/blumamir))
* `opentelemetry-web`
  * [#2343](https://github.com/open-telemetry/opentelemetry-js/pull/2343) feat(opentelemetry-web): capture decodedBodySize / http.response_content_length_uncompressed ([@t2t2](https://github.com/t2t2))
* `opentelemetry-instrumentation`
  * [#2309](https://github.com/open-telemetry/opentelemetry-js/pull/2309) chore: add includePrerelease option to instrumentation config ([@dyladan](https://github.com/dyladan))

### :bug: (Bug Fix)

* `opentelemetry-exporter-collector`
  * [#2357](https://github.com/open-telemetry/opentelemetry-js/pull/2357) fix: headers are appended to existing one (open-telemetry#2335) ([@niko-achilles](https://github.com/niko-achilles))
* `opentelemetry-exporter-collector-grpc`
  * [#2322](https://github.com/open-telemetry/opentelemetry-js/pull/2322) fix(@opentelemetry/exporter-collector-grpc) regression from #2130 when host specified without protocol ([@lizthegrey](https://github.com/lizthegrey))
* `opentelemetry-exporter-collector-proto`
  * [#2331](https://github.com/open-telemetry/opentelemetry-js/pull/2331) Change default HTTP exporter port to 55681 ([@NathanielRN](https://github.com/NathanielRN))

### :books: (Refine Doc)

* Other
  * [#2344](https://github.com/open-telemetry/opentelemetry-js/pull/2344) Additional website docs updates ([@svrnm](https://github.com/svrnm))
  * [#2365](https://github.com/open-telemetry/opentelemetry-js/pull/2365) docs: add quickstart code example ([@vreynolds](https://github.com/vreynolds))
  * [#2358](https://github.com/open-telemetry/opentelemetry-js/pull/2358) examples opentelemetry-api version fix ([@CptSchnitz](https://github.com/CptSchnitz))
  * [#2308](https://github.com/open-telemetry/opentelemetry-js/pull/2308) chore: use typedoc to build sdk reference ([@dyladan](https://github.com/dyladan))
  * [#2324](https://github.com/open-telemetry/opentelemetry-js/pull/2324) fix: update and make website docs work ([@svrnm](https://github.com/svrnm))
  * [#2328](https://github.com/open-telemetry/opentelemetry-js/pull/2328) chore: updating compatibility matrix ([@obecny](https://github.com/obecny))
  * [#2326](https://github.com/open-telemetry/opentelemetry-js/pull/2326) chore: fix tracer-web example webpack config ([@jonchurch](https://github.com/jonchurch))
* `opentelemetry-resource-detector-aws`
  * [#2379](https://github.com/open-telemetry/opentelemetry-js/pull/2379) fix: fixup aws detector readme ([@legendecas](https://github.com/legendecas))
* `opentelemetry-propagator-b3`
  * [#2342](https://github.com/open-telemetry/opentelemetry-js/pull/2342) docs: updates README.md for @opentelemetry/propagator-b3 ([@OmkarKirpan](https://github.com/OmkarKirpan))
* `opentelemetry-exporter-collector-grpc`
  * [#2266](https://github.com/open-telemetry/opentelemetry-js/pull/2266) fix(exporter-collector-grpc): incorrect URL format on docs after 0.20.0 update ([@brunoluiz](https://github.com/brunoluiz))

### :house: (Internal)

* Other
  * [#2366](https://github.com/open-telemetry/opentelemetry-js/pull/2366) chore: adding Rauno56 to js approvers ([@obecny](https://github.com/obecny))
  * [#2350](https://github.com/open-telemetry/opentelemetry-js/pull/2350) chore: ignore backcompat in renovate ([@dyladan](https://github.com/dyladan))
  * [#2352](https://github.com/open-telemetry/opentelemetry-js/pull/2352) replaced word plugin with instrumentation ([@niko-achilles](https://github.com/niko-achilles))
  * [#2311](https://github.com/open-telemetry/opentelemetry-js/pull/2311) chore: ignore @types/node in backcompat ([@dyladan](https://github.com/dyladan))
* `opentelemetry-exporter-collector-grpc`, `opentelemetry-exporter-jaeger`, `opentelemetry-instrumentation`, `opentelemetry-node`, `opentelemetry-sdk-node`, `opentelemetry-shim-opentracing`, `opentelemetry-tracing`, `opentelemetry-web`
  * [#2351](https://github.com/open-telemetry/opentelemetry-js/pull/2351) style: use single quotes everywhere and add a rule to eslint ([@blumamir](https://github.com/blumamir))
* `template`
  * [#2319](https://github.com/open-telemetry/opentelemetry-js/pull/2319) chore: update package template engines version ([@jonchurch](https://github.com/jonchurch))

### Committers: 18

* (Eliseo) Nathaniel Ruiz Nowell ([@NathanielRN](https://github.com/NathanielRN))
* Ali Sabzevari ([@alisabzevari](https://github.com/alisabzevari))
* Amir Blum ([@blumamir](https://github.com/blumamir))
* Bartlomiej Obecny ([@obecny](https://github.com/obecny))
* Bruno Luiz Silva ([@brunoluiz](https://github.com/brunoluiz))
* Daniel Dyla ([@dyladan](https://github.com/dyladan))
* Gerhard Stöbich ([@Flarna](https://github.com/Flarna))
* Jonathan Church ([@jonchurch](https://github.com/jonchurch))
* Liz Fong-Jones ([@lizthegrey](https://github.com/lizthegrey))
* Niko Achilles Kokkinos ([@niko-achilles](https://github.com/niko-achilles))
* Ofer Adelstein ([@CptSchnitz](https://github.com/CptSchnitz))
* Omkar Kirpan ([@OmkarKirpan](https://github.com/OmkarKirpan))
* Severin Neumann ([@svrnm](https://github.com/svrnm))
* Vera Reynolds ([@vreynolds](https://github.com/vreynolds))
* Weyert de Boer ([@weyert](https://github.com/weyert))
* [@echoontheway](https://github.com/echoontheway)
* legendecas ([@legendecas](https://github.com/legendecas))
* t2t2 ([@t2t2](https://github.com/t2t2))

## 0.23.0

### :rocket: (Enhancement)

* `opentelemetry-shim-opentracing`
  * [#2282](https://github.com/open-telemetry/opentelemetry-js/pull/2282) feat(shim-opentracing): update logging based on new spec ([@vreynolds](https://github.com/vreynolds))
* `opentelemetry-exporter-collector-grpc`
  * [#2304](https://github.com/open-telemetry/opentelemetry-js/pull/2304) feat: otlp-grpc exporter uses headers environment variables ([@vreynolds](https://github.com/vreynolds))
* `opentelemetry-propagator-b3`
  * [#2285](https://github.com/open-telemetry/opentelemetry-js/pull/2285) fix(propagator-b3): update extract to check for array ([@jordanworner](https://github.com/jordanworner))
* `opentelemetry-core`, `opentelemetry-instrumentation-fetch`, `opentelemetry-instrumentation-xml-http-request`, `opentelemetry-web`
  * [#2226](https://github.com/open-telemetry/opentelemetry-js/pull/2226) fix(xhr): make performance observer work with relative urls ([@mhennoch](https://github.com/mhennoch))

### :books: (Refine Doc)

* Other
  * [#2306](https://github.com/open-telemetry/opentelemetry-js/pull/2306) chore: update the website getting started docs ([@dyladan](https://github.com/dyladan))
  * [#2283](https://github.com/open-telemetry/opentelemetry-js/pull/2283) Module opentelemetry/instrumentation-grpc required ([@pramodsreek](https://github.com/pramodsreek))
* `opentelemetry-sdk-node`
  * [#2300](https://github.com/open-telemetry/opentelemetry-js/pull/2300) chore(README): update link to BatchSpanProcessor in sdk node ([@pragmaticivan](https://github.com/pragmaticivan))
* `opentelemetry-exporter-jaeger`, `opentelemetry-exporter-zipkin`, `opentelemetry-sdk-node`
  * [#2290](https://github.com/open-telemetry/opentelemetry-js/pull/2290) fix: service.name resource attribute ([@OmkarKirpan](https://github.com/OmkarKirpan))
* `opentelemetry-resources`
  * [#2289](https://github.com/open-telemetry/opentelemetry-js/pull/2289) docs(opentelemetry-resources): fix wrong sample code in readme ([@alisabzevari](https://github.com/alisabzevari))

### :house: (Internal)

* `opentelemetry-context-async-hooks`, `opentelemetry-context-zone-peer-dep`, `opentelemetry-web`
  * [#2247](https://github.com/open-telemetry/opentelemetry-js/pull/2247) feat: unify the signatures of bind and with ([@Rauno56](https://github.com/Rauno56))
* Other
  * [#2296](https://github.com/open-telemetry/opentelemetry-js/pull/2296) chore: do not upgrade backwards compatibility ([@dyladan](https://github.com/dyladan))
  * [#2302](https://github.com/open-telemetry/opentelemetry-js/pull/2302) chore: use setup-node ([@dyladan](https://github.com/dyladan))

### Committers: 9

* Ali Sabzevari ([@alisabzevari](https://github.com/alisabzevari))
* Daniel Dyla ([@dyladan](https://github.com/dyladan))
* Ivan Santos ([@pragmaticivan](https://github.com/pragmaticivan))
* Jordan Worner ([@jordanworner](https://github.com/jordanworner))
* MartenH ([@mhennoch](https://github.com/mhennoch))
* Omkar Kirpan ([@OmkarKirpan](https://github.com/OmkarKirpan))
* Pramod ([@pramodsreek](https://github.com/pramodsreek))
* Rauno Viskus ([@Rauno56](https://github.com/Rauno56))
* Vera Reynolds ([@vreynolds](https://github.com/vreynolds))

## 0.22.0

### :rocket: (Enhancement)

* `opentelemetry-tracing`
  * [#2243](https://github.com/open-telemetry/opentelemetry-js/pull/2243) feat(tracing): auto flush BatchSpanProcessor on browser ([@kkruk-sumo](https://github.com/kkruk-sumo))
* `opentelemetry-resource-detector-aws`, `opentelemetry-semantic-conventions`
  * [#2268](https://github.com/open-telemetry/opentelemetry-js/pull/2268) feat(semantic-conventions): upgrade semantic conventions to version 1… ([@weyert](https://github.com/weyert))
* `opentelemetry-api-metrics`, `opentelemetry-context-async-hooks`, `opentelemetry-context-zone-peer-dep`, `opentelemetry-core`, `opentelemetry-exporter-collector-grpc`, `opentelemetry-exporter-collector-proto`, `opentelemetry-exporter-collector`, `opentelemetry-exporter-jaeger`, `opentelemetry-exporter-prometheus`, `opentelemetry-exporter-zipkin`, `opentelemetry-instrumentation-fetch`, `opentelemetry-instrumentation-grpc`, `opentelemetry-instrumentation-http`, `opentelemetry-instrumentation-xml-http-request`, `opentelemetry-instrumentation`, `opentelemetry-metrics`, `opentelemetry-node`, `opentelemetry-propagator-b3`, `opentelemetry-propagator-jaeger`, `opentelemetry-resource-detector-aws`, `opentelemetry-resource-detector-gcp`, `opentelemetry-resources`, `opentelemetry-sdk-node`, `opentelemetry-shim-opentracing`, `opentelemetry-tracing`, `opentelemetry-web`
  * [#2276](https://github.com/open-telemetry/opentelemetry-js/pull/2276) chore(deps): update dependency @opentelemetry/api to v1 ([@renovate-bot](https://github.com/renovate-bot))

### :books: (Refine Doc)

* [#2287](https://github.com/open-telemetry/opentelemetry-js/pull/2287) chore(doc): update compatibility matrix ([@vmarchaud](https://github.com/vmarchaud))

### Committers: 3

* Krystian Kruk ([@kkruk-sumo](https://github.com/kkruk-sumo))
* Valentin Marchaud ([@vmarchaud](https://github.com/vmarchaud))
* Weyert de Boer ([@weyert](https://github.com/weyert))

## 0.21.0

### :rocket: (Enhancement)

* `opentelemetry-instrumentation-fetch`, `opentelemetry-instrumentation-grpc`, `opentelemetry-instrumentation-http`, `opentelemetry-instrumentation-xml-http-request`, `opentelemetry-instrumentation`
  * [#2261](https://github.com/open-telemetry/opentelemetry-js/pull/2261) Adding ComponentLogger into instrumentations ([@obecny](https://github.com/obecny))
* `opentelemetry-api-metrics`, `opentelemetry-context-async-hooks`, `opentelemetry-context-zone-peer-dep`, `opentelemetry-core`, `opentelemetry-exporter-collector-grpc`, `opentelemetry-exporter-collector-proto`, `opentelemetry-exporter-collector`, `opentelemetry-exporter-jaeger`, `opentelemetry-exporter-prometheus`, `opentelemetry-exporter-zipkin`, `opentelemetry-instrumentation-fetch`, `opentelemetry-instrumentation-grpc`, `opentelemetry-instrumentation-http`, `opentelemetry-instrumentation-xml-http-request`, `opentelemetry-instrumentation`, `opentelemetry-metrics`, `opentelemetry-node`, `opentelemetry-propagator-b3`, `opentelemetry-propagator-jaeger`, `opentelemetry-resource-detector-aws`, `opentelemetry-resource-detector-gcp`, `opentelemetry-resources`, `opentelemetry-sdk-node`, `opentelemetry-shim-opentracing`, `opentelemetry-tracing`, `opentelemetry-web`
  * [#2255](https://github.com/open-telemetry/opentelemetry-js/pull/2255) chore: update API to 0.21.0 ([@dyladan](https://github.com/dyladan))

### :books: (Refine Doc)

* [#2263](https://github.com/open-telemetry/opentelemetry-js/pull/2263) docs(README): update link to @opentelemetry/api package ([@nvenegas](https://github.com/nvenegas))
* [#2254](https://github.com/open-telemetry/opentelemetry-js/pull/2254) chore: update compatibility matrix ([@dyladan](https://github.com/dyladan))
* [#2253](https://github.com/open-telemetry/opentelemetry-js/pull/2253) chore: add missing changelog entry ([@dyladan](https://github.com/dyladan))

### :house: (Internal)

* `opentelemetry-api-metrics`, `opentelemetry-context-async-hooks`, `opentelemetry-context-zone-peer-dep`, `opentelemetry-context-zone`, `opentelemetry-core`, `opentelemetry-exporter-collector-grpc`, `opentelemetry-exporter-collector-proto`, `opentelemetry-exporter-collector`, `opentelemetry-exporter-jaeger`, `opentelemetry-exporter-prometheus`, `opentelemetry-exporter-zipkin`, `opentelemetry-instrumentation-fetch`, `opentelemetry-instrumentation-grpc`, `opentelemetry-instrumentation-http`, `opentelemetry-instrumentation-xml-http-request`, `opentelemetry-instrumentation`, `opentelemetry-metrics`, `opentelemetry-node`, `opentelemetry-propagator-b3`, `opentelemetry-propagator-jaeger`, `opentelemetry-resource-detector-aws`, `opentelemetry-resource-detector-gcp`, `opentelemetry-resources`, `opentelemetry-sdk-node`, `opentelemetry-semantic-conventions`, `opentelemetry-shim-opentracing`, `opentelemetry-tracing`, `opentelemetry-web`, `template`
  * [#2244](https://github.com/open-telemetry/opentelemetry-js/pull/2244) chore: add node:16 to the test matrix ([@Rauno56](https://github.com/Rauno56))

### Committers: 4

* Bartlomiej Obecny ([@obecny](https://github.com/obecny))
* Daniel Dyla ([@dyladan](https://github.com/dyladan))
* Nicolas Venegas ([@nvenegas](https://github.com/nvenegas))
* Rauno Viskus ([@Rauno56](https://github.com/Rauno56))

## 0.20.0

### :boom: Breaking Change

* `opentelemetry-sdk-node`, `opentelemetry-tracing`
  * [#2190](https://github.com/open-telemetry/opentelemetry-js/pull/2190) feat: apply spec changes for `TraceParams` ([@weyert](https://github.com/weyert))
* `opentelemetry-node`, `opentelemetry-propagator-jaeger`, `opentelemetry-shim-opentracing`
  * [#2148](https://github.com/open-telemetry/opentelemetry-js/pull/2148) chore: renaming jaeger http trace propagator to jaeger propagator ([@obecny](https://github.com/obecny))
* `opentelemetry-core`, `opentelemetry-instrumentation-grpc`, `opentelemetry-shim-opentracing`, `opentelemetry-tracing`
  * [#2149](https://github.com/open-telemetry/opentelemetry-js/pull/2149) chore: adding sufix propagator to http baggage and http trace context ([@obecny](https://github.com/obecny))

### :rocket: (Enhancement)

* `opentelemetry-shim-opentracing`
  * [#2194](https://github.com/open-telemetry/opentelemetry-js/pull/2194) feat(shim-opentracing): update setTag based on new spec ([@vreynolds](https://github.com/vreynolds))
* `opentelemetry-tracing`
  * [#2221](https://github.com/open-telemetry/opentelemetry-js/pull/2221) feat: add startActiveSpan method to Tracer ([@naseemkullah](https://github.com/naseemkullah))
* `opentelemetry-core`, `opentelemetry-exporter-collector-grpc`, `opentelemetry-exporter-collector-proto`, `opentelemetry-exporter-collector`, `opentelemetry-exporter-jaeger`, `opentelemetry-exporter-zipkin`, `opentelemetry-metrics`, `opentelemetry-resources`, `opentelemetry-sdk-node`, `opentelemetry-tracing`
  * [#2227](https://github.com/open-telemetry/opentelemetry-js/pull/2227) chore: set default service name ([@dyladan](https://github.com/dyladan))
* `opentelemetry-api-metrics`, `opentelemetry-context-async-hooks`, `opentelemetry-context-zone-peer-dep`, `opentelemetry-context-zone`, `opentelemetry-core`, `opentelemetry-exporter-collector-grpc`, `opentelemetry-exporter-collector-proto`, `opentelemetry-exporter-collector`, `opentelemetry-exporter-jaeger`, `opentelemetry-exporter-prometheus`, `opentelemetry-exporter-zipkin`, `opentelemetry-instrumentation-fetch`, `opentelemetry-instrumentation-grpc`, `opentelemetry-instrumentation-http`, `opentelemetry-instrumentation-xml-http-request`, `opentelemetry-instrumentation`, `opentelemetry-metrics`, `opentelemetry-node`, `opentelemetry-propagator-b3`, `opentelemetry-propagator-jaeger`, `opentelemetry-resource-detector-aws`, `opentelemetry-resource-detector-gcp`, `opentelemetry-resources`, `opentelemetry-sdk-node`, `opentelemetry-shim-opentracing`, `opentelemetry-tracing`, `opentelemetry-web`
  * [#2225](https://github.com/open-telemetry/opentelemetry-js/pull/2225) chore: upgrading to api ver. 0.20.0 ([@obecny](https://github.com/obecny))
* `opentelemetry-instrumentation`
  * [#2224](https://github.com/open-telemetry/opentelemetry-js/pull/2224) feat(opentelemetry-instrumentation): getConfig and setConfig ([@mottibec](https://github.com/mottibec))
* `opentelemetry-core`, `opentelemetry-instrumentation-http`, `opentelemetry-propagator-b3`, `opentelemetry-propagator-jaeger`, `opentelemetry-tracing`
  * [#2202](https://github.com/open-telemetry/opentelemetry-js/pull/2202) Move suppress tracing context key to SDK ([@dyladan](https://github.com/dyladan))
* `opentelemetry-core`, `opentelemetry-tracing`
  * [#2100](https://github.com/open-telemetry/opentelemetry-js/pull/2100) feat(tracing): allow to configure exporter by environment #1676 ([@vmarchaud](https://github.com/vmarchaud))
* `opentelemetry-core`, `opentelemetry-exporter-collector-grpc`, `opentelemetry-exporter-collector-proto`, `opentelemetry-exporter-collector`
  * [#2117](https://github.com/open-telemetry/opentelemetry-js/pull/2117) feat(exporter-collector): support config from env #2099 ([@vmarchaud](https://github.com/vmarchaud))
* `opentelemetry-exporter-collector`, `opentelemetry-exporter-zipkin`, `opentelemetry-tracing`
  * [#2183](https://github.com/open-telemetry/opentelemetry-js/pull/2183) chore: removing usage of timed event from api ([@obecny](https://github.com/obecny))
* Other
  * [#2195](https://github.com/open-telemetry/opentelemetry-js/pull/2195) fix: remove redundant try-catch from http/https server examples ([@legendecas](https://github.com/legendecas))
* `opentelemetry-exporter-collector-grpc`
  * [#2130](https://github.com/open-telemetry/opentelemetry-js/pull/2130) chore: url validation & README to prevent gRPC footguns. ([@lizthegrey](https://github.com/lizthegrey))
* `opentelemetry-semantic-conventions`
  * [#2167](https://github.com/open-telemetry/opentelemetry-js/pull/2167) semantic-conventions: include built esm files in package ([@t2t2](https://github.com/t2t2))
* `opentelemetry-instrumentation-xml-http-request`
  * [#2134](https://github.com/open-telemetry/opentelemetry-js/pull/2134) feat(instrumentation-xhr): add applyCustomAttributesOnSpan hook ([@mhennoch](https://github.com/mhennoch))
* `opentelemetry-exporter-prometheus`
  * [#2122](https://github.com/open-telemetry/opentelemetry-js/pull/2122) feat: add diag warning when metric name is invalid ([@weyert](https://github.com/weyert))
* `opentelemetry-api-metrics`, `opentelemetry-exporter-collector-grpc`, `opentelemetry-exporter-collector-proto`, `opentelemetry-exporter-collector`, `opentelemetry-metrics`
  * [#2118](https://github.com/open-telemetry/opentelemetry-js/pull/2118) chore(deps): support cumulative, delta, and pass-through exporters ([@sergeylanzman](https://github.com/sergeylanzman))

### :bug: (Bug Fix)

* `opentelemetry-exporter-collector-grpc`
  * [#2214](https://github.com/open-telemetry/opentelemetry-js/pull/2214) chore: fixes after last changes to url ([@obecny](https://github.com/obecny))
* `opentelemetry-tracing`
  * [#2185](https://github.com/open-telemetry/opentelemetry-js/pull/2185) fix: use invalid parent for sampler when options.root ([@dyladan](https://github.com/dyladan))
  * [#2171](https://github.com/open-telemetry/opentelemetry-js/pull/2171) fix: move initialization of const above first use #2170 ([@dyladan](https://github.com/dyladan))
* `opentelemetry-instrumentation-grpc`
  * [#2179](https://github.com/open-telemetry/opentelemetry-js/pull/2179) chore(grpc-instrumentation): fix grpc example #2160 ([@vmarchaud](https://github.com/vmarchaud))
* `opentelemetry-core`
  * [#2165](https://github.com/open-telemetry/opentelemetry-js/pull/2165) [sampler] treat invalid SpanContext as no SpanContext ([@thisthat](https://github.com/thisthat))

### :books: (Refine Doc)

* `opentelemetry-node`
  * [#2180](https://github.com/open-telemetry/opentelemetry-js/pull/2180) fix docs typo ([@sbrichardson](https://github.com/sbrichardson))
* Other
  * [#2168](https://github.com/open-telemetry/opentelemetry-js/pull/2168) chore: update feature status in readme ([@dyladan](https://github.com/dyladan))
* `opentelemetry-instrumentation-fetch`, `opentelemetry-instrumentation-grpc`, `opentelemetry-instrumentation-http`, `opentelemetry-instrumentation-xml-http-request`, `opentelemetry-instrumentation`, `opentelemetry-node`, `opentelemetry-sdk-node`, `opentelemetry-web`
  * [#2127](https://github.com/open-telemetry/opentelemetry-js/pull/2127) chore: prefer use of global TracerProvider/MeterProvider ([@Flarna](https://github.com/Flarna))

### :house: (Internal)

* `opentelemetry-api-metrics`, `opentelemetry-context-async-hooks`, `opentelemetry-context-zone-peer-dep`, `opentelemetry-context-zone`, `opentelemetry-core`, `opentelemetry-exporter-collector-grpc`, `opentelemetry-exporter-collector-proto`, `opentelemetry-exporter-collector`, `opentelemetry-exporter-jaeger`, `opentelemetry-exporter-prometheus`, `opentelemetry-exporter-zipkin`, `opentelemetry-instrumentation-fetch`, `opentelemetry-instrumentation-grpc`, `opentelemetry-instrumentation-http`, `opentelemetry-instrumentation-xml-http-request`, `opentelemetry-instrumentation`, `opentelemetry-metrics`, `opentelemetry-node`, `opentelemetry-propagator-b3`, `opentelemetry-propagator-jaeger`, `opentelemetry-resource-detector-aws`, `opentelemetry-resource-detector-gcp`, `opentelemetry-resources`, `opentelemetry-sdk-node`, `opentelemetry-semantic-conventions`, `opentelemetry-shim-opentracing`, `opentelemetry-tracing`, `opentelemetry-web`, `template`
  * [#2241](https://github.com/open-telemetry/opentelemetry-js/pull/2241) chore: update typescript to 4.3 and enable noImplicitOverride ([@Flarna](https://github.com/Flarna))
  * [#2204](https://github.com/open-telemetry/opentelemetry-js/pull/2204) Remove GTS and prettier ([@dyladan](https://github.com/dyladan))
* `opentelemetry-instrumentation-http`, `opentelemetry-instrumentation`, `opentelemetry-tracing`
  * [#2229](https://github.com/open-telemetry/opentelemetry-js/pull/2229) chore: remove references to NOOP singletons ([@dyladan](https://github.com/dyladan))
* `opentelemetry-node`, `opentelemetry-sdk-node`, `opentelemetry-web`
  * [#2230](https://github.com/open-telemetry/opentelemetry-js/pull/2230) chore: remove references to Noop classes from API ([@dyladan](https://github.com/dyladan))
* `opentelemetry-api-metrics`, `opentelemetry-context-zone-peer-dep`, `opentelemetry-context-zone`, `opentelemetry-core`, `opentelemetry-exporter-collector`, `opentelemetry-exporter-zipkin`, `opentelemetry-instrumentation-fetch`, `opentelemetry-instrumentation-xml-http-request`, `opentelemetry-instrumentation`, `opentelemetry-propagator-jaeger`, `opentelemetry-tracing`, `opentelemetry-web`
  * [#2234](https://github.com/open-telemetry/opentelemetry-js/pull/2234) chore: downgrade karma-webpack ([@dyladan](https://github.com/dyladan))
* `opentelemetry-sdk-node`
  * [#2219](https://github.com/open-telemetry/opentelemetry-js/pull/2219) fix(opentelemetry-sdk-node): move nock to dev dependencies ([@nflaig](https://github.com/nflaig))
* `opentelemetry-core`
  * [#2155](https://github.com/open-telemetry/opentelemetry-js/pull/2155) chore: move tracecontext propagator into trace ([@dyladan](https://github.com/dyladan))
* `opentelemetry-api-metrics`, `opentelemetry-context-zone-peer-dep`, `opentelemetry-context-zone`, `opentelemetry-core`, `opentelemetry-exporter-collector`, `opentelemetry-exporter-zipkin`, `opentelemetry-instrumentation-fetch`, `opentelemetry-instrumentation-xml-http-request`, `opentelemetry-instrumentation`, `opentelemetry-metrics`, `opentelemetry-propagator-b3`, `opentelemetry-propagator-jaeger`, `opentelemetry-resources`, `opentelemetry-semantic-conventions`, `opentelemetry-tracing`, `opentelemetry-web`, `template`
  * [#2112](https://github.com/open-telemetry/opentelemetry-js/pull/2112) feat: add ESM builds for packages used in browser ([@t2t2](https://github.com/t2t2))

### Committers: 18

* Bartlomiej Obecny ([@obecny](https://github.com/obecny))
* Daniel Dyla ([@dyladan](https://github.com/dyladan))
* Gerhard Stöbich ([@Flarna](https://github.com/Flarna))
* Giovanni Liva ([@thisthat](https://github.com/thisthat))
* Liz Fong-Jones ([@lizthegrey](https://github.com/lizthegrey))
* MartenH ([@mhennoch](https://github.com/mhennoch))
* Motti Bechhofer ([@mottibec](https://github.com/mottibec))
* Naseem ([@naseemkullah](https://github.com/naseemkullah))
* Nico Flaig ([@nflaig](https://github.com/nflaig))
* Sergey Lanzman ([@sergeylanzman](https://github.com/sergeylanzman))
* Severin Neumann ([@svrnm](https://github.com/svrnm))
* Stephen Richardson  ([@sbrichardson](https://github.com/sbrichardson))
* Valentin Marchaud ([@vmarchaud](https://github.com/vmarchaud))
* Vera Reynolds ([@vreynolds](https://github.com/vreynolds))
* Weyert de Boer ([@weyert](https://github.com/weyert))
* andrew quartey ([@drexler](https://github.com/drexler))
* legendecas ([@legendecas](https://github.com/legendecas))
* t2t2 ([@t2t2](https://github.com/t2t2))

## 0.19.0

### :boom: Breaking Change

* `opentelemetry-core`, `opentelemetry-tracing`
  * [#2111](https://github.com/open-telemetry/opentelemetry-js/pull/2111) feat: handle OTEL_TRACES_SAMPLER env var ([@jtmalinowski](https://github.com/jtmalinowski))
  * [#2098](https://github.com/open-telemetry/opentelemetry-js/pull/2098) chore(env): update default value for span's attributes/links/events count #1675 ([@vmarchaud](https://github.com/vmarchaud))
* `opentelemetry-instrumentation-fetch`, `opentelemetry-instrumentation-grpc`, `opentelemetry-instrumentation-http`, `opentelemetry-instrumentation-xml-http-request`, `opentelemetry-semantic-conventions`, `opentelemetry-tracing`, `opentelemetry-web`
  * [#2083](https://github.com/open-telemetry/opentelemetry-js/pull/2083) feat: add semconv generator for `semantic-conventions`-package ([@weyert](https://github.com/weyert))
* `opentelemetry-core`, `opentelemetry-grpc-utils`, `opentelemetry-instrumentation-fetch`, `opentelemetry-instrumentation-grpc`, `opentelemetry-instrumentation-http`, `opentelemetry-instrumentation-xml-http-request`, `opentelemetry-instrumentation`, `opentelemetry-node`, `opentelemetry-plugin-grpc-js`, `opentelemetry-plugin-grpc`, `opentelemetry-plugin-http`, `opentelemetry-plugin-https`, `opentelemetry-sdk-node`, `opentelemetry-web`
  * [#2081](https://github.com/open-telemetry/opentelemetry-js/pull/2081) remove plugins ([@obecny](https://github.com/obecny))
* `opentelemetry-api-metrics`, `opentelemetry-context-async-hooks`, `opentelemetry-context-zone-peer-dep`, `opentelemetry-core`, `opentelemetry-exporter-collector-grpc`, `opentelemetry-exporter-collector-proto`, `opentelemetry-exporter-collector`, `opentelemetry-exporter-jaeger`, `opentelemetry-exporter-prometheus`, `opentelemetry-exporter-zipkin`, `opentelemetry-grpc-utils`, `opentelemetry-instrumentation-fetch`, `opentelemetry-instrumentation-grpc`, `opentelemetry-instrumentation-http`, `opentelemetry-instrumentation-xml-http-request`, `opentelemetry-instrumentation`, `opentelemetry-metrics`, `opentelemetry-node`, `opentelemetry-plugin-grpc-js`, `opentelemetry-plugin-grpc`, `opentelemetry-plugin-http`, `opentelemetry-plugin-https`, `opentelemetry-propagator-b3`, `opentelemetry-propagator-jaeger`, `opentelemetry-resource-detector-aws`, `opentelemetry-resource-detector-gcp`, `opentelemetry-resources`, `opentelemetry-sdk-node`, `opentelemetry-shim-opentracing`, `opentelemetry-tracing`, `opentelemetry-web`
  * [#2074](https://github.com/open-telemetry/opentelemetry-js/pull/2074) chore: peer depend on API ([@dyladan](https://github.com/dyladan))
  * [#2063](https://github.com/open-telemetry/opentelemetry-js/pull/2063) chore: update API dependency to 1.0.0-rc.0 ([@dyladan](https://github.com/dyladan))
* `opentelemetry-core`, `opentelemetry-propagator-b3`
  * [#2054](https://github.com/open-telemetry/opentelemetry-js/pull/2054) refactor: simplify b3 options ([@mwear](https://github.com/mwear))

### :rocket: (Enhancement)

* `opentelemetry-instrumentation`
  * [#2135](https://github.com/open-telemetry/opentelemetry-js/pull/2135) fix: add isEnabled to InstrumentationBase ([@seemk](https://github.com/seemk))
* `opentelemetry-semantic-conventions`
  * [#2115](https://github.com/open-telemetry/opentelemetry-js/pull/2115) feat: upgrade semantic conventions to v1.2.0 of spec ([@weyert](https://github.com/weyert))
* `opentelemetry-core`, `opentelemetry-exporter-zipkin`
  * [#2097](https://github.com/open-telemetry/opentelemetry-js/pull/2097) feat(zipkin): allow to configure url via environment #1675 ([@vmarchaud](https://github.com/vmarchaud))
* `opentelemetry-exporter-zipkin`
  * [#2050](https://github.com/open-telemetry/opentelemetry-js/pull/2050) chore: adding interceptor for getting headers before each request ([@obecny](https://github.com/obecny))
* `opentelemetry-exporter-collector-grpc`
  * [#2092](https://github.com/open-telemetry/opentelemetry-js/pull/2092) Migrate exporter-collector-grpc to grpc-js ([@obecny](https://github.com/obecny))
* `opentelemetry-instrumentation-http`
  * [#2043](https://github.com/open-telemetry/opentelemetry-js/pull/2043) chore: avoid unneeded context.with in http instrumentation ([@Flarna](https://github.com/Flarna))
* `opentelemetry-instrumentation-fetch`, `opentelemetry-instrumentation-xml-http-request`
  * [#2061](https://github.com/open-telemetry/opentelemetry-js/pull/2061) chore: adding info to debug whenever headers are being skipped due to cors policy ([@obecny](https://github.com/obecny))

### :bug: (Bug Fix)

* `opentelemetry-exporter-prometheus`
  * [#2121](https://github.com/open-telemetry/opentelemetry-js/pull/2121) fix: ensure the label names are sanitised ([@weyert](https://github.com/weyert))
* `opentelemetry-instrumentation`
  * [#2120](https://github.com/open-telemetry/opentelemetry-js/pull/2120) fix(instrumentation): support multiple module definitions with different versions ([@seemk](https://github.com/seemk))
* `opentelemetry-instrumentation-http`, `opentelemetry-tracing`
  * [#2105](https://github.com/open-telemetry/opentelemetry-js/pull/2105) fix: don't use spanId from invalid parent ([@Flarna](https://github.com/Flarna))
* `opentelemetry-context-async-hooks`
  * [#2088](https://github.com/open-telemetry/opentelemetry-js/pull/2088) fix: correct removeAllListeners in case no event is passed ([@Flarna](https://github.com/Flarna))
* `opentelemetry-resource-detector-aws`
  * [#2076](https://github.com/open-telemetry/opentelemetry-js/pull/2076) fix: await http response in AWS EKS detector ([@vreynolds](https://github.com/vreynolds))
* `opentelemetry-core`, `opentelemetry-propagator-b3`, `opentelemetry-propagator-jaeger`
  * [#2082](https://github.com/open-telemetry/opentelemetry-js/pull/2082) chore: do not inject span context when instrumentation is suppressed ([@dyladan](https://github.com/dyladan))
* `opentelemetry-core`
  * [#2080](https://github.com/open-telemetry/opentelemetry-js/pull/2080) fix: do not inject invalid span context ([@dyladan](https://github.com/dyladan))
* `opentelemetry-tracing`
  * [#2086](https://github.com/open-telemetry/opentelemetry-js/pull/2086) fix: exception.type should always be a string ([@YanivD](https://github.com/YanivD))
* `opentelemetry-propagator-jaeger`
  * [#1986](https://github.com/open-telemetry/opentelemetry-js/pull/1986) fix(propagator-jaeger): zero pad extracted trace id to 32 characters ([@sid-maddy](https://github.com/sid-maddy))

### :books: (Refine Doc)

* [#2094](https://github.com/open-telemetry/opentelemetry-js/pull/2094) chore: fixing readme info ([@obecny](https://github.com/obecny))
* [#2051](https://github.com/open-telemetry/opentelemetry-js/pull/2051) Add opentelemetry.io docs ([@austinlparker](https://github.com/austinlparker))

### :house: (Internal)

* `opentelemetry-exporter-collector-grpc`, `opentelemetry-metrics`, `opentelemetry-tracing`
  * [#1780](https://github.com/open-telemetry/opentelemetry-js/pull/1780) chore: no-floating-promises ([@naseemkullah](https://github.com/naseemkullah))
* `opentelemetry-context-zone`, `opentelemetry-core`, `opentelemetry-exporter-collector-grpc`, `opentelemetry-exporter-collector-proto`, `opentelemetry-exporter-collector`, `opentelemetry-exporter-jaeger`, `opentelemetry-exporter-prometheus`, `opentelemetry-exporter-zipkin`, `opentelemetry-instrumentation-fetch`, `opentelemetry-instrumentation-grpc`, `opentelemetry-instrumentation-http`, `opentelemetry-instrumentation-xml-http-request`, `opentelemetry-instrumentation`, `opentelemetry-metrics`, `opentelemetry-node`, `opentelemetry-propagator-jaeger`, `opentelemetry-resource-detector-aws`, `opentelemetry-resource-detector-gcp`, `opentelemetry-resources`, `opentelemetry-sdk-node`, `opentelemetry-shim-opentracing`, `opentelemetry-tracing`, `opentelemetry-web`
  * [#2073](https://github.com/open-telemetry/opentelemetry-js/pull/2073) chore: pin own deps ([@dyladan](https://github.com/dyladan))

### Committers: 15

* Anuraag Agrawal ([@anuraaga](https://github.com/anuraaga))
* Austin Parker ([@austinlparker](https://github.com/austinlparker))
* Bartlomiej Obecny ([@obecny](https://github.com/obecny))
* Daniel Dyla ([@dyladan](https://github.com/dyladan))
* Gerhard Stöbich ([@Flarna](https://github.com/Flarna))
* Jakub Malinowski ([@jtmalinowski](https://github.com/jtmalinowski))
* Matthew Wear ([@mwear](https://github.com/mwear))
* Naseem ([@naseemkullah](https://github.com/naseemkullah))
* Niek Kruse ([@niekert](https://github.com/niekert))
* Siddhesh Mhadnak ([@sid-maddy](https://github.com/sid-maddy))
* Siim Kallas ([@seemk](https://github.com/seemk))
* Valentin Marchaud ([@vmarchaud](https://github.com/vmarchaud))
* Vera Reynolds ([@vreynolds](https://github.com/vreynolds))
* Weyert de Boer ([@weyert](https://github.com/weyert))
* Yaniv Davidi ([@YanivD](https://github.com/YanivD))

## 0.18.2

### :bug: (Bug Fix)

* `opentelemetry-api-metrics`, `opentelemetry-context-async-hooks`, `opentelemetry-context-zone-peer-dep`, `opentelemetry-core`, `opentelemetry-exporter-collector-grpc`, `opentelemetry-exporter-collector-proto`, `opentelemetry-exporter-collector`, `opentelemetry-exporter-jaeger`, `opentelemetry-exporter-prometheus`, `opentelemetry-exporter-zipkin`, `opentelemetry-grpc-utils`, `opentelemetry-instrumentation-fetch`, `opentelemetry-instrumentation-grpc`, `opentelemetry-instrumentation-http`, `opentelemetry-instrumentation-xml-http-request`, `opentelemetry-instrumentation`, `opentelemetry-metrics`, `opentelemetry-node`, `opentelemetry-plugin-grpc-js`, `opentelemetry-plugin-grpc`, `opentelemetry-plugin-http`, `opentelemetry-plugin-https`, `opentelemetry-propagator-b3`, `opentelemetry-propagator-jaeger`, `opentelemetry-resource-detector-aws`, `opentelemetry-resource-detector-gcp`, `opentelemetry-resources`, `opentelemetry-sdk-node`, `opentelemetry-shim-opentracing`, `opentelemetry-tracing`, `opentelemetry-web`
  * [#2056](https://github.com/open-telemetry/opentelemetry-js/pull/2056) chore: downgrade API for patch release ([@dyladan](https://github.com/dyladan))

### Committers: 1

* Daniel Dyla ([@dyladan](https://github.com/dyladan))

## 0.18.1

### :rocket: (Enhancement)

* `opentelemetry-instrumentation-fetch`, `opentelemetry-web`
  * [#2010](https://github.com/open-telemetry/opentelemetry-js/pull/2010) Server side rendering support ([@ryhinchey](https://github.com/ryhinchey))
* `opentelemetry-semantic-conventions`
  * [#2026](https://github.com/open-telemetry/opentelemetry-js/pull/2026) feat: add NET_TRANSPORT IPC attributes ([@seemk](https://github.com/seemk))
* `opentelemetry-instrumentation`
  * [#1999](https://github.com/open-telemetry/opentelemetry-js/pull/1999) chore: fixing path of instrumentation file for different systems ([@obecny](https://github.com/obecny))
* `opentelemetry-instrumentation-grpc`
  * [#2005](https://github.com/open-telemetry/opentelemetry-js/pull/2005) chore: exporting grpc instrumentation config ([@obecny](https://github.com/obecny))

### :bug: (Bug Fix)

* `opentelemetry-sdk-node`
  * [#2006](https://github.com/open-telemetry/opentelemetry-js/pull/2006) chore: replacing console with diag ([@obecny](https://github.com/obecny))

### :books: (Refine Doc)

* `opentelemetry-resource-detector-gcp`
  * [#2002](https://github.com/open-telemetry/opentelemetry-js/pull/2002) doc: add usage to README.md of gcp detector ([@weyert](https://github.com/weyert))
* `opentelemetry-api-metrics`, `opentelemetry-context-async-hooks`, `opentelemetry-context-zone-peer-dep`, `opentelemetry-context-zone`, `opentelemetry-core`, `opentelemetry-exporter-collector-grpc`, `opentelemetry-exporter-collector-proto`, `opentelemetry-exporter-collector`, `opentelemetry-exporter-jaeger`, `opentelemetry-exporter-prometheus`, `opentelemetry-exporter-zipkin`, `opentelemetry-grpc-utils`, `opentelemetry-instrumentation-fetch`, `opentelemetry-instrumentation-grpc`, `opentelemetry-instrumentation-http`, `opentelemetry-instrumentation-xml-http-request`, `opentelemetry-instrumentation`, `opentelemetry-metrics`, `opentelemetry-node`, `opentelemetry-plugin-grpc-js`, `opentelemetry-plugin-grpc`, `opentelemetry-plugin-http`, `opentelemetry-plugin-https`, `opentelemetry-propagator-b3`, `opentelemetry-resource-detector-aws`, `opentelemetry-resource-detector-gcp`, `opentelemetry-resources`, `opentelemetry-sdk-node`, `opentelemetry-semantic-conventions`, `opentelemetry-shim-opentracing`, `opentelemetry-tracing`, `opentelemetry-web`
  * [#2040](https://github.com/open-telemetry/opentelemetry-js/pull/2040) chore: fixing broken links, updating to correct base url ([@obecny](https://github.com/obecny))
* `opentelemetry-resources`
  * [#2031](https://github.com/open-telemetry/opentelemetry-js/pull/2031) chore: add resource example ([@vknelluri](https://github.com/vknelluri))
* Other
  * [#2021](https://github.com/open-telemetry/opentelemetry-js/pull/2021) chore: updating compatibility matrix ([@obecny](https://github.com/obecny))
* `opentelemetry-core`
  * [#2011](https://github.com/open-telemetry/opentelemetry-js/pull/2011) docs: fix links & headings about built-in samplers ([@pokutuna](https://github.com/pokutuna))

### :house: (Internal)

* Other
  * [#2028](https://github.com/open-telemetry/opentelemetry-js/pull/2028) chore: removing examples of packages that are part of contrib repo ([@obecny](https://github.com/obecny))
  * [#2033](https://github.com/open-telemetry/opentelemetry-js/pull/2033) chore: add husky to renovate ignore ([@dyladan](https://github.com/dyladan))
  * [#1985](https://github.com/open-telemetry/opentelemetry-js/pull/1985) chore: fix renovate config ([@dyladan](https://github.com/dyladan))
  * [#1992](https://github.com/open-telemetry/opentelemetry-js/pull/1992) chore: update eslint ([@Flarna](https://github.com/Flarna))
  * [#1981](https://github.com/open-telemetry/opentelemetry-js/pull/1981) chore: do not pin the api package ([@dyladan](https://github.com/dyladan))
* `opentelemetry-api-metrics`, `opentelemetry-context-async-hooks`, `opentelemetry-context-zone-peer-dep`, `opentelemetry-core`, `opentelemetry-exporter-collector-grpc`, `opentelemetry-exporter-collector-proto`, `opentelemetry-exporter-collector`, `opentelemetry-exporter-jaeger`, `opentelemetry-exporter-prometheus`, `opentelemetry-exporter-zipkin`, `opentelemetry-grpc-utils`, `opentelemetry-instrumentation-fetch`, `opentelemetry-instrumentation-grpc`, `opentelemetry-instrumentation-http`, `opentelemetry-instrumentation-xml-http-request`, `opentelemetry-instrumentation`, `opentelemetry-metrics`, `opentelemetry-node`, `opentelemetry-plugin-grpc-js`, `opentelemetry-plugin-grpc`, `opentelemetry-plugin-http`, `opentelemetry-plugin-https`, `opentelemetry-propagator-b3`, `opentelemetry-resource-detector-aws`, `opentelemetry-resource-detector-gcp`, `opentelemetry-resources`, `opentelemetry-sdk-node`, `opentelemetry-shim-opentracing`, `opentelemetry-tracing`, `opentelemetry-web`
  * [#2038](https://github.com/open-telemetry/opentelemetry-js/pull/2038) chore: use api release candidate ([@dyladan](https://github.com/dyladan))
* `opentelemetry-exporter-zipkin`
  * [#2039](https://github.com/open-telemetry/opentelemetry-js/pull/2039) Check type of navigator.sendBeacon ([@dyladan](https://github.com/dyladan))
* `opentelemetry-core`, `opentelemetry-exporter-collector`, `opentelemetry-instrumentation-fetch`, `opentelemetry-metrics`, `opentelemetry-propagator-b3`
  * [#1978](https://github.com/open-telemetry/opentelemetry-js/pull/1978) chore: don't disable rule eqeqeq ([@Flarna](https://github.com/Flarna))
* `opentelemetry-propagator-jaeger`
  * [#1931](https://github.com/open-telemetry/opentelemetry-js/pull/1931) adopt opentelemetry-propagator-jaeger ([@jtmalinowski](https://github.com/jtmalinowski))

### Committers: 12

* Bartlomiej Obecny ([@obecny](https://github.com/obecny))
* Daniel Dyla ([@dyladan](https://github.com/dyladan))
* Gerhard Stöbich ([@Flarna](https://github.com/Flarna))
* Jakub Malinowski ([@jtmalinowski](https://github.com/jtmalinowski))
* Neil Fordyce ([@neilfordyce](https://github.com/neilfordyce))
* Nir Hadassi ([@nirsky](https://github.com/nirsky))
* Ryan Hinchey ([@ryhinchey](https://github.com/ryhinchey))
* SJ ([@skjindal93](https://github.com/skjindal93))
* Siim Kallas ([@seemk](https://github.com/seemk))
* Weyert de Boer ([@weyert](https://github.com/weyert))
* [@vknelluri](https://github.com/vknelluri)
* pokutuna ([@pokutuna](https://github.com/pokutuna))

## 0.18.0

### :boom: Breaking Change

* `opentelemetry-resources`
  * [#1975](https://github.com/open-telemetry/opentelemetry-js/pull/1975) fix: specification compliant resource collision precedence ([@lonewolf3739](https://github.com/lonewolf3739))

### :rocket: (Enhancement)

* `opentelemetry-semantic-conventions`
  * [#1976](https://github.com/open-telemetry/opentelemetry-js/pull/1976) feat(semantic-conventions): add missing RpcAttributes from spec ([@blumamir](https://github.com/blumamir))

### :bug: (Bug Fix)

* `opentelemetry-exporter-collector-grpc`, `opentelemetry-exporter-collector`
  * [#1938](https://github.com/open-telemetry/opentelemetry-js/pull/1938) fix(exporter-collector): wrong data type for numbers ([@kudlatyamroth](https://github.com/kudlatyamroth))
* `opentelemetry-instrumentation-http`, `opentelemetry-plugin-http`
  * [#1939](https://github.com/open-telemetry/opentelemetry-js/pull/1939) fix: use socket from the request ([@mzahor](https://github.com/mzahor))
* `opentelemetry-context-async-hooks`
  * [#1937](https://github.com/open-telemetry/opentelemetry-js/pull/1937) fix: isolate binding EventEmitter ([@Flarna](https://github.com/Flarna))

### :books: (Refine Doc)

* [#1973](https://github.com/open-telemetry/opentelemetry-js/pull/1973) docs(readme): fix @opentelemetry/instrumentation-http link ([@Hongbo-Miao](https://github.com/Hongbo-Miao))
* [#1941](https://github.com/open-telemetry/opentelemetry-js/pull/1941) fix: update readme upgrade guidelines version setting ([@MSNev](https://github.com/MSNev))

### :house: (Internal)

* `opentelemetry-api-metrics`, `opentelemetry-context-async-hooks`, `opentelemetry-context-zone-peer-dep`, `opentelemetry-core`, `opentelemetry-exporter-collector-grpc`, `opentelemetry-exporter-collector-proto`, `opentelemetry-exporter-collector`, `opentelemetry-exporter-jaeger`, `opentelemetry-exporter-prometheus`, `opentelemetry-exporter-zipkin`, `opentelemetry-grpc-utils`, `opentelemetry-instrumentation-fetch`, `opentelemetry-instrumentation-grpc`, `opentelemetry-instrumentation-http`, `opentelemetry-instrumentation-xml-http-request`, `opentelemetry-instrumentation`, `opentelemetry-metrics`, `opentelemetry-node`, `opentelemetry-plugin-grpc-js`, `opentelemetry-plugin-grpc`, `opentelemetry-plugin-http`, `opentelemetry-plugin-https`, `opentelemetry-propagator-b3`, `opentelemetry-resource-detector-aws`, `opentelemetry-resource-detector-gcp`, `opentelemetry-resources`, `opentelemetry-sdk-node`, `opentelemetry-shim-opentracing`, `opentelemetry-tracing`, `opentelemetry-web`
  * [#1977](https://github.com/open-telemetry/opentelemetry-js/pull/1977) chore: update API to 0.18.0 ([@Flarna](https://github.com/Flarna))
* Other
  * [#1960](https://github.com/open-telemetry/opentelemetry-js/pull/1960) chore: updating current state of compatibility matrix ([@obecny](https://github.com/obecny))
* `opentelemetry-api-metrics`, `opentelemetry-api`, `opentelemetry-context-async-hooks`, `opentelemetry-context-base`, `opentelemetry-context-zone-peer-dep`, `opentelemetry-core`, `opentelemetry-exporter-collector-grpc`, `opentelemetry-exporter-collector-proto`, `opentelemetry-exporter-collector`, `opentelemetry-exporter-jaeger`, `opentelemetry-exporter-prometheus`, `opentelemetry-exporter-zipkin`, `opentelemetry-grpc-utils`, `opentelemetry-instrumentation-fetch`, `opentelemetry-instrumentation-grpc`, `opentelemetry-instrumentation-http`, `opentelemetry-instrumentation-xml-http-request`, `opentelemetry-instrumentation`, `opentelemetry-metrics`, `opentelemetry-node`, `opentelemetry-plugin-grpc-js`, `opentelemetry-plugin-grpc`, `opentelemetry-plugin-http`, `opentelemetry-plugin-https`, `opentelemetry-propagator-b3`, `opentelemetry-resource-detector-aws`, `opentelemetry-resource-detector-gcp`, `opentelemetry-resources`, `opentelemetry-sdk-node`, `opentelemetry-shim-opentracing`, `opentelemetry-tracing`, `opentelemetry-web`
  * [#1942](https://github.com/open-telemetry/opentelemetry-js/pull/1942) chore: remove API and context-base ([@dyladan](https://github.com/dyladan))
* `opentelemetry-core`, `opentelemetry-exporter-collector`, `opentelemetry-instrumentation-http`, `opentelemetry-metrics`, `opentelemetry-plugin-http`
  * [#1922](https://github.com/open-telemetry/opentelemetry-js/pull/1922) chore: lint on shadowing in non-test sources, fix a few of them ([@johnbley](https://github.com/johnbley))

### Committers: 10

* Amir Blum ([@blumamir](https://github.com/blumamir))
* Bartlomiej Obecny ([@obecny](https://github.com/obecny))
* Daniel Dyla ([@dyladan](https://github.com/dyladan))
* Gerhard Stöbich ([@Flarna](https://github.com/Flarna))
* Hongbo Miao ([@Hongbo-Miao](https://github.com/Hongbo-Miao))
* John Bley ([@johnbley](https://github.com/johnbley))
* Karol Fuksiewicz ([@kudlatyamroth](https://github.com/kudlatyamroth))
* Marian Zagoruiko ([@mzahor](https://github.com/mzahor))
* Nev ([@MSNev](https://github.com/MSNev))
* Srikanth Chekuri ([@lonewolf3739](https://github.com/lonewolf3739))

## 0.17.0

### :boom: Breaking Change

* `opentelemetry-api-metrics`, `opentelemetry-api`, `opentelemetry-core`, `opentelemetry-exporter-collector-grpc`, `opentelemetry-exporter-collector-proto`, `opentelemetry-exporter-collector`, `opentelemetry-exporter-jaeger`, `opentelemetry-exporter-prometheus`, `opentelemetry-exporter-zipkin`, `opentelemetry-grpc-utils`, `opentelemetry-instrumentation-fetch`, `opentelemetry-instrumentation-grpc`, `opentelemetry-instrumentation-http`, `opentelemetry-instrumentation-xml-http-request`, `opentelemetry-instrumentation`, `opentelemetry-metrics`, `opentelemetry-node`, `opentelemetry-plugin-grpc-js`, `opentelemetry-plugin-grpc`, `opentelemetry-plugin-http`, `opentelemetry-plugin-https`, `opentelemetry-resource-detector-aws`, `opentelemetry-resource-detector-gcp`, `opentelemetry-resources`, `opentelemetry-sdk-node`, `opentelemetry-shim-opentracing`, `opentelemetry-tracing`, `opentelemetry-web`
  * [#1925](https://github.com/open-telemetry/opentelemetry-js/pull/1925) feat(diag-logger): replace logger with diag logger ([@MSNev](https://github.com/MSNev))
* `opentelemetry-api`, `opentelemetry-instrumentation-http`, `opentelemetry-node`, `opentelemetry-plugin-http`, `opentelemetry-tracing`
  * [#1899](https://github.com/open-telemetry/opentelemetry-js/pull/1899) chore: create NoopSpan instead reusing NOOP_SPAN ([@Flarna](https://github.com/Flarna))
* `opentelemetry-tracing`
  * [#1908](https://github.com/open-telemetry/opentelemetry-js/pull/1908) chore: remove config from BasicTracerProvider#getTracer ([@Flarna](https://github.com/Flarna))
* `opentelemetry-core`, `opentelemetry-instrumentation-http`, `opentelemetry-node`, `opentelemetry-plugin-http`, `opentelemetry-tracing`
  * [#1900](https://github.com/open-telemetry/opentelemetry-js/pull/1900) chore: remove NoRecordingSpan ([@Flarna](https://github.com/Flarna))
* `opentelemetry-instrumentation-fetch`, `opentelemetry-instrumentation-xml-http-request`, `opentelemetry-instrumentation`, `opentelemetry-node`, `opentelemetry-sdk-node`, `opentelemetry-web`
  * [#1855](https://github.com/open-telemetry/opentelemetry-js/pull/1855) Use instrumentation loader to load plugins and instrumentations ([@obecny](https://github.com/obecny))
* `opentelemetry-api`, `opentelemetry-core`, `opentelemetry-shim-opentracing`
  * [#1876](https://github.com/open-telemetry/opentelemetry-js/pull/1876) refactor!: specification compliant baggage ([@dyladan](https://github.com/dyladan))
* `opentelemetry-api-metrics`, `opentelemetry-api`, `opentelemetry-context-async-hooks`, `opentelemetry-context-base`, `opentelemetry-context-zone-peer-dep`, `opentelemetry-context-zone`, `opentelemetry-core`, `opentelemetry-exporter-collector-grpc`, `opentelemetry-exporter-collector-proto`, `opentelemetry-exporter-collector`, `opentelemetry-exporter-jaeger`, `opentelemetry-exporter-prometheus`, `opentelemetry-exporter-zipkin`, `opentelemetry-grpc-utils`, `opentelemetry-instrumentation-fetch`, `opentelemetry-instrumentation-grpc`, `opentelemetry-instrumentation-http`, `opentelemetry-instrumentation-xml-http-request`, `opentelemetry-instrumentation`, `opentelemetry-metrics`, `opentelemetry-node`, `opentelemetry-plugin-grpc-js`, `opentelemetry-plugin-grpc`, `opentelemetry-plugin-http`, `opentelemetry-plugin-https`, `opentelemetry-propagator-b3`, `opentelemetry-resource-detector-aws`, `opentelemetry-resource-detector-gcp`, `opentelemetry-resources`, `opentelemetry-sdk-node`, `opentelemetry-semantic-conventions`, `opentelemetry-shim-opentracing`, `opentelemetry-tracing`, `opentelemetry-web`
  * [#1874](https://github.com/open-telemetry/opentelemetry-js/pull/1874) More specific api type names ([@dyladan](https://github.com/dyladan))

### :rocket: (Enhancement)

* `opentelemetry-exporter-prometheus`
  * [#1857](https://github.com/open-telemetry/opentelemetry-js/pull/1857) feat: add prometheus exporter host and port env vars ([@naseemkullah](https://github.com/naseemkullah))
  * [#1879](https://github.com/open-telemetry/opentelemetry-js/pull/1879) feat(prometheus): add `getMetricsRequestHandler`-method to Prometheus ([@weyert](https://github.com/weyert))
* `opentelemetry-core`, `opentelemetry-tracing`
  * [#1918](https://github.com/open-telemetry/opentelemetry-js/pull/1918) chore: batch processor, aligning with latest spec changes for environments variables ([@obecny](https://github.com/obecny))
* `opentelemetry-instrumentation-grpc`
  * [#1806](https://github.com/open-telemetry/opentelemetry-js/pull/1806) feat: merge grpc-js into grpc instrumentation #1657 ([@vmarchaud](https://github.com/vmarchaud))
* `opentelemetry-api`, `opentelemetry-core`
  * [#1880](https://github.com/open-telemetry/opentelemetry-js/pull/1880) feat(diag-logger): introduce a new global level api.diag for internal diagnostic logging ([@MSNev](https://github.com/MSNev))
* Other
  * [#1920](https://github.com/open-telemetry/opentelemetry-js/pull/1920) chore: adding compatibility matrix for core and contrib versions ([@obecny](https://github.com/obecny))
* `opentelemetry-api`, `opentelemetry-context-async-hooks`, `opentelemetry-context-base`, `opentelemetry-context-zone-peer-dep`, `opentelemetry-tracing`, `opentelemetry-web`
  * [#1883](https://github.com/open-telemetry/opentelemetry-js/pull/1883) feat: add support to forward args in context.with ([@Flarna](https://github.com/Flarna))
* `opentelemetry-api`, `opentelemetry-core`, `opentelemetry-shim-opentracing`
  * [#1876](https://github.com/open-telemetry/opentelemetry-js/pull/1876) refactor!: specification compliant baggage ([@dyladan](https://github.com/dyladan))

### :books: (Refine Doc)

* Other
  * [#1904](https://github.com/open-telemetry/opentelemetry-js/pull/1904) chore: fix upgrade guideline ([@dyladan](https://github.com/dyladan))
* `opentelemetry-api`
  * [#1901](https://github.com/open-telemetry/opentelemetry-js/pull/1901) doc: correct tracer docs ([@Flarna](https://github.com/Flarna))

### Committers: 8

* Bartlomiej Obecny ([@obecny](https://github.com/obecny))
* Daniel Dyla ([@dyladan](https://github.com/dyladan))
* Gerhard Stöbich ([@Flarna](https://github.com/Flarna))
* Naseem ([@naseemkullah](https://github.com/naseemkullah))
* Nev ([@MSNev](https://github.com/MSNev))
* Srikanth Chekuri ([@lonewolf3739](https://github.com/lonewolf3739))
* Valentin Marchaud ([@vmarchaud](https://github.com/vmarchaud))
* Weyert de Boer ([@weyert](https://github.com/weyert))

## 0.16.0

### :boom: Breaking Change

* `opentelemetry-exporter-collector`
  * [#1863](https://github.com/open-telemetry/opentelemetry-js/pull/1863) fix(exporter-collector): all http export requests should share same a… ([@blumamir](https://github.com/blumamir))
* `opentelemetry-api`, `opentelemetry-exporter-collector`, `opentelemetry-exporter-jaeger`
  * [#1860](https://github.com/open-telemetry/opentelemetry-js/pull/1860) chore: fixing status code aligning it with proto ([@obecny](https://github.com/obecny))

### :rocket: (Enhancement)

* `opentelemetry-core`
  * [#1837](https://github.com/open-telemetry/opentelemetry-js/pull/1837) chore(http-propagation): reduce complexity of traceparent parsing ([@marcbachmann](https://github.com/marcbachmann))
* `opentelemetry-api`, `opentelemetry-exporter-collector`, `opentelemetry-exporter-jaeger`
  * [#1860](https://github.com/open-telemetry/opentelemetry-js/pull/1860) chore: fixing status code aligning it with proto ([@obecny](https://github.com/obecny))

### :bug: (Bug Fix)

* `opentelemetry-exporter-collector`
  * [#1863](https://github.com/open-telemetry/opentelemetry-js/pull/1863) fix(exporter-collector): all http export requests should share same a… ([@blumamir](https://github.com/blumamir))

### :books: (Refine Doc)

* `opentelemetry-api`
  * [#1864](https://github.com/open-telemetry/opentelemetry-js/pull/1864) chore: export API singleton types ([@dyladan](https://github.com/dyladan))
* `opentelemetry-api-metrics`, `opentelemetry-api`, `opentelemetry-context-async-hooks`, `opentelemetry-context-base`, `opentelemetry-context-zone-peer-dep`, `opentelemetry-context-zone`, `opentelemetry-core`, `opentelemetry-exporter-collector-grpc`, `opentelemetry-exporter-collector-proto`, `opentelemetry-exporter-collector`, `opentelemetry-exporter-jaeger`, `opentelemetry-exporter-prometheus`, `opentelemetry-exporter-zipkin`, `opentelemetry-grpc-utils`, `opentelemetry-instrumentation-fetch`, `opentelemetry-instrumentation-grpc`, `opentelemetry-instrumentation-http`, `opentelemetry-instrumentation-xml-http-request`, `opentelemetry-instrumentation`, `opentelemetry-metrics`, `opentelemetry-node`, `opentelemetry-plugin-grpc-js`, `opentelemetry-plugin-grpc`, `opentelemetry-plugin-http`, `opentelemetry-plugin-https`, `opentelemetry-propagator-b3`, `opentelemetry-resource-detector-aws`, `opentelemetry-resource-detector-gcp`, `opentelemetry-resources`, `opentelemetry-sdk-node`, `opentelemetry-semantic-conventions`, `opentelemetry-shim-opentracing`, `opentelemetry-tracing`, `opentelemetry-web`
  * [#1866](https://github.com/open-telemetry/opentelemetry-js/pull/1866) chore: remove all gitter links and replace with dicussions ([@dyladan](https://github.com/dyladan))
* `opentelemetry-exporter-jaeger`
  * [#1869](https://github.com/open-telemetry/opentelemetry-js/pull/1869) Add info that the project only works with Node.js ([@JapuDCret](https://github.com/JapuDCret))
* `opentelemetry-api-metrics`, `opentelemetry-api`, `opentelemetry-context-async-hooks`, `opentelemetry-context-base`, `opentelemetry-context-zone-peer-dep`, `opentelemetry-context-zone`, `opentelemetry-core`, `opentelemetry-exporter-collector-grpc`, `opentelemetry-exporter-collector-proto`, `opentelemetry-exporter-collector`, `opentelemetry-exporter-jaeger`, `opentelemetry-exporter-prometheus`, `opentelemetry-exporter-zipkin`, `opentelemetry-grpc-utils`, `opentelemetry-instrumentation-fetch`, `opentelemetry-instrumentation-grpc`, `opentelemetry-instrumentation-http`, `opentelemetry-instrumentation-xml-http-request`, `opentelemetry-instrumentation`, `opentelemetry-metrics`, `opentelemetry-node`, `opentelemetry-plugin-grpc-js`, `opentelemetry-plugin-grpc`, `opentelemetry-plugin-http`, `opentelemetry-plugin-https`, `opentelemetry-resource-detector-aws`, `opentelemetry-resource-detector-gcp`, `opentelemetry-resources`, `opentelemetry-sdk-node`, `opentelemetry-semantic-conventions`, `opentelemetry-shim-opentracing`, `opentelemetry-tracing`, `opentelemetry-web`
  * [#1865](https://github.com/open-telemetry/opentelemetry-js/pull/1865) Fix all links to point to main ([@dyladan](https://github.com/dyladan))
* Other
  * [#1858](https://github.com/open-telemetry/opentelemetry-js/pull/1858) docs: update contribution documentation ([@drexler](https://github.com/drexler))

### Committers: 6

* Amir Blum ([@blumamir](https://github.com/blumamir))
* Bartlomiej Obecny ([@obecny](https://github.com/obecny))
* Daniel Dyla ([@dyladan](https://github.com/dyladan))
* Marc Bachmann ([@marcbachmann](https://github.com/marcbachmann))
* [@JapuDCret](https://github.com/JapuDCret)
* andrew quartey ([@drexler](https://github.com/drexler))

## 0.15.0

### :boom: Breaking Change

* `opentelemetry-api-metrics`, `opentelemetry-api`, `opentelemetry-exporter-collector-grpc`, `opentelemetry-exporter-collector-proto`, `opentelemetry-exporter-collector`, `opentelemetry-exporter-prometheus`, `opentelemetry-instrumentation`, `opentelemetry-metrics`, `opentelemetry-sdk-node`
  * [#1797](https://github.com/open-telemetry/opentelemetry-js/pull/1797) chore!: split metrics into its own api package ([@dyladan](https://github.com/dyladan))
* `opentelemetry-api`, `opentelemetry-context-zone-peer-dep`, `opentelemetry-context-zone`, `opentelemetry-grpc-utils`, `opentelemetry-instrumentation-http`, `opentelemetry-instrumentation-xml-http-request`, `opentelemetry-node`, `opentelemetry-plugin-fetch`, `opentelemetry-plugin-grpc-js`, `opentelemetry-plugin-grpc`, `opentelemetry-plugin-http`, `opentelemetry-plugin-https`, `opentelemetry-tracing`, `opentelemetry-web`
  * [#1764](https://github.com/open-telemetry/opentelemetry-js/pull/1764) chore: remove tracer apis not part of spec ([@Flarna](https://github.com/Flarna))
* `opentelemetry-exporter-collector-grpc`, `opentelemetry-exporter-collector-proto`
  * [#1725](https://github.com/open-telemetry/opentelemetry-js/pull/1725) Use new gRPC default port ([@jufab](https://github.com/jufab))
* `opentelemetry-api`, `opentelemetry-core`, `opentelemetry-instrumentation-http`, `opentelemetry-node`, `opentelemetry-plugin-fetch`, `opentelemetry-plugin-http`, `opentelemetry-plugin-https`, `opentelemetry-propagator-b3`, `opentelemetry-shim-opentracing`, `opentelemetry-tracing`
  * [#1749](https://github.com/open-telemetry/opentelemetry-js/pull/1749) chore: improve naming of span related context APIs ([@Flarna](https://github.com/Flarna))

### :rocket: (Enhancement)

* `opentelemetry-instrumentation-http`, `opentelemetry-plugin-http`, `opentelemetry-plugin-https`
  * [#1838](https://github.com/open-telemetry/opentelemetry-js/pull/1838) improv(instrumentation-http): supressInstrumentation when we get a request on ignoredPath [#1831] ([@vmarchaud](https://github.com/vmarchaud))
* `opentelemetry-web`
  * [#1769](https://github.com/open-telemetry/opentelemetry-js/pull/1769) Allow zero/negative performance timings ([@johnbley](https://github.com/johnbley))
* `opentelemetry-instrumentation-fetch`
  * [#1662](https://github.com/open-telemetry/opentelemetry-js/pull/1662) fix(plugin-fetch): check if PerformanceObserver exists ([@mhennoch](https://github.com/mhennoch))
  * [#1796](https://github.com/open-telemetry/opentelemetry-js/pull/1796) Convert fetch plugin to instrumentation ([@obecny](https://github.com/obecny))
* `opentelemetry-exporter-zipkin`
  * [#1789](https://github.com/open-telemetry/opentelemetry-js/pull/1789) feat(exporter-zipkin): per-span service name ([@sfishel-splunk](https://github.com/sfishel-splunk))
* `opentelemetry-api-metrics`, `opentelemetry-api`, `opentelemetry-exporter-collector-grpc`, `opentelemetry-exporter-collector-proto`, `opentelemetry-exporter-collector`, `opentelemetry-exporter-prometheus`, `opentelemetry-instrumentation`, `opentelemetry-metrics`, `opentelemetry-sdk-node`
  * [#1797](https://github.com/open-telemetry/opentelemetry-js/pull/1797) chore!: split metrics into its own api package ([@dyladan](https://github.com/dyladan))
* `opentelemetry-exporter-collector`
  * [#1822](https://github.com/open-telemetry/opentelemetry-js/pull/1822) chore: remove unused dependency ([@dyladan](https://github.com/dyladan))
* `opentelemetry-api`
  * [#1815](https://github.com/open-telemetry/opentelemetry-js/pull/1815) chore: change SpanOptions startTime to TimeInput ([@dyladan](https://github.com/dyladan))
  * [#1813](https://github.com/open-telemetry/opentelemetry-js/pull/1813) fix(api): add public 'fields' function to api.propagator ([@blumamir](https://github.com/blumamir))
* `opentelemetry-instrumentation`
  * [#1803](https://github.com/open-telemetry/opentelemetry-js/pull/1803) chore: adding async function for safe execute in instrumentation ([@obecny](https://github.com/obecny))
  * [#1731](https://github.com/open-telemetry/opentelemetry-js/pull/1731) feat: creating one auto loader for instrumentation and old plugins ([@obecny](https://github.com/obecny))
* `opentelemetry-instrumentation`, `opentelemetry-node`
  * [#1807](https://github.com/open-telemetry/opentelemetry-js/pull/1807) perf(opentelemetry-node): plugin loader search required cache ([@blumamir](https://github.com/blumamir))
* Other
  * [#1785](https://github.com/open-telemetry/opentelemetry-js/pull/1785) Add CodeQL security scans ([@amanbrar1999](https://github.com/amanbrar1999))
* `opentelemetry-instrumentation-grpc`, `opentelemetry-instrumentation`
  * [#1744](https://github.com/open-telemetry/opentelemetry-js/pull/1744) feat(grpc-instrumentation): migrate grpc to instrumentation #1656 ([@vmarchaud](https://github.com/vmarchaud))
* `opentelemetry-core`, `opentelemetry-tracing`
  * [#1755](https://github.com/open-telemetry/opentelemetry-js/pull/1755) feat: batch span processor environment config ([@mwear](https://github.com/mwear))
* `opentelemetry-instrumentation-http`
  * [#1771](https://github.com/open-telemetry/opentelemetry-js/pull/1771) feat(http-instrumentation): add content size attributes to spans ([@vmarchaud](https://github.com/vmarchaud))
* `opentelemetry-core`, `opentelemetry-exporter-collector-proto`, `opentelemetry-exporter-collector`, `opentelemetry-exporter-jaeger`, `opentelemetry-exporter-prometheus`, `opentelemetry-exporter-zipkin`, `opentelemetry-grpc-utils`, `opentelemetry-instrumentation-http`, `opentelemetry-metrics`, `opentelemetry-node`, `opentelemetry-plugin-http`, `opentelemetry-plugin-https`, `opentelemetry-resource-detector-aws`, `opentelemetry-resource-detector-gcp`, `opentelemetry-resources`, `opentelemetry-shim-opentracing`, `opentelemetry-tracing`, `opentelemetry-web`
  * [#1746](https://github.com/open-telemetry/opentelemetry-js/pull/1746) chore: remove NoopLogger from sdk and use from api ([@lonewolf3739](https://github.com/lonewolf3739))

### :bug: (Bug Fix)

* `opentelemetry-core`
  * [#1784](https://github.com/open-telemetry/opentelemetry-js/pull/1784) fix(opentelemetry-core): fixed timeInputToHrTime when time is Date type ([@zoomchan-cxj](https://github.com/zoomchan-cxj))
* `opentelemetry-exporter-collector-grpc`, `opentelemetry-exporter-collector-proto`
  * [#1725](https://github.com/open-telemetry/opentelemetry-js/pull/1725) Use new gRPC default port ([@jufab](https://github.com/jufab))

### :books: (Refine Doc)

* `opentelemetry-exporter-collector`
  * [#1791](https://github.com/open-telemetry/opentelemetry-js/pull/1791) docs: fix readme MetricProvider -> MeterProvider ([@aabmass](https://github.com/aabmass))

### Committers: 17

* Aaron Abbott ([@aabmass](https://github.com/aabmass))
* Aman Brar ([@amanbrar1999](https://github.com/amanbrar1999))
* Amir Blum ([@blumamir](https://github.com/blumamir))
* Bartlomiej Obecny ([@obecny](https://github.com/obecny))
* Daniel Dyla ([@dyladan](https://github.com/dyladan))
* Gerhard Stöbich ([@Flarna](https://github.com/Flarna))
* Jakub Malinowski ([@jtmalinowski](https://github.com/jtmalinowski))
* John Bley ([@johnbley](https://github.com/johnbley))
* Julien Fabre ([@jufab](https://github.com/jufab))
* MartenH ([@mhennoch](https://github.com/mhennoch))
* Matthew Wear ([@mwear](https://github.com/mwear))
* Naseem ([@naseemkullah](https://github.com/naseemkullah))
* Paul Draper ([@pauldraper](https://github.com/pauldraper))
* Simon Fishel ([@sfishel-splunk](https://github.com/sfishel-splunk))
* Srikanth Chekuri ([@lonewolf3739](https://github.com/lonewolf3739))
* Valentin Marchaud ([@vmarchaud](https://github.com/vmarchaud))
* Zoom Chan ([@zoomchan-cxj](https://github.com/zoomchan-cxj))

## 0.14.0

### :boom: Breaking Change

* `opentelemetry-api`, `opentelemetry-metrics`
  * [#1709](https://github.com/open-telemetry/opentelemetry-js/pull/1709) refactor: batch observer to be independent from metric types ([@legendecas](https://github.com/legendecas))
* `opentelemetry-api`, `opentelemetry-instrumentation-http`, `opentelemetry-instrumentation-xml-http-request`, `opentelemetry-plugin-fetch`, `opentelemetry-plugin-grpc-js`, `opentelemetry-plugin-grpc`, `opentelemetry-plugin-http`, `opentelemetry-shim-opentracing`
  * [#1734](https://github.com/open-telemetry/opentelemetry-js/pull/1734) chore: requires user to pass context to propagation APIs ([@Flarna](https://github.com/Flarna))
* `opentelemetry-api`, `opentelemetry-core`, `opentelemetry-grpc-utils`, `opentelemetry-node`, `opentelemetry-plugin-fetch`, `opentelemetry-plugin-grpc-js`, `opentelemetry-plugin-grpc`, `opentelemetry-plugin-http`
  * [#1715](https://github.com/open-telemetry/opentelemetry-js/pull/1715) chore: moving plugin from api to core ([@obecny](https://github.com/obecny))

### :rocket: (Enhancement)

* `opentelemetry-semantic-conventions`
  * [#1684](https://github.com/open-telemetry/opentelemetry-js/pull/1684) feat(semantic-conventions): messaging specifications ([@nirsky](https://github.com/nirsky))
* `opentelemetry-tracing`
  * [#1685](https://github.com/open-telemetry/opentelemetry-js/pull/1685) chore: remove ordered attribute dropping ([@dyladan](https://github.com/dyladan))
* `opentelemetry-api`, `opentelemetry-core`, `opentelemetry-sdk-node`, `opentelemetry-shim-opentracing`, `opentelemetry-tracing`
  * [#1687](https://github.com/open-telemetry/opentelemetry-js/pull/1687) chore: rename CorrelationContext to Baggage ([@dyladan](https://github.com/dyladan))
* `opentelemetry-exporter-prometheus`
  * [#1697](https://github.com/open-telemetry/opentelemetry-js/pull/1697) fix(exporter-prometheus): add appendTimestamp option to ExporterConfig ([@antoniomrfranco](https://github.com/antoniomrfranco))
* `opentelemetry-exporter-collector-proto`, `opentelemetry-exporter-collector`
  * [#1661](https://github.com/open-telemetry/opentelemetry-js/pull/1661) Use http keep-alive in collector exporter ([@lonewolf3739](https://github.com/lonewolf3739))
* `opentelemetry-plugin-http`, `opentelemetry-semantic-conventions`
  * [#1625](https://github.com/open-telemetry/opentelemetry-js/pull/1625)  feat(opentelemetry-js): add content size attributes to HTTP spans  ([@nijotz](https://github.com/nijotz))
* `opentelemetry-exporter-collector`
  * [#1708](https://github.com/open-telemetry/opentelemetry-js/pull/1708) feat(exporter-collector): implement concurrencyLimit option ([@dobesv](https://github.com/dobesv))
* `opentelemetry-api`, `opentelemetry-core`, `opentelemetry-grpc-utils`, `opentelemetry-node`, `opentelemetry-plugin-fetch`, `opentelemetry-plugin-grpc-js`, `opentelemetry-plugin-grpc`, `opentelemetry-plugin-http`
  * [#1715](https://github.com/open-telemetry/opentelemetry-js/pull/1715) chore: moving plugin from api to core ([@obecny](https://github.com/obecny))

### :bug: (Bug Fix)

* `opentelemetry-exporter-jaeger`
  * [#1758](https://github.com/open-telemetry/opentelemetry-js/pull/1758) fix(@opentelemetry/exporter-jaeger): fixed issue #1757 ([@debagger](https://github.com/debagger))
* `opentelemetry-exporter-collector-grpc`, `opentelemetry-exporter-collector-proto`, `opentelemetry-exporter-collector`
  * [#1751](https://github.com/open-telemetry/opentelemetry-js/pull/1751) Fixing Span status when exporting span ([@obecny](https://github.com/obecny))
* `opentelemetry-instrumentation-http`, `opentelemetry-plugin-http`
  * [#1747](https://github.com/open-telemetry/opentelemetry-js/pull/1747) feat: fixing failing test ([@obecny](https://github.com/obecny))
* `opentelemetry-instrumentation-xml-http-request`
  * [#1720](https://github.com/open-telemetry/opentelemetry-js/pull/1720) fix(xhr): check for resource timing support ([@bradfrosty](https://github.com/bradfrosty))

### Committers: 13

* Antônio Franco ([@antoniomrfranco](https://github.com/antoniomrfranco))
* Bartlomiej Obecny ([@obecny](https://github.com/obecny))
* Brad Frost ([@bradfrosty](https://github.com/bradfrosty))
* Daniel Dyla ([@dyladan](https://github.com/dyladan))
* Dobes Vandermeer ([@dobesv](https://github.com/dobesv))
* Gerhard Stöbich ([@Flarna](https://github.com/Flarna))
* Mikhail Sokolov ([@debagger](https://github.com/debagger))
* Nik Zap ([@nijotz](https://github.com/nijotz))
* Nir Hadassi ([@nirsky](https://github.com/nirsky))
* Shovnik Bhattacharya ([@shovnik](https://github.com/shovnik))
* Srikanth Chekuri ([@lonewolf3739](https://github.com/lonewolf3739))
* Valentin Marchaud ([@vmarchaud](https://github.com/vmarchaud))
* legendecas ([@legendecas](https://github.com/legendecas))

## 0.13.0

### :boom: Breaking Change

* `opentelemetry-api`, `opentelemetry-exporter-collector-grpc`, `opentelemetry-exporter-collector-proto`, `opentelemetry-exporter-collector`, `opentelemetry-exporter-prometheus`, `opentelemetry-metrics`, `opentelemetry-sdk-node`
  * [#1700](https://github.com/open-telemetry/opentelemetry-js/pull/1700) Metrics updates ([@obecny](https://github.com/obecny))
* `opentelemetry-api`, `opentelemetry-exporter-collector-grpc`, `opentelemetry-exporter-collector-proto`, `opentelemetry-exporter-collector`, `opentelemetry-exporter-jaeger`, `opentelemetry-exporter-zipkin`, `opentelemetry-grpc-utils`, `opentelemetry-plugin-grpc-js`, `opentelemetry-plugin-grpc`, `opentelemetry-plugin-http`, `opentelemetry-plugin-https`, `opentelemetry-shim-opentracing`, `opentelemetry-tracing`
  * [#1644](https://github.com/open-telemetry/opentelemetry-js/pull/1644) fix!: change status codes from grpc status codes ([@lonewolf3739](https://github.com/lonewolf3739))
* `opentelemetry-core`, `opentelemetry-exporter-collector-proto`, `opentelemetry-exporter-collector`, `opentelemetry-exporter-jaeger`, `opentelemetry-exporter-prometheus`, `opentelemetry-exporter-zipkin`, `opentelemetry-metrics`, `opentelemetry-tracing`
  * [#1643](https://github.com/open-telemetry/opentelemetry-js/pull/1643) refactor: new interface for ExportResult #1569 ([@vmarchaud](https://github.com/vmarchaud))
* `opentelemetry-api`, `opentelemetry-core`, `opentelemetry-plugin-fetch`, `opentelemetry-plugin-xml-http-request`, `opentelemetry-propagator-b3`, `opentelemetry-web`
  * [#1595](https://github.com/open-telemetry/opentelemetry-js/pull/1595) chore!: move b3 into its own package ([@mwear](https://github.com/mwear))
* `opentelemetry-api`, `opentelemetry-core`, `opentelemetry-plugin-fetch`, `opentelemetry-plugin-grpc-js`, `opentelemetry-plugin-grpc`, `opentelemetry-shim-opentracing`
  * [#1576](https://github.com/open-telemetry/opentelemetry-js/pull/1576) feat: add keys operation to getter ([@dyladan](https://github.com/dyladan))

### :rocket: (Enhancement)

* `opentelemetry-resource-detector-aws`
  * [#1669](https://github.com/open-telemetry/opentelemetry-js/pull/1669) Feat: Added Amazon EKS Resource Detector ([@KKelvinLo](https://github.com/KKelvinLo))
* `opentelemetry-api`, `opentelemetry-exporter-collector-grpc`, `opentelemetry-exporter-collector-proto`, `opentelemetry-exporter-collector`, `opentelemetry-exporter-prometheus`, `opentelemetry-metrics`, `opentelemetry-sdk-node`
  * [#1700](https://github.com/open-telemetry/opentelemetry-js/pull/1700) Metrics updates ([@obecny](https://github.com/obecny))
* `opentelemetry-tracing`
  * [#1692](https://github.com/open-telemetry/opentelemetry-js/pull/1692) chore: remove unused tracer config gracefulShutdown ([@Flarna](https://github.com/Flarna))
  * [#1622](https://github.com/open-telemetry/opentelemetry-js/pull/1622) fix(tracing): use globalErrorHandler when flushing fails ([@johanneswuerbach](https://github.com/johanneswuerbach))
* `opentelemetry-semantic-conventions`
  * [#1670](https://github.com/open-telemetry/opentelemetry-js/pull/1670) feat(semantic-conventions): FaaS specifications ([@nirsky](https://github.com/nirsky))
* `opentelemetry-exporter-collector-grpc`, `opentelemetry-exporter-collector-proto`, `opentelemetry-exporter-collector`, `opentelemetry-exporter-prometheus`, `opentelemetry-metrics`
  * [#1628](https://github.com/open-telemetry/opentelemetry-js/pull/1628) fix: boundaries option propagation in ValueRecorder Metric ([@AndrewGrachov](https://github.com/AndrewGrachov))
* `opentelemetry-exporter-collector-proto`, `opentelemetry-exporter-collector`
  * [#1607](https://github.com/open-telemetry/opentelemetry-js/pull/1607) feat(exporter-collector): log upstream error #1459 ([@vmarchaud](https://github.com/vmarchaud))
* `opentelemetry-instrumentation-xml-http-request`
  * [#1651](https://github.com/open-telemetry/opentelemetry-js/pull/1651) chore: use performance directly in xhr plugin ([@dyladan](https://github.com/dyladan))
* `opentelemetry-instrumentation-xml-http-request`, `opentelemetry-instrumentation`, `opentelemetry-web`
  * [#1659](https://github.com/open-telemetry/opentelemetry-js/pull/1659) feat: replacing base plugin with instrumentation for xml-http-request ([@obecny](https://github.com/obecny))
* `opentelemetry-core`, `opentelemetry-tracing`
  * [#1653](https://github.com/open-telemetry/opentelemetry-js/pull/1653) chore: env vars for span limit as per specification ([@jtmalinowski](https://github.com/jtmalinowski))
* `opentelemetry-exporter-zipkin`
  * [#1474](https://github.com/open-telemetry/opentelemetry-js/pull/1474) chore(zipkin): export ExporterConfig ([@shivkanya9146](https://github.com/shivkanya9146))
* `opentelemetry-api`, `opentelemetry-node`, `opentelemetry-plugin-fetch`, `opentelemetry-tracing`
  * [#1612](https://github.com/open-telemetry/opentelemetry-js/pull/1612) chore: remove explicit parent option ([@dyladan](https://github.com/dyladan))
* `opentelemetry-exporter-zipkin`, `opentelemetry-plugin-http`, `opentelemetry-tracing`
  * [#1632](https://github.com/open-telemetry/opentelemetry-js/pull/1632) feat: span processor onstart recieves context ([@dyladan](https://github.com/dyladan))
* `opentelemetry-api`, `opentelemetry-core`, `opentelemetry-tracing`
  * [#1631](https://github.com/open-telemetry/opentelemetry-js/pull/1631) chore: sampler gets a full context ([@dyladan](https://github.com/dyladan))
* `opentelemetry-api`, `opentelemetry-core`, `opentelemetry-plugin-http`, `opentelemetry-plugin-https`, `opentelemetry-propagator-b3`
  * [#1615](https://github.com/open-telemetry/opentelemetry-js/pull/1615) chore: add fields operation to TextMapPropagator ([@dyladan](https://github.com/dyladan))
* `opentelemetry-plugin-xml-http-request`, `opentelemetry-tracing`
  * [#1621](https://github.com/open-telemetry/opentelemetry-js/pull/1621) chore: ensure onStart is called with a writeable span ([@dyladan](https://github.com/dyladan))
* `opentelemetry-api`, `opentelemetry-core`
  * [#1597](https://github.com/open-telemetry/opentelemetry-js/pull/1597) fix: make TraceState immutable ([@Flarna](https://github.com/Flarna))

### :bug: (Bug Fix)

* `opentelemetry-tracing`
  * [#1666](https://github.com/open-telemetry/opentelemetry-js/pull/1666) fix: clear BatchSpanProcessor internal spans buffer before exporting ([@TsvetanMilanov](https://github.com/TsvetanMilanov))
* `opentelemetry-exporter-collector-grpc`, `opentelemetry-exporter-collector-proto`, `opentelemetry-exporter-collector`
  * [#1641](https://github.com/open-telemetry/opentelemetry-js/pull/1641) fix: do not access promise before resolve ([@obecny](https://github.com/obecny))
  * [#1627](https://github.com/open-telemetry/opentelemetry-js/pull/1627) chore: fixing conversion of id to hex and base64 ([@obecny](https://github.com/obecny))

### :books: (Refine Doc)

* `opentelemetry-context-zone-peer-dep`, `opentelemetry-context-zone`, `opentelemetry-instrumentation-xml-http-request`
  * [#1696](https://github.com/open-telemetry/opentelemetry-js/pull/1696) chore: use WebTracerProvider instead of WebTracer in docs ([@bradfrosty](https://github.com/bradfrosty))
* `opentelemetry-api`
  * [#1650](https://github.com/open-telemetry/opentelemetry-js/pull/1650) docs: document null and undefined attribute values undefined behavior ([@dyladan](https://github.com/dyladan))
* `opentelemetry-context-zone-peer-dep`, `opentelemetry-web`
  * [#1616](https://github.com/open-telemetry/opentelemetry-js/pull/1616) docs: zone ctx manager can only be used with es2015 ([@dyladan](https://github.com/dyladan))

### Committers: 16

* Andrew ([@AndrewGrachov](https://github.com/AndrewGrachov))
* Bartlomiej Obecny ([@obecny](https://github.com/obecny))
* Brad Frost ([@bradfrosty](https://github.com/bradfrosty))
* Daniel Dyla ([@dyladan](https://github.com/dyladan))
* Gerhard Stöbich ([@Flarna](https://github.com/Flarna))
* Jakub Malinowski ([@jtmalinowski](https://github.com/jtmalinowski))
* Johannes Würbach ([@johanneswuerbach](https://github.com/johanneswuerbach))
* Kelvin Lo ([@KKelvinLo](https://github.com/KKelvinLo))
* Matthew Wear ([@mwear](https://github.com/mwear))
* Naga ([@tannaga](https://github.com/tannaga))
* Nir Hadassi ([@nirsky](https://github.com/nirsky))
* Shivkanya Andhare ([@shivkanya9146](https://github.com/shivkanya9146))
* Srikanth Chekuri ([@lonewolf3739](https://github.com/lonewolf3739))
* Tsvetan Milanov ([@TsvetanMilanov](https://github.com/TsvetanMilanov))
* Valentin Marchaud ([@vmarchaud](https://github.com/vmarchaud))
* [@snyder114](https://github.com/snyder114)

## 0.12.0

### :boom: Breaking Change

* `opentelemetry-api`, `opentelemetry-exporter-collector-grpc`, `opentelemetry-exporter-collector-proto`, `opentelemetry-exporter-collector`, `opentelemetry-exporter-prometheus`, `opentelemetry-metrics`
  * [#1588](https://github.com/open-telemetry/opentelemetry-js/pull/1588) Update to Proto v0.5.0 ([@obecny](https://github.com/obecny))
* `opentelemetry-api`, `opentelemetry-core`, `opentelemetry-plugin-http`, `opentelemetry-plugin-https`, `opentelemetry-shim-opentracing`
  * [#1589](https://github.com/open-telemetry/opentelemetry-js/pull/1589) feat: simplify active span logic ([@mwear](https://github.com/mwear))
* `opentelemetry-resource-detector-aws`, `opentelemetry-resources`
  * [#1581](https://github.com/open-telemetry/opentelemetry-js/pull/1581) chore: remove duplicate hostname resource attribute ([@mwear](https://github.com/mwear))
* `opentelemetry-api`, `opentelemetry-core`, `opentelemetry-plugin-fetch`, `opentelemetry-plugin-xml-http-request`
  * [#1560](https://github.com/open-telemetry/opentelemetry-js/pull/1560) feat: b3 single header support ([@mwear](https://github.com/mwear))
* `opentelemetry-core`, `opentelemetry-tracing`
  * [#1562](https://github.com/open-telemetry/opentelemetry-js/pull/1562) feat(core): rename ProbabilitySampler to TraceIdRatioBasedSampler ([@legendecas](https://github.com/legendecas))
* `opentelemetry-exporter-prometheus`
  * [#1375](https://github.com/open-telemetry/opentelemetry-js/pull/1375) feat: make prometheus config preventServerStart optional ([@legendecas](https://github.com/legendecas))
* `opentelemetry-core`, `opentelemetry-exporter-prometheus`, `opentelemetry-metrics`, `opentelemetry-sdk-node`, `opentelemetry-tracing`
  * [#1522](https://github.com/open-telemetry/opentelemetry-js/pull/1522) Remove process listener ([@dyladan](https://github.com/dyladan))

### :rocket: (Enhancement)

* `opentelemetry-api`, `opentelemetry-exporter-collector-grpc`, `opentelemetry-exporter-collector-proto`, `opentelemetry-exporter-collector`, `opentelemetry-exporter-prometheus`, `opentelemetry-metrics`
  * [#1588](https://github.com/open-telemetry/opentelemetry-js/pull/1588) Update to Proto v0.5.0 ([@obecny](https://github.com/obecny))
* `opentelemetry-core`, `opentelemetry-tracing`
  * [#1577](https://github.com/open-telemetry/opentelemetry-js/pull/1577) feat: implement parent based sampler ([@dyladan](https://github.com/dyladan))
* `opentelemetry-instrumentation`
  * [#1572](https://github.com/open-telemetry/opentelemetry-js/pull/1572) feat: adding function for checking wrapped into instrumentation ([@obecny](https://github.com/obecny))
* `opentelemetry-core`
  * [#1579](https://github.com/open-telemetry/opentelemetry-js/pull/1579) fix: correlation-context header ([@Asafb26](https://github.com/Asafb26))
  * [#1503](https://github.com/open-telemetry/opentelemetry-js/pull/1503) feat: add deep-merge util ([@naseemkullah](https://github.com/naseemkullah))
* `opentelemetry-exporter-prometheus`
  * [#1570](https://github.com/open-telemetry/opentelemetry-js/pull/1570) fix: make prometheus histogram export  cumulative ([@AndrewGrachov](https://github.com/AndrewGrachov))
* `opentelemetry-api`, `opentelemetry-core`, `opentelemetry-exporter-collector-proto`, `opentelemetry-exporter-collector`, `opentelemetry-exporter-jaeger`, `opentelemetry-exporter-prometheus`, `opentelemetry-exporter-zipkin`, `opentelemetry-metrics`, `opentelemetry-tracing`
  * [#1514](https://github.com/open-telemetry/opentelemetry-js/pull/1514) feat: add global error handler ([@mwear](https://github.com/mwear))
* `opentelemetry-api`, `opentelemetry-core`, `opentelemetry-node`, `opentelemetry-plugin-http`, `opentelemetry-plugin-https`, `opentelemetry-shim-opentracing`, `opentelemetry-tracing`
  * [#1527](https://github.com/open-telemetry/opentelemetry-js/pull/1527) feat(api): propagate spanContext only using API #1456 ([@vmarchaud](https://github.com/vmarchaud))
* `opentelemetry-node`, `opentelemetry-sdk-node`
  * [#1525](https://github.com/open-telemetry/opentelemetry-js/pull/1525) feat(node-tracer): use AsyncLocalStorageContextManager by default starting Node 14.8 #1511 ([@vmarchaud](https://github.com/vmarchaud))
* `opentelemetry-exporter-collector`, `opentelemetry-exporter-jaeger`, `opentelemetry-exporter-zipkin`, `opentelemetry-grpc-utils`, `opentelemetry-plugin-grpc-js`, `opentelemetry-plugin-grpc`, `opentelemetry-plugin-http`, `opentelemetry-plugin-https`
  * [#1548](https://github.com/open-telemetry/opentelemetry-js/pull/1548) chore(http): remove `x-opentelemetry-outgoing-request` header #1547 ([@vmarchaud](https://github.com/vmarchaud))
* Other
  * [#1553](https://github.com/open-telemetry/opentelemetry-js/pull/1553) docs: fix and update getting-started ([@svrnm](https://github.com/svrnm))
  * [#1550](https://github.com/open-telemetry/opentelemetry-js/pull/1550) EOL semantics by adding .gitattributes and changing tsconfig.json ([@MarkSeufert](https://github.com/MarkSeufert))
* `opentelemetry-api`, `opentelemetry-instrumentation`, `opentelemetry-node`
  * [#1540](https://github.com/open-telemetry/opentelemetry-js/pull/1540) Plugins refactoring - new instrumentation package for plugins ([@obecny](https://github.com/obecny))
* `opentelemetry-api`, `opentelemetry-tracing`
  * [#1555](https://github.com/open-telemetry/opentelemetry-js/pull/1555) chore: disallow null attribute values ([@dyladan](https://github.com/dyladan))
* `opentelemetry-resource-detector-aws`, `opentelemetry-resources`
  * [#1404](https://github.com/open-telemetry/opentelemetry-js/pull/1404) Feat: Added AWS ECS Plugins Resource Detector ([@EdZou](https://github.com/EdZou))
* `opentelemetry-node`
  * [#1543](https://github.com/open-telemetry/opentelemetry-js/pull/1543) feat: enable dns instrumentation by default ([@naseemkullah](https://github.com/naseemkullah))
  * [#1532](https://github.com/open-telemetry/opentelemetry-js/pull/1532) fix: decrease level of unsupported-version logs to warn ([@naseemkullah](https://github.com/naseemkullah))
* `opentelemetry-resources`, `opentelemetry-sdk-node`
  * [#1531](https://github.com/open-telemetry/opentelemetry-js/pull/1531) feat: process resource detector ([@mihirsoni](https://github.com/mihirsoni))
* `opentelemetry-api`, `opentelemetry-context-async-hooks`, `opentelemetry-context-base`, `opentelemetry-context-zone-peer-dep`, `opentelemetry-core`, `opentelemetry-shim-opentracing`, `opentelemetry-tracing`, `opentelemetry-web`
  * [#1515](https://github.com/open-telemetry/opentelemetry-js/pull/1515) chore: use interface for context types ([@dyladan](https://github.com/dyladan))
* `opentelemetry-exporter-zipkin`
  * [#1399](https://github.com/open-telemetry/opentelemetry-js/pull/1399) chore: refactoring zipkin to be able to use it in web ([@obecny](https://github.com/obecny))
* `opentelemetry-exporter-collector-grpc`, `opentelemetry-exporter-collector-proto`, `opentelemetry-exporter-collector`, `opentelemetry-exporter-jaeger`, `opentelemetry-exporter-prometheus`, `opentelemetry-exporter-zipkin`, `opentelemetry-metrics`, `opentelemetry-plugin-fetch`, `opentelemetry-plugin-xml-http-request`, `opentelemetry-tracing`
  * [#1439](https://github.com/open-telemetry/opentelemetry-js/pull/1439) unifying shutdown across code base ([@obecny](https://github.com/obecny))

### :bug: (Bug Fix)

* `opentelemetry-plugin-http`
  * [#1546](https://github.com/open-telemetry/opentelemetry-js/pull/1546) fix(http): do not set outgoing http span as active in the context #1479 ([@vmarchaud](https://github.com/vmarchaud))
* `opentelemetry-metrics`
  * [#1567](https://github.com/open-telemetry/opentelemetry-js/pull/1567) fix: histogram aggregator lastUpdateTime ([@AndrewGrachov](https://github.com/AndrewGrachov))
  * [#1470](https://github.com/open-telemetry/opentelemetry-js/pull/1470) IMPORTANT - Fixing collecting data from observers when using batch observer in first run ([@obecny](https://github.com/obecny))
* `opentelemetry-plugin-http`, `opentelemetry-plugin-https`
  * [#1551](https://github.com/open-telemetry/opentelemetry-js/pull/1551) fix: avoid circular require in plugins ([@dyladan](https://github.com/dyladan))
* `opentelemetry-context-async-hooks`
  * [#1530](https://github.com/open-telemetry/opentelemetry-js/pull/1530) fix: ignore TIMERWRAP in AsyncHooksContextManager ([@Flarna](https://github.com/Flarna))
* `opentelemetry-exporter-collector-grpc`, `opentelemetry-exporter-collector-proto`
  * [#1539](https://github.com/open-telemetry/opentelemetry-js/pull/1539) fix: include missing proto files in npm distribution ([@blumamir](https://github.com/blumamir))

### :books: (Refine Doc)

* Other
  * [#1536](https://github.com/open-telemetry/opentelemetry-js/pull/1536) chore: variable names cleanup ([@DarkPurple141](https://github.com/DarkPurple141))
* `opentelemetry-exporter-collector-proto`, `opentelemetry-exporter-collector`
  * [#1483](https://github.com/open-telemetry/opentelemetry-js/pull/1483) docs: change CollectorExporter to CollectorTraceExporter ([@Hongbo-Miao](https://github.com/Hongbo-Miao))

### :sparkles: (Feature)

* `opentelemetry-resource-detector-aws`, `opentelemetry-resources`
  * [#1404](https://github.com/open-telemetry/opentelemetry-js/pull/1404) Feat: Added AWS ECS Plugins Resource Detector ([@EdZou](https://github.com/EdZou))
* `opentelemetry-exporter-zipkin`
  * [#1399](https://github.com/open-telemetry/opentelemetry-js/pull/1399) chore: refactoring zipkin to be able to use it in web ([@obecny](https://github.com/obecny))

### Committers: 19

* Alex Hinds ([@DarkPurple141](https://github.com/DarkPurple141))
* Amir Blum ([@blumamir](https://github.com/blumamir))
* Andrew ([@AndrewGrachov](https://github.com/AndrewGrachov))
* Asaf Ben Aharon ([@Asafb26](https://github.com/Asafb26))
* Bartlomiej Obecny ([@obecny](https://github.com/obecny))
* Cong Zou ([@EdZou](https://github.com/EdZou))
* Daniel Dyla ([@dyladan](https://github.com/dyladan))
* Gerhard Stöbich ([@Flarna](https://github.com/Flarna))
* Hongbo Miao ([@Hongbo-Miao](https://github.com/Hongbo-Miao))
* Igor Morozov ([@morigs](https://github.com/morigs))
* Justin Walz ([@justinwalz](https://github.com/justinwalz))
* Mark ([@MarkSeufert](https://github.com/MarkSeufert))
* Matthew Wear ([@mwear](https://github.com/mwear))
* Mihir Soni ([@mihirsoni](https://github.com/mihirsoni))
* Naseem ([@naseemkullah](https://github.com/naseemkullah))
* Severin Neumann ([@svrnm](https://github.com/svrnm))
* Steve Flanders ([@flands](https://github.com/flands))
* Valentin Marchaud ([@vmarchaud](https://github.com/vmarchaud))
* legendecas ([@legendecas](https://github.com/legendecas))

## 0.11.0

### :boom: Breaking Change

* `opentelemetry-api`, `opentelemetry-core`, `opentelemetry-node`, `opentelemetry-plugin-http`, `opentelemetry-plugin-https`, `opentelemetry-sdk-node`, `opentelemetry-tracing`, `opentelemetry-web`
  * [#1458](https://github.com/open-telemetry/opentelemetry-js/pull/1458) refactor: rename HttpText to TextMap propagator ([@dengliming](https://github.com/dengliming))
* `opentelemetry-api`, `opentelemetry-core`, `opentelemetry-exporter-collector-grpc`, `opentelemetry-exporter-collector-proto`, `opentelemetry-exporter-collector`, `opentelemetry-metrics`
  * [#1446](https://github.com/open-telemetry/opentelemetry-js/pull/1446) Collector split ([@obecny](https://github.com/obecny))
* `opentelemetry-exporter-collector`, `opentelemetry-exporter-jaeger`, `opentelemetry-exporter-zipkin`, `opentelemetry-node`, `opentelemetry-resources`, `opentelemetry-web`
  * [#1419](https://github.com/open-telemetry/opentelemetry-js/pull/1419) chore!: refer to resource labels as attributes ([@mwear](https://github.com/mwear))

### :rocket: (Enhancement)

* `opentelemetry-api`, `opentelemetry-core`, `opentelemetry-shim-opentracing`, `opentelemetry-tracing`
  * [#1447](https://github.com/open-telemetry/opentelemetry-js/pull/1447) Move SpanContext isValid to the API ([@srjames90](https://github.com/srjames90))
* `opentelemetry-plugin-xml-http-request`
  * [#1476](https://github.com/open-telemetry/opentelemetry-js/pull/1476) Align xhr span name with spec ([@johnbley](https://github.com/johnbley))
* `opentelemetry-resource-detector-gcp`, `opentelemetry-sdk-node`
  * [#1469](https://github.com/open-telemetry/opentelemetry-js/pull/1469) chore: bump gcp-metadata ([@dyladan](https://github.com/dyladan))
* `opentelemetry-exporter-prometheus`
  * [#1310](https://github.com/open-telemetry/opentelemetry-js/pull/1310) feat: prometheus serializer ([@legendecas](https://github.com/legendecas))
  * [#1428](https://github.com/open-telemetry/opentelemetry-js/pull/1428) feat: Add missing prometheus exports for ValueRecorder, SumObserver & UpDownSumObserver ([@paulfairless](https://github.com/paulfairless))
* `opentelemetry-core`, `opentelemetry-tracing`
  * [#1344](https://github.com/open-telemetry/opentelemetry-js/pull/1344) feat: introduces ability to suppress tracing via context ([@michaelgoin](https://github.com/michaelgoin))
* `opentelemetry-api`, `opentelemetry-exporter-collector-proto`, `opentelemetry-plugin-http`, `opentelemetry-semantic-conventions`, `opentelemetry-tracing`
  * [#1372](https://github.com/open-telemetry/opentelemetry-js/pull/1372) feat: adding possibility of recording exception ([@obecny](https://github.com/obecny))
* `opentelemetry-api`, `opentelemetry-core`, `opentelemetry-exporter-collector-grpc`, `opentelemetry-exporter-collector-proto`, `opentelemetry-exporter-collector`, `opentelemetry-metrics`
  * [#1446](https://github.com/open-telemetry/opentelemetry-js/pull/1446) Collector split ([@obecny](https://github.com/obecny))
* `opentelemetry-metrics`
  * [#1366](https://github.com/open-telemetry/opentelemetry-js/pull/1366) fix: ignore non-number value on BaseBoundInstrument.update ([@legendecas](https://github.com/legendecas))
* `opentelemetry-node`
  * [#1440](https://github.com/open-telemetry/opentelemetry-js/pull/1440) fix: add Hapi and Koa to default supported plugins ([@carolinee21](https://github.com/carolinee21))
* `opentelemetry-resources`
  * [#1408](https://github.com/open-telemetry/opentelemetry-js/pull/1408) Feat: Migrate EC2 Plugin Resource Detector from IMDSv1 to IMDSv2 ([@EdZou](https://github.com/EdZou))
* `opentelemetry-core`
  * [#1349](https://github.com/open-telemetry/opentelemetry-js/pull/1349) feat: faster span and trace id generation ([@dyladan](https://github.com/dyladan))
* `opentelemetry-context-async-hooks`
  * [#1356](https://github.com/open-telemetry/opentelemetry-js/pull/1356) feat: use a symbol to store patched listeners ([@Flarna](https://github.com/Flarna))
* `opentelemetry-semantic-conventions`
  * [#1407](https://github.com/open-telemetry/opentelemetry-js/pull/1407) semantic conventions for operating system ([@obecny](https://github.com/obecny))
  * [#1409](https://github.com/open-telemetry/opentelemetry-js/pull/1409) removing semantic conventions from code coverage ([@obecny](https://github.com/obecny))
  * [#1388](https://github.com/open-telemetry/opentelemetry-js/pull/1388) chore: transpile semantic conventions to es5 ([@dyladan](https://github.com/dyladan))

### :bug: (Bug Fix)

* `opentelemetry-api`, `opentelemetry-metrics`
  * [#1373](https://github.com/open-telemetry/opentelemetry-js/pull/1373) fix: updates ValueRecorder to allow negative values ([@michaelgoin](https://github.com/michaelgoin))
* `opentelemetry-metrics`
  * [#1475](https://github.com/open-telemetry/opentelemetry-js/pull/1475) fix: proper histogram boundaries sort ([@AndrewGrachov](https://github.com/AndrewGrachov))
* `opentelemetry-core`
  * [#1336](https://github.com/open-telemetry/opentelemetry-js/pull/1336) fix: correlation context propagation extract for a single entry ([@rubenvp8510](https://github.com/rubenvp8510))
  * [#1406](https://github.com/open-telemetry/opentelemetry-js/pull/1406) Pass W3C Trace Context test suite at strictness 1 ([@michaelgoin](https://github.com/michaelgoin))
* `opentelemetry-context-base`
  * [#1387](https://github.com/open-telemetry/opentelemetry-js/pull/1387) fix: allow multiple instances of core to interact with context ([@dyladan](https://github.com/dyladan))

### :books: (Refine Doc)

* `opentelemetry-exporter-collector`
  * [#1432](https://github.com/open-telemetry/opentelemetry-js/pull/1432) docs(exporter-collector): CollectorTransportNode should be CollectorProtocolNode ([@Hongbo-Miao](https://github.com/Hongbo-Miao))
  * [#1361](https://github.com/open-telemetry/opentelemetry-js/pull/1361) chore: adding info about collector compatible version, removing duplicated doc after merge ([@obecny](https://github.com/obecny))
* `opentelemetry-metrics`
  * [#1427](https://github.com/open-telemetry/opentelemetry-js/pull/1427) chore: fix histogram type documentation ([@TigerHe7](https://github.com/TigerHe7))
* Other
  * [#1431](https://github.com/open-telemetry/opentelemetry-js/pull/1431) Fix typo in document. ([@dengliming](https://github.com/dengliming))

### Committers: 21

* Andrew ([@AndrewGrachov](https://github.com/AndrewGrachov))
* Bartlomiej Obecny ([@obecny](https://github.com/obecny))
* Cong Zou ([@EdZou](https://github.com/EdZou))
* Daniel Dyla ([@dyladan](https://github.com/dyladan))
* Gerhard Stöbich ([@Flarna](https://github.com/Flarna))
* Hongbo Miao ([@Hongbo-Miao](https://github.com/Hongbo-Miao))
* Igor Konforti ([@confiq](https://github.com/confiq))
* John Bley ([@johnbley](https://github.com/johnbley))
* Jonah Rosenblum ([@jonahrosenblum](https://github.com/jonahrosenblum))
* Mark Wolff ([@markwolff](https://github.com/markwolff))
* Matthew Wear ([@mwear](https://github.com/mwear))
* Michael Goin ([@michaelgoin](https://github.com/michaelgoin))
* Paul Fairless ([@paulfairless](https://github.com/paulfairless))
* Reginald McDonald ([@reggiemcdonald](https://github.com/reggiemcdonald))
* Ruben Vargas Palma ([@rubenvp8510](https://github.com/rubenvp8510))
* Sergio Regueira ([@sergioregueira](https://github.com/sergioregueira))
* Tiger He ([@TigerHe7](https://github.com/TigerHe7))
* [@carolinee21](https://github.com/carolinee21)
* [@dengliming](https://github.com/dengliming)
* [@srjames90](https://github.com/srjames90)
* legendecas ([@legendecas](https://github.com/legendecas))

## 0.10.2

### :rocket: (Enhancement)

* `opentelemetry-core`, `opentelemetry-tracing`
  * [#1331](https://github.com/open-telemetry/opentelemetry-js/pull/1331) Feat: Make ID generator configurable ([@EdZou](https://github.com/EdZou))
* `opentelemetry-api`, `opentelemetry-context-base`
  * [#1368](https://github.com/open-telemetry/opentelemetry-js/pull/1368) feat(api/context-base): change compile target to es5 ([@markwolff](https://github.com/markwolff))

### Committers: 3

* Cong Zou ([@EdZou](https://github.com/EdZou))
* Mark Wolff ([@markwolff](https://github.com/markwolff))
* Reginald McDonald ([@reggiemcdonald](https://github.com/reggiemcdonald))

## 0.10.1

### :bug: (Bug Fix)

* `opentelemetry-plugin-grpc-js`
  * [#1358](https://github.com/open-telemetry/opentelemetry-js/pull/1358) fix: add missing grpc-js index ([@dyladan](https://github.com/dyladan))

### Committers: 1

* Daniel Dyla ([@dyladan](https://github.com/dyladan))

## 0.10.0

### :boom: Breaking Change

* `opentelemetry-exporter-collector`, `opentelemetry-metrics`
  * [#1292](https://github.com/open-telemetry/opentelemetry-js/pull/1292) feat: remove HistogramAggregator.reset ([@legendecas](https://github.com/legendecas))
* `opentelemetry-api`, `opentelemetry-exporter-prometheus`, `opentelemetry-metrics`
  * [#1137](https://github.com/open-telemetry/opentelemetry-js/pull/1137) Batch observer ([@obecny](https://github.com/obecny))
* `opentelemetry-exporter-collector`
  * [#1256](https://github.com/open-telemetry/opentelemetry-js/pull/1256) feat: [Collector Metric Exporter][1/x] Rename CollectorExporter to CollectorTraceExporter  ([@davidwitten](https://github.com/davidwitten))

### :rocket: (Enhancement)

* `opentelemetry-exporter-collector`
  * [#1339](https://github.com/open-telemetry/opentelemetry-js/pull/1339) Proto update to latest to support arrays and maps ([@obecny](https://github.com/obecny))
  * [#1302](https://github.com/open-telemetry/opentelemetry-js/pull/1302) feat: adding proto over http for collector exporter ([@obecny](https://github.com/obecny))
  * [#1247](https://github.com/open-telemetry/opentelemetry-js/pull/1247) feat: adding json over http for collector exporter ([@obecny](https://github.com/obecny))
* `opentelemetry-core`, `opentelemetry-metrics`, `opentelemetry-tracing`
  * [#974](https://github.com/open-telemetry/opentelemetry-js/pull/974) feat: add OTEL_LOG_LEVEL env var ([@naseemkullah](https://github.com/naseemkullah))
* `opentelemetry-metrics`, `opentelemetry-node`, `opentelemetry-sdk-node`
  * [#1187](https://github.com/open-telemetry/opentelemetry-js/pull/1187) Add nodejs sdk package ([@dyladan](https://github.com/dyladan))
* `opentelemetry-shim-opentracing`
  * [#918](https://github.com/open-telemetry/opentelemetry-js/pull/918) feat: add baggage support to the opentracing shim ([@rubenvp8510](https://github.com/rubenvp8510))
* `opentelemetry-tracing`
  * [#1069](https://github.com/open-telemetry/opentelemetry-js/pull/1069) feat: add OTEL_SAMPLING_PROBABILITY env var ([@naseemkullah](https://github.com/naseemkullah))
  * [#1296](https://github.com/open-telemetry/opentelemetry-js/pull/1296) feat: force flush and shutdown callback for span exporters ([@dyladan](https://github.com/dyladan))
* `opentelemetry-node`
  * [#1343](https://github.com/open-telemetry/opentelemetry-js/pull/1343) feat(grpc-js): enable autoinstrumentation by default ([@markwolff](https://github.com/markwolff))
* `opentelemetry-exporter-collector`, `opentelemetry-exporter-prometheus`, `opentelemetry-metrics`
  * [#1276](https://github.com/open-telemetry/opentelemetry-js/pull/1276) chore: updating aggregator MinMaxLastSumCount and use it for value observer and value recorder ([@obecny](https://github.com/obecny))
* `opentelemetry-plugin-fetch`, `opentelemetry-plugin-xml-http-request`, `opentelemetry-semantic-conventions`, `opentelemetry-web`
  * [#1262](https://github.com/open-telemetry/opentelemetry-js/pull/1262) feat(opentelemetry-web): capture decodedBodySize / http.response_content_length ([@johnbley](https://github.com/johnbley))
* `opentelemetry-resources`
  * [#1211](https://github.com/open-telemetry/opentelemetry-js/pull/1211) Resource auto detection logging ([@adamegyed](https://github.com/adamegyed))
* `opentelemetry-api`, `opentelemetry-exporter-prometheus`, `opentelemetry-metrics`
  * [#1137](https://github.com/open-telemetry/opentelemetry-js/pull/1137) Batch observer ([@obecny](https://github.com/obecny))
* `opentelemetry-core`
  * [#1191](https://github.com/open-telemetry/opentelemetry-js/pull/1191) Add platform agnostic way to read environment variables ([@obecny](https://github.com/obecny))
* `opentelemetry-context-async-hooks`
  * [#1210](https://github.com/open-telemetry/opentelemetry-js/pull/1210) AsyncLocalStorage based ContextManager ([@johanneswuerbach](https://github.com/johanneswuerbach))
* `opentelemetry-api`, `opentelemetry-context-async-hooks`, `opentelemetry-context-base`, `opentelemetry-context-zone-peer-dep`, `opentelemetry-context-zone`, `opentelemetry-core`, `opentelemetry-exporter-collector`, `opentelemetry-exporter-jaeger`, `opentelemetry-exporter-prometheus`, `opentelemetry-exporter-zipkin`, `opentelemetry-metrics`, `opentelemetry-node`, `opentelemetry-plugin-fetch`, `opentelemetry-plugin-grpc-js`, `opentelemetry-plugin-grpc`, `opentelemetry-plugin-http`, `opentelemetry-plugin-https`, `opentelemetry-plugin-xml-http-request`, `opentelemetry-resources`, `opentelemetry-semantic-conventions`, `opentelemetry-shim-opentracing`, `opentelemetry-tracing`, `opentelemetry-web`
  * [#1237](https://github.com/open-telemetry/opentelemetry-js/pull/1237) fix(package.json): publish source maps ([@markwolff](https://github.com/markwolff))
* `opentelemetry-core`, `opentelemetry-exporter-collector`, `opentelemetry-exporter-jaeger`, `opentelemetry-exporter-zipkin`, `opentelemetry-metrics`, `opentelemetry-tracing`
  * [#1171](https://github.com/open-telemetry/opentelemetry-js/pull/1171) feat: add instrumentation library and update collector exporter ([@mwear](https://github.com/mwear))
* `opentelemetry-plugin-xml-http-request`
  * [#1216](https://github.com/open-telemetry/opentelemetry-js/pull/1216) Increase Test Coverage for XML Http Plugin ([@thgao](https://github.com/thgao))
* `opentelemetry-core`, `opentelemetry-node`, `opentelemetry-tracing`, `opentelemetry-web`
  * [#1218](https://github.com/open-telemetry/opentelemetry-js/pull/1218) fix: change default propagator to match spec ([@jonahrosenblum](https://github.com/jonahrosenblum))

### :bug: (Bug Fix)

* `opentelemetry-plugin-grpc`
  * [#1289](https://github.com/open-telemetry/opentelemetry-js/pull/1289) fix(grpc): camelCase methods can be double patched ([@markwolff](https://github.com/markwolff))
* `opentelemetry-plugin-fetch`
  * [#1274](https://github.com/open-telemetry/opentelemetry-js/pull/1274) fix: do not crash on fetch(new Request(url)) ([@dyladan](https://github.com/dyladan))
* `opentelemetry-core`
  * [#1269](https://github.com/open-telemetry/opentelemetry-js/pull/1269) fix(opentelemetry-core): modify regex to allow future versions ([@srjames90](https://github.com/srjames90))
* `opentelemetry-exporter-collector`
  * [#1254](https://github.com/open-telemetry/opentelemetry-js/pull/1254) fix: default url for otelcol ([@jufab](https://github.com/jufab))

### :books: (Refine Doc)

* `opentelemetry-metrics`
  * [#1239](https://github.com/open-telemetry/opentelemetry-js/pull/1239) chore: update metrics example with UpDownCounter ([@mayurkale22](https://github.com/mayurkale22))
* `opentelemetry-exporter-jaeger`
  * [#1234](https://github.com/open-telemetry/opentelemetry-js/pull/1234) docs: add note about endpoint config option ([@danielmbarlow](https://github.com/danielmbarlow))
* `opentelemetry-api`
  * [#1231](https://github.com/open-telemetry/opentelemetry-js/pull/1231) fix(jsdoc): change null to undefined ([@markwolff](https://github.com/markwolff))

### :sparkles: (Feature)

* `opentelemetry-api`, `opentelemetry-metrics`
  * [#1272](https://github.com/open-telemetry/opentelemetry-js/pull/1272) feat: adding new metric: up down sum observer ([@obecny](https://github.com/obecny))

### Committers: 21

* Adam Egyed ([@adamegyed](https://github.com/adamegyed))
* Aravin ([@aravinsiva](https://github.com/aravinsiva))
* Bartlomiej Obecny ([@obecny](https://github.com/obecny))
* Bryan Clement ([@lykkin](https://github.com/lykkin))
* Connor Lindsey ([@connorlindsey](https://github.com/connorlindsey))
* Daniel Dyla ([@dyladan](https://github.com/dyladan))
* Daniel M Barlow ([@danielmbarlow](https://github.com/danielmbarlow))
* David W. ([@davidwitten](https://github.com/davidwitten))
* Johannes Würbach ([@johanneswuerbach](https://github.com/johanneswuerbach))
* John Bley ([@johnbley](https://github.com/johnbley))
* Jonah Rosenblum ([@jonahrosenblum](https://github.com/jonahrosenblum))
* Julien FABRE ([@jufab](https://github.com/jufab))
* Mark Wolff ([@markwolff](https://github.com/markwolff))
* Matthew Wear ([@mwear](https://github.com/mwear))
* Mayur Kale ([@mayurkale22](https://github.com/mayurkale22))
* Naseem ([@naseemkullah](https://github.com/naseemkullah))
* Ruben Vargas Palma ([@rubenvp8510](https://github.com/rubenvp8510))
* Shivkanya Andhare ([@shivkanya9146](https://github.com/shivkanya9146))
* Tina Gao ([@thgao](https://github.com/thgao))
* [@srjames90](https://github.com/srjames90)
* legendecas ([@legendecas](https://github.com/legendecas))

## 0.9.0

### :boom: Breaking Change

* `opentelemetry-api`, `opentelemetry-exporter-prometheus`, `opentelemetry-metrics`
  * [#1120](https://github.com/open-telemetry/opentelemetry-js/pull/1120) feat: add the UpDownCounter instrument ([@mayurkale22](https://github.com/mayurkale22))
  * [#1126](https://github.com/open-telemetry/opentelemetry-js/pull/1126) feat!: remove label keys as they are no longer part of the spec ([@naseemkullah](https://github.com/naseemkullah))
* `opentelemetry-api`, `opentelemetry-metrics`
  * [#1117](https://github.com/open-telemetry/opentelemetry-js/pull/1117) chore: rename meaure to value recorder ([@dyladan](https://github.com/dyladan))
* `opentelemetry-api`, `opentelemetry-core`, `opentelemetry-tracing`
  * [#1058](https://github.com/open-telemetry/opentelemetry-js/pull/1058) feat: spec compliant sampling result support ([@legendecas](https://github.com/legendecas))

### :rocket: (Enhancement)

* Other
  * [#1181](https://github.com/open-telemetry/opentelemetry-js/pull/1181) feat: add node-plugins-all package ([@dyladan](https://github.com/dyladan))
* `opentelemetry-plugin-fetch`, `opentelemetry-plugin-xml-http-request`, `opentelemetry-web`
  * [#1121](https://github.com/open-telemetry/opentelemetry-js/pull/1121) chore: adding plugin-fetch and example ([@obecny](https://github.com/obecny))
* `opentelemetry-node`
  * [#1153](https://github.com/open-telemetry/opentelemetry-js/pull/1153) feat: add OPENTELEMETRY_NO_PATCH_MODULES ([@markwolff](https://github.com/markwolff))
  * [#1151](https://github.com/open-telemetry/opentelemetry-js/pull/1151) chore(todo): add missing span sampling test ([@markwolff](https://github.com/markwolff))
* `opentelemetry-exporter-jaeger`
  * [#965](https://github.com/open-telemetry/opentelemetry-js/pull/965) feat(opentelemetry-exporter-jaeger): http sender ([@leonardodalcin](https://github.com/leonardodalcin))
* `opentelemetry-exporter-zipkin`
  * [#1138](https://github.com/open-telemetry/opentelemetry-js/pull/1138) feat(opentelemetry-js): infer zipkin service name from resource ([@rezakrimi](https://github.com/rezakrimi))
* `opentelemetry-plugin-xml-http-request`
  * [#1133](https://github.com/open-telemetry/opentelemetry-js/pull/1133) fix(plugin-xml-http-request): support sync requests ([@johnbley](https://github.com/johnbley))
* `opentelemetry-metrics`
  * [#1145](https://github.com/open-telemetry/opentelemetry-js/pull/1145) chore: creating new metric kind ([@obecny](https://github.com/obecny))
* `opentelemetry-exporter-collector`
  * [#1204](https://github.com/open-telemetry/opentelemetry-js/pull/1204) feat: collector exporter custom headers and metadata ([@mwear](https://github.com/mwear))
* `opentelemetry-exporter-zipkin`
  * [#1202](https://github.com/open-telemetry/opentelemetry-js/pull/1202) Adds possibility to set headers to zipkin exporter ([@obecny](https://github.com/obecny))

### :bug: (Bug Fix)

* `opentelemetry-exporter-collector`
  * [#1197](https://github.com/open-telemetry/opentelemetry-js/pull/1197) fix(exporter-collector): default endpoint for node and browser ([@davidwitten](https://github.com/davidwitten))
* `opentelemetry-context-zone-peer-dep`
  * [#1209](https://github.com/open-telemetry/opentelemetry-js/pull/1209) chore: fixing zone from which to fork a new zone ([@obecny](https://github.com/obecny))

### :sparkles: (Feature)

* `opentelemetry-semantic-conventions`
  * [#1160](https://github.com/open-telemetry/opentelemetry-js/pull/1160) refactor(attributes): move enums to @opentelemetry/semantic-conventions ([@markwolff](https://github.com/markwolff))

### :books: (Refine Doc)

* Other
  * [#1192](https://github.com/open-telemetry/opentelemetry-js/pull/1192) Fix_typo ([@shivkanya9146](https://github.com/shivkanya9146))
  * [#1147](https://github.com/open-telemetry/opentelemetry-js/pull/1147) ci: lint markdown files ([@naseemkullah](https://github.com/naseemkullah))
  * [#1142](https://github.com/open-telemetry/opentelemetry-js/pull/1142) chore: template prometheus endpoint in examples rather than hardcode ([@naseemkullah](https://github.com/naseemkullah))
  * [#1217](https://github.com/open-telemetry/opentelemetry-js/pull/1217) chore: fix markdown linting and add npm script ([@dyladan](https://github.com/dyladan))

### Committers: 13

* David W. ([@davidwitten](https://github.com/davidwitten))
* Bartlomiej Obecny ([@obecny](https://github.com/obecny))
* Daniel Dyla ([@dyladan](https://github.com/dyladan))
* Mark Wolff ([@markwolff](https://github.com/markwolff))
* Mayur Kale ([@mayurkale22](https://github.com/mayurkale22))
* Naseem ([@naseemkullah](https://github.com/naseemkullah))
* Valentin Marchaud ([@vmarchaud](https://github.com/vmarchaud))
* legendecas ([@legendecas](https://github.com/legendecas))
* Shivkanya Andhare ([@shivkanya9146](https://github.com/shivkanya9146))
* Leonardo Dalcin ([@leonardodalcin](https://github.com/leonardodalcin))
* [@rezakrimi](https://github.com/rezakrimi)
* John Bley ([@johnbley](https://github.com/johnbley))
* Matthew Wear ([@mwear](https://github.com/mwear))

## 0.8.3

### :rocket: (Enhancement)

* `opentelemetry-node`
  * [#980](https://github.com/open-telemetry/opentelemetry-js/pull/980) feat: merge user supplied and default plugin configs ([@naseemkullah](https://github.com/naseemkullah))

### :bug: (Bug Fix)

* `opentelemetry-context-async-hooks`
  * [#1099](https://github.com/open-telemetry/opentelemetry-js/pull/1099) fix(asynchooks-scope): fix context loss using .with() #1101 ([@vmarchaud](https://github.com/vmarchaud))

### :books: (Refine Doc)

* Other
  * [#1100](https://github.com/open-telemetry/opentelemetry-js/pull/1100) docs(batcher): document how to configure custom aggregators #989 ([@vmarchaud](https://github.com/vmarchaud))
* `opentelemetry-api`
  * [#1106](https://github.com/open-telemetry/opentelemetry-js/pull/1106) chore: improve API documentation ([@mayurkale22](https://github.com/mayurkale22))

### Committers: 7

* Bartlomiej Obecny ([@obecny](https://github.com/obecny))
* Daniel Dyla ([@dyladan](https://github.com/dyladan))
* Kanika Shah ([@kanikashah90](https://github.com/kanikashah90))
* Mayur Kale ([@mayurkale22](https://github.com/mayurkale22))
* Naseem ([@naseemkullah](https://github.com/naseemkullah))
* Valentin Marchaud ([@vmarchaud](https://github.com/vmarchaud))
* [@shivkanya9146](https://github.com/shivkanya9146)

## 0.8.2

### :rocket: (Enhancement)

* `opentelemetry-exporter-collector`
  * [#1063](https://github.com/open-telemetry/opentelemetry-js/pull/1063) feat: exporter collector TLS option ([@mzahor](https://github.com/mzahor))
* `opentelemetry-core`
  * [#838](https://github.com/open-telemetry/opentelemetry-js/pull/838) feat: implement W3C Correlation Context propagator ([@rubenvp8510](https://github.com/rubenvp8510))

### :bug: (Bug Fix)

* `opentelemetry-api`
  * [#1067](https://github.com/open-telemetry/opentelemetry-js/pull/1067) fix: missing `global` in browser environments ([@legendecas](https://github.com/legendecas))

### :books: (Refine Doc)

* Other
  * [#1057](https://github.com/open-telemetry/opentelemetry-js/pull/1057) chore: add examples README.md ([@mayurkale22](https://github.com/mayurkale22))
* `opentelemetry-core`
  * [#1080](https://github.com/open-telemetry/opentelemetry-js/pull/1080) docs: document CorrelationContext propagator under Built-in Implement… ([@rubenvp8510](https://github.com/rubenvp8510))

### Committers: 5

* Marian Zagoruiko ([@mzahor](https://github.com/mzahor))
* Mayur Kale ([@mayurkale22](https://github.com/mayurkale22))
* Olivier Albertini ([@OlivierAlbertini](https://github.com/OlivierAlbertini))
* Ruben Vargas Palma ([@rubenvp8510](https://github.com/rubenvp8510))
* legendecas ([@legendecas](https://github.com/legendecas))

## 0.8.1

### :rocket: (Enhancement)

* Other
  * [#1050](https://github.com/open-telemetry/opentelemetry-js/pull/1050) feat: add plugin metapackages ([@dyladan](https://github.com/dyladan))
* `opentelemetry-resources`
  * [#1055](https://github.com/open-telemetry/opentelemetry-js/pull/1055) chore(opentelemetry-resources): add instance type and az to aws detector ([@justinwalz](https://github.com/justinwalz))
* `opentelemetry-plugin-http`
  * [#963](https://github.com/open-telemetry/opentelemetry-js/pull/963) feat(plugin-http): add plugin hooks before processing req and res ([@BlumAmir](https://github.com/BlumAmir))
* `opentelemetry-metrics`
  * [#1049](https://github.com/open-telemetry/opentelemetry-js/pull/1049) chore: pipe resource through to MetricRecord ([@mwear](https://github.com/mwear))
* `opentelemetry-api`, `opentelemetry-metrics`
  * [#1032](https://github.com/open-telemetry/opentelemetry-js/pull/1032) Make Labels Optional for CounterMetric::add ([@astorm](https://github.com/astorm))

### :bug: (Bug Fix)

* `opentelemetry-plugin-http`
  * [#1060](https://github.com/open-telemetry/opentelemetry-js/pull/1060) fix(http-plugin): don't modify user's headers object in plugin ([@BlumAmir](https://github.com/BlumAmir))
* `opentelemetry-exporter-collector`
  * [#1053](https://github.com/open-telemetry/opentelemetry-js/pull/1053) fix: include proto files in deployment package ([@dyladan](https://github.com/dyladan))

### :books: (Refine Doc)

* Other
  * [#1065](https://github.com/open-telemetry/opentelemetry-js/pull/1065) style: format README ([@naseemkullah](https://github.com/naseemkullah))
  * [#1064](https://github.com/open-telemetry/opentelemetry-js/pull/1064) chore: update README ([@mayurkale22](https://github.com/mayurkale22))
  * [#1051](https://github.com/open-telemetry/opentelemetry-js/pull/1051) chore: deploy docs using github action ([@dyladan](https://github.com/dyladan))
* `opentelemetry-exporter-prometheus`
  * [#1056](https://github.com/open-telemetry/opentelemetry-js/pull/1056) fix readme: setting labelKeys when creating the counter ([@luebken](https://github.com/luebken))

### Committers: 9

* Alan Storm ([@astorm](https://github.com/astorm))
* Amir Blum ([@BlumAmir](https://github.com/BlumAmir))
* Daniel Dyla ([@dyladan](https://github.com/dyladan))
* Justin Walz ([@justinwalz](https://github.com/justinwalz))
* Matthew Wear ([@mwear](https://github.com/mwear))
* Matthias Lübken ([@luebken](https://github.com/luebken))
* Mayur Kale ([@mayurkale22](https://github.com/mayurkale22))
* Naseem ([@naseemkullah](https://github.com/naseemkullah))
* [@shivkanya9146](https://github.com/shivkanya9146)

## 0.8.0

Released 2020-05-12

### :boom: Breaking Change

* `opentelemetry-api`, `opentelemetry-metrics`
  * [#1001](https://github.com/open-telemetry/opentelemetry-js/pull/1001) fix: observers should not expose bind/unbind method ([@legendecas](https://github.com/legendecas))

### :bug: (Bug Fix)

* `opentelemetry-plugin-http`
  * [#984](https://github.com/open-telemetry/opentelemetry-js/pull/984) fix(http-plugin): strip otel custom http header #983 ([@vmarchaud](https://github.com/vmarchaud))
* `opentelemetry-core`
  * [#1021](https://github.com/open-telemetry/opentelemetry-js/pull/1021) fix: left pad short b3 trace identifiers ([@dyladan](https://github.com/dyladan))
* `opentelemetry-plugin-xml-http-reques`
  * [#1002](https://github.com/open-telemetry/opentelemetry-js/pull/1002) fix(opentelemetry-plugin-xml-http-request): define span kind as CLIENT for xmlhttprequests ([@ivansenic](https://github.com/ivansenic))
* `opentelemetry-plugin-grpc`
  * [#1005](https://github.com/open-telemetry/opentelemetry-js/pull/1005) fix: add missing error status handler ([@markwolff](https://github.com/markwolff))
* `opentelemetry-exporter-collector`
  * [#1008](https://github.com/open-telemetry/opentelemetry-js/pull/1008) fix: permission denied error when cloning submodules ([@sleighzy](https://github.com/sleighzy))

### :rocket: (Enhancement)

* `opentelemetry-exporter-zipkin`, `opentelemetry-plugin-http`, `opentelemetry-tracing`
  * [#1037](https://github.com/open-telemetry/opentelemetry-js/pull/1037) fix(tracing): span processor should receive a readable span as parameters ([@legendecas](https://github.com/legendecas))
* `opentelemetry-tracing`
  * [#1024](https://github.com/open-telemetry/opentelemetry-js/pull/1024) fix: multi span processor should flush child span processors ([@legendecas](https://github.com/legendecas))
* `opentelemetry-metrics`, `opentelemetry-tracing`
  * [#1015](https://github.com/open-telemetry/opentelemetry-js/pull/1015) fix: prevent duplicated resource creation ([@legendecas](https://github.com/legendecas))
* `opentelemetry-metrics`
  * [#1014](https://github.com/open-telemetry/opentelemetry-js/pull/1014) feat(metrics): use MetricDescriptor to determine aggregator #989 ([@vmarchaud](https://github.com/vmarchaud))
* `opentelemetry-plugin-http`
  * [#948](https://github.com/open-telemetry/opentelemetry-js/pull/948) feat(http-plugin): add options to disable new spans if no parent ([@vmarchaud](https://github.com/vmarchaud))
* `opentelemetry-api`, `opentelemetry-node`, `opentelemetry-plugin-grpc`, `opentelemetry-plugin-http`, `opentelemetry-plugin-https`, `opentelemetry-plugin-xml-http-request`, `opentelemetry-tracing`, `opentelemetry-web`
  * [#943](https://github.com/open-telemetry/opentelemetry-js/pull/943) Use global API instances ([@dyladan](https://github.com/dyladan))
* `opentelemetry-api`
  * [#1016](https://github.com/open-telemetry/opentelemetry-js/pull/1016) refactor: normalize namespace import name for @opentelemetry/api ([@legendecas](https://github.com/legendecas))
* `opentelemetry-core`, `opentelemetry-base`
  * [#991](https://github.com/open-telemetry/opentelemetry-js/pull/991) refactor: merge opentelemetry-base to opentelemetry-core ([@legendecas](https://github.com/legendecas))
* `opentelemetry-core`
  * [#981](https://github.com/open-telemetry/opentelemetry-js/pull/981) chore: splitting BasePlugin into browser and node ([@obecny](https://github.com/obecny))

### :books: (Refine Doc)

* Other
  * [#1003](https://github.com/open-telemetry/opentelemetry-js/pull/1003) chore: test on node 14 ([@dyladan](https://github.com/dyladan))
  * [#990](https://github.com/open-telemetry/opentelemetry-js/pull/990) fix(opentracing-shim): update opentracing shim example ([@sleighzy](https://github.com/sleighzy))

### Committers: 7

* legendecas ([@legendecas](https://github.com/legendecas))
* Valentin Marchaud ([@vmarchaud](https://github.com/vmarchaud))
* Daniel Dyla ([@dyladan](https://github.com/dyladan))
* Ivan Senic ([@ivansenic](https://github.com/ivansenic))
* Mark Wolff ([@markwolff](https://github.com/markwolff))
* Simon Leigh ([@sleighzy](https://github.com/sleighzy))
* Bartlomiej Obecny ([@obecny](https://github.com/obecny))

## 0.7.0

Released 2020-04-23

### :boom: Breaking Change

* `opentelemetry-exporter-collector`
  * [#901](https://github.com/open-telemetry/opentelemetry-js/pull/901) grpc for node and support for new proto format for node and browser ([@obecny](https://github.com/obecny))
* `opentelemetry-api`, `opentelemetry-metrics`
  * [#964](https://github.com/open-telemetry/opentelemetry-js/pull/964) chore: adding metric observable to be able to support async update ([@obecny](https://github.com/obecny))

### :bug: (Bug Fix)

* `opentelemetry-plugin-http`
  * [#960](https://github.com/open-telemetry/opentelemetry-js/pull/960) [http] fix: use url.URL ([@naseemkullah](https://github.com/naseemkullah))
* `opentelemetry-core`
  * [#977](https://github.com/open-telemetry/opentelemetry-js/pull/977) fix(B3Propagator): B3 sampled causing gRPC error ([@mayurkale22](https://github.com/mayurkale22))

### :rocket: (Enhancement)

* `opentelemetry-resources`
  * [#899](https://github.com/open-telemetry/opentelemetry-js/pull/899) feat: resource auto-detection ([@mwear](https://github.com/mwear))
* `opentelemetry-metrics`
  * [#930](https://github.com/open-telemetry/opentelemetry-js/pull/930) feat(aggregators): implement histogram aggregator ([@vmarchaud](https://github.com/vmarchaud))

### Committers: 5

* Naseem ([@naseemkullah](https://github.com/naseemkullah))
* Matthew Wear ([@mwear](https://github.com/mwear))
* Bartlomiej Obecny ([@obecny](https://github.com/obecny))
* Mayur Kale ([@mayurkale22](https://github.com/mayurkale22))
* Valentin Marchaud ([@vmarchaud](https://github.com/vmarchaud))

## 0.6.1

Released 2020-04-08

### :rocket: (Enhancement)

* `opentelemetry-exporter-jaeger`
  * [#924](https://github.com/open-telemetry/opentelemetry-js/pull/924) [Jaeger-Exporter] host default env var ([@naseemkullah](https://github.com/naseemkullah))
* `opentelemetry-metrics`
  * [#933](https://github.com/open-telemetry/opentelemetry-js/pull/933) feat(meter): allow custom batcher #932 ([@vmarchaud](https://github.com/vmarchaud))

### :bug: (Bug Fix)

* `opentelemetry-plugin-http`
  * [#946](https://github.com/open-telemetry/opentelemetry-js/pull/946) Remove bad null check ([@dyladan](https://github.com/dyladan))
* `opentelemetry-exporter-prometheus`, `opentelemetry-metrics`
  * [#941](https://github.com/open-telemetry/opentelemetry-js/pull/941) fix: do not clear other labelsets when updating metrics ([@dyladan](https://github.com/dyladan))

### :books: (Refine Doc)

* `opentelemetry-propagator-jaeger`
  * [#937](https://github.com/open-telemetry/opentelemetry-js/pull/937) fix: Jaeger propagator example of usage" ([@shivkanya9146](https://github.com/shivkanya9146))

### Committers: 4

* Daniel Dyla ([@dyladan](https://github.com/dyladan))
* Naseem ([@naseemkullah](https://github.com/naseemkullah))
* Valentin Marchaud ([@vmarchaud](https://github.com/vmarchaud))
* [@shivkanya9146](https://github.com/shivkanya9146)

## 0.6.0

Released 2020-04-01

### :boom: Breaking Change

* `opentelemetry-api`, `opentelemetry-metrics`
  * [#915](https://github.com/open-telemetry/opentelemetry-js/pull/915) Remove label set from metrics API ([@mayurkale22](https://github.com/mayurkale22))

### :rocket: (Enhancement)

* `opentelemetry-tracing`
  * [#913](https://github.com/open-telemetry/opentelemetry-js/pull/913) chore: remove unused default argument in Tracer ([@Flarna](https://github.com/Flarna))
* `opentelemetry-exporter-jaeger`
  * [#916](https://github.com/open-telemetry/opentelemetry-js/pull/916) chore: removing force flush ([@obecny](https://github.com/obecny))

### :books: (Refine Doc)

* `opentelemetry-node`
  * [#921](https://github.com/open-telemetry/opentelemetry-js/pull/921) chore: fix Require Path in README [@shivkanya9146](https://github.com/shivkanya9146))

### Committers: 4

* Mayur Kale ([@mayurkale22](https://github.com/mayurkale22))
* Bartlomiej Obecny ([@obecny](https://github.com/obecny))
* Gerhard Stöbich ([@Flarna](https://github.com/Flarna))
* Shivkanya Andhare ([@shivkanya9146](https://github.com/shivkanya9146))

## 0.5.2

Released 2020-03-27

### :rocket: (Enhancement)

* `opentelemetry-exporter-prometheus`, `opentelemetry-metrics`
  * [#893](https://github.com/open-telemetry/opentelemetry-js/pull/893) Metrics: Add lastUpdateTimestamp associated with point ([@mayurkale22](https://github.com/mayurkale22))
* `opentelemetry-tracing`
  * [#896](https://github.com/open-telemetry/opentelemetry-js/pull/896) Do not export empty span lists ([@dyladan](https://github.com/dyladan))
* `opentelemetry-api`, `opentelemetry-tracing`
  * [#889](https://github.com/open-telemetry/opentelemetry-js/pull/889) feat: start a root span with spanOptions.parent = null ([@dyladan](https://github.com/dyladan))

### :bug: (Bug Fix)

* `opentelemetry-core`, `opentelemetry-propagator-jaeger`
  * [#904](https://github.com/open-telemetry/opentelemetry-js/pull/904) fix: add type checking in propagators ([@dyladan](https://github.com/dyladan))
* `opentelemetry-context-base`, `opentelemetry-core`, `opentelemetry-plugin-document-load`, `opentelemetry-plugin-user-interaction`, `opentelemetry-web`
  * [#906](https://github.com/open-telemetry/opentelemetry-js/pull/906) chore: fixing documentation for web tracer provider, fixing examples … ([@obecny](https://github.com/obecny))
* Other
  * [#884](https://github.com/open-telemetry/opentelemetry-js/pull/884) chore: fixing main package.json version ([@obecny](https://github.com/obecny))

### :books: (Refine Doc)

* `opentelemetry-context-base`, `opentelemetry-core`, `opentelemetry-plugin-document-load`, `opentelemetry-plugin-user-interaction`, `opentelemetry-web`
  * [#906](https://github.com/open-telemetry/opentelemetry-js/pull/906) chore: fixing documentation for web tracer provider, fixing examples … ([@obecny](https://github.com/obecny))

### Committers: 4

* Bartlomiej Obecny ([@obecny](https://github.com/obecny))
* Daniel Dyla ([@dyladan](https://github.com/dyladan))
* Mark Robert Henderson ([@aphelionz](https://github.com/aphelionz))
* Mayur Kale ([@mayurkale22](https://github.com/mayurkale22))

## 0.5.1

Released 2020-03-19

### :bug: (Bug Fix)

* `opentelemetry-web`
  * [#873](https://github.com/open-telemetry/opentelemetry-js/pull/873) Remove unnecessary `this` overwrite in stack context manager ([@dyladan](https://github.com/dyladan))
* `opentelemetry-plugin-mysql`
  * [#880](https://github.com/open-telemetry/opentelemetry-js/pull/880) Do not multiwrap pool queries ([@dyladan](https://github.com/dyladan))
* `opentelemetry-metrics`
  * [#881](https://github.com/open-telemetry/opentelemetry-js/pull/881)  fix: @opentelemetry/metrics fails to run due to bad import ([@mayurkale22](https://github.com/mayurkale22))

### Committers: 2

* Daniel Dyla ([@dyladan](https://github.com/dyladan))
* Mayur Kale ([@mayurkale22](https://github.com/mayurkale22))

## 0.5.0

Released 2020-03-16

### First official beta release

* provides almost fully complete metrics, tracing, and context propagation functionality but makes **no promises** around breaking changes

### :boom: Breaking Change

* [#853](https://github.com/open-telemetry/opentelemetry-js/pull/853) Rename scope to context
* [#851](https://github.com/open-telemetry/opentelemetry-js/pull/851) Rename formatter to propagator

### :rocket: (Enhancement)

* [#828](https://github.com/open-telemetry/opentelemetry-js/pull/828) feat: metric observer
* [#858](https://github.com/open-telemetry/opentelemetry-js/pull/858) chore: update out-of-date dependencies
* [#856](https://github.com/open-telemetry/opentelemetry-js/pull/856) fix: change loglevel for beta
* [#843](https://github.com/open-telemetry/opentelemetry-js/pull/843) export resource to exporters
* [#846](https://github.com/open-telemetry/opentelemetry-js/pull/846) SDK Resource
* [#625](https://github.com/open-telemetry/opentelemetry-js/pull/625) feat: introduce ended property on Span
* [#837](https://github.com/open-telemetry/opentelemetry-js/pull/837) Simplify SDK registration
* [#818](https://github.com/open-telemetry/opentelemetry-js/pull/818) fix: change SpanContext.traceFlags to mandatory
* [#827](https://github.com/open-telemetry/opentelemetry-js/pull/827) Add getter and setter arguments to propagation API
* [#821](https://github.com/open-telemetry/opentelemetry-js/pull/821) feat: add composite propagator
* [#824](https://github.com/open-telemetry/opentelemetry-js/pull/824) Faster trace id generation
* [#708](https://github.com/open-telemetry/opentelemetry-js/pull/708) Simplify and speed up trace context parsing
* [#802](https://github.com/open-telemetry/opentelemetry-js/pull/802) chore: adding force flush to span processors
* [#816](https://github.com/open-telemetry/opentelemetry-js/pull/816) feat: use context-based tracing
* [#815](https://github.com/open-telemetry/opentelemetry-js/pull/815) Resources API: package, semantic conventions, and test utils
* [#797](https://github.com/open-telemetry/opentelemetry-js/pull/797) Add propagation API
* [#792](https://github.com/open-telemetry/opentelemetry-js/pull/792) Add context API
* [#685](https://github.com/open-telemetry/opentelemetry-js/pull/685) feat: add express plugin #666
* [#769](https://github.com/open-telemetry/opentelemetry-js/pull/769) Separate context propagation (OTEP 66)
* [#653](https://github.com/open-telemetry/opentelemetry-js/pull/653) Prevent loading plugins for incorrect module #626
* [#654](https://github.com/open-telemetry/opentelemetry-js/pull/654) feat: warn user when a instrumented package was already required #636
* [#772](https://github.com/open-telemetry/opentelemetry-js/pull/772) chore: add typing to propagator carrier
* [#735](https://github.com/open-telemetry/opentelemetry-js/pull/735) feat: decode jaeger header
* [#719](https://github.com/open-telemetry/opentelemetry-js/pull/719) feat(plugin-http): sync. specs for statuscode
* [#701](https://github.com/open-telemetry/opentelemetry-js/pull/701) feat: add jaeger http trace format (#696)

### :bug: (Bug Fix)

* [#798](https://github.com/open-telemetry/opentelemetry-js/pull/798) Respect sampled bit in probability sampler
* [#743](https://github.com/open-telemetry/opentelemetry-js/pull/743) fix: left pad jaeger trace ids
* [#715](https://github.com/open-telemetry/opentelemetry-js/pull/715) fix: unref jaeger socket to prevent process running indefinitely

## 0.4.0

Released 2020-02-05

### :rocket: (Enhancement)

* `opentelemetry-api`
  * [#727](https://github.com/open-telemetry/opentelemetry-js/pull/727) Api separation (deprecate `opentelemetry-types`)
  * [#749](https://github.com/open-telemetry/opentelemetry-js/pull/749) chore: rename registry to provider

### :sparkles: (Feature)

* `opentelemetry-plugin-http`
  * [#719](https://github.com/open-telemetry/opentelemetry-js/pull/719) feat(plugin-http): sync. specs for statuscode
* `opentelemetry-exporter-jaeger`
  * [#735](https://github.com/open-telemetry/opentelemetry-js/pull/735) feat: decode jaeger header
* `opentelemetry-plugin-user-interaction`
  * [#658](https://github.com/open-telemetry/opentelemetry-js/pull/658) feat: plugin user interaction for web

### :books: (Refine Doc)

* [#689](https://github.com/open-telemetry/opentelemetry-js/pull/689) Add benchmark README and latest numbers
* [#733](https://github.com/open-telemetry/opentelemetry-js/pull/733) chore: add instruction for pg-pool plugin
* [#665](https://github.com/open-telemetry/opentelemetry-js/pull/665) docs: add ioredis example
* [#731](https://github.com/open-telemetry/opentelemetry-js/pull/731) Update Stackdriver exporter example

### :bug: (Bug Fix)

* `opentelemetry-exporter-jaeger`
  * [#715](https://github.com/open-telemetry/opentelemetry-js/pull/715) fix: unref jaeger socket to prevent process running indefinitely
* `opentelemetry-plugin-ioredis`
  * [#671](https://github.com/open-telemetry/opentelemetry-js/pull/671) [ioredis plugin] fix: change supportedVersions to >1 <5

## 0.3.3

Released 2020-01-22

### :rocket: (Enhancement)

* `opentelemetry-core`, `opentelemetry-exporter-collector`, `opentelemetry-exporter-zipkin`, `opentelemetry-node`, `opentelemetry-plugin-dns`, `opentelemetry-plugin-document-load`, `opentelemetry-plugin-grpc`, `opentelemetry-plugin-http`, `opentelemetry-plugin-https`, `opentelemetry-plugin-ioredis`, `opentelemetry-plugin-mongodb`, `opentelemetry-plugin-mysql`, `opentelemetry-plugin-postgres`, `opentelemetry-plugin-redis`, `opentelemetry-plugin-xml-http-request`, `opentelemetry-shim-opentracing`, `opentelemetry-tracing`, `opentelemetry-types`, `opentelemetry-web`
  * [#582](https://github.com/open-telemetry/opentelemetry-js/pull/582) Named Tracers / Tracer Registry
* `opentelemetry-node`, `opentelemetry-plugin-postgres`
  * [#662](https://github.com/open-telemetry/opentelemetry-js/pull/662) feat: add pg-pool to default list of instrumented plugins
  * [#708](https://github.com/open-telemetry/opentelemetry-js/pull/708) Simplify and speed up trace context parsing
* `opentelemetry-metrics`
  * [#700](https://github.com/open-telemetry/opentelemetry-js/pull/700) implement named meter

### :sparkles: (Feature)

* `opentelemetry-propagator-jaeger`
  * [#701](https://github.com/open-telemetry/opentelemetry-js/pull/701) add jaeger http trace format
* `opentelemetry-exporter-stackdriver-trace`
  * [#648](https://github.com/open-telemetry/opentelemetry-js/pull/648) Stackdriver Trace exporter

### :books: (Refine Doc)

* [#673](https://github.com/open-telemetry/opentelemetry-js/pull/673) chore(getting-started): Added a TypeScript version for Getting Started Guide

### :bug: (Bug Fix)

* `opentelemetry-plugin-ioredis`
  * [#714](https://github.com/open-telemetry/opentelemetry-js/pull/714) fix: return module exports from ioredis

## 0.3.2

Released 2020-01-03

### :rocket: (Enhancement)

* `opentelemetry-plugin-http`, `opentelemetry-plugin-https`
  * [#643](https://github.com/open-telemetry/opentelemetry-js/pull/643) feat(plugin-http): add/modify attributes
  * [#651](https://github.com/open-telemetry/opentelemetry-js/pull/651) chore: add version script to all packages
* `opentelemetry-plugin-mongodb`
  * [#652](https://github.com/open-telemetry/opentelemetry-js/pull/652) feat: port mongodb-core plugin to mongodb
* `opentelemetry-metrics`
  * [#634](https://github.com/open-telemetry/opentelemetry-js/pull/634) Rename metric handle to bound instrument
* `opentelemetry-test-utils`
  * [#644](https://github.com/open-telemetry/opentelemetry-js/pull/644) feat: test-utils

### :sparkles: (Feature)

* `opentelemetry-plugin-ioredis`
  * [#558](https://github.com/open-telemetry/opentelemetry-js/pull/558) feat(plugin): add ioredis plugin

### :books: (Refine Doc)

* `opentelemetry-node`, `opentelemetry-plugin-xml-http-request`
  * [#646](https://github.com/open-telemetry/opentelemetry-js/pull/646) chore: update default plugins list and fix npm badge
* `opentelemetry-plugin-document-load`, `opentelemetry-plugin-mysql`, `opentelemetry-plugin-redis`, `opentelemetry-plugin-xml-http-request`, `opentelemetry-shim-opentracing`
  * [#647](https://github.com/open-telemetry/opentelemetry-js/pull/647) chore: update plugin readme with example links
* `opentelemetry-plugin-postgres`
  * [#539](https://github.com/open-telemetry/opentelemetry-js/pull/539) chore(docs:postgres): add usage instructions
* Other
  * [#645](https://github.com/open-telemetry/opentelemetry-js/pull/645) chore(plugin-pg): move dev dependencies out of `dependencies` in package.json

## 0.3.1

Released 2019-12-20

### :bug: (Bug Fix)

* `opentelemetry-plugin-grpc`
  * [#631](https://github.com/open-telemetry/opentelemetry-js/pull/631) fix(grpc): patch original client methods
  * [#593](https://github.com/open-telemetry/opentelemetry-js/pull/593) fix: transpile to es2017 as esnext may result in unsupported JS code

### :books: (Refine Doc)

* Other
  * [#629](https://github.com/open-telemetry/opentelemetry-js/pull/629) ci: deploy documentation on releases
  * [#581](https://github.com/open-telemetry/opentelemetry-js/pull/581) feat: add OpenTracing example

### :rocket: (Enhancement)

* [#633](https://github.com/open-telemetry/opentelemetry-js/pull/633) chore: enable incremental builds

### :sparkles: (Feature)

* `opentelemetry-plugin-xml-http-request`
  * [#595](https://github.com/open-telemetry/opentelemetry-js/pull/595) feat: implement XMLHttpRequest plugin

## 0.3.0

Released 2019-12-13

### :rocket: (Enhancement)

* `opentelemetry-core`, `opentelemetry-node`, `opentelemetry-plugin-dns`, `opentelemetry-plugin-document-load`, `opentelemetry-plugin-grpc`, `opentelemetry-plugin-postgres`, `opentelemetry-plugin-redis`, `opentelemetry-tracing`, `opentelemetry-types`
  * [#569](https://github.com/open-telemetry/opentelemetry-js/pull/569) chore: allow parent span to be null
* `opentelemetry-plugin-document-load`
  * [#546](https://github.com/open-telemetry/opentelemetry-js/pull/546) chore: fixing issue when metric time is 0 in document-load plugin
  * [#469](https://github.com/open-telemetry/opentelemetry-js/pull/469) chore: fixing problem with load event and performance for loadend
* `opentelemetry-plugin-http`, `opentelemetry-plugin-https`
  * [#548](https://github.com/open-telemetry/opentelemetry-js/pull/548) fix(plugin-http): adapt to current @types/node
* Other
  * [#510](https://github.com/open-telemetry/opentelemetry-js/pull/510) chore(circleci): remove duplicate compile step
  * [#514](https://github.com/open-telemetry/opentelemetry-js/pull/514) ci: enumerate caching paths manually
  * [#470](https://github.com/open-telemetry/opentelemetry-js/pull/470) chore: remove examples from lerna packages
* `opentelemetry-core`, `opentelemetry-metrics`, `opentelemetry-types`
  * [#507](https://github.com/open-telemetry/opentelemetry-js/pull/507) feat: direct calling of metric instruments
  * [#517](https://github.com/open-telemetry/opentelemetry-js/pull/517) chore: update dependencies gts and codecov
  * [#497](https://github.com/open-telemetry/opentelemetry-js/pull/497) chore: bump typescript version to ^3.7.2
* `opentelemetry-metrics`
  * [#475](https://github.com/open-telemetry/opentelemetry-js/pull/475) add shutdown method on MetricExporter interface
* `opentelemetry-core`, `opentelemetry-plugin-document-load`, `opentelemetry-tracing`, `opentelemetry-web`
  * [#466](https://github.com/open-telemetry/opentelemetry-js/pull/466) chore: fixing coverage for karma using istanbul

### :bug: (Bug Fix)

* `opentelemetry-exporter-jaeger`
  * [#609](https://github.com/open-telemetry/opentelemetry-js/pull/609) Jaeger no flush interval
* `opentelemetry-plugin-dns`
  * [#613](https://github.com/open-telemetry/opentelemetry-js/pull/613) fix(plugin-dns): remove from default plugin list
* `opentelemetry-plugin-http`
  * [#589](https://github.com/open-telemetry/opentelemetry-js/pull/589) fix(plugin-http): correct handling of WHATWG urls
  * [#580](https://github.com/open-telemetry/opentelemetry-js/pull/580) fix(plugin-http): http.url attribute
* `opentelemetry-shim-opentracing`
  * [#577](https://github.com/open-telemetry/opentelemetry-js/pull/577) fix: add missing `main` in package.json
* `opentelemetry-exporter-zipkin`
  * [#526](https://github.com/open-telemetry/opentelemetry-js/pull/526) fix: zipkin-exporter: don't export after shutdown
* `opentelemetry-plugin-grpc`
  * [#487](https://github.com/open-telemetry/opentelemetry-js/pull/487) fix(grpc): use correct supportedVersions
* `opentelemetry-core`
  * [#472](https://github.com/open-telemetry/opentelemetry-js/pull/472) fix(core): add missing semver dependency

### :books: (Refine Doc)

* Other
  * [#574](https://github.com/open-telemetry/opentelemetry-js/pull/574) chore: add CHANGELOG.md
  * [#575](https://github.com/open-telemetry/opentelemetry-js/pull/575) Add exporter guide
  * [#534](https://github.com/open-telemetry/opentelemetry-js/pull/534) feat: add redis plugin example
  * [#562](https://github.com/open-telemetry/opentelemetry-js/pull/562) chore(web-example): Added a README for the existing example
  * [#537](https://github.com/open-telemetry/opentelemetry-js/pull/537) examples(tracing): add multi exporter example
  * [#484](https://github.com/open-telemetry/opentelemetry-js/pull/484) chore: update README for new milestones
* `opentelemetry-plugin-mongodb-core`
  * [#564](https://github.com/open-telemetry/opentelemetry-js/pull/564) docs: add usage for mongodb-core plugin #543)
* `opentelemetry-metrics`
  * [#490](https://github.com/open-telemetry/opentelemetry-js/pull/490) chore: update metrics README
* `opentelemetry-plugin-redis`
  * [#551](https://github.com/open-telemetry/opentelemetry-js/pull/551) chore: fix minor typo
* `opentelemetry-exporter-prometheus`
  * [#521](https://github.com/open-telemetry/opentelemetry-js/pull/521) chore: update prometheus exporter readme with usage and links
* `opentelemetry-types`
  * [#512](https://github.com/open-telemetry/opentelemetry-js/pull/512) chore: minor name change
* `opentelemetry-plugin-postgres`
  * [#473](https://github.com/open-telemetry/opentelemetry-js/pull/473) chore(plugin): postgres-pool plugin skeleton

### :sparkles: (Feature)

* `opentelemetry-core`, `opentelemetry-exporter-collector`
  * [#552](https://github.com/open-telemetry/opentelemetry-js/pull/552) Collector exporter
* `opentelemetry-node`, `opentelemetry-plugin-mysql`
  * [#525](https://github.com/open-telemetry/opentelemetry-js/pull/525) feat: mysql support
* `opentelemetry-plugin-redis`
  * [#503](https://github.com/open-telemetry/opentelemetry-js/pull/503) feat(plugin): implement redis plugin
* `opentelemetry-plugin-mongodb-core`
  * [#205](https://github.com/open-telemetry/opentelemetry-js/pull/205) feat: add mongodb plugin
* `opentelemetry-exporter-prometheus`
  * [#483](https://github.com/open-telemetry/opentelemetry-js/pull/483) feat: Add prometheus exporter
* `opentelemetry-metrics`
  * [#500](https://github.com/open-telemetry/opentelemetry-js/pull/500) feat: add ConsoleMetricExporter
  * [#468](https://github.com/open-telemetry/opentelemetry-js/pull/468) feat: validate metric names
* `opentelemetry-scope-zone-peer-dep`, `opentelemetry-scope-zone`, `opentelemetry-web`
  * [#461](https://github.com/open-telemetry/opentelemetry-js/pull/461) feat(scope-zone): new scope manager to support async operations in web
* `opentelemetry-core`, `opentelemetry-plugin-document-load`
  * [#477](https://github.com/open-telemetry/opentelemetry-js/pull/477) feat(traceparent): setting parent span from server
* `opentelemetry-core`, `opentelemetry-metrics`, `opentelemetry-types`
  * [#463](https://github.com/open-telemetry/opentelemetry-js/pull/463) feat: implement labelset
* `opentelemetry-metrics`, `opentelemetry-types`
  * [#437](https://github.com/open-telemetry/opentelemetry-js/pull/437) feat(metrics): add registerMetric and getMetrics

## 0.2.0

Released 2019-11-04

### :rocket: (Enhancement)

* `opentelemetry-shim-opentracing`, `opentelemetry-tracing`, `opentelemetry-types`
  * [#449](https://github.com/open-telemetry/opentelemetry-js/pull/449) fix: allow recording links only at Span creation time
* `opentelemetry-core`, `opentelemetry-node`, `opentelemetry-tracing`, `opentelemetry-types`
  * [#454](https://github.com/open-telemetry/opentelemetry-js/pull/454) fix(span): rename span recording flag
* `opentelemetry-metrics`
  * [#475](https://github.com/open-telemetry/opentelemetry-js/pull/475) add shutdown method on MetricExporter interface
* `opentelemetry-plugin-document-load`
  * [#469](https://github.com/open-telemetry/opentelemetry-js/pull/469) chore: fixing problem with load event and performance for loadend
* `opentelemetry-core`, `opentelemetry-plugin-document-load`, `opentelemetry-tracing`, `opentelemetry-web`
  * [#466](https://github.com/open-telemetry/opentelemetry-js/pull/466) chore: fixing coverage for karma using istanbul

### :bug: (Bug Fix)

* `opentelemetry-tracing`
  * [#444](https://github.com/open-telemetry/opentelemetry-js/pull/444) fix: batchSpanProcessor test failing intermittently
* `opentelemetry-core`
  * [#472](https://github.com/open-telemetry/opentelemetry-js/pull/472) fix(core): add missing semver dependency

### :books: (Refine Doc)

* [#462](https://github.com/open-telemetry/opentelemetry-js/pull/462) chore: update README
* [#460](https://github.com/open-telemetry/opentelemetry-js/pull/460) chore: move members list out of community repo
* [#445](https://github.com/open-telemetry/opentelemetry-js/pull/445) chore: update CONTRIBUTING.md
* [#459](https://github.com/open-telemetry/opentelemetry-js/pull/459) chore: update API docs

### :sparkles: (Feature)

* `opentelemetry-metrics`, `opentelemetry-types`
  * [#437](https://github.com/open-telemetry/opentelemetry-js/pull/437) feat(metrics): add registerMetric and getMetrics
* `opentelemetry-metrics`
  * [#468](https://github.com/open-telemetry/opentelemetry-js/pull/468) feat: validate metric names
* `opentelemetry-plugin-postgres`
  * [#417](https://github.com/open-telemetry/opentelemetry-js/pull/417) feature(plugin): implement postgres plugin
* `opentelemetry-core`, `opentelemetry-types`
  * [#451](https://github.com/open-telemetry/opentelemetry-js/pull/451) feat: add IsRemote field to SpanContext, set by propagators
* `opentelemetry-core`, `opentelemetry-plugin-document-load`, `opentelemetry-tracing`, `opentelemetry-types`, `opentelemetry-web`
  * [#433](https://github.com/open-telemetry/opentelemetry-js/pull/433) feat(plugin-document-load): new plugin for document load for web tracer

## 0.1.1

* chore: add prepare script and bump the version (#431)
* docs: fix broken links (#428)
* docs(exporter-jaeger): fix jaeger version (#430)
* fix(plugin-http): ensure no leaks (#398)
* Update readme (#421)
* refactor: cal duration once instead of each get duration call (#412)
* chore: add npm version badge (#414)

## 0.1.0

* Initial release<|MERGE_RESOLUTION|>--- conflicted
+++ resolved
@@ -11,12 +11,6 @@
 
 ### :rocket: (Enhancement)
 
-<<<<<<< HEAD
-* perf(sdk-trace-base): do not allocate arrays if resource has no pending async attributes
-* feat(jaeger-remote-samper): added support of jaeger-remote-sampler
-
-=======
->>>>>>> e01f493a
 ### :bug: (Bug Fix)
 
 * fix(sdk-trace-web): fix invalid timings in span events [#4486](https://github.com/open-telemetry/opentelemetry-js/pull/4486) @Abinet18
