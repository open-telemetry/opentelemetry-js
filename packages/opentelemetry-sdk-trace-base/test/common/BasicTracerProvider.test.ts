/*
 * Copyright The OpenTelemetry Authors
 *
 * Licensed under the Apache License, Version 2.0 (the "License");
 * you may not use this file except in compliance with the License.
 * You may obtain a copy of the License at
 *
 *      https://www.apache.org/licenses/LICENSE-2.0
 *
 * Unless required by applicable law or agreed to in writing, software
 * distributed under the License is distributed on an "AS IS" BASIS,
 * WITHOUT WARRANTIES OR CONDITIONS OF ANY KIND, either express or implied.
 * See the License for the specific language governing permissions and
 * limitations under the License.
 */

import {
  context,
  trace,
  SpanContext,
  TraceFlags,
  ROOT_CONTEXT,
  TextMapPropagator,
  TextMapSetter,
  Context,
  TextMapGetter,
  propagation,
  diag,
} from '@opentelemetry/api';
import { CompositePropagator } from '@opentelemetry/core';
import { TraceState, W3CTraceContextPropagator } from '@opentelemetry/core';
import { Resource } from '@opentelemetry/resources';
import * as assert from 'assert';
import * as sinon from 'sinon';
import {
  BasicTracerProvider,
  NoopSpanProcessor,
  Span,
  AlwaysOnSampler,
  AlwaysOffSampler,
  ConsoleSpanExporter,
  SimpleSpanProcessor,
} from '../../src';
import { SpanImpl } from '../../src/Span';
import { MultiSpanProcessor } from '../../src/MultiSpanProcessor';

class DummyPropagator implements TextMapPropagator {
  inject(context: Context, carrier: any, setter: TextMapSetter<any>): void {
    throw new Error('Method not implemented.');
  }
  extract(context: Context, carrier: any, getter: TextMapGetter<any>): Context {
    throw new Error('Method not implemented.');
  }
  fields(): string[] {
    throw new Error('Method not implemented.');
  }
}

describe('BasicTracerProvider', () => {
  let envSource: Record<string, any>;
  let setGlobalPropagatorStub: sinon.SinonSpy<[TextMapPropagator], boolean>;

  if (global.process?.versions?.node === undefined) {
    envSource = globalThis as unknown as Record<string, any>;
  } else {
    envSource = process.env as Record<string, any>;
  }

  beforeEach(() => {
    // to avoid actually registering the TraceProvider and leaking env to other tests
    sinon.stub(trace, 'setGlobalTracerProvider');
    setGlobalPropagatorStub = sinon.spy(propagation, 'setGlobalPropagator');

    context.disable();
  });

  afterEach(() => {
    sinon.restore();
  });

  describe('constructor', () => {
    describe('when options not defined', () => {
      it('should construct an instance', () => {
        const tracer = new BasicTracerProvider();
        assert.ok(tracer instanceof BasicTracerProvider);
      });

      it('should use empty span processor by default', () => {
        const errorStub = sinon.spy(diag, 'error');
        const tracer = new BasicTracerProvider();

        assert.ok(tracer['_activeSpanProcessor'] instanceof MultiSpanProcessor);
        assert.strictEqual(
          tracer['_activeSpanProcessor']['_spanProcessors'].length,
          0
        );
        sinon.assert.notCalled(errorStub);
      });
    });

    describe('when user sets span processors', () => {
      it('should use the span processors defined in the config', () => {
        const traceExporter = new ConsoleSpanExporter();
        const spanProcessor = new SimpleSpanProcessor(traceExporter);
        const tracer = new BasicTracerProvider({
          spanProcessors: [spanProcessor],
        });

        assert.ok(tracer['_activeSpanProcessor'] instanceof MultiSpanProcessor);
        assert.ok(
          tracer['_activeSpanProcessor']['_spanProcessors'].length === 1
        );
        assert.ok(
          tracer['_activeSpanProcessor']['_spanProcessors'][0] instanceof
            SimpleSpanProcessor
        );
        assert.ok(
          tracer['_activeSpanProcessor']['_spanProcessors'][0][
            '_exporter'
          ] instanceof ConsoleSpanExporter
        );
      });
    });

    describe('when "sampler" option defined', () => {
      it('should have an instance with sampler', () => {
        const tracer = new BasicTracerProvider({
          sampler: new AlwaysOnSampler(),
        });
        assert.ok(tracer instanceof BasicTracerProvider);
      });
    });

    describe('generalLimits', () => {
      describe('when not defined default values', () => {
        it('should have tracer with default values', () => {
          const tracer = new BasicTracerProvider({}).getTracer('default');
          assert.deepStrictEqual(tracer.getGeneralLimits(), {
            attributeValueLengthLimit: Infinity,
            attributeCountLimit: 128,
          });
        });
      });

      describe('when "attributeCountLimit" is defined', () => {
        it('should have tracer with defined value', () => {
          const tracer = new BasicTracerProvider({
            generalLimits: {
              attributeCountLimit: 100,
            },
          }).getTracer('default');
          const generalLimits = tracer.getGeneralLimits();
          assert.strictEqual(generalLimits.attributeCountLimit, 100);
        });
      });

      describe('when "attributeValueLengthLimit" is defined', () => {
        it('should have tracer with defined value', () => {
          const tracer = new BasicTracerProvider({
            generalLimits: {
              attributeValueLengthLimit: 10,
            },
          }).getTracer('default');
          const generalLimits = tracer.getGeneralLimits();
          assert.strictEqual(generalLimits.attributeValueLengthLimit, 10);
        });

        it('should have tracer with negative "attributeValueLengthLimit" value', () => {
          const tracer = new BasicTracerProvider({
            generalLimits: {
              attributeValueLengthLimit: -10,
            },
          }).getTracer('default');
          const generalLimits = tracer.getGeneralLimits();
          assert.strictEqual(generalLimits.attributeValueLengthLimit, -10);
        });
      });
    });

    describe('spanLimits', () => {
      describe('when not defined default values', () => {
        it('should have tracer with default values', () => {
          const tracer = new BasicTracerProvider({}).getTracer('default');
          assert.deepStrictEqual(tracer.getSpanLimits(), {
            attributeValueLengthLimit: Infinity,
            attributeCountLimit: 128,
            eventCountLimit: 128,
            linkCountLimit: 128,
            attributePerEventCountLimit: 128,
            attributePerLinkCountLimit: 128,
          });
        });
      });

      describe('when "attributeCountLimit" is defined', () => {
        it('should have tracer with defined value', () => {
          const tracer = new BasicTracerProvider({
            spanLimits: {
              attributeCountLimit: 100,
            },
          }).getTracer('default');
          const spanLimits = tracer.getSpanLimits();
          assert.strictEqual(spanLimits.attributeCountLimit, 100);
        });
      });

      describe('when "attributeValueLengthLimit" is defined', () => {
        it('should have tracer with defined value', () => {
          const tracer = new BasicTracerProvider({
            spanLimits: {
              attributeValueLengthLimit: 10,
            },
          }).getTracer('default');
          const spanLimits = tracer.getSpanLimits();
          assert.strictEqual(spanLimits.attributeValueLengthLimit, 10);
        });

        it('should have tracer with negative "attributeValueLengthLimit" value', () => {
          const tracer = new BasicTracerProvider({
            spanLimits: {
              attributeValueLengthLimit: -10,
            },
          }).getTracer('default');
          const spanLimits = tracer.getSpanLimits();
          assert.strictEqual(spanLimits.attributeValueLengthLimit, -10);
        });
      });

      describe('when attribute value length limit is defined via env', () => {
        it('should have general attribute value length limits value as defined with env', () => {
          envSource.OTEL_ATTRIBUTE_VALUE_LENGTH_LIMIT = '115';
          const tracer = new BasicTracerProvider().getTracer('default');
          const generalLimits = tracer.getGeneralLimits();
          assert.strictEqual(generalLimits.attributeValueLengthLimit, 115);
          delete envSource.OTEL_ATTRIBUTE_VALUE_LENGTH_LIMIT;
        });
        it('should have span attribute value length limit value same as general limit value', () => {
          envSource.OTEL_ATTRIBUTE_VALUE_LENGTH_LIMIT = '125';
          const tracer = new BasicTracerProvider().getTracer('default');
          const generalLimits = tracer.getGeneralLimits();
          const spanLimits = tracer.getSpanLimits();
          assert.strictEqual(generalLimits.attributeValueLengthLimit, 125);
          assert.strictEqual(spanLimits.attributeValueLengthLimit, 125);
          delete envSource.OTEL_ATTRIBUTE_VALUE_LENGTH_LIMIT;
        });
        it('should have span and general attribute value length limits as defined in env', () => {
          envSource.OTEL_ATTRIBUTE_VALUE_LENGTH_LIMIT = '125';
          envSource.OTEL_SPAN_ATTRIBUTE_VALUE_LENGTH_LIMIT = '109';
          const tracer = new BasicTracerProvider().getTracer('default');
          const spanLimits = tracer.getSpanLimits();
          const generalLimits = tracer.getGeneralLimits();
          assert.strictEqual(generalLimits.attributeValueLengthLimit, 125);
          assert.strictEqual(spanLimits.attributeValueLengthLimit, 109);
          delete envSource.OTEL_ATTRIBUTE_VALUE_LENGTH_LIMIT;
          delete envSource.OTEL_SPAN_ATTRIBUTE_VALUE_LENGTH_LIMIT;
        });
        it('should have span attribute value length limit as default of Infinity', () => {
          envSource.OTEL_ATTRIBUTE_VALUE_LENGTH_LIMIT = '125';
          envSource.OTEL_SPAN_ATTRIBUTE_VALUE_LENGTH_LIMIT = 'Infinity';
          const tracer = new BasicTracerProvider().getTracer('default');
          const spanLimits = tracer.getSpanLimits();
          const generalLimits = tracer.getGeneralLimits();
          assert.strictEqual(generalLimits.attributeValueLengthLimit, 125);
          assert.strictEqual(spanLimits.attributeValueLengthLimit, Infinity);
          delete envSource.OTEL_ATTRIBUTE_VALUE_LENGTH_LIMIT;
          delete envSource.OTEL_SPAN_ATTRIBUTE_VALUE_LENGTH_LIMIT;
        });
      });

      describe('when attribute value length limit is not defined via env', () => {
        it('should use default value of Infinity', () => {
          const tracer = new BasicTracerProvider().getTracer('default');
          const spanLimits = tracer.getSpanLimits();
          const generalLimits = tracer.getGeneralLimits();
          assert.strictEqual(generalLimits.attributeValueLengthLimit, Infinity);
          assert.strictEqual(spanLimits.attributeValueLengthLimit, Infinity);
        });
      });

      describe('when attribute count limit is defined via env', () => {
        it('should general attribute count limit as defined with env', () => {
          envSource.OTEL_ATTRIBUTE_COUNT_LIMIT = '25';
          const tracer = new BasicTracerProvider({}).getTracer('default');
          const generalLimits = tracer.getGeneralLimits();
          assert.strictEqual(generalLimits.attributeCountLimit, 25);
          delete envSource.OTEL_ATTRIBUTE_COUNT_LIMIT;
        });
        it('should have span attribute count limit value same as general limit value', () => {
          envSource.OTEL_ATTRIBUTE_COUNT_LIMIT = '20';
          const tracer = new BasicTracerProvider().getTracer('default');
          const generalLimits = tracer.getGeneralLimits();
          const spanLimits = tracer.getSpanLimits();
          assert.strictEqual(generalLimits.attributeCountLimit, 20);
          assert.strictEqual(spanLimits.attributeCountLimit, 20);
          delete envSource.OTEL_ATTRIBUTE_COUNT_LIMIT;
        });
        it('should have span and general attribute count limits as defined in env', () => {
          envSource.OTEL_ATTRIBUTE_COUNT_LIMIT = '20';
          envSource.OTEL_SPAN_ATTRIBUTE_COUNT_LIMIT = '35';
          const tracer = new BasicTracerProvider().getTracer('default');
          const spanLimits = tracer.getSpanLimits();
          const generalLimits = tracer.getGeneralLimits();
          assert.strictEqual(generalLimits.attributeCountLimit, 20);
          assert.strictEqual(spanLimits.attributeCountLimit, 35);
          delete envSource.OTEL_ATTRIBUTE_COUNT_LIMIT;
          delete envSource.OTEL_SPAN_ATTRIBUTE_COUNT_LIMIT;
        });
        it('should have span attribute count limit as default of 128', () => {
          envSource.OTEL_ATTRIBUTE_COUNT_LIMIT = '20';
          envSource.OTEL_SPAN_ATTRIBUTE_COUNT_LIMIT = '128';
          const tracer = new BasicTracerProvider().getTracer('default');
          const spanLimits = tracer.getSpanLimits();
          const generalLimits = tracer.getGeneralLimits();
          assert.strictEqual(generalLimits.attributeCountLimit, 20);
          assert.strictEqual(spanLimits.attributeCountLimit, 128);
          delete envSource.OTEL_ATTRIBUTE_COUNT_LIMIT;
          delete envSource.OTEL_SPAN_ATTRIBUTE_COUNT_LIMIT;
        });
      });

      describe('when attribute count limit is not defined via env', () => {
        it('should use default value of 128', () => {
          const tracer = new BasicTracerProvider().getTracer('default');
          const spanLimits = tracer.getSpanLimits();
          const generalLimits = tracer.getGeneralLimits();
          assert.strictEqual(generalLimits.attributeCountLimit, 128);
          assert.strictEqual(spanLimits.attributeCountLimit, 128);
        });
      });

      describe('when "eventCountLimit" is defined', () => {
        it('should have tracer with defined value', () => {
          const tracer = new BasicTracerProvider({
            spanLimits: {
              eventCountLimit: 300,
            },
          }).getTracer('default');
          const spanLimits = tracer.getSpanLimits();
          assert.strictEqual(spanLimits.eventCountLimit, 300);
        });
      });

      describe('when "linkCountLimit" is defined', () => {
        it('should have tracer with defined value', () => {
          const tracer = new BasicTracerProvider({
            spanLimits: {
              linkCountLimit: 10,
            },
          }).getTracer('default');
          const spanLimits = tracer.getSpanLimits();
          assert.strictEqual(spanLimits.linkCountLimit, 10);
        });
      });

      describe('when only generalLimits are defined', () => {
        it('should have span limits as general limits', () => {
          const tracer = new BasicTracerProvider({
            generalLimits: {
              attributeValueLengthLimit: 100,
              attributeCountLimit: 200,
            },
          }).getTracer('default');
          const spanLimits = tracer.getSpanLimits();
          assert.strictEqual(spanLimits.attributeValueLengthLimit, 100);
          assert.strictEqual(spanLimits.attributeCountLimit, 200);
        });
      });

      describe('when both generalLimits and spanLimits defined', () => {
        it('should have span limits as priority than general limits', () => {
          const tracer = new BasicTracerProvider({
            generalLimits: {
              attributeValueLengthLimit: 100,
              attributeCountLimit: 200,
            },
            spanLimits: {
              attributeValueLengthLimit: 10,
              attributeCountLimit: 20,
            },
          }).getTracer('default');
          const spanLimits = tracer.getSpanLimits();
          assert.strictEqual(spanLimits.attributeValueLengthLimit, 10);
          assert.strictEqual(spanLimits.attributeCountLimit, 20);
        });
      });
    });
  });

  describe('Custom TracerProvider through inheritance', () => {
    beforeEach(() => {
      envSource.OTEL_TRACES_EXPORTER = 'custom-exporter';
      envSource.OTEL_PROPAGATORS = 'custom-propagator';
    });

    afterEach(() => {
      delete envSource.OTEL_TRACES_EXPORTER;
      delete envSource.OTEL_PROPAGATORS;
      sinon.restore();
    });

    it('can be extended by overriding registered components', () => {
      class CustomTracerProvider extends BasicTracerProvider {
        protected static override readonly _registeredPropagators = new Map<
          string,
          () => TextMapPropagator
        >([
          ...BasicTracerProvider._registeredPropagators,
          ['custom-propagator', () => new DummyPropagator()],
        ]);
      }

      const provider = new CustomTracerProvider({});
      assert.ok(
        provider['_getPropagator']('tracecontext') instanceof
          W3CTraceContextPropagator
      );
      /* BasicTracerProvider has no exporters by default, so skipping testing the exporter getter */
      provider.register();
      assert.strictEqual(
        provider['_activeSpanProcessor']['_spanProcessors'].length,
        0
      );

      sinon.assert.calledOnceWithExactly(
        setGlobalPropagatorStub,
        sinon.match.instanceOf(DummyPropagator)
      );
    });

    it('the old way of extending still works', () => {
      // this is an anti-pattern, but we test that for backwards compatibility
      class CustomTracerProvider extends BasicTracerProvider {
        protected static override readonly _registeredPropagators = new Map<
          string,
          () => TextMapPropagator
        >([['custom-propagator', () => new DummyPropagator()]]);

        protected override _getPropagator(
          name: string
        ): TextMapPropagator | undefined {
          return (
            super._getPropagator(name) ||
            CustomTracerProvider._registeredPropagators.get(name)?.()
          );
        }
      }

      const provider = new CustomTracerProvider({});
      provider.register();
      assert.strictEqual(
        provider['_activeSpanProcessor']['_spanProcessors'].length,
        0
      );

      sinon.assert.calledOnceWithExactly(
        setGlobalPropagatorStub,
        sinon.match.instanceOf(DummyPropagator)
      );
    });
  });

  describe('.register()', () => {
    describe('propagator', () => {
      let originalPropagators: string | number | undefined | string[];
      beforeEach(() => {
        originalPropagators = envSource.OTEL_PROPAGATORS;
      });

      afterEach(() => {
        sinon.restore();

        // otherwise we may assign 'undefined' (a string)
        if (originalPropagators !== undefined) {
          envSource.OTEL_PROPAGATORS = originalPropagators;
        } else {
          delete envSource.OTEL_PROPAGATORS;
        }
      });

      it('should be set to a given value if it it provided', () => {
        const provider = new BasicTracerProvider();
        provider.register({
          propagator: new DummyPropagator(),
        });

        sinon.assert.calledOnceWithExactly(
          setGlobalPropagatorStub,
          sinon.match.instanceOf(DummyPropagator)
        );
      });

      it('should be composite if 2 or more propagators provided in an environment variable', () => {
        const provider = new BasicTracerProvider();
        provider.register();

        sinon.assert.calledOnceWithExactly(
          setGlobalPropagatorStub,
          sinon.match.instanceOf(CompositePropagator)
        );
        assert.deepStrictEqual(setGlobalPropagatorStub.args[0][0].fields(), [
          'traceparent',
          'tracestate',
          'baggage',
        ]);
      });

      it('warns if there is no propagator registered with a given name', () => {
        const warnStub = sinon.spy(diag, 'warn');

        envSource.OTEL_PROPAGATORS = 'missing-propagator';
        const provider = new BasicTracerProvider({});
        provider.register();

        sinon.assert.calledOnceWithExactly(
          warnStub,
          'Propagator "missing-propagator" requested through environment variable is unavailable.'
        );
      });
    });
  });

  describe('.startSpan()', () => {
    it('should start a span with name only', () => {
      const tracer = new BasicTracerProvider().getTracer('default');
      const span = tracer.startSpan('my-span');
      assert.ok(span);
      assert.ok(span instanceof SpanImpl);
    });

    it('should propagate resources', () => {
      const tracerProvider = new BasicTracerProvider();
      const tracer = tracerProvider.getTracer('default');
      const span = tracer.startSpan('my-span') as Span;
      assert.strictEqual(tracer['_resource'], tracerProvider['_resource']);
      assert.strictEqual(span.resource, tracerProvider['_resource']);
    });

    it('should start a span with name and options', () => {
      const tracer = new BasicTracerProvider().getTracer('default');
      const span = tracer.startSpan('my-span', {});
      assert.ok(span);
      assert.ok(span instanceof SpanImpl);
      const context = span.spanContext();
      assert.ok(context.traceId.match(/[a-f0-9]{32}/));
      assert.ok(context.spanId.match(/[a-f0-9]{16}/));
      assert.strictEqual(context.traceFlags, TraceFlags.SAMPLED);
      assert.deepStrictEqual(context.traceState, undefined);
      span.end();
    });

    it('should start a span with given attributes', () => {
      const tracer = new BasicTracerProvider().getTracer('default');
      const span = tracer.startSpan('my-span', {
        attributes: { foo: 'foo', bar: 'bar' },
      }) as Span;
      assert.deepStrictEqual(span.attributes, { bar: 'bar', foo: 'foo' });
      span.end();
    });

    it('should start a span with spanoptions->attributes', () => {
      const tracer = new BasicTracerProvider().getTracer('default');
      const span = tracer.startSpan('my-span', {
        attributes: { foo: 'foo', bar: 'bar' },
      }) as Span;
      assert.deepStrictEqual(span.attributes, { foo: 'foo', bar: 'bar' });
      span.end();
    });

    it('should start a span with name and parent spancontext', () => {
      const tracer = new BasicTracerProvider().getTracer('default');
      const state = new TraceState('a=1,b=2');

      const span = tracer.startSpan(
        'my-span',
        {},
        trace.setSpanContext(ROOT_CONTEXT, {
          traceId: 'd4cda95b652f4a1592b449d5929fda1b',
          spanId: '6e0c63257de34c92',
          traceFlags: TraceFlags.SAMPLED,
          traceState: state,
        })
      );
      assert.ok(span instanceof SpanImpl);
      const context = span.spanContext();
      assert.strictEqual(context.traceId, 'd4cda95b652f4a1592b449d5929fda1b');
      assert.strictEqual(context.traceFlags, TraceFlags.SAMPLED);
      assert.deepStrictEqual(context.traceState, state);
      span.end();
    });

    it('should start a span with name and parent span', () => {
      const tracer = new BasicTracerProvider().getTracer('default');
      const span = tracer.startSpan('my-span');
      const childSpan = tracer.startSpan(
        'child-span',
        {},
        trace.setSpan(ROOT_CONTEXT, span)
      );
      const context = childSpan.spanContext();
      assert.strictEqual(context.traceId, span.spanContext().traceId);
      assert.strictEqual(context.traceFlags, TraceFlags.SAMPLED);
      span.end();
      childSpan.end();
    });

    it('should create a root span when root is true', () => {
      const tracer = new BasicTracerProvider().getTracer('default');
      const span = tracer.startSpan('my-span');
      const overrideParent = tracer.startSpan('my-parent-override-span');
      const rootSpan = tracer.startSpan(
        'root-span',
        { root: true },
        trace.setSpan(ROOT_CONTEXT, span)
      );
      const context = rootSpan.spanContext();
      assert.notStrictEqual(
        context.traceId,
        overrideParent.spanContext().traceId
      );
      span.end();
      rootSpan.end();
    });

    it('should start a span with name and with invalid parent span', () => {
      const tracer = new BasicTracerProvider({
        sampler: new AlwaysOnSampler(),
      }).getTracer('default');
      const span = tracer.startSpan(
        'my-span',
        {},
        trace.setSpanContext(
          ROOT_CONTEXT,
          'invalid-parent' as unknown as SpanContext
        )
      );
      assert.ok(span instanceof SpanImpl);
      assert.deepStrictEqual((span as Span).parentSpanId, undefined);
    });

    it('should start a span with name and with invalid spancontext', () => {
      const tracer = new BasicTracerProvider().getTracer('default');
      const span = tracer.startSpan(
        'my-span',
        {},
        trace.setSpanContext(ROOT_CONTEXT, {
          traceId: '0',
          spanId: '0',
          traceFlags: TraceFlags.SAMPLED,
        })
      );
      assert.ok(span instanceof SpanImpl);
      const context = span.spanContext();
      assert.ok(context.traceId.match(/[a-f0-9]{32}/));
      assert.ok(context.spanId.match(/[a-f0-9]{16}/));
      assert.strictEqual(context.traceFlags, TraceFlags.SAMPLED);
      assert.deepStrictEqual(context.traceState, undefined);
    });

    it('should return a non recording span when never sampling', () => {
      const tracer = new BasicTracerProvider({
        sampler: new AlwaysOffSampler(),
      }).getTracer('default');
      const span = tracer.startSpan('my-span');
      assert.ok(!span.isRecording());
      const context = span.spanContext();
      assert.ok(context.traceId.match(/[a-f0-9]{32}/));
      assert.ok(context.spanId.match(/[a-f0-9]{16}/));
      assert.strictEqual(context.traceFlags, TraceFlags.NONE);
      assert.deepStrictEqual(context.traceState, undefined);
      span.end();
    });

    it('should create real span when sampled', () => {
      const tracer = new BasicTracerProvider({
        sampler: new AlwaysOnSampler(),
      }).getTracer('default');
      const span = tracer.startSpan('my-span');
      assert.ok(span instanceof SpanImpl);
      assert.strictEqual(span.spanContext().traceFlags, TraceFlags.SAMPLED);
      assert.strictEqual(span.isRecording(), true);
    });

    it('should assign a resource', () => {
      const tracer = new BasicTracerProvider().getTracer('default');
      const span = tracer.startSpan('my-span') as Span;
      assert.ok(span);
      assert.ok(span.resource instanceof Resource);
    });
  });

  describe('.withSpan()', () => {
    it('should run context with NoopContextManager context manager', done => {
      const tracer = new BasicTracerProvider().getTracer('default');
      const span = tracer.startSpan('my-span');
      context.with(trace.setSpan(context.active(), span), () => {
        assert.deepStrictEqual(trace.getSpan(context.active()), undefined);
        return done();
      });
    });
  });

  describe('.forceFlush()', () => {
<<<<<<< HEAD
    it('should call forceFlush with the default processor', done => {
      sinon.restore();
      const forceFlushStub = sinon.stub(
        NoopSpanProcessor.prototype,
        'forceFlush'
      );
      forceFlushStub.resolves();

      const tracerProvider = new BasicTracerProvider();

      tracerProvider
        .forceFlush()
        .then(() => {
          sinon.restore();
          assert.ok(forceFlushStub.calledOnce);
          done();
        })
        .catch(error => {
          sinon.restore();
          done(error);
        });
    });

=======
>>>>>>> c00f36ee
    it('should call forceFlush on all registered span processors', done => {
      sinon.restore();
      const forceFlushStub = sinon.stub(
        NoopSpanProcessor.prototype,
        'forceFlush'
      );
      forceFlushStub.resolves();

      const spanProcessorOne = new NoopSpanProcessor();
      const spanProcessorTwo = new NoopSpanProcessor();
      const tracerProvider = new BasicTracerProvider({
        spanProcessors: [spanProcessorOne, spanProcessorTwo],
      });

      tracerProvider
        .forceFlush()
        .then(() => {
          sinon.restore();
          assert.ok(forceFlushStub.calledTwice);
          done();
        })
        .catch(error => {
          sinon.restore();
          done(error);
        });
    });

    it('should throw error when calling forceFlush on all registered span processors fails', done => {
      sinon.restore();

      const forceFlushStub = sinon.stub(
        NoopSpanProcessor.prototype,
        'forceFlush'
      );
      forceFlushStub.returns(Promise.reject('Error'));

      const spanProcessorOne = new NoopSpanProcessor();
      const spanProcessorTwo = new NoopSpanProcessor();
      const tracerProvider = new BasicTracerProvider({
        spanProcessors: [spanProcessorOne, spanProcessorTwo],
      });

      tracerProvider
        .forceFlush()
        .then(() => {
          sinon.restore();
          done(new Error('Successful forceFlush not expected'));
        })
        .catch(_error => {
          sinon.restore();
          sinon.assert.calledTwice(forceFlushStub);
          done();
        });
    });
  });

  describe('.bind()', () => {
    it('should bind context with NoopContextManager context manager', done => {
      const tracer = new BasicTracerProvider().getTracer('default');
      const span = tracer.startSpan('my-span');
      const fn = () => {
        assert.deepStrictEqual(trace.getSpan(context.active()), undefined);
        return done();
      };
      const patchedFn = context.bind(trace.setSpan(context.active(), span), fn);
      return patchedFn();
    });
  });

  describe('.resource', () => {
    it('should use the default resource when no resource is provided', function () {
      const tracerProvider = new BasicTracerProvider();
      assert.deepStrictEqual(tracerProvider['_resource'], Resource.default());
    });

    it('should use not use the default if resource passed', function () {
      const providedResource = new Resource({ foo: 'bar' });
      const tracerProvider = new BasicTracerProvider({
        resource: providedResource,
      });
      assert.deepStrictEqual(tracerProvider['_resource'], providedResource);
    });
  });

  describe('.shutdown()', () => {
    it('should trigger shutdown when manually invoked', () => {
      const tracerProvider = new BasicTracerProvider();
      const shutdownStub = sinon.stub(
        tracerProvider['_activeSpanProcessor'],
        'shutdown'
      );
      tracerProvider.shutdown();
      sinon.assert.calledOnce(shutdownStub);
    });
  });
});<|MERGE_RESOLUTION|>--- conflicted
+++ resolved
@@ -700,32 +700,6 @@
   });
 
   describe('.forceFlush()', () => {
-<<<<<<< HEAD
-    it('should call forceFlush with the default processor', done => {
-      sinon.restore();
-      const forceFlushStub = sinon.stub(
-        NoopSpanProcessor.prototype,
-        'forceFlush'
-      );
-      forceFlushStub.resolves();
-
-      const tracerProvider = new BasicTracerProvider();
-
-      tracerProvider
-        .forceFlush()
-        .then(() => {
-          sinon.restore();
-          assert.ok(forceFlushStub.calledOnce);
-          done();
-        })
-        .catch(error => {
-          sinon.restore();
-          done(error);
-        });
-    });
-
-=======
->>>>>>> c00f36ee
     it('should call forceFlush on all registered span processors', done => {
       sinon.restore();
       const forceFlushStub = sinon.stub(
