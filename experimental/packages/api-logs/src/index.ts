--- conflicted
+++ resolved
@@ -14,17 +14,6 @@
  * limitations under the License.
  */
 
-<<<<<<< HEAD
-export * from './types/Logger';
-export * from './types/LoggerProvider';
-export * from './types/LogRecord';
-export * from './types/LoggerOptions';
-export * from './types/AnyValue';
-export * from './NoopLogger';
-export * from './NoopLoggerProvider';
-export * from './ProxyLogger';
-export * from './ProxyLoggerProvider';
-=======
 export { Logger } from './types/Logger';
 export { LoggerProvider } from './types/LoggerProvider';
 export {
@@ -37,7 +26,8 @@
 export { AnyValue, AnyValueMap } from './types/AnyValue';
 export { NOOP_LOGGER, NoopLogger } from './NoopLogger';
 export { NOOP_LOGGER_PROVIDER, NoopLoggerProvider } from './NoopLoggerProvider';
->>>>>>> f047db9d
+export { ProxyLogger } from './ProxyLogger';
+export { ProxyLoggerProvider } from './ProxyLoggerProvider';
 
 import { LogsAPI } from './api/logs';
 export const logs = LogsAPI.getInstance();