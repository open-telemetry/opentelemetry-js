{
  "name": "@opentelemetry/exporter-logs-otlp-proto",
  "version": "0.40.0",
  "description": "An OTLP exporter to send logs using protobuf over HTTP",
  "main": "build/src/index.js",
  "module": "build/esm/index.js",
  "esnext": "build/esnext/index.js",
  "types": "build/src/index.d.ts",
  "repository": "open-telemetry/opentelemetry-js",
  "browser": {
    "./src/platform/index.ts": "./src/platform/browser/index.ts",
    "./build/esm/platform/index.js": "./build/esm/platform/browser/index.js",
    "./build/esnext/platform/index.js": "./build/esnext/platform/browser/index.js",
    "./build/src/platform/index.js": "./build/src/platform/browser/index.js"
  },
  "scripts": {
    "prepublishOnly": "npm run compile",
    "compile": "tsc --build tsconfig.json tsconfig.esm.json tsconfig.esnext.json",
    "clean": "tsc --build --clean tsconfig.json tsconfig.esm.json tsconfig.esnext.json",
    "lint": "eslint . --ext .ts",
    "lint:fix": "eslint . --ext .ts --fix",
    "tdd": "npm run test -- --watch-extensions ts --watch",
    "test": "nyc ts-mocha -p tsconfig.json 'test/**/*.test.ts' --exclude 'test/browser/**/*.ts'",
    "test:browser": "karma start --single-run",
    "version": "node ../../../scripts/version-update.js",
    "watch": "tsc --build --watch tsconfig.json tsconfig.esm.json tsconfig.esnext.json",
    "precompile": "cross-var lerna run version --scope $npm_package_name --include-dependencies",
    "prewatch": "npm run precompile",
    "peer-api-check": "node ../../../scripts/peer-api-check.js",
    "codecov": "nyc report --reporter=json && codecov -f coverage/*.json -p ../../../"
  },
  "keywords": [
    "opentelemetry",
    "nodejs",
    "protobuf",
    "tracing",
    "profiling",
    "metrics",
    "stats",
    "logs"
  ],
  "author": "OpenTelemetry Authors",
  "license": "Apache-2.0",
  "engines": {
    "node": ">=14"
  },
  "files": [
    "build/esm/**/*.js",
    "build/esm/**/*.js.map",
    "build/esm/**/*.d.ts",
    "build/esnext/**/*.js",
    "build/esnext/**/*.js.map",
    "build/esnext/**/*.d.ts",
    "build/src/**/*.js",
    "build/src/**/*.js.map",
    "build/src/**/*.d.ts",
    "build/protos/**/*.proto",
    "doc",
    "LICENSE",
    "README.md"
  ],
  "publishConfig": {
    "access": "public"
  },
  "devDependencies": {
    "@babel/core": "7.22.5",
    "@opentelemetry/api": "1.4.1",
    "@types/mocha": "10.0.1",
    "@types/node": "18.6.5",
    "@types/sinon": "10.0.15",
    "codecov": "3.8.3",
    "cpx": "1.5.0",
    "cross-var": "1.1.0",
<<<<<<< HEAD
    "babel-plugin-istanbul": "6.1.1",
    "karma": "6.4.2",
    "karma-chrome-launcher": "3.1.0",
    "karma-coverage": "2.2.0",
    "karma-mocha": "2.0.1",
    "karma-spec-reporter": "0.0.36",
    "karma-webpack": "4.0.2",
    "lerna": "6.6.2",
=======
    "lerna": "7.0.2",
>>>>>>> 196b6442
    "mocha": "10.2.0",
    "nyc": "15.1.0",
    "sinon": "15.1.2",
    "ts-loader": "8.4.0",
    "ts-mocha": "10.0.0",
    "typescript": "4.4.4",
    "webpack": "4.46.0",
    "webpack-cli": "4.10.0",
    "webpack-merge": "5.9.0"
  },
  "peerDependencies": {
    "@opentelemetry/api": "^1.0.0"
  },
  "dependencies": {
    "@opentelemetry/api-logs": "0.40.0",
    "@opentelemetry/core": "1.14.0",
    "@opentelemetry/otlp-exporter-base": "0.40.0",
    "@opentelemetry/otlp-proto-exporter-base": "0.40.0",
    "@opentelemetry/otlp-transformer": "0.40.0",
    "@opentelemetry/resources": "1.14.0",
    "@opentelemetry/sdk-logs": "0.40.0",
    "@opentelemetry/sdk-trace-base": "1.14.0"
  },
  "homepage": "https://github.com/open-telemetry/opentelemetry-js/tree/main/experimental/packages/exporter-logs-otlp-proto",
  "sideEffects": false
}<|MERGE_RESOLUTION|>--- conflicted
+++ resolved
@@ -71,7 +71,6 @@
     "codecov": "3.8.3",
     "cpx": "1.5.0",
     "cross-var": "1.1.0",
-<<<<<<< HEAD
     "babel-plugin-istanbul": "6.1.1",
     "karma": "6.4.2",
     "karma-chrome-launcher": "3.1.0",
@@ -79,10 +78,7 @@
     "karma-mocha": "2.0.1",
     "karma-spec-reporter": "0.0.36",
     "karma-webpack": "4.0.2",
-    "lerna": "6.6.2",
-=======
     "lerna": "7.0.2",
->>>>>>> 196b6442
     "mocha": "10.2.0",
     "nyc": "15.1.0",
     "sinon": "15.1.2",
