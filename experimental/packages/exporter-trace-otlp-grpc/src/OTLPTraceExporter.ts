--- conflicted
+++ resolved
@@ -20,16 +20,13 @@
   toOTLPExportTraceServiceRequest,
 } from '@opentelemetry/exporter-trace-otlp-http';
 import { baggageUtils, getEnv } from '@opentelemetry/core';
-<<<<<<< HEAD
-import { validateAndNormalizeUrl, DEFAULT_COLLECTOR_URL } from './util';
-=======
->>>>>>> e5031bdf
 import { Metadata } from '@grpc/grpc-js';
 import {
   OTLPGRPCExporterConfigNode,
   OTLPGRPCExporterNodeBase,
   ServiceClientType,
-  validateAndNormalizeUrl
+  validateAndNormalizeUrl,
+  DEFAULT_COLLECTOR_URL
 } from '@opentelemetry/otlp-grpc-exporter-base';
 
 /**
@@ -59,17 +56,10 @@
     return typeof config.url === 'string'
       ? validateAndNormalizeUrl(config.url)
       : getEnv().OTEL_EXPORTER_OTLP_TRACES_ENDPOINT.length > 0
-<<<<<<< HEAD
       ? validateAndNormalizeUrl(getEnv().OTEL_EXPORTER_OTLP_TRACES_ENDPOINT)
       : getEnv().OTEL_EXPORTER_OTLP_ENDPOINT.length > 0
       ? validateAndNormalizeUrl(getEnv().OTEL_EXPORTER_OTLP_ENDPOINT)
       : validateAndNormalizeUrl(DEFAULT_COLLECTOR_URL);
-=======
-        ? validateAndNormalizeUrl(getEnv().OTEL_EXPORTER_OTLP_TRACES_ENDPOINT)
-        : getEnv().OTEL_EXPORTER_OTLP_ENDPOINT.length > 0
-          ? validateAndNormalizeUrl(getEnv().OTEL_EXPORTER_OTLP_ENDPOINT)
-          : DEFAULT_COLLECTOR_URL;
->>>>>>> e5031bdf
   }
 
   getServiceClientType() {
