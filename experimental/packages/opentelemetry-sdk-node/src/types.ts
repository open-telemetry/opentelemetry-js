--- conflicted
+++ resolved
@@ -50,13 +50,9 @@
   traceExporter: SpanExporter;
   spanLimits: SpanLimits;
   idGenerator: IdGenerator;
-<<<<<<< HEAD
 }
 
 export interface SDKOptions {
-  contextManager: ContextManager | null;
   instrumentations: (Instrumentation | Instrumentation[])[];
   textMapPropagator: TextMapPropagator | null;
-=======
->>>>>>> 8bac1534
 }