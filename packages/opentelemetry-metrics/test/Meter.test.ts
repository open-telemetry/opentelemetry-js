--- conflicted
+++ resolved
@@ -92,7 +92,6 @@
       );
     });
 
-<<<<<<< HEAD
     it('should be able to call add with no labels', () => {
       const counter = meter.createCounter('name', {
         description: 'desc',
@@ -106,10 +105,7 @@
       assert.strictEqual(record1.aggregator.toPoint().value, 1);
     });
 
-    it('should return counter with resource', () => {
-=======
     it('should pipe through resource', () => {
->>>>>>> 18278703
       const counter = meter.createCounter('name') as CounterMetric;
       assert.ok(counter.resource instanceof Resource);
 
