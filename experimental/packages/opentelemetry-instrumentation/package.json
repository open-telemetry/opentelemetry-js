--- conflicted
+++ resolved
@@ -72,13 +72,9 @@
     "url": "https://github.com/open-telemetry/opentelemetry-js/issues"
   },
   "dependencies": {
-<<<<<<< HEAD
     "@types/shimmer": "^1.0.2",
     "import-in-the-middle": "^1.3.4",
-    "require-in-the-middle": "^7.0.1",
-=======
     "require-in-the-middle": "^7.1.0",
->>>>>>> 32ae641a
     "semver": "^7.3.2",
     "shimmer": "^1.2.1"
   },
