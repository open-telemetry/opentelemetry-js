--- conflicted
+++ resolved
@@ -64,18 +64,12 @@
     "mocha": "^6.1.0",
     "nyc": "^14.1.1",
     "rimraf": "^3.0.0",
-<<<<<<< HEAD
     "sinon": "^7.5.0",
     "tslint-consistent-codestyle" : "^1.16.0",
     "tslint-microsoft-contrib": "^6.2.0",
-=======
-    "sinon": "^7.3.2",
->>>>>>> 173cab2a
     "ts-loader": "^6.0.4",
     "ts-mocha": "^6.0.0",
     "ts-node": "^8.0.0",
-    "tslint-consistent-codestyle": "^1.15.1",
-    "tslint-microsoft-contrib": "^6.2.0",
     "typescript": "^3.6.3",
     "webpack": "^4.35.2"
   },
