--- conflicted
+++ resolved
@@ -13,13 +13,10 @@
 
 ### :rocket: (Enhancement)
 
-<<<<<<< HEAD
+* feat: add processors for adding session.id attribute to spans and logs [#4972](https://github.com/open-telemetry/opentelemetry-js/pull/4972)
 * feat(instrumentation): Add allowUrls config option to web instrumentation [#4938](https://github.com/open-telemetry/opentelemetry-js/pull/4938) @jairo-mendoza
   * `XMLHttpRequestInstrumentation` and `FetchInstrumentation` now accept an `allowUrls` config option.
   * `isUrlAllowed` function added to core. Both web instrumentation classes will depend on this function when using the new config option.
-=======
-* feat: add processors for adding session.id attribute to spans and logs [#4972](https://github.com/open-telemetry/opentelemetry-js/pull/4972)
->>>>>>> 2a4919c1
 
 ### :bug: (Bug Fix)
 
