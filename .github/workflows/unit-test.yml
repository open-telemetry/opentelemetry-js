name: Unit Tests
on:
  push:
    branches:
      - main
  pull_request:
  merge_group:

jobs:
  node-tests:
    strategy:
      fail-fast: false
      matrix:
        node_version:
          - "18"
<<<<<<< HEAD
          # - "20" # disabled until http instrumentation can be fixed
=======
          - "20"
>>>>>>> 4fe1ae8a
    runs-on: ubuntu-latest
    env:
      NPM_CONFIG_UNSAFE_PERM: true
    steps:
      - name: Checkout
        uses: actions/checkout@v4

      - uses: actions/setup-node@v4
        with:
          cache: 'npm'
          cache-dependency-path: |
            package-lock.json
          node-version: ${{ matrix.node_version }}

      - run: npm install -g npm@latest

      - name: Bootstrap
        run: npm ci

      - name: Build 🔧
        run: npm run compile

      - name: Unit tests
        run: |
          # TODO(legendecas): webpack https://stackoverflow.com/questions/69692842/error-message-error0308010cdigital-envelope-routinesunsupported
<<<<<<< HEAD
          export NODE_OPTIONS=--openssl-legacy-provider
=======
          if [ "${{ matrix.node_version }}" = "18" ] || [ "${{ matrix.node_version }}" == "20" ]; then
            export NODE_OPTIONS=--openssl-legacy-provider
          fi
>>>>>>> 4fe1ae8a
          npm run test
      - name: Report Coverage
        run: npm run codecov
        if: ${{ matrix.node_version == '18' }}
  node-windows-tests:
    runs-on: windows-latest
    env:
      NPM_CONFIG_UNSAFE_PERM: true
    steps:
      - name: Checkout
        uses: actions/checkout@v4

      - uses: actions/setup-node@v4
        with:
          cache: 'npm'
          cache-dependency-path: |
            package-lock.json
          node-version: '18'

      - run: npm install -g npm@latest

      - name: Bootstrap
        run: npm ci

      - name: Build 🔧
        run: |
          npm config set script-shell "C:\\Program Files\\git\\bin\\bash.exe"
          npm run compile

      - name: Unit tests
        env:
         NODE_OPTIONS: --openssl-legacy-provider
        run: npm run test
  browser-tests:
    runs-on: ubuntu-latest
    env:
      NPM_CONFIG_UNSAFE_PERM: true
    steps:
      - name: Checkout
        uses: actions/checkout@v4

      - uses: actions/setup-node@v4
        with:
<<<<<<< HEAD
          node-version: 18
=======
          cache: 'npm'
          cache-dependency-path: |
            package-lock.json
          node-version: 16
>>>>>>> 4fe1ae8a

      - name: Bootstrap
        run: npm ci

      - name: Build 🔧
        run: npm run compile

      - name: Unit tests
        run: npm run test:browser
      - name: Report Coverage
        run: npm run codecov:browser
  webworker-tests:
    runs-on: ubuntu-latest
    env:
      NPM_CONFIG_UNSAFE_PERM: true
    steps:
      - name: Checkout
        uses: actions/checkout@v4
      - uses: actions/setup-node@v4
        with:
<<<<<<< HEAD
          node-version: 18
=======
          cache: 'npm'
          cache-dependency-path: |
            package-lock.json
          node-version: 16
>>>>>>> 4fe1ae8a

      - name: Bootstrap
        run: npm ci

      - name: Build 🔧
        run: npm run compile

      - name: Unit tests
        run: npm run test:webworker
      - name: Report Coverage
        run: npm run codecov:webworker
  api-eol-node-test:
    strategy:
      fail-fast: false
      matrix:
        node_version:
          - "8"
          - "10"
          - "12"
          - "14"
          - "16"
    runs-on: ubuntu-latest
    steps:
      - name: Checkout
        uses: actions/checkout@v4

      - uses: actions/setup-node@v4
        with:
          cache: 'npm'
          cache-dependency-path: |
            package-lock.json
          node-version: ${{ matrix.node_version }}

      - name: Build
        working-directory: ./api
        run: |
          npm install --ignore-scripts
          npm install @types/mocha@^7 mocha@^7 ts-loader@^8 ts-mocha@^8
          node ../scripts/version-update.js
          npx tsc --build tsconfig.json tsconfig.esm.json

      - name: Test
        working-directory: ./api
        # running test:eol as node 8 is not supported anymore by the version of nyc we use, as we don't report coverage
        # for this step we leave it out.
        # Details: nyc requires istanbul-lib-report, which silently dropped support for Node.js v8 when going from
        # 3.0.0 to 3.0.1 by requiring make-dir@^4.0.0 to fix https://github.com/advisories/GHSA-c2qf-rxjj-qqgw.
        # make-dir does not support Node.js v8 anymore.
        run: npm run test:eol<|MERGE_RESOLUTION|>--- conflicted
+++ resolved
@@ -13,11 +13,7 @@
       matrix:
         node_version:
           - "18"
-<<<<<<< HEAD
-          # - "20" # disabled until http instrumentation can be fixed
-=======
           - "20"
->>>>>>> 4fe1ae8a
     runs-on: ubuntu-latest
     env:
       NPM_CONFIG_UNSAFE_PERM: true
@@ -43,13 +39,7 @@
       - name: Unit tests
         run: |
           # TODO(legendecas): webpack https://stackoverflow.com/questions/69692842/error-message-error0308010cdigital-envelope-routinesunsupported
-<<<<<<< HEAD
           export NODE_OPTIONS=--openssl-legacy-provider
-=======
-          if [ "${{ matrix.node_version }}" = "18" ] || [ "${{ matrix.node_version }}" == "20" ]; then
-            export NODE_OPTIONS=--openssl-legacy-provider
-          fi
->>>>>>> 4fe1ae8a
           npm run test
       - name: Report Coverage
         run: npm run codecov
@@ -93,14 +83,10 @@
 
       - uses: actions/setup-node@v4
         with:
-<<<<<<< HEAD
-          node-version: 18
-=======
           cache: 'npm'
           cache-dependency-path: |
             package-lock.json
-          node-version: 16
->>>>>>> 4fe1ae8a
+          node-version: 18
 
       - name: Bootstrap
         run: npm ci
@@ -121,14 +107,10 @@
         uses: actions/checkout@v4
       - uses: actions/setup-node@v4
         with:
-<<<<<<< HEAD
-          node-version: 18
-=======
           cache: 'npm'
           cache-dependency-path: |
             package-lock.json
-          node-version: 16
->>>>>>> 4fe1ae8a
+          node-version: 18
 
       - name: Bootstrap
         run: npm ci
