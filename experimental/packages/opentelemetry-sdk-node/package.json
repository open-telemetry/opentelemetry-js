--- conflicted
+++ resolved
@@ -44,49 +44,25 @@
     "access": "public"
   },
   "dependencies": {
-<<<<<<< HEAD
-    "@opentelemetry/core": "1.8.0",
     "@opentelemetry/exporter-jaeger": "1.8.0",
     "@opentelemetry/exporter-trace-otlp-grpc": "0.34.0",
     "@opentelemetry/exporter-trace-otlp-http": "0.34.0",
     "@opentelemetry/exporter-trace-otlp-proto": "0.34.0",
     "@opentelemetry/exporter-zipkin": "1.8.0",
+    "@opentelemetry/core": "1.8.0",
     "@opentelemetry/instrumentation": "0.34.0",
     "@opentelemetry/resources": "1.8.0",
-    "@opentelemetry/sdk-metrics": "1.8.0",
+    "@opentelemetry/sdk-metrics": "0.34.0",
     "@opentelemetry/sdk-trace-base": "1.8.0",
     "@opentelemetry/sdk-trace-node": "1.8.0",
     "@opentelemetry/semantic-conventions": "1.8.0"
-  },
-  "peerDependencies": {
-    "@opentelemetry/api": ">=1.0.0 <1.3.0",
-    "@opentelemetry/api-metrics": ">=1.0.0 <1.1.0"
-  },
-  "devDependencies": {
-    "@opentelemetry/api": ">=1.0.0 <1.3.0",
-    "@opentelemetry/api-metrics": ">=1.0.0 <1.1.0",
-    "@opentelemetry/context-async-hooks": "1.8.0",
-=======
-    "@opentelemetry/exporter-jaeger": "1.7.0",
-    "@opentelemetry/exporter-trace-otlp-grpc": "0.33.0",
-    "@opentelemetry/exporter-trace-otlp-http": "0.33.0",
-    "@opentelemetry/exporter-trace-otlp-proto": "0.33.0",
-    "@opentelemetry/exporter-zipkin": "1.7.0",
-    "@opentelemetry/core": "1.7.0",
-    "@opentelemetry/instrumentation": "0.33.0",
-    "@opentelemetry/resources": "1.7.0",
-    "@opentelemetry/sdk-metrics": "0.33.0",
-    "@opentelemetry/sdk-trace-base": "1.7.0",
-    "@opentelemetry/sdk-trace-node": "1.7.0",
-    "@opentelemetry/semantic-conventions": "1.7.0"
   },
   "peerDependencies": {
     "@opentelemetry/api": ">=1.2.0 <1.3.0"
   },
   "devDependencies": {
     "@opentelemetry/api": ">=1.2.0 <1.3.0",
-    "@opentelemetry/context-async-hooks": "1.7.0",
->>>>>>> d1540663
+    "@opentelemetry/context-async-hooks": "1.8.0",
     "@types/mocha": "10.0.0",
     "@types/node": "18.6.5",
     "@types/semver": "7.3.9",
