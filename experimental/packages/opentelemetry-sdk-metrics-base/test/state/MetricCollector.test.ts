--- conflicted
+++ resolved
@@ -26,15 +26,9 @@
 import { TestMetricReader } from '../export/TestMetricReader';
 import { ExportResult, ExportResultCode } from '@opentelemetry/core';
 
-<<<<<<< HEAD
 class TestMetricExporter extends PushMetricExporter {
   metricDataList: MetricData[] = []
   async export(batch: MetricData[]): Promise<ExportResult> {
-=======
-class TestMetricExporter extends MetricExporter {
-  metricDataList: MetricData[] = [];
-  async export(batch: MetricData[]): Promise<void> {
->>>>>>> 04f9edd1
     this.metricDataList.push(...batch);
     return new Promise<ExportResult>((resolve, _) => {
       resolve({code: ExportResultCode.SUCCESS})
