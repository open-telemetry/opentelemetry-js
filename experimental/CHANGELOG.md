# CHANGELOG

All notable changes to experimental packages in this project will be documented in this file.

## Unreleased

### :boom: Breaking Change

### :rocket: (Enhancement)

<<<<<<< HEAD
* feature(prometheus-serialiser): export the unit block when unit is set in metric descriptor [#3066](https://github.com/open-telemetry/opentelemetry-js/pull/3041) @weyert

* feat(sdk-node): configure trace exporter with environment variables [#3143](https://github.com/open-telemetry/opentelemetry-js/pull/3143) @svetlanabrennan

=======
>>>>>>> a5abee69
### :bug: (Bug Fix)

### :books: (Refine Doc)

### :house: (Internal)

## 0.32.0

### :boom: Breaking Change

* Rename @opentelemetry/sdk-metrics-base package to @opentelemetry/sdk-metrics  [#3162](https://github.com/open-telemetry/opentelemetry-js/pull/3162) @hectorhdzg

### :rocket: (Enhancement)

* fix(add-views-to-node-sdk): added the ability to define meter views in `NodeSDK` [#3066](https://github.com/open-telemetry/opentelemetry-js/pull/3124) @weyert
* feature(add-console-metrics-exporter): add ConsoleMetricExporter [#3120](https://github.com/open-telemetry/opentelemetry-js/pull/3120) @weyert
* feature(prometheus-serialiser): export the unit block when unit is set in metric descriptor [#3066](https://github.com/open-telemetry/opentelemetry-js/pull/3041) @weyert
* feat: support latest `@opentelemetry/api` [#3177](https://github.com/open-telemetry/opentelemetry-js/pull/3177) @dyladan

### :bug: (Bug Fix)

* fix(instrumentation-http): add `http.host` attribute before sending the request #3054 @cuichenli

## 0.31.0

### :boom: Breaking Change

* feature(views): move views registration to MeterProvider constructor [#3066](https://github.com/open-telemetry/opentelemetry-js/pull/3066) @pichlermarc
* feat(sdk-metrics-base): split up Singular into Sum and Gauge in MetricData [#3079](https://github.com/open-telemetry/opentelemetry-js/pull/3079) @pichlermarc
  * removes `DataPointType.SINGULAR`, and replaces it with `DataPointType.SUM` and `DataPointType.GAUGE`
  * removes `SingularMetricData` and replaces it with `SumMetricData` (including an additional `isMonotonic` flag) and `GaugeMetricData`
* feat(histogram): align collection of optional Histogram properties with spec [#3102](https://github.com/open-telemetry/opentelemetry-js/pull/3079) @pichlermarc
  * changes type of `sum` property on `Histogram` to `number | undefined`
  * changes type of `min` and `max` properties on `Histogram` to `number | undefined`
  * removes `hasMinMax` flag on the exported `Histogram` - this is now indicated by `min` and `max` being `undefined`

### :rocket: (Enhancement)

* feat(metrics-api): use common attributes definitions #3038 @legendecas
* feat(otlp-proto): pre-compile proto files [#3098](https://github.com/open-telemetry/opentelemetry-js/pull/3098) @legendecas
* feat(opentelemetry-sdk-metrics-base): added InMemoryMetricExporter [#3039](https://github.com/open-telemetry/opentelemetry-js/pull/3039) @weyert

### :bug: (Bug Fix)

* fix(histogram): fix maximum when only values < -1 are provided [#3086](https://github.com/open-telemetry/opentelemetry-js/pull/3086) @pichlermarc
* fix(sdk-metrics-base): fix PeriodicExportingMetricReader keeping Node.js process from exiting
  [#3106](https://github.com/open-telemetry/opentelemetry-js/pull/3106) @seemk
* fix(otlp-proto): fixes [#2791](https://github.com/open-telemetry/opentelemetry-js/issues/2791) otlp proto exporters no longer share a single global proto definition
  [#3098](https://github.com/open-telemetry/opentelemetry-js/pull/3098) @legendecas

## 0.30.0

### :boom: Breaking Change

* fix: remove aws and gcp detector from SDK [#3024](https://github.com/open-telemetry/opentelemetry-js/pull/3024) @flarna
* feat(sdk-metrics-base): implement min/max recording for Histograms [#3032](https://github.com/open-telemetry/opentelemetry-js/pull/3032) @pichlermarc
  * adds `min`/`max` recording to Histograms
  * updates [opentelemetry-proto](https://github.com/open-telemetry/opentelemetry-proto) to `0.18` so that `min` and
    `max` can be exported. This change breaks the OTLP/JSON Metric Exporter for all collector versions `<0.52` due to
    [open-telemetry/opentelemetry-collector#5312](https://github.com/open-telemetry/opentelemetry-collector/issues/5312).

### :rocket: (Enhancement)

* feat(opentelemetry-instrumentation-fetch): optionally ignore network events [#3028](https://github.com/open-telemetry/opentelemetry-js/pull/3028) @gregolsen
* feat(http-instrumentation): record exceptions in http instrumentation [#3008](https://github.com/open-telemetry/opentelemetry-js/pull/3008) @luismiramirez
* feat(node-sdk): add serviceName config option [#2867](https://github.com/open-telemetry/opentelemetry-js/pull/2867) @naseemkullah
* feat(opentelemetry-exporter-prometheus): export PrometheusSerializer [#3034](https://github.com/open-telemetry/opentelemetry-js/pull/3034) @matschaffer
* feat(sdk-metrics-base): detect resets on async metrics [#2990](https://github.com/open-telemetry/opentelemetry-js/pull/2990) @legendecas
  * Added monotonicity support in SumAggregator.
  * Added reset and gaps detection for async metric instruments.
  * Fixed the start time and end time of an exported metric with regarding to resets and gaps.

### :bug: (Bug Fix)

* fix(otlp-transformer): remove type dependency on Long [#3022](https://github.com/open-telemetry/opentelemetry-js/pull/3022) @legendecas
* fix(grpc-exporter): use non-normalized URL to determine channel security [#3019](https://github.com/open-telemetry/opentelemetry-js/pull/3019) @pichlermarc
* fix(otlp-exporter-base): fix gzip output stream in http otlp export [#3046](https://github.com/open-telemetry/opentelemetry-js/pull/3046) @mattolson
* docs(grpc-exporters): remove 'web' as supported from README.md [#3070](https://github.com/open-telemetry/opentelemetry-js/pull/3070) @pichlermarc

### :house: (Internal)

* test: add node 18 and remove EoL node versions [#3048](https://github.com/open-telemetry/opentelemetry-js/pull/3048) @dyladan

## 0.29.2

* Support for 1.3.1 of stable packages

## 0.29.1

### :bug: (Bug Fix)

* fix(sdk-metrics-base): only record non-negative histogram values [#3002](https://github.com/open-telemetry/opentelemetry-js/pull/3002) @pichlermarc
* fix(otlp-transformer): include missing prepublishOnly script which ensures esm and esnext build files are created and packaged @dyladan

## 0.29.0

### :boom: Breaking Change

* feat(metrics): metric readers and exporters now select aggregation temporality based on instrument type [#2902](https://github.com/open-telemetry/opentelemetry-js/pull/2902) @seemk
* refactor(metrics-sdk): rename InstrumentationLibrary -> InstrumentationScope [#2959](https://github.com/open-telemetry/opentelemetry-js/pull/2959) @pichlermarc
* feat(metrics): multi-instrument async callback support [#2966](https://github.com/open-telemetry/opentelemetry-js/pull/2966) @legendecas
  * changes on `meter.createObservableCounter`, `meter.createObservableGauge`, `meter.createObservableUpDownCounter`
    * removed the second parameter `callback`
    * returns an `Observable` object on which callbacks can be registered or unregistered.
  * added `meter.addBatchObservableCallback` and `meter.removeBatchObservableCallback`.
* fix: remove attributes from OTLPExporterConfigBase [#2991](https://github.com/open-telemetry/opentelemetry-js/pull/2991) @flarna

### :rocket: (Enhancement)

* feat(exporters): update proto version and use otlp-transformer [#2929](https://github.com/open-telemetry/opentelemetry-js/pull/2929) @pichlermarc
* fix(sdk-metrics-base): misbehaving aggregation temporality selector tolerance [#2958](https://github.com/open-telemetry/opentelemetry-js/pull/2958) @legendecas
* feat(trace-otlp-grpc): configure security with env vars [#2827](https://github.com/open-telemetry/opentelemetry-js/pull/2827) @svetlanabrennan
* feat(sdk-metrics-base): async instruments callback timeout [#2742](https://github.com/open-telemetry/opentelemetry-js/pull/2742) @legendecas

### :bug: (Bug Fix)

* fix(opentelemetry-instrumentation-http): use correct origin when port is `null` [#2948](https://github.com/open-telemetry/opentelemetry-js/pull/2948) @danielgblanco
* fix(otlp-exporter-base): include esm and esnext in package files [#2952](https://github.com/open-telemetry/opentelemetry-js/pull/2952) @dyladan
* fix(otlp-http-exporter): update endpoint to match spec [#2895](https://github.com/open-telemetry/opentelemetry-js/pull/2895) @svetlanabrennan
* fix(instrumentation): only patch core modules if enabled [#2993](https://github.com/open-telemetry/opentelemetry-js/pull/2993) @santigimeno
* fix(otlp-transformer): include esm and esnext in package files and update README [#2992](https://github.com/open-telemetry/opentelemetry-js/pull/2992) @pichlermarc
* fix(metrics): specification compliant default metric unit [#2983](https://github.com/open-telemetry/opentelemetry-js/pull/2983) @andyfleming
* fix(opentelemetry-instrumentation): use all provided patches for the same file [#2963](https://github.com/open-telemetry/opentelemetry-js/pull/2963) @Ugzuzg

### :books: (Refine Doc)

### :house: (Internal)

## 0.28.0

### :boom: Breaking Change

* feat(sdk-metrics-base): update metric exporter interfaces [#2707](https://github.com/open-telemetry/opentelemetry-js/pull/2707) @srikanthccv
* feat(api-metrics): remove observable types [#2687](https://github.com/open-telemetry/opentelemetry-js/pull/2687) @legendecas
* fix(otlp-http-exporter): remove content length header [#2879](https://github.com/open-telemetry/opentelemetry-js/pull/2879) @svetlanabrennan
* feat(experimental-packages): Update packages to latest SDK Version. [#2871](https://github.com/open-telemetry/opentelemetry-js/pull/2871) @pichlermarc
  * removed the -wip suffix from api-metrics and metrics-sdk-base.
  * updated dependencies to stable packages to `1.1.1` for all "experimental" packages.
  * updated Metrics Exporters to the latest Metrics SDK (`exporter-metrics-otlp-grpc`, `exporter-metrics-otlp-http`, `exporter-metrics-otlp-proto`)
  * updated `opentelemetry-sdk-node` to the latest Metrics SDK.
  * updated `otlp-transformer` to the latest Metrics SDK.
  * updated all `instrumentation-*` packages to use local implementations of `parseUrl()` due to #2884
* refactor(otlp-exporters) move base classes and associated types into their own packages [#2893](https://github.com/open-telemetry/opentelemetry-js/pull/2893) @pichlermarc
  * `otlp-exporter-base` => `OTLPExporterBase`, `OTLPExporterBrowserBase`, `OTLPExporterNodeBase`
  * `otlp-grpc-exporter-base` => `OTLPGRPCExporterNodeBase`
  * `otlp-proto-exporter-base` => `OTLPProtoExporterNodeBase`

### :rocket: (Enhancement)

* feat: spec compliant metric creation and sync instruments [#2588](https://github.com/open-telemetry/opentelemetry-js/pull/2588) @dyladan
* feat(api-metrics): async instruments spec compliance [#2569](https://github.com/open-telemetry/opentelemetry-js/pull/2569) @legendecas
* feat(sdk-metrics-base): add ValueType support for sync instruments [#2776](https://github.com/open-telemetry/opentelemetry-js/pull/2776) @legendecas
* feat(sdk-metrics-base): implement async instruments support [#2686](https://github.com/open-telemetry/opentelemetry-js/pull/2686) @legendecas
* feat(sdk-metrics-base): meter registration [#2666](https://github.com/open-telemetry/opentelemetry-js/pull/2666) @legendecas
* feat(sdk-metrics-base): bootstrap metrics exemplars [#2641](https://github.com/open-telemetry/opentelemetry-js/pull/2641) @srikanthccv
* feat(metrics-sdk): bootstrap aggregation support [#2634](https://github.com/open-telemetry/opentelemetry-js/pull/2634) @legendecas
* feat(metrics-sdk): bootstrap views api [#2625](https://github.com/open-telemetry/opentelemetry-js/pull/2625) @legendecas
* feat(sdk-metrics): bootstrap metric streams [#2636](https://github.com/open-telemetry/opentelemetry-js/pull/2636) @legendecas
* feat(views): add FilteringAttributesProcessor [#2733](https://github.com/open-telemetry/opentelemetry-js/pull/2733) @pichlermarc
* feat(metric-reader): add metric-reader [#2681](https://github.com/open-telemetry/opentelemetry-js/pull/2681) @pichlermarc
* feat(sdk-metrics-base): document and export basic APIs [#2725](https://github.com/open-telemetry/opentelemetry-js/pull/2725) @legendecas
* feat(views): Update addView() to disallow named views that select more than one instrument. [#2820](https://github.com/open-telemetry/opentelemetry-js/pull/2820) @pichlermarc
* feat(sdk-metrics-base): update exporting names [#2829](https://github.com/open-telemetry/opentelemetry-js/pull/2829) @legendecas
* Add grpc compression to trace-otlp-grpc exporter [#2813](https://github.com/open-telemetry/opentelemetry-js/pull/2813) @svetlanabrennan
* refactor: unifying shutdown once with BindOnceFuture [#2695](https://github.com/open-telemetry/opentelemetry-js/pull/2695) @legendecas
* feat(prometheus): update prometheus exporter with wip metrics sdk [#2824](https://github.com/open-telemetry/opentelemetry-js/pull/2824) @legendecas
* feat(instrumentation-xhr): add applyCustomAttributesOnSpan hook [#2134](https://github.com/open-telemetry/opentelemetry-js/pull/2134) @mhennoch
* feat(proto): add @opentelemetry/otlp-transformer package with hand-rolled transformation [#2746](https://github.com/open-telemetry/opentelemetry-js/pull/2746) @dyladan
* feat(sdk-metrics-base): shutdown and forceflush on MeterProvider [#2890](https://github.com/open-telemetry/opentelemetry-js/pull/2890) @legendecas
* feat(sdk-metrics-base): return the same meter for identical input to getMeter [#2901](https://github.com/open-telemetry/opentelemetry-js/pull/2901) @legendecas
* feat(otlp-exporter): add [OTEL_EXPORTER_OTLP_TIMEOUT](https://github.com/open-telemetry/opentelemetry-specification/blob/main/specification/protocol/exporter.md#configuration-options) env var to otlp exporters [#2738](https://github.com/open-telemetry/opentelemetry-js/pull/2738) @svetlanabrennan
* feat(sdk-metrics-base): hoist async instrument callback invocations [#2822](https://github.com/open-telemetry/opentelemetry-js/pull/2822) @legendecas

### :bug: (Bug Fix)

* fix(sdk-metrics-base): remove aggregator.toMetricData dependency on AggregationTemporality [#2676](https://github.com/open-telemetry/opentelemetry-js/pull/2676) @legendecas
* fix(sdk-metrics-base): coerce histogram boundaries to be implicit Infinity [#2859](https://github.com/open-telemetry/opentelemetry-js/pull/2859) @legendecas
* fix(instrumentation-http): HTTP 400 status code should not set span status to error on servers [#2789](https://github.com/open-telemetry/opentelemetry-js/pull/2789) @nordfjord

### :books: (Refine Doc)

* Update metrics example [#2658](https://github.com/open-telemetry/opentelemetry-js/pull/2658) @svetlanabrennan
* docs(api-metrics): add notes on ObservableResult.observe [#2712](https://github.com/open-telemetry/opentelemetry-js/pull/2712) @legendecas

### :house: (Internal)

* chore: move trace exporters back to experimental [#2835](https://github.com/open-telemetry/opentelemetry-js/pull/2835) @dyladan
* refactor(sdk-metrics-base): meter shared states [#2821](https://github.com/open-telemetry/opentelemetry-js/pull/2821) @legendecas

## v0.27.0

### :boom: Breaking Change

* [#2566](https://github.com/open-telemetry/opentelemetry-js/pull/2566) feat!(metrics): remove batch observer ([@dyladan](https://github.com/dyladan))
* [#2485](https://github.com/open-telemetry/opentelemetry-js/pull/2485) feat!: Split metric and trace exporters into new experimental packages ([@willarmiros](https://github.com/willarmiros))
* [#2540](https://github.com/open-telemetry/opentelemetry-js/pull/2540) fix(sdk-metrics-base): remove metric kind BATCH_OBSERVER ([@legendecas](https://github.com/legendecas))
* [#2496](https://github.com/open-telemetry/opentelemetry-js/pull/2496) feat(api-metrics): rename metric instruments to match feature-freeze API specification ([@legendecas](https://github.com/legendecas))

### :rocket: (Enhancement)

* [#2523](https://github.com/open-telemetry/opentelemetry-js/pull/2523) feat: Rename Labels to Attributes ([@pirgeo](https://github.com/pirgeo))
* [#2559](https://github.com/open-telemetry/opentelemetry-js/pull/2559) feat(api-metrics): remove bind/unbind and bound instruments ([@legendecas](https://github.com/legendecas))
* [#2563](https://github.com/open-telemetry/opentelemetry-js/pull/2563) feat(sdk-metrics-base): remove per-meter config on MeterProvider.getMeter ([@legendecas](https://github.com/legendecas))

### :bug: (Bug Fix)

* [#2610](https://github.com/open-telemetry/opentelemetry-js/pull/2610) fix: preventing double enable for instrumentation that has been already enabled ([@obecny](https://github.com/obecny))
* [#2581](https://github.com/open-telemetry/opentelemetry-js/pull/2581) feat: lazy initialization of the gzip stream ([@fungiboletus](https://github.com/fungiboletus))
* [#2584](https://github.com/open-telemetry/opentelemetry-js/pull/2584) fix: fixing compatibility versions for detectors ([@obecny](https://github.com/obecny))
* [#2558](https://github.com/open-telemetry/opentelemetry-js/pull/2558) fix(@opentelemetry/exporter-prometheus): unref prometheus server to prevent process running indefinitely ([@mothershipper](https://github.com/mothershipper))
* [#2495](https://github.com/open-telemetry/opentelemetry-js/pull/2495) fix(sdk-metrics-base): metrics name should be in the max length of 63 ([@legendecas](https://github.com/legendecas))
* [#2497](https://github.com/open-telemetry/opentelemetry-js/pull/2497) feat(@opentelemetry-instrumentation-fetch): support reading response body from the hook applyCustomAttributesOnSpan ([@echoontheway](https://github.com/echoontheway))

### :books: (Refine Doc)

* [#2561](https://github.com/open-telemetry/opentelemetry-js/pull/2561) Use new canonical path to Getting Started ([@chalin](https://github.com/chalin))
* [#2576](https://github.com/open-telemetry/opentelemetry-js/pull/2576) docs(instrumentation): update links in the Readme ([@OlivierAlbertini](https://github.com/OlivierAlbertini))
* [#2600](https://github.com/open-telemetry/opentelemetry-js/pull/2600) docs: fix URLs in README post-experimental move ([@arbourd](https://github.com/arbourd))
* [#2579](https://github.com/open-telemetry/opentelemetry-js/pull/2579) doc: Move upgrade propagator notes to correct section ([@NathanielRN](https://github.com/NathanielRN))
* [#2568](https://github.com/open-telemetry/opentelemetry-js/pull/2568) chore(doc): update matrix with contrib version for 1.0 core ([@vmarchaud](https://github.com/vmarchaud))
* [#2555](https://github.com/open-telemetry/opentelemetry-js/pull/2555) docs: expose existing comments ([@moander](https://github.com/moander))
* [#2493](https://github.com/open-telemetry/opentelemetry-js/pull/2493) chore: remove getting started and link to documentation. ([@svrnm](https://github.com/svrnm))

### :house: (Internal)

* [#2404](https://github.com/open-telemetry/opentelemetry-js/pull/2404) chore: Fix lint warnings in instrumentation package ([@alisabzevari](https://github.com/alisabzevari))
* [#2533](https://github.com/open-telemetry/opentelemetry-js/pull/2533) chore: regularly close stale issues ([@Rauno56](https://github.com/Rauno56))
* [#2570](https://github.com/open-telemetry/opentelemetry-js/pull/2570) chore: adding selenium tests with browserstack ([@obecny](https://github.com/obecny))
* [#2522](https://github.com/open-telemetry/opentelemetry-js/pull/2522) chore: cleanup setting config in instrumentations ([@Flarna](https://github.com/Flarna))
* [#2541](https://github.com/open-telemetry/opentelemetry-js/pull/2541) chore: slim font size for section title in PR template ([@legendecas](https://github.com/legendecas))
* [#2509](https://github.com/open-telemetry/opentelemetry-js/pull/2509) chore: expand pull request template with action items ([@pragmaticivan](https://github.com/pragmaticivan))
* [#2488](https://github.com/open-telemetry/opentelemetry-js/pull/2488) chore: inline sources in source maps ([@dyladan](https://github.com/dyladan))
* [#2514](https://github.com/open-telemetry/opentelemetry-js/pull/2514) chore: update stable dependencies to 1.0 ([@dyladan](https://github.com/dyladan))

## Previous releases

For changelog entries for previous releases see the [CHANGELOG.md](../CHANGELOG.md).<|MERGE_RESOLUTION|>--- conflicted
+++ resolved
@@ -7,14 +7,8 @@
 ### :boom: Breaking Change
 
 ### :rocket: (Enhancement)
-
-<<<<<<< HEAD
-* feature(prometheus-serialiser): export the unit block when unit is set in metric descriptor [#3066](https://github.com/open-telemetry/opentelemetry-js/pull/3041) @weyert
-
 * feat(sdk-node): configure trace exporter with environment variables [#3143](https://github.com/open-telemetry/opentelemetry-js/pull/3143) @svetlanabrennan
 
-=======
->>>>>>> a5abee69
 ### :bug: (Bug Fix)
 
 ### :books: (Refine Doc)
