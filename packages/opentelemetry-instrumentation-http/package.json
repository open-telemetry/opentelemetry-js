--- conflicted
+++ resolved
@@ -70,16 +70,9 @@
     "@opentelemetry/api": "^1.0.2"
   },
   "dependencies": {
-<<<<<<< HEAD
     "@opentelemetry/core": "0.25.0",
     "@opentelemetry/instrumentation": "0.25.0",
     "@opentelemetry/semantic-conventions": "0.25.0",
-    "semver": "^7.1.3"
-=======
-    "@opentelemetry/core": "0.24.0",
-    "@opentelemetry/instrumentation": "0.24.0",
-    "@opentelemetry/semantic-conventions": "0.24.0",
     "semver": "^7.3.5"
->>>>>>> f1291389
   }
 }