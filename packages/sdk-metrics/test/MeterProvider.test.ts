/*
 * Copyright The OpenTelemetry Authors
 *
 * Licensed under the Apache License, Version 2.0 (the "License");
 * you may not use this file except in compliance with the License.
 * You may obtain a copy of the License at
 *
 *      https://www.apache.org/licenses/LICENSE-2.0
 *
 * Unless required by applicable law or agreed to in writing, software
 * distributed under the License is distributed on an "AS IS" BASIS,
 * WITHOUT WARRANTIES OR CONDITIONS OF ANY KIND, either express or implied.
 * See the License for the specific language governing permissions and
 * limitations under the License.
 */

import * as assert from 'assert';
import {
  MeterProvider,
  InstrumentType,
  DataPointType,
  HistogramMetricData,
  DataPoint,
} from '../src';
import {
  assertScopeMetrics,
  assertMetricData,
  assertPartialDeepStrictEqual,
  defaultResource,
} from './util';
import { TestMetricReader } from './export/TestMetricReader';
import * as sinon from 'sinon';
import { Meter } from '../src/Meter';
import { createAllowListAttributesProcessor } from '../src/view/AttributesProcessor';
import { AggregationType } from '../src/view/AggregationOption';
import { Resource } from '@opentelemetry/resources';

describe('MeterProvider', () => {
  afterEach(() => {
    sinon.restore();
  });

  describe('constructor', () => {
    it('should construct without exceptions', () => {
      const meterProvider = new MeterProvider();
      assert(meterProvider instanceof MeterProvider);
    });

    it('construct with resource', () => {
      const meterProvider = new MeterProvider({ resource: defaultResource });
      assert(meterProvider instanceof MeterProvider);
    });

    it('should use default resource when no resource is passed', async function () {
      const reader = new TestMetricReader();

      const meterProvider = new MeterProvider({
        readers: [reader],
      });

      // Create meter and instrument, otherwise nothing will export
      const myMeter = meterProvider.getMeter('meter1', 'v1.0.0');
      const counter = myMeter.createCounter('non-renamed-instrument');
      counter.add(1, { attrib1: 'attrib_value1', attrib2: 'attrib_value2' });

      // Perform collection.
      const { resourceMetrics } = await reader.collect();
      assert.deepStrictEqual(resourceMetrics.resource, Resource.default());
    });

    it('should use the resource passed in constructor', async function () {
      const reader = new TestMetricReader();
      const expectedResource = new Resource({ attributes: { foo: 'bar' } });

      const meterProvider = new MeterProvider({
        readers: [reader],
        resource: expectedResource,
      });

      // Create meter and instrument, otherwise nothing will export
      const myMeter = meterProvider.getMeter('meter1', 'v1.0.0');
      const counter = myMeter.createCounter('non-renamed-instrument');
      counter.add(1, { attrib1: 'attrib_value1', attrib2: 'attrib_value2' });

      // Perform collection.
      const { resourceMetrics } = await reader.collect();
      assert.deepStrictEqual(resourceMetrics.resource, expectedResource);
    });

    it('should use default resource if not passed in constructor', async function () {
      const reader = new TestMetricReader();
<<<<<<< HEAD
      const providedResource = new Resource({ attributes: { foo: 'bar' } });

=======
>>>>>>> c00f36ee
      const meterProvider = new MeterProvider({
        readers: [reader],
      });

      // Create meter and instrument, otherwise nothing will export
      const myMeter = meterProvider.getMeter('meter1', 'v1.0.0');
      const counter = myMeter.createCounter('non-renamed-instrument');
      counter.add(1, { attrib1: 'attrib_value1', attrib2: 'attrib_value2' });

      // Perform collection.
      const { resourceMetrics } = await reader.collect();
      assert.deepStrictEqual(resourceMetrics.resource, Resource.default());
    });
  });

  describe('getMeter', () => {
    it('should get a meter', () => {
      const meterProvider = new MeterProvider();
      const meter = meterProvider.getMeter('meter1', '1.0.0');
      assert(meter instanceof Meter);
    });

    it('should get an identical meter on duplicated calls', () => {
      const meterProvider = new MeterProvider();
      const meter1 = meterProvider.getMeter('meter1', '1.0.0');
      const meter2 = meterProvider.getMeter('meter1', '1.0.0');
      assert.strictEqual(meter1, meter2);
    });

    it('get a noop meter on shutdown', async () => {
      const meterProvider = new MeterProvider();
      await meterProvider.shutdown();
      const meter = meterProvider.getMeter('meter1', '1.0.0');
      // returned tracer should be no-op, not instance of Meter (from SDK)
      assert.ok(!(meter instanceof Meter));
    });

    it('get meter with same identity', async () => {
      const reader = new TestMetricReader();
      const meterProvider = new MeterProvider({
        resource: defaultResource,
        readers: [reader],
      });

      // Create meter and instrument, needs observation on instrument, otherwise the scope will not be reported.
      // name+version pair 1
      meterProvider.getMeter('meter1', 'v1.0.0').createCounter('test').add(1);
      meterProvider.getMeter('meter1', 'v1.0.0').createCounter('test').add(1);
      // name+version pair 2
      meterProvider.getMeter('meter2', 'v1.0.0').createCounter('test').add(1);
      meterProvider.getMeter('meter2', 'v1.0.0').createCounter('test').add(1);
      // name+version pair 3
      meterProvider.getMeter('meter1', 'v1.0.1').createCounter('test').add(1);
      meterProvider.getMeter('meter1', 'v1.0.1').createCounter('test').add(1);
      // name+version+schemaUrl pair 4
      meterProvider
        .getMeter('meter1', 'v1.0.1', {
          schemaUrl: 'https://opentelemetry.io/schemas/1.4.0',
        })
        .createCounter('test')
        .add(1);
      meterProvider
        .getMeter('meter1', 'v1.0.1', {
          schemaUrl: 'https://opentelemetry.io/schemas/1.4.0',
        })
        .createCounter('test')
        .add(1);

      // Perform collection.
      const { resourceMetrics, errors } = await reader.collect();

      assert.strictEqual(errors.length, 0);
      // Results came only from de-duplicated meters.
      assert.strictEqual(resourceMetrics.scopeMetrics.length, 4);

      // InstrumentationScope matches from de-duplicated meters.
      assertScopeMetrics(resourceMetrics.scopeMetrics[0], {
        name: 'meter1',
        version: 'v1.0.0',
      });
      assertScopeMetrics(resourceMetrics.scopeMetrics[1], {
        name: 'meter2',
        version: 'v1.0.0',
      });
      assertScopeMetrics(resourceMetrics.scopeMetrics[2], {
        name: 'meter1',
        version: 'v1.0.1',
      });
      assertScopeMetrics(resourceMetrics.scopeMetrics[3], {
        name: 'meter1',
        version: 'v1.0.1',
        schemaUrl: 'https://opentelemetry.io/schemas/1.4.0',
      });
    });
  });

  describe('addView', () => {
    it('with existing instrument should rename', async () => {
      const reader = new TestMetricReader();
      const meterProvider = new MeterProvider({
        resource: defaultResource,
        // Add view to rename 'non-renamed-instrument' to 'renamed-instrument'
        views: [
          {
            name: 'renamed-instrument',
            description: 'my renamed instrument',
            instrumentName: 'non-renamed-instrument',
          },
        ],
        readers: [reader],
      });

      // Create meter and instrument.
      const myMeter = meterProvider.getMeter('meter1', 'v1.0.0');
      const counter = myMeter.createCounter('non-renamed-instrument');
      counter.add(1, { attrib1: 'attrib_value1', attrib2: 'attrib_value2' });

      // Perform collection.
      const { resourceMetrics, errors } = await reader.collect();

      assert.strictEqual(errors.length, 0);
      // Results came only from one Meter.
      assert.strictEqual(resourceMetrics.scopeMetrics.length, 1);

      // InstrumentationScope matches the only created Meter.
      assertScopeMetrics(resourceMetrics.scopeMetrics[0], {
        name: 'meter1',
        version: 'v1.0.0',
      });

      // Collected only one Metric.
      assert.strictEqual(resourceMetrics.scopeMetrics[0].metrics.length, 1);

      // View updated name and description.
      assertMetricData(
        resourceMetrics.scopeMetrics[0].metrics[0],
        DataPointType.SUM,
        {
          name: 'renamed-instrument',
          type: InstrumentType.COUNTER,
          description: 'my renamed instrument',
        }
      );

      // Only one DataPoint added.
      assert.strictEqual(
        resourceMetrics.scopeMetrics[0].metrics[0].dataPoints.length,
        1
      );

      // DataPoint matches attributes and point.
      assertPartialDeepStrictEqual(
        resourceMetrics.scopeMetrics[0].metrics[0].dataPoints[0],
        {
          // Attributes are still there.
          attributes: {
            attrib1: 'attrib_value1',
            attrib2: 'attrib_value2',
          },
          // Value that has been added to the counter.
          value: 1,
        }
      );
    });

    it('with allowListProcessor should drop non-listed attributes', async () => {
      const reader = new TestMetricReader();

      // Add view to drop all attributes except 'attrib1'
      const meterProvider = new MeterProvider({
        resource: defaultResource,
        views: [
          {
            attributesProcessors: [
              createAllowListAttributesProcessor(['attrib1']),
            ],
            instrumentName: 'non-renamed-instrument',
          },
        ],
        readers: [reader],
      });

      // Create meter and instrument.
      const myMeter = meterProvider.getMeter('meter1', 'v1.0.0');
      const counter = myMeter.createCounter('non-renamed-instrument');
      counter.add(1, { attrib1: 'attrib_value1', attrib2: 'attrib_value2' });

      // Perform collection.
      const { resourceMetrics, errors } = await reader.collect();

      assert.strictEqual(errors.length, 0);
      // Results came only from one Meter.
      assert.strictEqual(resourceMetrics.scopeMetrics.length, 1);

      // InstrumentationScope matches the only created Meter.
      assertScopeMetrics(resourceMetrics.scopeMetrics[0], {
        name: 'meter1',
        version: 'v1.0.0',
      });

      // Collected only one Metric.
      assert.strictEqual(resourceMetrics.scopeMetrics[0].metrics.length, 1);

      // View updated name and description.
      assertMetricData(
        resourceMetrics.scopeMetrics[0].metrics[0],
        DataPointType.SUM,
        {
          name: 'non-renamed-instrument',
          type: InstrumentType.COUNTER,
        }
      );

      // Only one DataPoint added.
      assert.strictEqual(
        resourceMetrics.scopeMetrics[0].metrics[0].dataPoints.length,
        1
      );

      // DataPoint matches attributes and point.
      assertPartialDeepStrictEqual(
        resourceMetrics.scopeMetrics[0].metrics[0].dataPoints[0],
        {
          // 'attrib_1' is still here but 'attrib_2' is not.
          attributes: {
            attrib1: 'attrib_value1',
          },
          // Value that has been added to the counter.
          value: 1,
        }
      );
    });

    it('with no meter name should apply view to instruments of all meters', async () => {
      const reader = new TestMetricReader();

      // Add view that renames 'test-counter' to 'renamed-instrument'
      const meterProvider = new MeterProvider({
        resource: defaultResource,
        views: [
          {
            name: 'renamed-instrument',
            instrumentName: 'test-counter',
          },
        ],
        readers: [reader],
      });

      // Create two meters.
      const meter1 = meterProvider.getMeter('meter1', 'v1.0.0');
      const meter2 = meterProvider.getMeter('meter2', 'v1.0.0');

      // Create identical counters on both meters.
      const counter1 = meter1.createCounter('test-counter', { unit: 'ms' });
      const counter2 = meter2.createCounter('test-counter', { unit: 'ms' });

      // Add values to counters.
      counter1.add(1);
      counter2.add(2);

      // Perform collection.
      const { resourceMetrics, errors } = await reader.collect();

      assert.strictEqual(errors.length, 0);
      // Results came from two Meters.
      assert.strictEqual(resourceMetrics.scopeMetrics.length, 2);

      // First InstrumentationScope matches the first created Meter.
      assertScopeMetrics(resourceMetrics.scopeMetrics[0], {
        name: 'meter1',
        version: 'v1.0.0',
      });

      // Collected one Metric on 'meter1'
      assert.strictEqual(resourceMetrics.scopeMetrics[0].metrics.length, 1);

      // View updated the name to 'renamed-instrument' and instrument is still a Counter
      assertMetricData(
        resourceMetrics.scopeMetrics[0].metrics[0],
        DataPointType.SUM,
        {
          name: 'renamed-instrument',
          type: InstrumentType.COUNTER,
        }
      );

      // Second InstrumentationScope matches the second created Meter.
      assertScopeMetrics(resourceMetrics.scopeMetrics[1], {
        name: 'meter2',
        version: 'v1.0.0',
      });

      // Collected one Metric on 'meter2'
      assert.strictEqual(resourceMetrics.scopeMetrics[1].metrics.length, 1);

      // View updated the name to 'renamed-instrument' and instrument is still a Counter
      assertMetricData(
        resourceMetrics.scopeMetrics[1].metrics[0],
        DataPointType.SUM,
        {
          name: 'renamed-instrument',
          type: InstrumentType.COUNTER,
        }
      );
    });

    it('with meter name should apply view to only the selected meter', async () => {
      const reader = new TestMetricReader();
      const meterProvider = new MeterProvider({
        resource: defaultResource,
        views: [
          // Add view that renames 'test-counter' to 'renamed-instrument' on 'meter1'
          {
            name: 'renamed-instrument',
            instrumentName: 'test-counter',
            meterName: 'meter1',
          },
        ],
        readers: [reader],
      });

      // Create two meters.
      const meter1 = meterProvider.getMeter('meter1', 'v1.0.0');
      const meter2 = meterProvider.getMeter('meter2', 'v1.0.0');

      // Create counters with same name on both meters.
      const counter1 = meter1.createCounter('test-counter', { unit: 'ms' });
      const counter2 = meter2.createCounter('test-counter', { unit: 'ms' });

      // Add values to both.
      counter1.add(1);
      counter2.add(1);

      // Perform collection.
      const { resourceMetrics, errors } = await reader.collect();

      assert.strictEqual(errors.length, 0);
      // Results came from two Meters.
      assert.strictEqual(resourceMetrics.scopeMetrics.length, 2);

      // First InstrumentationScope matches the first created Meter.
      assertScopeMetrics(resourceMetrics.scopeMetrics[0], {
        name: 'meter1',
        version: 'v1.0.0',
      });

      // Collected one Metric on 'meter1'
      assert.strictEqual(resourceMetrics.scopeMetrics[0].metrics.length, 1);

      // View updated the name to 'renamed-instrument' and instrument is still a Counter
      assertMetricData(
        resourceMetrics.scopeMetrics[0].metrics[0],
        DataPointType.SUM,
        {
          name: 'renamed-instrument',
          type: InstrumentType.COUNTER,
        }
      );

      // Second InstrumentationScope matches the second created Meter.
      assertScopeMetrics(resourceMetrics.scopeMetrics[1], {
        name: 'meter2',
        version: 'v1.0.0',
      });

      // Collected one Metric on 'meter2'
      assert.strictEqual(resourceMetrics.scopeMetrics[1].metrics.length, 1);

      // No updated name on 'test-counter'.
      assertMetricData(
        resourceMetrics.scopeMetrics[1].metrics[0],
        DataPointType.SUM,
        {
          name: 'test-counter',
          type: InstrumentType.COUNTER,
        }
      );
    });

    it('with different instrument types does not throw', async () => {
      const reader = new TestMetricReader();
      const meterProvider = new MeterProvider({
        resource: defaultResource,
        // Add Views to rename both instruments (of different types) to the same name.
        views: [
          {
            name: 'renamed-instrument',
            instrumentName: 'test-counter',
            meterName: 'meter1',
          },
          {
            name: 'renamed-instrument',
            instrumentName: 'test-histogram',
            meterName: 'meter1',
          },
        ],
        readers: [reader],
      });

      // Create meter and instruments.
      const meter = meterProvider.getMeter('meter1', 'v1.0.0');
      const counter = meter.createCounter('test-counter', { unit: 'ms' });
      const histogram = meter.createHistogram('test-histogram', { unit: 'ms' });

      // Record values for both.
      counter.add(1);
      histogram.record(1);

      // Perform collection.
      const { resourceMetrics, errors } = await reader.collect();

      assert.strictEqual(errors.length, 0);
      // Results came only from one Meter.
      assert.strictEqual(resourceMetrics.scopeMetrics.length, 1);

      // InstrumentationScope matches the only created Meter.
      assertScopeMetrics(resourceMetrics.scopeMetrics[0], {
        name: 'meter1',
        version: 'v1.0.0',
      });

      // Two metrics are collected ('renamed-instrument'-Counter and 'renamed-instrument'-Histogram)
      assert.strictEqual(resourceMetrics.scopeMetrics[0].metrics.length, 2);

      // Both 'renamed-instrument' are still exported with their types.
      assertMetricData(
        resourceMetrics.scopeMetrics[0].metrics[0],
        DataPointType.SUM,
        {
          name: 'renamed-instrument',
          type: InstrumentType.COUNTER,
        }
      );
      assertMetricData(
        resourceMetrics.scopeMetrics[0].metrics[1],
        DataPointType.HISTOGRAM,
        {
          name: 'renamed-instrument',
          type: InstrumentType.HISTOGRAM,
        }
      );
    });

    it('with instrument unit should apply view to only the selected instrument unit', async () => {
      // Add views with different boundaries for each unit.
      const msBoundaries = [0, 1, 2, 3, 4, 5];
      const sBoundaries = [10, 50, 250, 1000];

      const reader = new TestMetricReader();

      const meterProvider = new MeterProvider({
        resource: defaultResource,
        views: [
          {
            instrumentUnit: 'ms',
            // aggregation: new ExplicitBucketHistogramAggregation(msBoundaries),
            aggregation: {
              type: AggregationType.EXPLICIT_BUCKET_HISTOGRAM,
              options: { boundaries: msBoundaries },
            },
          },
          {
            instrumentUnit: 's',
            aggregation: {
              type: AggregationType.EXPLICIT_BUCKET_HISTOGRAM,
              options: { boundaries: sBoundaries },
            },
          },
        ],
        readers: [reader],
      });

      // Create meter and histograms, with different units.
      const meter = meterProvider.getMeter('meter1', 'v1.0.0');
      const histogram1 = meter.createHistogram('test-histogram-ms', {
        unit: 'ms',
      });
      const histogram2 = meter.createHistogram('test-histogram-s', {
        unit: 's',
      });

      // Record values for both.
      histogram1.record(1);
      histogram2.record(1);

      // Perform collection.
      const { resourceMetrics, errors } = await reader.collect();

      assert.strictEqual(errors.length, 0);
      // Results came only from one Meter
      assert.strictEqual(resourceMetrics.scopeMetrics.length, 1);

      // InstrumentationScope matches the only created Meter.
      assertScopeMetrics(resourceMetrics.scopeMetrics[0], {
        name: 'meter1',
        version: 'v1.0.0',
      });

      // Two metrics are collected ('test-histogram-ms' and 'test-histogram-s')
      assert.strictEqual(resourceMetrics.scopeMetrics[0].metrics.length, 2);

      // Check if the boundaries are applied to the correct instrument.
      assert.deepStrictEqual(
        (resourceMetrics.scopeMetrics[0].metrics[0] as HistogramMetricData)
          .dataPoints[0].value.buckets.boundaries,
        msBoundaries
      );
      assert.deepStrictEqual(
        (resourceMetrics.scopeMetrics[0].metrics[1] as HistogramMetricData)
          .dataPoints[0].value.buckets.boundaries,
        sBoundaries
      );
    });
  });

  describe('aggregationCardinalityLimit with view should apply the cardinality limit', () => {
    it('should respect the aggregationCardinalityLimit', async () => {
      const reader = new TestMetricReader();
      const meterProvider = new MeterProvider({
        resource: defaultResource,
        readers: [reader],
        views: [
          {
            instrumentName: 'test-counter',
            aggregationCardinalityLimit: 2, // Set cardinality limit to 2
          },
        ],
      });

      const meter = meterProvider.getMeter('meter1', 'v1.0.0');
      const counter = meter.createCounter('test-counter');

      // Add values with different attributes
      counter.add(1, { attr1: 'value1' });
      counter.add(1, { attr2: 'value2' });
      counter.add(1, { attr3: 'value3' });
      counter.add(1, { attr1: 'value1' });

      // Perform collection
      const { resourceMetrics, errors } = await reader.collect();

      assert.strictEqual(errors.length, 0);
      assert.strictEqual(resourceMetrics.scopeMetrics.length, 1);
      assert.strictEqual(resourceMetrics.scopeMetrics[0].metrics.length, 1);

      const metricData = resourceMetrics.scopeMetrics[0].metrics[0];
      assert.strictEqual(metricData.dataPoints.length, 2);

      // Check if the overflow data point is present
      const overflowDataPoint = (
        metricData.dataPoints as DataPoint<number>[]
      ).find((dataPoint: DataPoint<number>) =>
        Object.prototype.hasOwnProperty.call(
          dataPoint.attributes,
          'otel.metric.overflow'
        )
      );
      assert.ok(overflowDataPoint);
      assert.strictEqual(overflowDataPoint.value, 2);
    });

    it('should respect the aggregationCardinalityLimit for observable counter', async () => {
      const reader = new TestMetricReader();
      const meterProvider = new MeterProvider({
        resource: defaultResource,
        readers: [reader],
        views: [
          {
            instrumentName: 'test-observable-counter',
            aggregationCardinalityLimit: 2, // Set cardinality limit to 2
          },
        ],
      });

      const meter = meterProvider.getMeter('meter1', 'v1.0.0');
      const observableCounter = meter.createObservableCounter(
        'test-observable-counter'
      );
      observableCounter.addCallback(observableResult => {
        observableResult.observe(1, { attr1: 'value1' });
        observableResult.observe(2, { attr2: 'value2' });
        observableResult.observe(3, { attr3: 'value3' });
        observableResult.observe(4, { attr1: 'value1' });
      });

      // Perform collection
      const { resourceMetrics, errors } = await reader.collect();

      assert.strictEqual(errors.length, 0);
      assert.strictEqual(resourceMetrics.scopeMetrics.length, 1);
      assert.strictEqual(resourceMetrics.scopeMetrics[0].metrics.length, 1);

      const metricData = resourceMetrics.scopeMetrics[0].metrics[0];
      assert.strictEqual(metricData.dataPoints.length, 2);

      // Check if the overflow data point is present
      const overflowDataPoint = (
        metricData.dataPoints as DataPoint<number>[]
      ).find((dataPoint: DataPoint<number>) =>
        Object.prototype.hasOwnProperty.call(
          dataPoint.attributes,
          'otel.metric.overflow'
        )
      );
      assert.ok(overflowDataPoint);
      assert.strictEqual(overflowDataPoint.value, 3);
    });
  });

  describe('aggregationCardinalityLimit via MetricReader should apply the cardinality limit', () => {
    it('should respect the aggregationCardinalityLimit set via MetricReader', async () => {
      const reader = new TestMetricReader({
        cardinalitySelector: (instrumentType: InstrumentType) => 2, // Set cardinality limit to 2 via cardinalitySelector
      });
      const meterProvider = new MeterProvider({
        resource: defaultResource,
        readers: [reader],
      });

      const meter = meterProvider.getMeter('meter1', 'v1.0.0');
      const counter = meter.createCounter('test-counter');

      // Add values with different attributes
      counter.add(1, { attr1: 'value1' });
      counter.add(1, { attr2: 'value2' });
      counter.add(1, { attr3: 'value3' });
      counter.add(1, { attr1: 'value1' });

      // Perform collection
      const { resourceMetrics, errors } = await reader.collect();

      assert.strictEqual(errors.length, 0);
      assert.strictEqual(resourceMetrics.scopeMetrics.length, 1);
      assert.strictEqual(resourceMetrics.scopeMetrics[0].metrics.length, 1);

      const metricData = resourceMetrics.scopeMetrics[0].metrics[0];
      assert.strictEqual(metricData.dataPoints.length, 2);

      // Check if the overflow data point is present
      const overflowDataPoint = (
        metricData.dataPoints as DataPoint<number>[]
      ).find((dataPoint: DataPoint<number>) =>
        Object.prototype.hasOwnProperty.call(
          dataPoint.attributes,
          'otel.metric.overflow'
        )
      );
      assert.ok(overflowDataPoint);
      assert.strictEqual(overflowDataPoint.value, 2);
    });
  });

  describe('default aggregationCardinalityLimit should apply the cardinality limit', () => {
    it('should respect the default aggregationCardinalityLimit', async () => {
      const reader = new TestMetricReader();
      const meterProvider = new MeterProvider({
        resource: defaultResource,
        readers: [reader],
      });

      const meter = meterProvider.getMeter('meter1', 'v1.0.0');
      const counter = meter.createCounter('test-counter');

      // Add values with different attributes
      for (let i = 0; i < 2001; i++) {
        const attributes = { [`attr${i}`]: `value${i}` };
        counter.add(1, attributes);
      }

      // Perform collection
      const { resourceMetrics, errors } = await reader.collect();

      assert.strictEqual(errors.length, 0);
      assert.strictEqual(resourceMetrics.scopeMetrics.length, 1);
      assert.strictEqual(resourceMetrics.scopeMetrics[0].metrics.length, 1);

      const metricData = resourceMetrics.scopeMetrics[0].metrics[0];
      assert.strictEqual(metricData.dataPoints.length, 2000);

      // Check if the overflow data point is present
      const overflowDataPoint = (
        metricData.dataPoints as DataPoint<number>[]
      ).find((dataPoint: DataPoint<number>) =>
        Object.prototype.hasOwnProperty.call(
          dataPoint.attributes,
          'otel.metric.overflow'
        )
      );
      assert.ok(overflowDataPoint);
      assert.strictEqual(overflowDataPoint.value, 2);
    });
  });

  describe('shutdown', () => {
    it('should shutdown all registered metric readers', async () => {
      const reader1 = new TestMetricReader();
      const reader2 = new TestMetricReader();
      const reader1ShutdownSpy = sinon.spy(reader1, 'shutdown');
      const reader2ShutdownSpy = sinon.spy(reader2, 'shutdown');
      const meterProvider = new MeterProvider({
        resource: defaultResource,
        readers: [reader1, reader2],
      });

      await meterProvider.shutdown({ timeoutMillis: 1234 });
      await meterProvider.shutdown();
      await meterProvider.shutdown();

      assert.strictEqual(reader1ShutdownSpy.callCount, 1);
      assert.deepStrictEqual(reader1ShutdownSpy.args[0][0], {
        timeoutMillis: 1234,
      });
      assert.strictEqual(reader2ShutdownSpy.callCount, 1);
      assert.deepStrictEqual(reader2ShutdownSpy.args[0][0], {
        timeoutMillis: 1234,
      });
    });
  });

  describe('forceFlush', () => {
    it('should forceFlush all registered metric readers', async () => {
      const reader1 = new TestMetricReader();
      const reader2 = new TestMetricReader();
      const reader1ForceFlushSpy = sinon.spy(reader1, 'forceFlush');
      const reader2ForceFlushSpy = sinon.spy(reader2, 'forceFlush');
      const meterProvider = new MeterProvider({
        resource: defaultResource,
        readers: [reader1, reader2],
      });

      await meterProvider.forceFlush({ timeoutMillis: 1234 });
      await meterProvider.forceFlush({ timeoutMillis: 5678 });
      assert.strictEqual(reader1ForceFlushSpy.callCount, 2);
      assert.deepStrictEqual(reader1ForceFlushSpy.args[0][0], {
        timeoutMillis: 1234,
      });
      assert.deepStrictEqual(reader1ForceFlushSpy.args[1][0], {
        timeoutMillis: 5678,
      });
      assert.strictEqual(reader2ForceFlushSpy.callCount, 2);
      assert.deepStrictEqual(reader2ForceFlushSpy.args[0][0], {
        timeoutMillis: 1234,
      });
      assert.deepStrictEqual(reader2ForceFlushSpy.args[1][0], {
        timeoutMillis: 5678,
      });

      await meterProvider.shutdown();
      await meterProvider.forceFlush();
      assert.strictEqual(reader1ForceFlushSpy.callCount, 2);
      assert.strictEqual(reader2ForceFlushSpy.callCount, 2);
    });
  });
});<|MERGE_RESOLUTION|>--- conflicted
+++ resolved
@@ -89,11 +89,6 @@
 
     it('should use default resource if not passed in constructor', async function () {
       const reader = new TestMetricReader();
-<<<<<<< HEAD
-      const providedResource = new Resource({ attributes: { foo: 'bar' } });
-
-=======
->>>>>>> c00f36ee
       const meterProvider = new MeterProvider({
         readers: [reader],
       });
