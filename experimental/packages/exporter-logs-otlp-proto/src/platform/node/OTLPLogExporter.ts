/*
 * Copyright The OpenTelemetry Authors
 *
 * Licensed under the Apache License, Version 2.0 (the "License");
 * you may not use this file except in compliance with the License.
 * You may obtain a copy of the License at
 *
 *      https://www.apache.org/licenses/LICENSE-2.0
 *
 * Unless required by applicable law or agreed to in writing, software
 * distributed under the License is distributed on an "AS IS" BASIS,
 * WITHOUT WARRANTIES OR CONDITIONS OF ANY KIND, either express or implied.
 * See the License for the specific language governing permissions and
 * limitations under the License.
 */

import { getEnv, baggageUtils } from '@opentelemetry/core';
import {
  OTLPExporterConfigBase,
  appendResourcePathToUrl,
  appendRootPathToUrlIfNeeded,
<<<<<<< HEAD
  OTLPExporterNodeBase,
=======
  parseHeaders,
>>>>>>> 3a426e8c
} from '@opentelemetry/otlp-exporter-base';
import { ServiceClientType } from '@opentelemetry/otlp-proto-exporter-base';
import {
  IExportLogsServiceRequest,
  IExportLogsServiceResponse,
  ProtobufLogsSerializer,
} from '@opentelemetry/otlp-transformer';

import { ReadableLogRecord, LogRecordExporter } from '@opentelemetry/sdk-logs';
import { VERSION } from '../../version';

const USER_AGENT = {
  'User-Agent': `OTel-OTLP-Exporter-JavaScript/${VERSION}`,
};

const DEFAULT_COLLECTOR_RESOURCE_PATH = 'v1/logs';
const DEFAULT_COLLECTOR_URL = `http://localhost:4318/${DEFAULT_COLLECTOR_RESOURCE_PATH}`;

/**
 * Collector Trace Exporter for Node
 */
export class OTLPLogExporter
  extends OTLPExporterNodeBase<
    ReadableLogRecord,
    IExportLogsServiceRequest,
    IExportLogsServiceResponse
  >
  implements LogRecordExporter
{
  constructor(config: OTLPExporterConfigBase = {}) {
    super(config, ProtobufLogsSerializer, 'application/x-protobuf');
    this.headers = {
      ...this.headers,
      ...USER_AGENT,
      ...baggageUtils.parseKeyPairsIntoRecord(
        getEnv().OTEL_EXPORTER_OTLP_LOGS_HEADERS
      ),
      ...parseHeaders(config?.headers),
    };
  }

  getDefaultUrl(config: OTLPExporterConfigBase): string {
    return typeof config.url === 'string'
      ? config.url
      : getEnv().OTEL_EXPORTER_OTLP_LOGS_ENDPOINT.length > 0
      ? appendRootPathToUrlIfNeeded(getEnv().OTEL_EXPORTER_OTLP_LOGS_ENDPOINT)
      : getEnv().OTEL_EXPORTER_OTLP_ENDPOINT.length > 0
      ? appendResourcePathToUrl(
          getEnv().OTEL_EXPORTER_OTLP_ENDPOINT,
          DEFAULT_COLLECTOR_RESOURCE_PATH
        )
      : DEFAULT_COLLECTOR_URL;
  }

  getServiceClientType() {
    return ServiceClientType.LOGS;
  }
}<|MERGE_RESOLUTION|>--- conflicted
+++ resolved
@@ -19,11 +19,8 @@
   OTLPExporterConfigBase,
   appendResourcePathToUrl,
   appendRootPathToUrlIfNeeded,
-<<<<<<< HEAD
   OTLPExporterNodeBase,
-=======
   parseHeaders,
->>>>>>> 3a426e8c
 } from '@opentelemetry/otlp-exporter-base';
 import { ServiceClientType } from '@opentelemetry/otlp-proto-exporter-base';
 import {
