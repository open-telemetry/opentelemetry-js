/*
 * Copyright The OpenTelemetry Authors
 *
 * Licensed under the Apache License, Version 2.0 (the "License");
 * you may not use this file except in compliance with the License.
 * You may obtain a copy of the License at
 *
 *      https://www.apache.org/licenses/LICENSE-2.0
 *
 * Unless required by applicable law or agreed to in writing, software
 * distributed under the License is distributed on an "AS IS" BASIS,
 * WITHOUT WARRANTIES OR CONDITIONS OF ANY KIND, either express or implied.
 * See the License for the specific language governing permissions and
 * limitations under the License.
 */
import type { ResourceMetrics } from '@opentelemetry/sdk-metrics-base';
import type { IExportMetricsServiceRequest } from './types';
<<<<<<< HEAD

export function createExportMetricsServiceRequest(resourceMetrics: ResourceMetrics): IExportMetricsServiceRequest | null {
  return {
    resourceMetrics: [{
      resource: {
        attributes: toAttributes(resourceMetrics.resource.attributes),
        droppedAttributesCount: 0
      },
      schemaUrl: undefined, // TODO: Schema Url does not exist yet in the SDK.
      instrumentationLibraryMetrics: Array.from(resourceMetrics.instrumentationLibraryMetrics.map(metrics => {
        return {
          instrumentationLibrary: {
            name: metrics.instrumentationLibrary.name,
            version: metrics.instrumentationLibrary.version,
          },
          metrics: metrics.metrics.map(metricData => toMetric(metricData)),
          schemaUrl: metrics.instrumentationLibrary.schemaUrl
        };
      }))
    }]
=======
import { AggregationTemporality } from '@opentelemetry/sdk-metrics-base';
import { toResourceMetrics } from './internal';

export function createExportMetricsServiceRequest(resourceMetrics: ResourceMetrics[],
  aggregationTemporality: AggregationTemporality): IExportMetricsServiceRequest {
  return {
    resourceMetrics: resourceMetrics.map(metrics => toResourceMetrics(metrics, aggregationTemporality))
>>>>>>> 858f6ce5
  };
}<|MERGE_RESOLUTION|>--- conflicted
+++ resolved
@@ -15,35 +15,10 @@
  */
 import type { ResourceMetrics } from '@opentelemetry/sdk-metrics-base';
 import type { IExportMetricsServiceRequest } from './types';
-<<<<<<< HEAD
-
-export function createExportMetricsServiceRequest(resourceMetrics: ResourceMetrics): IExportMetricsServiceRequest | null {
-  return {
-    resourceMetrics: [{
-      resource: {
-        attributes: toAttributes(resourceMetrics.resource.attributes),
-        droppedAttributesCount: 0
-      },
-      schemaUrl: undefined, // TODO: Schema Url does not exist yet in the SDK.
-      instrumentationLibraryMetrics: Array.from(resourceMetrics.instrumentationLibraryMetrics.map(metrics => {
-        return {
-          instrumentationLibrary: {
-            name: metrics.instrumentationLibrary.name,
-            version: metrics.instrumentationLibrary.version,
-          },
-          metrics: metrics.metrics.map(metricData => toMetric(metricData)),
-          schemaUrl: metrics.instrumentationLibrary.schemaUrl
-        };
-      }))
-    }]
-=======
-import { AggregationTemporality } from '@opentelemetry/sdk-metrics-base';
 import { toResourceMetrics } from './internal';
 
-export function createExportMetricsServiceRequest(resourceMetrics: ResourceMetrics[],
-  aggregationTemporality: AggregationTemporality): IExportMetricsServiceRequest {
+export function createExportMetricsServiceRequest(resourceMetrics: ResourceMetrics[]): IExportMetricsServiceRequest {
   return {
-    resourceMetrics: resourceMetrics.map(metrics => toResourceMetrics(metrics, aggregationTemporality))
->>>>>>> 858f6ce5
+    resourceMetrics: resourceMetrics.map(metrics => toResourceMetrics(metrics))
   };
 }