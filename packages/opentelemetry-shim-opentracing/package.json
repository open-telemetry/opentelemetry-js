--- conflicted
+++ resolved
@@ -50,13 +50,7 @@
     "rimraf": "3.0.2",
     "ts-mocha": "8.0.0",
     "ts-node": "9.1.1",
-<<<<<<< HEAD
-    "typescript": "4.2.4"
-=======
-    "tslint-consistent-codestyle": "1.16.0",
-    "tslint-microsoft-contrib": "6.2.0",
     "typescript": "4.3.2"
->>>>>>> d4df2f7e
   },
   "peerDependencies": {
     "@opentelemetry/api": "^0.21.0"
