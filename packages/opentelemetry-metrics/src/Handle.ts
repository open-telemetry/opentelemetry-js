/*!
 * Copyright 2019, OpenTelemetry Authors
 *
 * Licensed under the Apache License, Version 2.0 (the "License");
 * you may not use this file except in compliance with the License.
 * You may obtain a copy of the License at
 *
 *      https://www.apache.org/licenses/LICENSE-2.0
 *
 * Unless required by applicable law or agreed to in writing, software
 * distributed under the License is distributed on an "AS IS" BASIS,
 * WITHOUT WARRANTIES OR CONDITIONS OF ANY KIND, either express or implied.
 * See the License for the specific language governing permissions and
 * limitations under the License.
 */

import * as types from '@opentelemetry/types';
import { TimeSeries } from './export/types';

/**
 * This class represent the base to handle, which is responsible for generating
 * the TimeSeries.
 */
export class BaseHandle {
  protected _data = 0;

  constructor(private readonly _labels: string[]) {}

  /**
   * Returns the TimeSeries with one or more Point.
   *
   * @param timestamp The time at which the handle is recorded.
   * @returns The TimeSeries.
   */
  getTimeSeries(timestamp: types.HrTime): TimeSeries {
    return {
      labelValues: this._labels.map(value => ({ value })),
      points: [{ value: this._data, timestamp }],
    };
  }
}

/**
 * CounterHandle allows the SDK to observe/record a single metric event. The
 * value of single handle in the `Counter` associated with specified LabelSet.
 */
export class CounterHandle extends BaseHandle implements types.CounterHandle {
  constructor(
    private readonly _disabled: boolean,
    private readonly _monotonic: boolean,
<<<<<<< HEAD
    private readonly _labelSet: types.LabelSet,
=======
    private readonly _valueType: types.ValueType,
    private readonly _labelValues: string[],
>>>>>>> ae904d59
    private readonly _logger: types.Logger
  ) {
    super(_labelValues);
  }

  add(value: number): void {
    if (this._disabled) return;

    if (this._monotonic && value < 0) {
      this._logger.error(
        `Monotonic counter cannot descend for ${this._labelValues}`
      );
      return;
    }
    if (this._valueType === types.ValueType.INT && !Number.isInteger(value)) {
      this._logger.warn(
        `INT counter cannot accept a floating-point value for ${this._labelValues}, ignoring the fractional digits.`
      );
      value = Math.trunc(value);
    }
    this._data = this._data + value;
  }
<<<<<<< HEAD

  /**
   * Returns the TimeSeries with one or more Point.
   *
   * @param timestamp The time at which the counter is recorded.
   * @returns The TimeSeries.
   */
  getTimeSeries(timestamp: types.HrTime): TimeSeries {
    return {
      labelValues: Object.values(this._labelSet.labels).map(value => ({
        value,
      })),
      points: [{ value: this._data, timestamp }],
    };
  }
=======
>>>>>>> ae904d59
}

/**
 * GaugeHandle allows the SDK to observe/record a single metric event. The
 * value of single handle in the `Gauge` associated with specified LabelSet.
 */
export class GaugeHandle extends BaseHandle implements types.GaugeHandle {
  constructor(
    private readonly _disabled: boolean,
    private readonly _monotonic: boolean,
<<<<<<< HEAD
    private readonly _labelSet: types.LabelSet,
=======
    private readonly _valueType: types.ValueType,
    private readonly _labelValues: string[],
>>>>>>> ae904d59
    private readonly _logger: types.Logger
  ) {
    super(_labelValues);
  }

  set(value: number): void {
    if (this._disabled) return;

    if (this._monotonic && value < this._data) {
      this._logger.error(
        `Monotonic gauge cannot descend for ${this._labelValues}`
      );
      return;
    }

<<<<<<< HEAD
  /**
   * Returns the TimeSeries with one or more Point.
   *
   * @param timestamp The time at which the gauge is recorded.
   * @returns The TimeSeries.
   */
  getTimeSeries(timestamp: types.HrTime): TimeSeries {
    return {
      labelValues: Object.values(this._labelSet.labels).map(value => ({
        value,
      })),
      points: [{ value: this._data, timestamp }],
    };
=======
    if (this._valueType === types.ValueType.INT && !Number.isInteger(value)) {
      this._logger.warn(
        `INT gauge cannot accept a floating-point value for ${this._labelValues}, ignoring the fractional digits.`
      );
      value = Math.trunc(value);
    }
    this._data = value;
>>>>>>> ae904d59
  }
}

/**
 * MeasureHandle is an implementation of the {@link MeasureHandle} interface.
 */
export class MeasureHandle extends BaseHandle implements types.MeasureHandle {
  record(
    value: number,
    distContext?: types.DistributedContext,
    spanContext?: types.SpanContext
  ): void {
    // @todo: implement this method.
    return;
  }
}<|MERGE_RESOLUTION|>--- conflicted
+++ resolved
@@ -23,8 +23,11 @@
  */
 export class BaseHandle {
   protected _data = 0;
+  protected _labelSet: types.LabelSet;
 
-  constructor(private readonly _labels: string[]) {}
+  constructor(_labelSet: types.LabelSet) {
+    this._labelSet = _labelSet;
+  }
 
   /**
    * Returns the TimeSeries with one or more Point.
@@ -34,7 +37,9 @@
    */
   getTimeSeries(timestamp: types.HrTime): TimeSeries {
     return {
-      labelValues: this._labels.map(value => ({ value })),
+      labelValues: Object.values(this._labelSet.labels).map(value => ({
+        value,
+      })),
       points: [{ value: this._data, timestamp }],
     };
   }
@@ -46,17 +51,13 @@
  */
 export class CounterHandle extends BaseHandle implements types.CounterHandle {
   constructor(
+    _labelSet: types.LabelSet,
     private readonly _disabled: boolean,
     private readonly _monotonic: boolean,
-<<<<<<< HEAD
-    private readonly _labelSet: types.LabelSet,
-=======
     private readonly _valueType: types.ValueType,
-    private readonly _labelValues: string[],
->>>>>>> ae904d59
     private readonly _logger: types.Logger
   ) {
-    super(_labelValues);
+    super(_labelSet);
   }
 
   add(value: number): void {
@@ -64,36 +65,22 @@
 
     if (this._monotonic && value < 0) {
       this._logger.error(
-        `Monotonic counter cannot descend for ${this._labelValues}`
+        `Monotonic counter cannot descend for ${Object.values(
+          this._labelSet.labels
+        )}`
       );
       return;
     }
     if (this._valueType === types.ValueType.INT && !Number.isInteger(value)) {
       this._logger.warn(
-        `INT counter cannot accept a floating-point value for ${this._labelValues}, ignoring the fractional digits.`
+        `INT counter cannot accept a floating-point value for ${Object.values(
+          this._labelSet.labels
+        )}, ignoring the fractional digits.`
       );
       value = Math.trunc(value);
     }
     this._data = this._data + value;
   }
-<<<<<<< HEAD
-
-  /**
-   * Returns the TimeSeries with one or more Point.
-   *
-   * @param timestamp The time at which the counter is recorded.
-   * @returns The TimeSeries.
-   */
-  getTimeSeries(timestamp: types.HrTime): TimeSeries {
-    return {
-      labelValues: Object.values(this._labelSet.labels).map(value => ({
-        value,
-      })),
-      points: [{ value: this._data, timestamp }],
-    };
-  }
-=======
->>>>>>> ae904d59
 }
 
 /**
@@ -102,17 +89,13 @@
  */
 export class GaugeHandle extends BaseHandle implements types.GaugeHandle {
   constructor(
+    _labelSet: types.LabelSet,
     private readonly _disabled: boolean,
     private readonly _monotonic: boolean,
-<<<<<<< HEAD
-    private readonly _labelSet: types.LabelSet,
-=======
     private readonly _valueType: types.ValueType,
-    private readonly _labelValues: string[],
->>>>>>> ae904d59
     private readonly _logger: types.Logger
   ) {
-    super(_labelValues);
+    super(_labelSet);
   }
 
   set(value: number): void {
@@ -120,34 +103,22 @@
 
     if (this._monotonic && value < this._data) {
       this._logger.error(
-        `Monotonic gauge cannot descend for ${this._labelValues}`
+        `Monotonic gauge cannot descend for ${Object.values(
+          this._labelSet.labels
+        )}`
       );
       return;
     }
 
-<<<<<<< HEAD
-  /**
-   * Returns the TimeSeries with one or more Point.
-   *
-   * @param timestamp The time at which the gauge is recorded.
-   * @returns The TimeSeries.
-   */
-  getTimeSeries(timestamp: types.HrTime): TimeSeries {
-    return {
-      labelValues: Object.values(this._labelSet.labels).map(value => ({
-        value,
-      })),
-      points: [{ value: this._data, timestamp }],
-    };
-=======
     if (this._valueType === types.ValueType.INT && !Number.isInteger(value)) {
       this._logger.warn(
-        `INT gauge cannot accept a floating-point value for ${this._labelValues}, ignoring the fractional digits.`
+        `INT gauge cannot accept a floating-point value for ${Object.values(
+          this._labelSet.labels
+        )}, ignoring the fractional digits.`
       );
       value = Math.trunc(value);
     }
     this._data = value;
->>>>>>> ae904d59
   }
 }
 
