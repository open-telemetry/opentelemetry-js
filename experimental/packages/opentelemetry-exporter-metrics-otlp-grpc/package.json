{
  "name": "@opentelemetry/exporter-metrics-otlp-grpc",
  "version": "0.27.0",
  "description": "OpenTelemetry Collector Metrics Exporter allows user to send collected metrics to the OpenTelemetry Collector",
  "main": "build/src/index.js",
  "types": "build/src/index.d.ts",
  "repository": "open-telemetry/opentelemetry-js",
  "scripts": {
    "prepublishOnly": "npm run compile",
    "compile": "tsc --build",
    "clean": "tsc --build --clean",
    "lint": "eslint . --ext .ts",
    "lint:fix": "eslint . --ext .ts --fix",
    "postcompile": "npm run submodule && npm run protos:copy",
    "protos:copy": "cpx protos/opentelemetry/**/*.* build/protos/opentelemetry",
    "submodule": "git submodule sync --recursive && git submodule update --init --recursive",
    "tdd": "npm run test -- --watch-extensions ts --watch",
    "test": "nyc ts-mocha -p tsconfig.json 'test/**/*.test.ts'",
    "version": "node ../../../scripts/version-update.js",
    "watch": "npm run protos:copy && tsc -w",
    "precompile": "lerna run version --scope $(npm pkg get name) --include-dependencies",
    "prewatch": "npm run precompile"
  },
  "keywords": [
    "opentelemetry",
    "nodejs",
    "grpc",
    "tracing",
    "profiling",
    "metrics",
    "stats"
  ],
  "author": "OpenTelemetry Authors",
  "license": "Apache-2.0",
  "engines": {
    "node": ">=8.12.0"
  },
  "files": [
    "build/src/**/*.js",
    "build/src/**/*.js.map",
    "build/src/**/*.d.ts",
    "build/protos/**/*.proto",
    "doc",
    "LICENSE",
    "README.md"
  ],
  "publishConfig": {
    "access": "public"
  },
  "devDependencies": {
    "@babel/core": "7.16.0",
<<<<<<< HEAD
    "@opentelemetry/api": "^1.0.0",
=======
    "@opentelemetry/api": "^1.1.0",
>>>>>>> da22673d
    "@opentelemetry/api-metrics": "0.27.0",
    "@types/mocha": "8.2.3",
    "@types/node": "14.17.33",
    "@types/sinon": "10.0.6",
    "codecov": "3.8.3",
    "cpx": "1.5.0",
    "mocha": "7.2.0",
    "nyc": "15.1.0",
    "rimraf": "3.0.2",
    "sinon": "12.0.1",
    "ts-loader": "8.3.0",
    "ts-mocha": "8.0.0",
    "typescript": "4.4.4"
  },
  "peerDependencies": {
    "@opentelemetry/api": "^1.0.0"
  },
  "dependencies": {
<<<<<<< HEAD
    "@grpc/grpc-js": "1.4.4",
    "@grpc/proto-loader": "^0.6.4",
    "@opentelemetry/core": "^1.0.0",
=======
    "@grpc/grpc-js": "^1.5.9",
    "@grpc/proto-loader": "^0.6.9",
    "@opentelemetry/core": "1.0.1",
>>>>>>> da22673d
    "@opentelemetry/exporter-metrics-otlp-http": "0.27.0",
    "@opentelemetry/exporter-trace-otlp-grpc": "0.27.0",
    "@opentelemetry/exporter-trace-otlp-http": "0.27.0",
    "@opentelemetry/resources": "^1.0.0",
    "@opentelemetry/sdk-metrics-base": "0.27.0"
  }
}<|MERGE_RESOLUTION|>--- conflicted
+++ resolved
@@ -49,11 +49,7 @@
   },
   "devDependencies": {
     "@babel/core": "7.16.0",
-<<<<<<< HEAD
     "@opentelemetry/api": "^1.0.0",
-=======
-    "@opentelemetry/api": "^1.1.0",
->>>>>>> da22673d
     "@opentelemetry/api-metrics": "0.27.0",
     "@types/mocha": "8.2.3",
     "@types/node": "14.17.33",
@@ -72,15 +68,9 @@
     "@opentelemetry/api": "^1.0.0"
   },
   "dependencies": {
-<<<<<<< HEAD
-    "@grpc/grpc-js": "1.4.4",
-    "@grpc/proto-loader": "^0.6.4",
-    "@opentelemetry/core": "^1.0.0",
-=======
     "@grpc/grpc-js": "^1.5.9",
     "@grpc/proto-loader": "^0.6.9",
-    "@opentelemetry/core": "1.0.1",
->>>>>>> da22673d
+    "@opentelemetry/core": "^1.0.0",
     "@opentelemetry/exporter-metrics-otlp-http": "0.27.0",
     "@opentelemetry/exporter-trace-otlp-grpc": "0.27.0",
     "@opentelemetry/exporter-trace-otlp-http": "0.27.0",
