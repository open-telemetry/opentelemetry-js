--- conflicted
+++ resolved
@@ -65,22 +65,12 @@
     "@opentelemetry/api": "^1.0.2"
   },
   "dependencies": {
-<<<<<<< HEAD
-    "@grpc/grpc-js": "^1.2.12",
-    "@grpc/proto-loader": "^0.6.0",
+    "@grpc/grpc-js": "^1.3.7",
+    "@grpc/proto-loader": "^0.6.4",
     "@opentelemetry/core": "0.25.0",
     "@opentelemetry/exporter-collector": "0.25.0",
+    "@opentelemetry/sdk-metrics-base": "0.25.0",
     "@opentelemetry/resources": "0.25.0",
-    "@opentelemetry/sdk-metrics-base": "0.25.0",
     "@opentelemetry/sdk-trace-base": "0.25.0"
-=======
-    "@grpc/grpc-js": "^1.3.7",
-    "@grpc/proto-loader": "^0.6.4",
-    "@opentelemetry/core": "0.24.0",
-    "@opentelemetry/exporter-collector": "0.24.0",
-    "@opentelemetry/sdk-metrics-base": "0.24.0",
-    "@opentelemetry/resources": "0.24.0",
-    "@opentelemetry/sdk-trace-base": "0.24.0"
->>>>>>> f1291389
   }
 }