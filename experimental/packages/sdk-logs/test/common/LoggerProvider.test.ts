/*
 * Copyright The OpenTelemetry Authors
 *
 * Licensed under the Apache License, Version 2.0 (the "License");
 * you may not use this file except in compliance with the License.
 * You may obtain a copy of the License at
 *
 *      https://www.apache.org/licenses/LICENSE-2.0
 *
 * Unless required by applicable law or agreed to in writing, software
 * distributed under the License is distributed on an "AS IS" BASIS,
 * WITHOUT WARRANTIES OR CONDITIONS OF ANY KIND, either express or implied.
 * See the License for the specific language governing permissions and
 * limitations under the License.
 */
import { logs, NoopLogger } from '@opentelemetry/api-logs';
import { diag } from '@opentelemetry/api';
import { Resource } from '@opentelemetry/resources';
import * as assert from 'assert';
import * as sinon from 'sinon';

import { LoggerProvider, NoopLogRecordProcessor } from '../../src';
import { loadDefaultConfig } from '../../src/config';
import { DEFAULT_LOGGER_NAME } from './../../src/LoggerProvider';
import { MultiLogRecordProcessor } from '../../src/MultiLogRecordProcessor';
import { Logger } from '../../src/Logger';

describe('LoggerProvider', () => {
  let envSource: Record<string, any>;

  if (global.process?.versions?.node === undefined) {
    envSource = globalThis as unknown as Record<string, any>;
  } else {
    envSource = process.env as Record<string, any>;
  }

  beforeEach(() => {
    // to avoid actually registering the LoggerProvider and leaking env to other tests
    sinon.stub(logs, 'setGlobalLoggerProvider');
  });

  afterEach(() => {
    sinon.restore();
  });

  describe('constructor', () => {
    describe('when options not defined', () => {
      it('should construct an instance', () => {
        const provider = new LoggerProvider();
        assert.ok(provider instanceof LoggerProvider);
      });

      it('should use noop log record processor by default', () => {
        const provider = new LoggerProvider();
        const sharedState = provider['_sharedState'];
        const processor = sharedState.activeProcessor;
        assert.ok(processor instanceof NoopLogRecordProcessor);
      });

      it('should have default resource if not pass', () => {
        const provider = new LoggerProvider();
        const { resource } = provider['_sharedState'];
        assert.deepStrictEqual(resource, Resource.default());
      });

<<<<<<< HEAD
      it('should fallback to default resource attrs', () => {
        const passedInResource = new Resource({ attributes: { foo: 'bar' }});
        const provider = new LoggerProvider({ resource: passedInResource });
        const { resource } = provider['_sharedState'];
        assert.deepStrictEqual(
          resource,
          Resource.default().merge(passedInResource)
        );
      });

      it('should not merge with default resource attrs when flag is set to false', function () {
        const passedInResource = new Resource({ attributes: { foo: 'bar' }});
=======
      it('should not have default resource if passed', function () {
        const passedInResource = new Resource({ foo: 'bar' });
>>>>>>> c00f36ee
        const provider = new LoggerProvider({
          resource: passedInResource,
        });
        const { resource } = provider['_sharedState'];
        assert.deepStrictEqual(resource, passedInResource);
      });

<<<<<<< HEAD
      it('should merge with default resource attrs when flag is set to true', function () {
        const passedInResource = new Resource({ attributes: { foo: 'bar' }});
        const provider = new LoggerProvider({
          resource: passedInResource,
          mergeResourceWithDefaults: true,
        });
        const { resource } = provider['_sharedState'];
        assert.deepStrictEqual(
          resource,
          Resource.default().merge(passedInResource)
        );
      });

=======
>>>>>>> c00f36ee
      it('should have default forceFlushTimeoutMillis if not pass', () => {
        const provider = new LoggerProvider();
        const sharedState = provider['_sharedState'];
        assert.ok(
          sharedState.forceFlushTimeoutMillis ===
            loadDefaultConfig().forceFlushTimeoutMillis
        );
      });
    });

    describe('logRecordLimits', () => {
      describe('when not defined default values', () => {
        it('should have logger with default values', () => {
          const loggerProvider = new LoggerProvider();
          const sharedState = loggerProvider['_sharedState'];
          assert.deepStrictEqual(sharedState.logRecordLimits, {
            attributeValueLengthLimit: Infinity,
            attributeCountLimit: 128,
          });
        });
      });

      describe('when "attributeCountLimit" is defined', () => {
        it('should have logger with defined value', () => {
          const loggerProvider = new LoggerProvider({
            logRecordLimits: {
              attributeCountLimit: 100,
            },
          });
          const logRecordLimits =
            loggerProvider['_sharedState'].logRecordLimits;
          assert.strictEqual(logRecordLimits.attributeCountLimit, 100);
        });
      });

      describe('when "attributeValueLengthLimit" is defined', () => {
        it('should have logger with defined value', () => {
          const loggerProvider = new LoggerProvider({
            logRecordLimits: {
              attributeValueLengthLimit: 10,
            },
          });
          const logRecordLimits =
            loggerProvider['_sharedState'].logRecordLimits;
          assert.strictEqual(logRecordLimits.attributeValueLengthLimit, 10);
        });

        it('should have logger with negative "attributeValueLengthLimit" value', () => {
          const loggerProvider = new LoggerProvider({
            logRecordLimits: {
              attributeValueLengthLimit: -10,
            },
          });
          const logRecordLimits =
            loggerProvider['_sharedState'].logRecordLimits;
          assert.strictEqual(logRecordLimits.attributeValueLengthLimit, -10);
        });
      });

      describe('when attribute value length limit is defined via env', () => {
        it('should have attribute value length limit as default of Infinity', () => {
          envSource.OTEL_LOGRECORD_ATTRIBUTE_VALUE_LENGTH_LIMIT = 'Infinity';
          const loggerProvider = new LoggerProvider();
          const logRecordLimits =
            loggerProvider['_sharedState'].logRecordLimits;
          assert.strictEqual(
            logRecordLimits.attributeValueLengthLimit,
            Infinity
          );
          delete envSource.OTEL_LOGRECORD_ATTRIBUTE_VALUE_LENGTH_LIMIT;
        });
      });

      describe('when attribute value length limit is not defined via env', () => {
        it('should use default value of Infinity', () => {
          const loggerProvider = new LoggerProvider();
          const logRecordLimits =
            loggerProvider['_sharedState'].logRecordLimits;
          assert.strictEqual(
            logRecordLimits.attributeValueLengthLimit,
            Infinity
          );
        });
      });

      describe('when attribute count limit is defined via env', () => {
        it('should have attribute count limits as defined in env', () => {
          envSource.OTEL_LOGRECORD_ATTRIBUTE_COUNT_LIMIT = '35';
          const loggerProvider = new LoggerProvider();
          const logRecordLimits =
            loggerProvider['_sharedState'].logRecordLimits;
          assert.strictEqual(logRecordLimits.attributeCountLimit, 35);
          delete envSource.OTEL_LOGRECORD_ATTRIBUTE_COUNT_LIMIT;
        });
        it('should have attribute count limit as default of 128', () => {
          envSource.OTEL_LOGRECORD_ATTRIBUTE_COUNT_LIMIT = '128';
          const loggerProvider = new LoggerProvider();
          const logRecordLimits =
            loggerProvider['_sharedState'].logRecordLimits;
          assert.strictEqual(logRecordLimits.attributeCountLimit, 128);
          delete envSource.OTEL_LOGRECORD_ATTRIBUTE_COUNT_LIMIT;
        });
      });

      describe('when attribute count limit is not defined via env', () => {
        it('should use default value of 128', () => {
          const loggerProvider = new LoggerProvider();
          const logRecordLimits =
            loggerProvider['_sharedState'].logRecordLimits;
          assert.strictEqual(logRecordLimits.attributeCountLimit, 128);
        });
      });
    });
  });

  describe('getLogger', () => {
    const testName = 'test name';
    const testVersion = 'test version';
    const testSchemaURL = 'test schema url';

    it('should create a logger instance with default name if the name is invalid ', () => {
      const provider = new LoggerProvider();
      const logger = provider.getLogger('') as Logger;
      assert.strictEqual(logger.instrumentationScope.name, DEFAULT_LOGGER_NAME);
    });

    it("should create a logger instance if the name doesn't exist", () => {
      const provider = new LoggerProvider();
      const sharedState = provider['_sharedState'];
      assert.strictEqual(sharedState.loggers.size, 0);
      provider.getLogger(testName);
      assert.strictEqual(sharedState.loggers.size, 1);
    });

    it('should create A new object if the name & version & schemaUrl are not unique', () => {
      const provider = new LoggerProvider();
      const sharedState = provider['_sharedState'];
      assert.strictEqual(sharedState.loggers.size, 0);

      provider.getLogger(testName);
      assert.strictEqual(sharedState.loggers.size, 1);
      provider.getLogger(testName, testVersion);
      assert.strictEqual(sharedState.loggers.size, 2);
      provider.getLogger(testName, testVersion, { schemaUrl: testSchemaURL });
      assert.strictEqual(sharedState.loggers.size, 3);
    });

    it('should not create A new object if the name & version & schemaUrl are unique', () => {
      const provider = new LoggerProvider();
      const sharedState = provider['_sharedState'];

      assert.strictEqual(sharedState.loggers.size, 0);
      provider.getLogger(testName);
      assert.strictEqual(sharedState.loggers.size, 1);
      const logger1 = provider.getLogger(testName, testVersion, {
        schemaUrl: testSchemaURL,
      });
      assert.strictEqual(sharedState.loggers.size, 2);
      const logger2 = provider.getLogger(testName, testVersion, {
        schemaUrl: testSchemaURL,
      });
      assert.strictEqual(sharedState.loggers.size, 2);
      assert.ok(logger2 instanceof Logger);
      assert.strictEqual(logger1, logger2);
    });
  });

  describe('addLogRecordProcessor', () => {
    it('should add logRecord processor', () => {
      const provider = new LoggerProvider();
      const sharedState = provider['_sharedState'];
      const logRecordProcessor = new NoopLogRecordProcessor();
      provider.addLogRecordProcessor(logRecordProcessor);
      assert.ok(sharedState.activeProcessor instanceof MultiLogRecordProcessor);
      assert.strictEqual(sharedState.activeProcessor.processors.length, 1);
      assert.strictEqual(
        sharedState.activeProcessor.processors[0],
        logRecordProcessor
      );
    });
  });

  describe('.forceFlush()', () => {
    it('should call forceFlush on all registered log record processors', done => {
      sinon.restore();
      const forceFlushStub = sinon.stub(
        NoopLogRecordProcessor.prototype,
        'forceFlush'
      );
      forceFlushStub.resolves();

      const provider = new LoggerProvider();
      const logRecordProcessorOne = new NoopLogRecordProcessor();
      const logRecordProcessorTwo = new NoopLogRecordProcessor();

      provider.addLogRecordProcessor(logRecordProcessorOne);
      provider.addLogRecordProcessor(logRecordProcessorTwo);

      provider
        .forceFlush()
        .then(() => {
          sinon.restore();
          assert(forceFlushStub.calledTwice);
          done();
        })
        .catch(error => {
          sinon.restore();
          done(error);
        });
    });

    it('should throw error when calling forceFlush on all registered processors fails', done => {
      sinon.restore();

      const forceFlushStub = sinon.stub(
        NoopLogRecordProcessor.prototype,
        'forceFlush'
      );
      forceFlushStub.returns(Promise.reject('Error'));

      const provider = new LoggerProvider();
      const logRecordProcessorOne = new NoopLogRecordProcessor();
      const logRecordProcessorTwo = new NoopLogRecordProcessor();

      provider.addLogRecordProcessor(logRecordProcessorOne);
      provider.addLogRecordProcessor(logRecordProcessorTwo);

      provider
        .forceFlush()
        .then(() => {
          sinon.restore();
          done(new Error('Successful forceFlush not expected'));
        })
        .catch(_error => {
          sinon.restore();
          sinon.assert.calledTwice(forceFlushStub);
          done();
        });
    });
  });

  describe('.shutdown()', () => {
    it('should trigger shutdown when manually invoked', () => {
      const provider = new LoggerProvider();
      const processor = new NoopLogRecordProcessor();
      provider.addLogRecordProcessor(processor);
      const shutdownStub = sinon.stub(processor, 'shutdown');
      provider.shutdown();
      sinon.assert.calledOnce(shutdownStub);
    });

    it('get a noop logger on shutdown', () => {
      const provider = new LoggerProvider();
      provider.shutdown();
      const logger = provider.getLogger('default', '1.0.0');
      // returned tracer should be no-op, not instance of Logger (from SDK)
      assert.ok(logger instanceof NoopLogger);
    });

    it('should not force flush on shutdown', () => {
      const provider = new LoggerProvider();
      const logRecordProcessor = new NoopLogRecordProcessor();
      provider.addLogRecordProcessor(logRecordProcessor);
      const forceFlushStub = sinon.stub(logRecordProcessor, 'forceFlush');
      const warnStub = sinon.spy(diag, 'warn');
      provider.shutdown();
      provider.forceFlush();
      sinon.assert.notCalled(forceFlushStub);
      sinon.assert.calledOnce(warnStub);
    });

    it('should not shutdown on shutdown', () => {
      const provider = new LoggerProvider();
      const logRecordProcessor = new NoopLogRecordProcessor();
      provider.addLogRecordProcessor(logRecordProcessor);
      const shutdownStub = sinon.stub(logRecordProcessor, 'shutdown');
      const warnStub = sinon.spy(diag, 'warn');
      provider.shutdown();
      provider.shutdown();
      sinon.assert.calledOnce(shutdownStub);
      sinon.assert.calledOnce(warnStub);
    });
  });
});<|MERGE_RESOLUTION|>--- conflicted
+++ resolved
@@ -63,23 +63,8 @@
         assert.deepStrictEqual(resource, Resource.default());
       });
 
-<<<<<<< HEAD
-      it('should fallback to default resource attrs', () => {
-        const passedInResource = new Resource({ attributes: { foo: 'bar' }});
-        const provider = new LoggerProvider({ resource: passedInResource });
-        const { resource } = provider['_sharedState'];
-        assert.deepStrictEqual(
-          resource,
-          Resource.default().merge(passedInResource)
-        );
-      });
-
-      it('should not merge with default resource attrs when flag is set to false', function () {
-        const passedInResource = new Resource({ attributes: { foo: 'bar' }});
-=======
       it('should not have default resource if passed', function () {
-        const passedInResource = new Resource({ foo: 'bar' });
->>>>>>> c00f36ee
+        const passedInResource = new Resource({ attributes: { foo: 'bar' } });
         const provider = new LoggerProvider({
           resource: passedInResource,
         });
@@ -87,22 +72,6 @@
         assert.deepStrictEqual(resource, passedInResource);
       });
 
-<<<<<<< HEAD
-      it('should merge with default resource attrs when flag is set to true', function () {
-        const passedInResource = new Resource({ attributes: { foo: 'bar' }});
-        const provider = new LoggerProvider({
-          resource: passedInResource,
-          mergeResourceWithDefaults: true,
-        });
-        const { resource } = provider['_sharedState'];
-        assert.deepStrictEqual(
-          resource,
-          Resource.default().merge(passedInResource)
-        );
-      });
-
-=======
->>>>>>> c00f36ee
       it('should have default forceFlushTimeoutMillis if not pass', () => {
         const provider = new LoggerProvider();
         const sharedState = provider['_sharedState'];
