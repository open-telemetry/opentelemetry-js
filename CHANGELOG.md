--- conflicted
+++ resolved
@@ -52,13 +52,11 @@
   * (user-facing): deprecated `AlwaysOffSampler` has moved to `@opentelemetry/sdk-trace-base`
   * (user-facing): deprecated `TraceIdRatioSampler` has moved to `@opentelemetry/sdk-trace-base`
   * (user-facing): deprecated `TraceIdRatioSampler` has moved to  `@opentelemetry/sdk-trace-base`
-<<<<<<< HEAD
 * feat(resource): Merge sync and async resource interfaces into a single interface [#5350](https://github.com/open-telemetry/opentelemetry-js/pull/5350) @dyladan
   * Resource constructor now takes a single argument which contains an optional `attributes` object
   * Detected resource attribute values may be a promise or a synchronous value
   * Resources are now merged by the order in which their detectors are configured instead of async attributes being last
   * Resource detectors now return `DetectedResource` plain objects instead of `new Resource()`
-=======
 * feat(sdk-trace-base)!: drop ability to instantiate propagators beyond defaults [#5355](https://github.com/open-telemetry/opentelemetry-js/pull/5355) @pichlermarc
   * (user-facing): only a non-env-var based default is now used on `BasicTracerProvider#register()`.
     * propagators can now not be configured via `OTEL_PROPAGATORS` or `window.OTEL_PROPAGATORS` anymore, please pass the propagator to `NodeTracerProvider#register()` instead.
@@ -82,7 +80,6 @@
 * chore!: Raise the minimum supported Node.js version to `^18.19.0 || >=20.6.0`. Support for Node.js 14, 16, and early minor versions of 18 and 20 have been dropped. This applies to all packages except the 'api' and 'semantic-conventions' packages. [#5395](https://github.com/open-telemetry/opentelemetry-js/issues/5395) @trentm
 * feat(core)!: remove TracesSamplerValues from exports [#5406](https://github.com/open-telemetry/opentelemetry-js/pull/5406) @pichlermarc
   * (user-facing): TracesSamplerValues was only consumed internally and has been removed from exports without replacement
->>>>>>> f9fda8ba
 
 ### :rocket: (Enhancement)
 
