/*
 * Copyright The OpenTelemetry Authors
 *
 * Licensed under the Apache License, Version 2.0 (the "License");
 * you may not use this file except in compliance with the License.
 * You may obtain a copy of the License at
 *
 *      https://www.apache.org/licenses/LICENSE-2.0
 *
 * Unless required by applicable law or agreed to in writing, software
 * distributed under the License is distributed on an "AS IS" BASIS,
 * WITHOUT WARRANTIES OR CONDITIONS OF ANY KIND, either express or implied.
 * See the License for the specific language governing permissions and
 * limitations under the License.
 */

import * as assert from 'assert';
import { Configuration } from '../src';
import { DiagLogLevel } from '@opentelemetry/api';
import { createConfigProvider } from '../src/ConfigProvider';
import { OtlpHttpEncoding } from '../src/models/commonModel';

const defaultConfig: Configuration = {
  disabled: false,
  log_level: DiagLogLevel.INFO,
  node_resource_detectors: ['all'],
  resource: {},
  attribute_limits: {
    attribute_count_limit: 128,
  },
  propagator: {
    composite: [{ tracecontext: null }, { baggage: null }],
    composite_list: 'tracecontext,baggage',
  },
  tracer_provider: {
    processors: [
      {
        batch: {
          schedule_delay: 5000,
          export_timeout: 30000,
          max_queue_size: 2048,
          max_export_batch_size: 512,
          exporter: {
            otlp_http: {
              endpoint: 'http://localhost:4318/v1/traces',
              timeout: 10000,
              encoding: OtlpHttpEncoding.protobuf,
            },
          },
        },
      },
    ],
    limits: {
      attribute_count_limit: 128,
      event_count_limit: 128,
      link_count_limit: 128,
      event_attribute_count_limit: 128,
      link_attribute_count_limit: 128,
    },
    sampler: {
      parent_based: {
        root: { always_on: undefined },
        remote_parent_sampled: { always_on: undefined },
        remote_parent_not_sampled: { always_off: undefined },
        local_parent_sampled: { always_on: undefined },
        local_parent_not_sampled: { always_off: undefined },
      },
    },
  },
  meter_provider: {
    readers: [
      {
        periodic: {
          interval: 60000,
          timeout: 30000,
          exporter: {
            otlp_http: {
              endpoint: 'http://localhost:4318/v1/metrics',
              timeout: 10000,
              temporality_preference: 'cumulative',
              default_histogram_aggregation: 'explicit_bucket_histogram',
            },
          },
        },
      },
    ],
    exemplar_filter: 'trace_based',
  },
  logger_provider: {
    processors: [
      {
        batch: {
          schedule_delay: 1000,
          export_timeout: 30000,
          max_queue_size: 2048,
          max_export_batch_size: 512,
          exporter: {
            otlp_http: {
              endpoint: 'http://localhost:4318/v1/logs',
              timeout: 10000,
              encoding: OtlpHttpEncoding.protobuf,
            },
          },
        },
      },
    ],
    limits: {
      attribute_count_limit: 128,
    },
  },
};

const configFromFile: Configuration = {
  disabled: false,
  log_level: DiagLogLevel.DEBUG,
  node_resource_detectors: ['all'],
  resource: {
    schema_url: 'https://opentelemetry.io/schemas/1.16.0',
    attributes_list: 'service.namespace=my-namespace,service.version=1.0.0',
    attributes: [
      {
        name: 'service.name',
        value: 'unknown_service',
        type: 'string',
      },
      {
        name: 'string_key',
        value: 'value',
        type: 'string',
      },
      {
        name: 'bool_key',
        value: true,
        type: 'bool',
      },
      {
        name: 'int_key',
        value: 1,
        type: 'int',
      },
      {
        name: 'double_key',
        value: 1.1,
        type: 'double',
      },
      {
        name: 'string_array_key',
        value: ['value1', 'value2'],
        type: 'string_array',
      },
      {
        name: 'bool_array_key',
        value: [true, false],
        type: 'bool_array',
      },
      {
        name: 'int_array_key',
        value: [1, 2],
        type: 'int_array',
      },
      {
        name: 'double_array_key',
        value: [1.1, 2.2],
        type: 'double_array',
      },
    ],
  },
  attribute_limits: {
    attribute_count_limit: 128,
    attribute_value_length_limit: 4096,
  },
  propagator: {
    composite: [
      { tracecontext: null },
      { baggage: null },
      { b3: null },
      { b3multi: null },
      { jaeger: null },
      { ottrace: null },
      { xray: null },
    ],
    composite_list: 'tracecontext,baggage,b3,b3multi,jaeger,ottrace,xray',
  },
  tracer_provider: {
    processors: [
      {
        batch: {
          schedule_delay: 5000,
          export_timeout: 30000,
          max_queue_size: 2048,
          max_export_batch_size: 512,
          exporter: {
            otlp_http: {
              endpoint: 'http://localhost:4318/v1/traces',
              timeout: 10000,
              certificate_file: '/app/cert.pem',
              client_key_file: '/app/cert.pem',
              client_certificate_file: '/app/cert.pem',
              headers: [{ name: 'api-key', value: '1234' }],
              headers_list: 'api-key=1234',
              compression: 'gzip',
              encoding: OtlpHttpEncoding.protobuf,
            },
          },
        },
      },
      {
        batch: {
          schedule_delay: 5000,
          export_timeout: 30000,
          max_queue_size: 2048,
          max_export_batch_size: 512,
          exporter: {
            otlp_grpc: {
              endpoint: 'http://localhost:4317',
              timeout: 10000,
              certificate_file: '/app/cert.pem',
              client_key_file: '/app/cert.pem',
              client_certificate_file: '/app/cert.pem',
              headers: [{ name: 'api-key', value: '1234' }],
              headers_list: 'api-key=1234',
              compression: 'gzip',
              insecure: false,
            },
          },
        },
      },
      {
        batch: {
          schedule_delay: 5000,
          export_timeout: 30000,
          max_queue_size: 2048,
          max_export_batch_size: 512,
          exporter: {
            'otlp_file/development': {
              output_stream: 'file:///var/log/traces.jsonl',
            },
          },
        },
      },
      {
        batch: {
          schedule_delay: 5000,
          export_timeout: 30000,
          max_queue_size: 2048,
          max_export_batch_size: 512,
          exporter: {
            'otlp_file/development': {
              output_stream: 'stdout',
            },
          },
        },
      },
      {
        batch: {
          schedule_delay: 5000,
          export_timeout: 30000,
          max_queue_size: 2048,
          max_export_batch_size: 512,
          exporter: {
            zipkin: {
              endpoint: 'http://localhost:9411/api/v2/spans',
              timeout: 10000,
            },
          },
        },
      },
      {
        simple: {
          exporter: {
            console: {},
          },
        },
      },
    ],

    limits: {
      attribute_count_limit: 128,
      attribute_value_length_limit: 4096,
      event_count_limit: 128,
      link_count_limit: 128,
      event_attribute_count_limit: 128,
      link_attribute_count_limit: 128,
    },
    sampler: {
      parent_based: {
        root: { always_on: undefined },
        remote_parent_sampled: { always_on: undefined },
        remote_parent_not_sampled: { always_off: undefined },
        local_parent_sampled: { always_on: undefined },
        local_parent_not_sampled: { always_off: undefined },
      },
    },
  },
  meter_provider: {
    readers: [
      {
        pull: {
          exporter: {
            'prometheus/development': {
              host: 'localhost',
              port: 9464,
              without_units: false,
              without_type_suffix: false,
              without_scope_info: false,
              with_resource_constant_labels: {
                included: ['service*'],
                excluded: ['service.attr1'],
              },
            },
          },
          producers: [
            {
              opencensus: null,
            },
          ],
          cardinality_limits: {
            default: 2000,
            counter: 2000,
            gauge: 2000,
            histogram: 2000,
            observable_counter: 2000,
            observable_gauge: 2000,
            observable_up_down_counter: 2000,
            up_down_counter: 2000,
          },
        },
      },
      // {
      //   periodic: {
      //     interval: 60000,
      //     timeout: 30000,
      //     exporter: {
      //       otlp_http: {
      //         endpoint: 'http://localhost:4318/v1/metrics',
      //         timeout: 10000,
      //         temporality_preference: 'cumulative',
      //         default_histogram_aggregation: 'explicit_bucket_histogram',
      //       },
      //     },
      //   },
      // },
    ],
    exemplar_filter: 'trace_based',
  },
  logger_provider: {
    processors: [
      {
        batch: {
          schedule_delay: 5000,
          export_timeout: 30000,
          max_queue_size: 2048,
          max_export_batch_size: 512,
          exporter: {
            otlp_http: {
              endpoint: 'http://localhost:4318/v1/logs',
              timeout: 10000,
              encoding: OtlpHttpEncoding.protobuf,
              certificate_file: '/app/cert.pem',
              client_key_file: '/app/cert.pem',
              client_certificate_file: '/app/cert.pem',
              headers: [{ name: 'api-key', value: '1234' }],
              headers_list: 'api-key=1234',
              compression: 'gzip',
            },
          },
        },
      },
      {
        batch: {
          schedule_delay: 1000,
          export_timeout: 30000,
          max_queue_size: 2048,
          max_export_batch_size: 512,
          exporter: {
            otlp_grpc: {
              endpoint: 'http://localhost:4317',
              timeout: 10000,
              certificate_file: '/app/cert.pem',
              client_key_file: '/app/cert.pem',
              client_certificate_file: '/app/cert.pem',
              headers: [{ name: 'api-key', value: '1234' }],
              headers_list: 'api-key=1234',
              compression: 'gzip',
              insecure: false,
            },
          },
        },
      },
      {
        batch: {
          schedule_delay: 1000,
          export_timeout: 30000,
          max_queue_size: 2048,
          max_export_batch_size: 512,
          exporter: {
            'otlp_file/development': {
              output_stream: 'file:///var/log/logs.jsonl',
            },
          },
        },
      },
      {
        batch: {
          schedule_delay: 1000,
          export_timeout: 30000,
          max_queue_size: 2048,
          max_export_batch_size: 512,
          exporter: {
            'otlp_file/development': {
              output_stream: 'stdout',
            },
          },
        },
      },
      {
        simple: {
          exporter: {
            console: {},
          },
        },
      },
    ],
    limits: {
      attribute_count_limit: 128,
      attribute_value_length_limit: 4096,
    },
    'logger_configurator/development': {
      default_config: {
        disabled: true,
      },
      loggers: [
        {
          name: 'io.opentelemetry.contrib.*',
          config: {
            disabled: false,
          },
        },
      ],
    },
  },
};

<<<<<<< HEAD
// # Configure metric readers.
//   readers:
//     - # Configure a periodic metric reader.
//       periodic:
//         # Configure delay interval (in milliseconds) between start of two consecutive exports.
//         # Value must be non-negative.
//         # If omitted or null, 60000 is used.
//         interval: 60000
//         # Configure maximum allowed time (in milliseconds) to export data.
//         # Value must be non-negative. A value of 0 indicates no limit (infinity).
//         # If omitted or null, 30000 is used.
//         timeout: 30000
//         # Configure exporter.
//         exporter:
//           # Configure exporter to be OTLP with HTTP transport.
//           otlp_http:
//             # Configure endpoint, including the metric specific path.
//             # If omitted or null, http://localhost:4318/v1/metrics is used.
//             endpoint: http://localhost:4318/v1/metrics
//             # Configure certificate used to verify a server's TLS credentials.
//             # Absolute path to certificate file in PEM format.
//             # If omitted or null, system default certificate verification is used for secure connections.
//             certificate_file: /app/cert.pem
//             # Configure mTLS private client key.
//             # Absolute path to client key file in PEM format. If set, .client_certificate must also be set.
//             # If omitted or null, mTLS is not used.
//             client_key_file: /app/cert.pem
//             # Configure mTLS client certificate.
//             # Absolute path to client certificate file in PEM format. If set, .client_key must also be set.
//             # If omitted or null, mTLS is not used.
//             client_certificate_file: /app/cert.pem
//             # Configure headers. Entries have higher priority than entries from .headers_list.
//             # If an entry's .value is null, the entry is ignored.
//             headers:
//               - name: api-key
//                 value: "1234"
//             # Configure headers. Entries have lower priority than entries from .headers.
//             # The value is a list of comma separated key-value pairs matching the format of OTEL_EXPORTER_OTLP_HEADERS. See https://github.com/open-telemetry/opentelemetry-specification/blob/main/specification/protocol/exporter.md#configuration-options for details.
//             # If omitted or null, no headers are added.
//             headers_list: "api-key=1234"
//             # Configure compression.
//             # Values include: gzip, none. Implementations may support other compression algorithms.
//             # If omitted or null, none is used.
//             compression: gzip
//             # Configure max time (in milliseconds) to wait for each export.
//             # Value must be non-negative. A value of 0 indicates no limit (infinity).
//             # If omitted or null, 10000 is used.
//             timeout: 10000
//             # Configure the encoding used for messages.
//             # Values include: protobuf, json. Implementations may not support json.
//             # If omitted or null, protobuf is used.
//             encoding: protobuf
//             # Configure temporality preference.
//             # Values include: cumulative, delta, low_memory. For behavior of values, see https://github.com/open-telemetry/opentelemetry-specification/blob/main/specification/metrics/sdk_exporters/otlp.md.
//             # If omitted or null, cumulative is used.
//             temporality_preference: delta
//             # Configure default histogram aggregation.
//             # Values include: explicit_bucket_histogram, base2_exponential_bucket_histogram. For behavior of values, see https://github.com/open-telemetry/opentelemetry-specification/blob/main/specification/metrics/sdk_exporters/otlp.md.
//             # If omitted or null, explicit_bucket_histogram is used.
//             default_histogram_aggregation: base2_exponential_bucket_histogram
//         # Configure metric producers.
//         producers:
//           - # Configure metric producer to be prometheus.
//             prometheus:
//         # Configure cardinality limits.
//         cardinality_limits:
//           # Configure default cardinality limit for all instrument types.
//           # Instrument-specific cardinality limits take priority.
//           # If omitted or null, 2000 is used.
//           default: 2000
//           # Configure default cardinality limit for counter instruments.
//           # If omitted or null, the value from .default is used.
//           counter: 2000
//           # Configure default cardinality limit for gauge instruments.
//           # If omitted or null, the value from .default is used.
//           gauge: 2000
//           # Configure default cardinality limit for histogram instruments.
//           # If omitted or null, the value from .default is used.
//           histogram: 2000
//           # Configure default cardinality limit for observable_counter instruments.
//           # If omitted or null, the value from .default is used.
//           observable_counter: 2000
//           # Configure default cardinality limit for observable_gauge instruments.
//           # If omitted or null, the value from .default is used.
//           observable_gauge: 2000
//           # Configure default cardinality limit for observable_up_down_counter instruments.
//           # If omitted or null, the value from .default is used.
//           observable_up_down_counter: 2000
//           # Configure default cardinality limit for up_down_counter instruments.
//           # If omitted or null, the value from .default is used.
//           up_down_counter: 2000
//     - # Configure a periodic metric reader.
//       periodic:
//         # Configure exporter.
//         exporter:
//           # Configure exporter to be OTLP with gRPC transport.
//           otlp_grpc:
//             # Configure endpoint.
//             # If omitted or null, http://localhost:4317 is used.
//             endpoint: http://localhost:4317
//             # Configure certificate used to verify a server's TLS credentials.
//             # Absolute path to certificate file in PEM format.
//             # If omitted or null, system default certificate verification is used for secure connections.
//             certificate_file: /app/cert.pem
//             # Configure mTLS private client key.
//             # Absolute path to client key file in PEM format. If set, .client_certificate must also be set.
//             # If omitted or null, mTLS is not used.
//             client_key_file: /app/cert.pem
//             # Configure mTLS client certificate.
//             # Absolute path to client certificate file in PEM format. If set, .client_key must also be set.
//             # If omitted or null, mTLS is not used.
//             client_certificate_file: /app/cert.pem
//             # Configure headers. Entries have higher priority than entries from .headers_list.
//             # If an entry's .value is null, the entry is ignored.
//             headers:
//               - name: api-key
//                 value: "1234"
//             # Configure headers. Entries have lower priority than entries from .headers.
//             # The value is a list of comma separated key-value pairs matching the format of OTEL_EXPORTER_OTLP_HEADERS. See https://github.com/open-telemetry/opentelemetry-specification/blob/main/specification/protocol/exporter.md#configuration-options for details.
//             # If omitted or null, no headers are added.
//             headers_list: "api-key=1234"
//             # Configure compression.
//             # Values include: gzip, none. Implementations may support other compression algorithms.
//             # If omitted or null, none is used.
//             compression: gzip
//             # Configure max time (in milliseconds) to wait for each export.
//             # Value must be non-negative. A value of 0 indicates no limit (infinity).
//             # If omitted or null, 10000 is used.
//             timeout: 10000
//             # Configure client transport security for the exporter's connection.
//             # Only applicable when .endpoint is provided without http or https scheme. Implementations may choose to ignore .insecure.
//             # If omitted or null, false is used.
//             insecure: false
//             # Configure temporality preference.
//             # Values include: cumulative, delta, low_memory. For behavior of values, see https://github.com/open-telemetry/opentelemetry-specification/blob/main/specification/metrics/sdk_exporters/otlp.md.
//             # If omitted or null, cumulative is used.
//             temporality_preference: delta
//             # Configure default histogram aggregation.
//             # Values include: explicit_bucket_histogram, base2_exponential_bucket_histogram. For behavior of values, see https://github.com/open-telemetry/opentelemetry-specification/blob/main/specification/metrics/sdk_exporters/otlp.md.
//             # If omitted or null, explicit_bucket_histogram is used.
//             default_histogram_aggregation: base2_exponential_bucket_histogram
//     - # Configure a periodic metric reader.
//       periodic:
//         # Configure exporter.
//         exporter:
//           # Configure exporter to be OTLP with file transport.
//           # This type is in development and subject to breaking changes in minor versions.
//           otlp_file/development:
//             # Configure output stream.
//             # Values include stdout, or scheme+destination. For example: file:///path/to/file.jsonl.
//             # If omitted or null, stdout is used.
//             output_stream: file:///var/log/metrics.jsonl
//             # Configure temporality preference. Values include: cumulative, delta, low_memory. For behavior of values, see https://github.com/open-telemetry/opentelemetry-specification/blob/main/specification/metrics/sdk_exporters/otlp.md.
//             # If omitted or null, cumulative is used.
//             temporality_preference: delta
//             # Configure default histogram aggregation. Values include: explicit_bucket_histogram, base2_exponential_bucket_histogram. For behavior of values, see https://github.com/open-telemetry/opentelemetry-specification/blob/main/specification/metrics/sdk_exporters/otlp.md.
//             # If omitted or null, explicit_bucket_histogram is used.
//             default_histogram_aggregation: base2_exponential_bucket_histogram
//     - # Configure a periodic metric reader.
//       periodic:
//         # Configure exporter.
//         exporter:
//           # Configure exporter to be OTLP with file transport.
//           # This type is in development and subject to breaking changes in minor versions.
//           otlp_file/development:
//             # Configure output stream.
//             # Values include stdout, or scheme+destination. For example: file:///path/to/file.jsonl.
//             # If omitted or null, stdout is used.
//             output_stream: stdout
//             # Configure temporality preference. Values include: cumulative, delta, low_memory. For behavior of values, see https://github.com/open-telemetry/opentelemetry-specification/blob/main/specification/metrics/sdk_exporters/otlp.md.
//             # If omitted or null, cumulative is used.
//             temporality_preference: delta
//             # Configure default histogram aggregation. Values include: explicit_bucket_histogram, base2_exponential_bucket_histogram. For behavior of values, see https://github.com/open-telemetry/opentelemetry-specification/blob/main/specification/metrics/sdk_exporters/otlp.md.
//             # If omitted or null, explicit_bucket_histogram is used.
//             default_histogram_aggregation: base2_exponential_bucket_histogram
//     - # Configure a periodic metric reader.
//       periodic:
//         # Configure exporter.
//         exporter:
//           # Configure exporter to be console.
//           console:
//   # Configure views.
//   # Each view has a selector which determines the instrument(s) it applies to, and a configuration for the resulting stream(s).
//   views:
//     - # Configure view selector.
//       # Selection criteria is additive as described in https://github.com/open-telemetry/opentelemetry-specification/blob/main/specification/metrics/sdk.md#instrument-selection-criteria.
//       selector:
//         # Configure instrument name selection criteria.
//         # If omitted or null, all instrument names match.
//         instrument_name: my-instrument
//         # Configure instrument type selection criteria.
//         # Values include: counter, gauge, histogram, observable_counter, observable_gauge, observable_up_down_counter, up_down_counter.
//         # If omitted or null, all instrument types match.
//         instrument_type: histogram
//         # Configure the instrument unit selection criteria.
//         # If omitted or null, all instrument units match.
//         unit: ms
//         # Configure meter name selection criteria.
//         # If omitted or null, all meter names match.
//         meter_name: my-meter
//         # Configure meter version selection criteria.
//         # If omitted or null, all meter versions match.
//         meter_version: 1.0.0
//         # Configure meter schema url selection criteria.
//         # If omitted or null, all meter schema URLs match.
//         meter_schema_url: https://opentelemetry.io/schemas/1.16.0
//       # Configure view stream.
//       stream:
//         # Configure metric name of the resulting stream(s).
//         # If omitted or null, the instrument's original name is used.
//         name: new_instrument_name
//         # Configure metric description of the resulting stream(s).
//         # If omitted or null, the instrument's origin description is used.
//         description: new_description
//         # Configure aggregation of the resulting stream(s).
//         # Values include: default, drop, explicit_bucket_histogram, base2_exponential_bucket_histogram, last_value, sum. For behavior of values see https://github.com/open-telemetry/opentelemetry-specification/blob/main/specification/metrics/sdk.md#aggregation.
//         # If omitted, default is used.
//         aggregation:
//           # Configure aggregation to be explicit_bucket_histogram.
//           explicit_bucket_histogram:
//             # Configure bucket boundaries.
//             # If omitted, [0, 5, 10, 25, 50, 75, 100, 250, 500, 750, 1000, 2500, 5000, 7500, 10000] is used.
//             boundaries:
//               [
//                 0.0,
//                 5.0,
//                 10.0,
//                 25.0,
//                 50.0,
//                 75.0,
//                 100.0,
//                 250.0,
//                 500.0,
//                 750.0,
//                 1000.0,
//                 2500.0,
//                 5000.0,
//                 7500.0,
//                 10000.0
//               ]
//             # Configure record min and max.
//             # If omitted or null, true is used.
//             record_min_max: true
//         # Configure the aggregation cardinality limit.
//         # If omitted or null, the metric reader's default cardinality limit is used.
//         aggregation_cardinality_limit: 2000
//         # Configure attribute keys retained in the resulting stream(s).
//         attribute_keys:
//           # Configure list of attribute keys to include in the resulting stream(s). All other attributes are dropped.
//           # If omitted, all attributes are included.
//           included:
//             - key1
//             - key2
//           # Configure list of attribute keys to exclude from the resulting stream(s). Applies after .attribute_keys.included (i.e. excluded has higher priority than included).
//           # If omitted, .attribute_keys.included are included.
//           excluded:
//             - key3
//   # Configure the exemplar filter.
//   # Values include: trace_based, always_on, always_off. For behavior of values see https://github.com/open-telemetry/opentelemetry-specification/blob/main/specification/configuration/sdk-environment-variables.md#metrics-sdk-configuration.
//   # If omitted or null, trace_based is used.
//   exemplar_filter: trace_based
//   # Configure meters.
//   # This type is in development and subject to breaking changes in minor versions.
//   meter_configurator/development:
//     # Configure the default meter config used there is no matching entry in .meter_configurator/development.meters.
//     default_config:
//       # Configure if the meter is enabled or not.
//       disabled: true
//     # Configure meters.
//     meters:
//       - # Configure meter names to match, evaluated as follows:
//         #
//         #  * If the meter name exactly matches.
//         #  * If the meter name matches the wildcard pattern, where '?' matches any single character and '*' matches any number of characters including none.
//         name: io.opentelemetry.contrib.*
//         # The meter config.
//         config:
//           # Configure if the meter is enabled or not.
//           disabled: false

// const defaultConfigFromFileWithEnvVariables: Configuration = {
//   disabled: false,
//   log_level: DiagLogLevel.INFO,
//   node_resource_detectors: ['all'],
//   resource: {
//     attributes: [
//       {
//         name: 'service.name',
//         value: 'unknown_service',
//         type: 'string',
//       },
//     ],
//   },
//   attribute_limits: {
//     attribute_count_limit: 128,
//   },
//   propagator: {
//     composite: [{ tracecontext: null }, { baggage: null }],
//     composite_list: 'tracecontext,baggage',
//   },
//   tracer_provider: {
//     processors: [
//       {
//         batch: {
//           schedule_delay: 5000,
//           export_timeout: 30000,
//           max_queue_size: 2048,
//           max_export_batch_size: 512,
//           exporter: {
//             otlp_http: {
//               endpoint: 'http://localhost:4318/v1/traces',
//               timeout: 10000,
//               encoding: 'protobuf',
//               compression: 'gzip',
//             },
//           },
//         },
//       },
//     ],
//     limits: {
//       attribute_count_limit: 128,
//       event_count_limit: 128,
//       link_count_limit: 128,
//       event_attribute_count_limit: 128,
//       link_attribute_count_limit: 128,
//     },
//     sampler: {
//       parent_based: {
//         root: 'always_on',
//         remote_parent_sampled: 'always_on',
//         remote_parent_not_sampled: 'always_off',
//         local_parent_sampled: 'always_on',
//         local_parent_not_sampled: 'always_off',
//       },
//     },
//   },
//   meter_provider: {
//     readers: [
//       {
//         periodic: {
//           interval: 60000,
//           timeout: 30000,
//           exporter: {
//             otlp_http: {
//               endpoint: 'http://localhost:4318/v1/metrics',
//               timeout: 10000,
//               temporality_preference: 'cumulative',
//               default_histogram_aggregation: 'explicit_bucket_histogram',
//             },
//           },
//         },
//       },
//     ],
//     exemplar_filter: 'trace_based',
//   },
//   logger_provider: {
//     processors: [
//       {
//         batch: {
//           schedule_delay: 1000,
//           export_timeout: 30000,
//           max_queue_size: 2048,
//           max_export_batch_size: 512,
//           exporter: {
//             otlp_http: {
//               endpoint: 'http://localhost:4318/v1/logs',
//               timeout: 10000,
//               encoding: 'protobuf',
//               compression: 'gzip',
//             },
//           },
//         },
//       },
//     ],
//     limits: {
//       attribute_count_limit: 128,
//     },
//   },
// };
=======
const defaultConfigFromFileWithEnvVariables: Configuration = {
  disabled: false,
  log_level: DiagLogLevel.INFO,
  node_resource_detectors: ['all'],
  resource: {
    attributes: [
      {
        name: 'service.name',
        value: 'unknown_service',
        type: 'string',
      },
    ],
  },
  attribute_limits: {
    attribute_count_limit: 128,
  },
  propagator: {
    composite: [{ tracecontext: null }, { baggage: null }],
    composite_list: 'tracecontext,baggage',
  },
  tracer_provider: {
    processors: [
      {
        batch: {
          schedule_delay: 5000,
          export_timeout: 30000,
          max_queue_size: 2048,
          max_export_batch_size: 512,
          exporter: {
            otlp_http: {
              endpoint: 'http://localhost:4318/v1/traces',
              timeout: 10000,
              encoding: OtlpHttpEncoding.protobuf,
              compression: 'gzip',
            },
          },
        },
      },
    ],
    limits: {
      attribute_count_limit: 128,
      event_count_limit: 128,
      link_count_limit: 128,
      event_attribute_count_limit: 128,
      link_attribute_count_limit: 128,
    },
    sampler: {
      parent_based: {
        root: { always_on: undefined },
        remote_parent_sampled: { always_on: undefined },
        remote_parent_not_sampled: { always_off: undefined },
        local_parent_sampled: { always_on: undefined },
        local_parent_not_sampled: { always_off: undefined },
      },
    },
  },
  meter_provider: {
    readers: [
      {
        periodic: {
          interval: 60000,
          timeout: 30000,
          exporter: {
            otlp_http: {
              endpoint: 'http://localhost:4318/v1/metrics',
              timeout: 10000,
              temporality_preference: 'cumulative',
              default_histogram_aggregation: 'explicit_bucket_histogram',
            },
          },
        },
      },
    ],
    exemplar_filter: 'trace_based',
  },
  logger_provider: {
    processors: [
      {
        batch: {
          schedule_delay: 1000,
          export_timeout: 30000,
          max_queue_size: 2048,
          max_export_batch_size: 512,
          exporter: {
            otlp_http: {
              endpoint: 'http://localhost:4318/v1/logs',
              timeout: 10000,
              encoding: OtlpHttpEncoding.protobuf,
              compression: 'gzip',
            },
          },
        },
      },
    ],
    limits: {
      attribute_count_limit: 128,
    },
  },
};
>>>>>>> 79d6a61c

describe('ConfigProvider', function () {
  describe('get values from environment variables', function () {
    afterEach(function () {
      delete process.env.OTEL_SDK_DISABLED;
      delete process.env.OTEL_LOG_LEVEL;
      delete process.env.OTEL_NODE_RESOURCE_DETECTORS;
      delete process.env.OTEL_RESOURCE_ATTRIBUTES;
      delete process.env.OTEL_SERVICE_NAME;
      delete process.env.OTEL_ATTRIBUTE_VALUE_LENGTH_LIMIT;
      delete process.env.OTEL_ATTRIBUTE_COUNT_LIMIT;
      delete process.env.OTEL_PROPAGATORS;
      delete process.env.OTEL_SPAN_ATTRIBUTE_VALUE_LENGTH_LIMIT;
      delete process.env.OTEL_SPAN_ATTRIBUTE_COUNT_LIMIT;
      delete process.env.OTEL_SPAN_EVENT_COUNT_LIMIT;
      delete process.env.OTEL_SPAN_LINK_COUNT_LIMIT;
      delete process.env.OTEL_EVENT_ATTRIBUTE_COUNT_LIMIT;
      delete process.env.OTEL_LINK_ATTRIBUTE_COUNT_LIMIT;
      delete process.env.OTEL_BSP_SCHEDULE_DELAY;
      delete process.env.OTEL_BSP_EXPORT_TIMEOUT;
      delete process.env.OTEL_BSP_MAX_QUEUE_SIZE;
      delete process.env.OTEL_BSP_MAX_EXPORT_BATCH_SIZE;
      delete process.env.OTEL_EXPORTER_OTLP_TRACES_ENDPOINT;
      delete process.env.OTEL_EXPORTER_OTLP_TRACES_CERTIFICATE;
      delete process.env.OTEL_EXPORTER_OTLP_TRACES_CLIENT_KEY;
      delete process.env.OTEL_EXPORTER_OTLP_TRACES_CLIENT_CERTIFICATE;
      delete process.env.OTEL_EXPORTER_OTLP_TRACES_COMPRESSION;
      delete process.env.OTEL_EXPORTER_OTLP_TRACES_TIMEOUT;
      delete process.env.OTEL_EXPORTER_OTLP_TRACES_HEADERS;
      delete process.env.OTEL_METRIC_EXPORT_INTERVAL;
      delete process.env.OTEL_METRIC_EXPORT_TIMEOUT;
      delete process.env.OTEL_EXPORTER_OTLP_METRICS_ENDPOINT;
      delete process.env.OTEL_EXPORTER_OTLP_METRICS_CERTIFICATE;
      delete process.env.OTEL_EXPORTER_OTLP_METRICS_CLIENT_KEY;
      delete process.env.OTEL_EXPORTER_OTLP_METRICS_CLIENT_CERTIFICATE;
      delete process.env.OTEL_EXPORTER_OTLP_METRICS_COMPRESSION;
      delete process.env.OTEL_EXPORTER_OTLP_METRICS_TIMEOUT;
      delete process.env.OTEL_EXPORTER_OTLP_METRICS_HEADERS;
      delete process.env.OTEL_EXPORTER_OTLP_METRICS_TEMPORALITY_PREFERENCE;
      delete process.env
        .OTEL_EXPORTER_OTLP_METRICS_DEFAULT_HISTOGRAM_AGGREGATION;
      delete process.env.OTEL_METRICS_EXEMPLAR_FILTER;
      delete process.env.OTEL_LOGRECORD_ATTRIBUTE_VALUE_LENGTH_LIMIT;
      delete process.env.OTEL_LOGRECORD_ATTRIBUTE_COUNT_LIMIT;
      delete process.env.OTEL_BLRP_SCHEDULE_DELAY;
      delete process.env.OTEL_BLRP_EXPORT_TIMEOUT;
      delete process.env.OTEL_BLRP_MAX_QUEUE_SIZE;
      delete process.env.OTEL_BLRP_MAX_EXPORT_BATCH_SIZE;
      delete process.env.OTEL_EXPORTER_OTLP_LOGS_ENDPOINT;
      delete process.env.OTEL_EXPORTER_OTLP_LOGS_CERTIFICATE;
      delete process.env.OTEL_EXPORTER_OTLP_LOGS_CLIENT_KEY;
      delete process.env.OTEL_EXPORTER_OTLP_LOGS_CLIENT_CERTIFICATE;
      delete process.env.OTEL_EXPORTER_OTLP_LOGS_COMPRESSION;
      delete process.env.OTEL_EXPORTER_OTLP_LOGS_TIMEOUT;
      delete process.env.OTEL_EXPORTER_OTLP_LOGS_HEADERS;
    });

    it('should initialize config with default values', function () {
      const configProvider = createConfigProvider();
      assert.deepStrictEqual(
        configProvider.getInstrumentationConfig(),
        defaultConfig
      );
    });

    it('should return config with disable true', function () {
      process.env.OTEL_SDK_DISABLED = 'true';
      const expectedConfig: Configuration = {
        ...defaultConfig,
        disabled: true,
      };
      const configProvider = createConfigProvider();
      assert.deepStrictEqual(
        configProvider.getInstrumentationConfig(),
        expectedConfig
      );
    });

    it('should return config with log level as debug', function () {
      process.env.OTEL_LOG_LEVEL = 'DEBUG';
      const expectedConfig: Configuration = {
        ...defaultConfig,
        log_level: DiagLogLevel.DEBUG,
      };
      const configProvider = createConfigProvider();
      assert.deepStrictEqual(
        configProvider.getInstrumentationConfig(),
        expectedConfig
      );
    });

    it('should return config with a list of options for node resource detectors', function () {
      process.env.OTEL_NODE_RESOURCE_DETECTORS = 'env,host, serviceinstance';
      const expectedConfig: Configuration = {
        ...defaultConfig,
        node_resource_detectors: ['env', 'host', 'serviceinstance'],
      };
      const configProvider = createConfigProvider();
      assert.deepStrictEqual(
        configProvider.getInstrumentationConfig(),
        expectedConfig
      );
    });

    it('should return config with a resource attribute list', function () {
      process.env.OTEL_RESOURCE_ATTRIBUTES =
        'service.namespace=my-namespace,service.version=1.0.0';
      const expectedConfig: Configuration = {
        ...defaultConfig,
        resource: {
          attributes_list:
            'service.namespace=my-namespace,service.version=1.0.0',
        },
      };
      const configProvider = createConfigProvider();
      assert.deepStrictEqual(
        configProvider.getInstrumentationConfig(),
        expectedConfig
      );
    });

    it('should return config with custom service name', function () {
      process.env.OTEL_SERVICE_NAME = 'my service name';
      const expectedConfig: Configuration = {
        ...defaultConfig,
        resource: {
          attributes: [
            {
              name: 'service.name',
              value: 'my service name',
              type: 'string',
            },
          ],
        },
      };
      const configProvider = createConfigProvider();
      assert.deepStrictEqual(
        configProvider.getInstrumentationConfig(),
        expectedConfig
      );
    });

    it('should return config with custom attribute_limits', function () {
      process.env.OTEL_ATTRIBUTE_VALUE_LENGTH_LIMIT = '100';
      process.env.OTEL_ATTRIBUTE_COUNT_LIMIT = '200';
      const expectedConfig: Configuration = {
        ...defaultConfig,
        attribute_limits: {
          attribute_value_length_limit: 100,
          attribute_count_limit: 200,
        },
      };
      const configProvider = createConfigProvider();
      assert.deepStrictEqual(
        configProvider.getInstrumentationConfig(),
        expectedConfig
      );
    });

    it('should return config with custom propagator', function () {
      process.env.OTEL_PROPAGATORS = 'tracecontext,jaeger';
      const expectedConfig: Configuration = {
        ...defaultConfig,
        propagator: {
          composite: [{ tracecontext: null }, { jaeger: null }],
          composite_list: 'tracecontext,jaeger',
        },
      };
      const configProvider = createConfigProvider();
      assert.deepStrictEqual(
        configProvider.getInstrumentationConfig(),
        expectedConfig
      );
    });

    it('should return config with custom tracer_provider', function () {
      process.env.OTEL_SPAN_ATTRIBUTE_VALUE_LENGTH_LIMIT = '100';
      process.env.OTEL_SPAN_ATTRIBUTE_COUNT_LIMIT = '200';
      process.env.OTEL_SPAN_EVENT_COUNT_LIMIT = '300';
      process.env.OTEL_SPAN_LINK_COUNT_LIMIT = '400';
      process.env.OTEL_EVENT_ATTRIBUTE_COUNT_LIMIT = '500';
      process.env.OTEL_LINK_ATTRIBUTE_COUNT_LIMIT = '600';
      process.env.OTEL_BSP_SCHEDULE_DELAY = '700';
      process.env.OTEL_BSP_EXPORT_TIMEOUT = '800';
      process.env.OTEL_BSP_MAX_QUEUE_SIZE = '900';
      process.env.OTEL_BSP_MAX_EXPORT_BATCH_SIZE = '1000';
      process.env.OTEL_EXPORTER_OTLP_TRACES_ENDPOINT =
        'http://test.com:4318/v1/traces';
      process.env.OTEL_EXPORTER_OTLP_TRACES_CERTIFICATE =
        'certificate_file.txt';
      process.env.OTEL_EXPORTER_OTLP_TRACES_CLIENT_KEY =
        'certificate_key_value';
      process.env.OTEL_EXPORTER_OTLP_TRACES_CLIENT_CERTIFICATE =
        'client_certificate_file.txt';
      process.env.OTEL_EXPORTER_OTLP_TRACES_COMPRESSION = 'gzip';
      process.env.OTEL_EXPORTER_OTLP_TRACES_TIMEOUT = '2000';
      process.env.OTEL_EXPORTER_OTLP_TRACES_HEADERS = 'host=localhost';
      const expectedConfig: Configuration = {
        ...defaultConfig,
        tracer_provider: {
          limits: {
            attribute_value_length_limit: 100,
            attribute_count_limit: 200,
            event_count_limit: 300,
            link_count_limit: 400,
            event_attribute_count_limit: 500,
            link_attribute_count_limit: 600,
          },
          processors: [
            {
              batch: {
                schedule_delay: 700,
                export_timeout: 800,
                max_queue_size: 900,
                max_export_batch_size: 1000,
                exporter: {
                  otlp_http: {
                    endpoint: 'http://test.com:4318/v1/traces',
                    certificate_file: 'certificate_file.txt',
                    client_key_file: 'certificate_key_value',
                    client_certificate_file: 'client_certificate_file.txt',
                    compression: 'gzip',
                    timeout: 2000,
                    headers_list: 'host=localhost',
                    encoding: OtlpHttpEncoding.protobuf,
                  },
                },
              },
            },
          ],
          sampler: {
            parent_based: {
              root: { always_on: undefined },
              remote_parent_sampled: { always_on: undefined },
              remote_parent_not_sampled: { always_off: undefined },
              local_parent_sampled: { always_on: undefined },
              local_parent_not_sampled: { always_off: undefined },
            },
          },
        },
      };
      const configProvider = createConfigProvider();
      assert.deepStrictEqual(
        configProvider.getInstrumentationConfig(),
        expectedConfig
      );
    });

    it('should return config with custom meter_provider', function () {
      process.env.OTEL_METRIC_EXPORT_INTERVAL = '100';
      process.env.OTEL_METRIC_EXPORT_TIMEOUT = '200';
      process.env.OTEL_EXPORTER_OTLP_METRICS_ENDPOINT =
        'http://test.com:4318/v1/metrics';
      process.env.OTEL_EXPORTER_OTLP_METRICS_CERTIFICATE =
        'certificate_file.txt';
      process.env.OTEL_EXPORTER_OTLP_METRICS_CLIENT_KEY =
        'certificate_key_value';
      process.env.OTEL_EXPORTER_OTLP_METRICS_CLIENT_CERTIFICATE =
        'client_certificate_file.txt';
      process.env.OTEL_EXPORTER_OTLP_METRICS_COMPRESSION = 'gzip';
      process.env.OTEL_EXPORTER_OTLP_METRICS_TIMEOUT = '300';
      process.env.OTEL_EXPORTER_OTLP_METRICS_HEADERS = 'host=localhost';
      process.env.OTEL_EXPORTER_OTLP_METRICS_TEMPORALITY_PREFERENCE = 'delta';
      process.env.OTEL_EXPORTER_OTLP_METRICS_DEFAULT_HISTOGRAM_AGGREGATION =
        'base2_exponential_bucket_histogram';
      process.env.OTEL_METRICS_EXEMPLAR_FILTER = 'always_on';
      const expectedConfig: Configuration = {
        ...defaultConfig,
        meter_provider: {
          readers: [
            {
              periodic: {
                interval: 100,
                timeout: 200,
                exporter: {
                  otlp_http: {
                    endpoint: 'http://test.com:4318/v1/metrics',
                    certificate_file: 'certificate_file.txt',
                    client_key_file: 'certificate_key_value',
                    client_certificate_file: 'client_certificate_file.txt',
                    compression: 'gzip',
                    timeout: 300,
                    headers_list: 'host=localhost',
                    temporality_preference: 'delta',
                    default_histogram_aggregation:
                      'base2_exponential_bucket_histogram',
                  },
                },
              },
            },
          ],
          exemplar_filter: 'always_on',
        },
      };
      const configProvider = createConfigProvider();
      assert.deepStrictEqual(
        configProvider.getInstrumentationConfig(),
        expectedConfig
      );
    });

    it('should return config with custom logger_provider', function () {
      process.env.OTEL_LOGRECORD_ATTRIBUTE_VALUE_LENGTH_LIMIT = '100';
      process.env.OTEL_LOGRECORD_ATTRIBUTE_COUNT_LIMIT = '200';
      process.env.OTEL_BLRP_SCHEDULE_DELAY = '300';
      process.env.OTEL_BLRP_EXPORT_TIMEOUT = '400';
      process.env.OTEL_BLRP_MAX_QUEUE_SIZE = '500';
      process.env.OTEL_BLRP_MAX_EXPORT_BATCH_SIZE = '600';
      process.env.OTEL_EXPORTER_OTLP_LOGS_ENDPOINT =
        'http://test.com:4318/v1/logs';
      process.env.OTEL_EXPORTER_OTLP_LOGS_CERTIFICATE = 'certificate_file.txt';
      process.env.OTEL_EXPORTER_OTLP_LOGS_CLIENT_KEY = 'certificate_key_value';
      process.env.OTEL_EXPORTER_OTLP_LOGS_CLIENT_CERTIFICATE =
        'client_certificate_file.txt';
      process.env.OTEL_EXPORTER_OTLP_LOGS_COMPRESSION = 'gzip';
      process.env.OTEL_EXPORTER_OTLP_LOGS_TIMEOUT = '700';
      process.env.OTEL_EXPORTER_OTLP_LOGS_HEADERS = 'host=localhost';
      const expectedConfig: Configuration = {
        ...defaultConfig,
        logger_provider: {
          limits: {
            attribute_value_length_limit: 100,
            attribute_count_limit: 200,
          },
          processors: [
            {
              batch: {
                schedule_delay: 300,
                export_timeout: 400,
                max_queue_size: 500,
                max_export_batch_size: 600,
                exporter: {
                  otlp_http: {
                    endpoint: 'http://test.com:4318/v1/logs',
                    certificate_file: 'certificate_file.txt',
                    client_key_file: 'certificate_key_value',
                    client_certificate_file: 'client_certificate_file.txt',
                    compression: 'gzip',
                    timeout: 700,
                    headers_list: 'host=localhost',
                    encoding: OtlpHttpEncoding.protobuf,
                  },
                },
              },
            },
          ],
        },
      };
      const configProvider = createConfigProvider();
      assert.deepStrictEqual(
        configProvider.getInstrumentationConfig(),
        expectedConfig
      );
    });
  });

  describe('get values from config file', function () {
    afterEach(function () {
      delete process.env.OTEL_EXPERIMENTAL_CONFIG_FILE;
      delete process.env.OTEL_NODE_RESOURCE_DETECTORS;
      delete process.env.OTEL_SDK_DISABLED;
      delete process.env.OTEL_LOG_LEVEL;
      delete process.env.OTEL_SERVICE_NAME;
      delete process.env.OTEL_RESOURCE_ATTRIBUTES;
      delete process.env.OTEL_ATTRIBUTE_VALUE_LENGTH_LIMIT;
      delete process.env.OTEL_ATTRIBUTE_COUNT_LIMIT;
      delete process.env.OTEL_PROPAGATORS;
      delete process.env.OTEL_BSP_SCHEDULE_DELAY;
      delete process.env.OTEL_BSP_EXPORT_TIMEOUT;
      delete process.env.OTEL_BSP_MAX_QUEUE_SIZE;
      delete process.env.OTEL_BSP_MAX_EXPORT_BATCH_SIZE;
      delete process.env.OTEL_EXPORTER_OTLP_TRACES_ENDPOINT;
      delete process.env.OTEL_EXPORTER_OTLP_TRACES_CERTIFICATE;
      delete process.env.OTEL_EXPORTER_OTLP_TRACES_CLIENT_KEY;
      delete process.env.OTEL_EXPORTER_OTLP_TRACES_CLIENT_CERTIFICATE;
      delete process.env.OTEL_EXPORTER_OTLP_TRACES_COMPRESSION;
      delete process.env.OTEL_EXPORTER_OTLP_TRACES_TIMEOUT;
      delete process.env.OTEL_EXPORTER_OTLP_TRACES_HEADERS;
      delete process.env.OTEL_SPAN_ATTRIBUTE_VALUE_LENGTH_LIMIT;
      delete process.env.OTEL_SPAN_ATTRIBUTE_COUNT_LIMIT;
      delete process.env.OTEL_SPAN_EVENT_COUNT_LIMIT;
      delete process.env.OTEL_SPAN_LINK_COUNT_LIMIT;
      delete process.env.OTEL_EVENT_ATTRIBUTE_COUNT_LIMIT;
      delete process.env.OTEL_LINK_ATTRIBUTE_COUNT_LIMIT;
      delete process.env.OTEL_METRIC_EXPORT_INTERVAL;
      delete process.env.OTEL_METRIC_EXPORT_TIMEOUT;
      delete process.env.OTEL_EXPORTER_OTLP_METRICS_ENDPOINT;
      delete process.env.OTEL_EXPORTER_OTLP_METRICS_CERTIFICATE;
      delete process.env.OTEL_EXPORTER_OTLP_METRICS_CLIENT_KEY;
      delete process.env.OTEL_EXPORTER_OTLP_METRICS_CLIENT_CERTIFICATE;
      delete process.env.OTEL_EXPORTER_OTLP_METRICS_COMPRESSION;
      delete process.env.OTEL_EXPORTER_OTLP_METRICS_TIMEOUT;
      delete process.env.OTEL_EXPORTER_OTLP_METRICS_HEADERS;
      delete process.env.OTEL_EXPORTER_OTLP_METRICS_TEMPORALITY_PREFERENCE;
      delete process.env
        .OTEL_EXPORTER_OTLP_METRICS_DEFAULT_HISTOGRAM_AGGREGATION;
      delete process.env.OTEL_METRICS_EXEMPLAR_FILTER;
      delete process.env.OTEL_BLRP_SCHEDULE_DELAY;
      delete process.env.OTEL_BLRP_EXPORT_TIMEOUT;
      delete process.env.OTEL_BLRP_MAX_QUEUE_SIZE;
      delete process.env.OTEL_BLRP_MAX_EXPORT_BATCH_SIZE;
      delete process.env.OTEL_EXPORTER_OTLP_LOGS_ENDPOINT;
      delete process.env.OTEL_EXPORTER_OTLP_LOGS_CERTIFICATE;
      delete process.env.OTEL_EXPORTER_OTLP_LOGS_CLIENT_KEY;
      delete process.env.OTEL_EXPORTER_OTLP_LOGS_CLIENT_CERTIFICATE;
      delete process.env.OTEL_EXPORTER_OTLP_LOGS_COMPRESSION;
      delete process.env.OTEL_EXPORTER_OTLP_LOGS_TIMEOUT;
      delete process.env.OTEL_EXPORTER_OTLP_LOGS_HEADERS;
      delete process.env.OTEL_LOGRECORD_ATTRIBUTE_VALUE_LENGTH_LIMIT;
      delete process.env.OTEL_LOGRECORD_ATTRIBUTE_COUNT_LIMIT;
    });

    it('should initialize config with default values from valid config file', function () {
      process.env.OTEL_EXPERIMENTAL_CONFIG_FILE =
        'test/fixtures/kitchen-sink.yaml';
      const configProvider = createConfigProvider();
      assert.deepStrictEqual(
        configProvider.getInstrumentationConfig(),
        configFromFile
      );
    });

    it('should return error from invalid config file', function () {
      process.env.OTEL_EXPERIMENTAL_CONFIG_FILE = './fixtures/kitchen-sink.txt';
      assert.throws(() => {
        createConfigProvider();
      });
    });

    it('should return error from invalid config file format', function () {
      process.env.OTEL_EXPERIMENTAL_CONFIG_FILE = 'test/fixtures/invalid.yaml';
      assert.throws(() => {
        createConfigProvider();
      });
    });

    it('should initialize config with default values with empty string for config file', function () {
      process.env.OTEL_EXPERIMENTAL_CONFIG_FILE = '';
      const configProvider = createConfigProvider();
      assert.deepStrictEqual(
        configProvider.getInstrumentationConfig(),
        defaultConfig
      );
    });

    it('should initialize config with default values with all whitespace for config file', function () {
      process.env.OTEL_EXPERIMENTAL_CONFIG_FILE = '  ';
      const configProvider = createConfigProvider();
      assert.deepStrictEqual(
        configProvider.getInstrumentationConfig(),
        defaultConfig
      );
    });

    it('should initialize config with default values from valid short config file', function () {
      process.env.OTEL_EXPERIMENTAL_CONFIG_FILE =
        'test/fixtures/short-config.yml';
      const configProvider = createConfigProvider();
      assert.deepStrictEqual(
        configProvider.getInstrumentationConfig(),
        defaultConfig
      );
    });

<<<<<<< HEAD
    // it('should initialize config with config file that contains environment variables', function () {
    //   process.env.OTEL_EXPERIMENTAL_CONFIG_FILE =
    //     'test/fixtures/sdk-migration-config.yaml';
    //   process.env.OTEL_SDK_DISABLED = 'false';
    //   process.env.OTEL_LOG_LEVEL = 'debug';
    //   process.env.OTEL_SERVICE_NAME = 'custom-name';
    //   process.env.OTEL_RESOURCE_ATTRIBUTES = 'attributes';
    //   process.env.OTEL_ATTRIBUTE_VALUE_LENGTH_LIMIT = '23';
    //   process.env.OTEL_ATTRIBUTE_COUNT_LIMIT = '7';
    //   process.env.OTEL_PROPAGATORS = 'prop';
    //   process.env.OTEL_BSP_SCHEDULE_DELAY = '123';
    //   process.env.OTEL_BSP_EXPORT_TIMEOUT = '456';
    //   process.env.OTEL_BSP_MAX_QUEUE_SIZE = '789';
    //   process.env.OTEL_BSP_MAX_EXPORT_BATCH_SIZE = '1011';
    //   process.env.OTEL_EXPORTER_OTLP_TRACES_ENDPOINT =
    //     'http://test.com:4318/v1/traces';
    //   process.env.OTEL_EXPORTER_OTLP_TRACES_CERTIFICATE = 'trace-certificate';
    //   process.env.OTEL_EXPORTER_OTLP_TRACES_CLIENT_KEY = 'trace-client-key';
    //   process.env.OTEL_EXPORTER_OTLP_TRACES_CLIENT_CERTIFICATE =
    //     'trace-client-certificate';
    //   process.env.OTEL_EXPORTER_OTLP_TRACES_COMPRESSION = 'trace-compression';
    //   process.env.OTEL_EXPORTER_OTLP_TRACES_TIMEOUT = '1213';
    //   process.env.OTEL_EXPORTER_OTLP_TRACES_HEADERS = 'trace-headers';
    //   process.env.OTEL_SPAN_ATTRIBUTE_VALUE_LENGTH_LIMIT = '14';
    //   process.env.OTEL_SPAN_ATTRIBUTE_COUNT_LIMIT = '15';
    //   process.env.OTEL_SPAN_EVENT_COUNT_LIMIT = '16';
    //   process.env.OTEL_SPAN_LINK_COUNT_LIMIT = '17';
    //   process.env.OTEL_EVENT_ATTRIBUTE_COUNT_LIMIT = '18';
    //   process.env.OTEL_LINK_ATTRIBUTE_COUNT_LIMIT = '19';
    //   process.env.OTEL_METRIC_EXPORT_INTERVAL = '20';
    //   process.env.OTEL_METRIC_EXPORT_TIMEOUT = '21';
    //   process.env.OTEL_EXPORTER_OTLP_METRICS_ENDPOINT = 'metric-endpoint';
    //   process.env.OTEL_EXPORTER_OTLP_METRICS_CERTIFICATE = 'metric-certificate';
    //   process.env.OTEL_EXPORTER_OTLP_METRICS_CLIENT_KEY = 'metric-client-key';
    //   process.env.OTEL_EXPORTER_OTLP_METRICS_CLIENT_CERTIFICATE =
    //     'metric-client-certificate';
    //   process.env.OTEL_EXPORTER_OTLP_METRICS_COMPRESSION = 'metric-compression';
    //   process.env.OTEL_EXPORTER_OTLP_METRICS_TIMEOUT = '22';
    //   process.env.OTEL_EXPORTER_OTLP_METRICS_HEADERS = 'metric-header';
    //   process.env.OTEL_EXPORTER_OTLP_METRICS_TEMPORALITY_PREFERENCE =
    //     'metric-temporality';
    //   process.env.OTEL_EXPORTER_OTLP_METRICS_DEFAULT_HISTOGRAM_AGGREGATION =
    //     'metric-hist-agg';
    //   process.env.OTEL_METRICS_EXEMPLAR_FILTER = 'always_off';
    //   process.env.OTEL_BLRP_SCHEDULE_DELAY = '23';
    //   process.env.OTEL_BLRP_EXPORT_TIMEOUT = '24';
    //   process.env.OTEL_BLRP_MAX_QUEUE_SIZE = '25';
    //   process.env.OTEL_BLRP_MAX_EXPORT_BATCH_SIZE = '26';
    //   process.env.OTEL_EXPORTER_OTLP_LOGS_ENDPOINT =
    //     'http://test.com:4318/v1/logs';
    //   process.env.OTEL_EXPORTER_OTLP_LOGS_CERTIFICATE = 'logs-certificate';
    //   process.env.OTEL_EXPORTER_OTLP_LOGS_CLIENT_KEY = 'logs-client-key';
    //   process.env.OTEL_EXPORTER_OTLP_LOGS_CLIENT_CERTIFICATE =
    //     'logs-client-certificate';
    //   process.env.OTEL_EXPORTER_OTLP_LOGS_COMPRESSION = 'logs-compression';
    //   process.env.OTEL_EXPORTER_OTLP_LOGS_TIMEOUT = '27';
    //   process.env.OTEL_EXPORTER_OTLP_LOGS_HEADERS = 'logs-header';
    //   process.env.OTEL_LOGRECORD_ATTRIBUTE_VALUE_LENGTH_LIMIT = '28';
    //   process.env.OTEL_LOGRECORD_ATTRIBUTE_COUNT_LIMIT = '29';
    //   const configProvider = createConfigProvider();
    //   const expectedConfig: Configuration = {
    //     ...defaultConfigFromFileWithEnvVariables,
    //     resource: {
    //       attributes_list: 'attributes',
    //       attributes: [
    //         {
    //           name: 'service.name',
    //           value: 'custom-name',
    //           type: 'string',
    //         },
    //       ],
    //     },
    //     attribute_limits: {
    //       attribute_count_limit: 7,
    //       attribute_value_length_limit: 23,
    //     },
    //     propagator: {
    //       composite: [{ prop: null }],
    //       composite_list: 'prop',
    //     },
    //     tracer_provider: {
    //       ...defaultConfigFromFileWithEnvVariables.tracer_provider,
    //       limits: {
    //         attribute_value_length_limit: 14,
    //         attribute_count_limit: 15,
    //         event_count_limit: 16,
    //         link_count_limit: 17,
    //         event_attribute_count_limit: 18,
    //         link_attribute_count_limit: 19,
    //       },
    //       processors: [
    //         {
    //           batch: {
    //             export_timeout: 456,
    //             max_export_batch_size: 1011,
    //             max_queue_size: 789,
    //             schedule_delay: 123,
    //             exporter: {
    //               otlp_http: {
    //                 certificate_file: 'trace-certificate',
    //                 client_certificate_file: 'trace-client-certificate',
    //                 client_key_file: 'trace-client-key',
    //                 compression: 'trace-compression',
    //                 encoding: 'protobuf',
    //                 endpoint: 'http://test.com:4318/v1/traces',
    //                 headers_list: 'trace-headers',
    //                 timeout: 1213,
    //               },
    //             },
    //           },
    //         },
    //       ],
    //     },
    //     meter_provider: {
    //       ...defaultConfigFromFileWithEnvVariables.meter_provider,
    //       exemplar_filter: 'always_off',
    //     },
    //     logger_provider: {
    //       ...defaultConfigFromFileWithEnvVariables.logger_provider,
    //       limits: {
    //         attribute_value_length_limit: 28,
    //         attribute_count_limit: 29,
    //       },
    //       processors: [
    //         {
    //           batch: {
    //             export_timeout: 24,
    //             max_export_batch_size: 26,
    //             max_queue_size: 25,
    //             schedule_delay: 23,
    //             exporter: {
    //               otlp_http: {
    //                 certificate_file: 'logs-certificate',
    //                 client_certificate_file: 'logs-client-certificate',
    //                 client_key_file: 'logs-client-key',
    //                 compression: 'logs-compression',
    //                 encoding: 'protobuf',
    //                 endpoint: 'http://test.com:4318/v1/logs',
    //                 headers_list: 'logs-header',
    //                 timeout: 27,
    //               },
    //             },
    //           },
    //         },
    //       ],
    //     },
    //   };
=======
    it('should initialize config with config file that contains environment variables', function () {
      process.env.OTEL_EXPERIMENTAL_CONFIG_FILE =
        'test/fixtures/sdk-migration-config.yaml';
      process.env.OTEL_SDK_DISABLED = 'false';
      process.env.OTEL_LOG_LEVEL = 'debug';
      process.env.OTEL_SERVICE_NAME = 'custom-name';
      process.env.OTEL_RESOURCE_ATTRIBUTES = 'attributes';
      process.env.OTEL_ATTRIBUTE_VALUE_LENGTH_LIMIT = '23';
      process.env.OTEL_ATTRIBUTE_COUNT_LIMIT = '7';
      process.env.OTEL_PROPAGATORS = 'prop';
      process.env.OTEL_BSP_SCHEDULE_DELAY = '123';
      process.env.OTEL_BSP_EXPORT_TIMEOUT = '456';
      process.env.OTEL_BSP_MAX_QUEUE_SIZE = '789';
      process.env.OTEL_BSP_MAX_EXPORT_BATCH_SIZE = '1011';
      process.env.OTEL_EXPORTER_OTLP_TRACES_ENDPOINT =
        'http://test.com:4318/v1/traces';
      process.env.OTEL_EXPORTER_OTLP_TRACES_CERTIFICATE = 'trace-certificate';
      process.env.OTEL_EXPORTER_OTLP_TRACES_CLIENT_KEY = 'trace-client-key';
      process.env.OTEL_EXPORTER_OTLP_TRACES_CLIENT_CERTIFICATE =
        'trace-client-certificate';
      process.env.OTEL_EXPORTER_OTLP_TRACES_COMPRESSION = 'trace-compression';
      process.env.OTEL_EXPORTER_OTLP_TRACES_TIMEOUT = '1213';
      process.env.OTEL_EXPORTER_OTLP_TRACES_HEADERS = 'trace-headers';
      process.env.OTEL_SPAN_ATTRIBUTE_VALUE_LENGTH_LIMIT = '14';
      process.env.OTEL_SPAN_ATTRIBUTE_COUNT_LIMIT = '15';
      process.env.OTEL_SPAN_EVENT_COUNT_LIMIT = '16';
      process.env.OTEL_SPAN_LINK_COUNT_LIMIT = '17';
      process.env.OTEL_EVENT_ATTRIBUTE_COUNT_LIMIT = '18';
      process.env.OTEL_LINK_ATTRIBUTE_COUNT_LIMIT = '19';
      process.env.OTEL_METRIC_EXPORT_INTERVAL = '20';
      process.env.OTEL_METRIC_EXPORT_TIMEOUT = '21';
      process.env.OTEL_EXPORTER_OTLP_METRICS_ENDPOINT = 'metric-endpoint';
      process.env.OTEL_EXPORTER_OTLP_METRICS_CERTIFICATE = 'metric-certificate';
      process.env.OTEL_EXPORTER_OTLP_METRICS_CLIENT_KEY = 'metric-client-key';
      process.env.OTEL_EXPORTER_OTLP_METRICS_CLIENT_CERTIFICATE =
        'metric-client-certificate';
      process.env.OTEL_EXPORTER_OTLP_METRICS_COMPRESSION = 'metric-compression';
      process.env.OTEL_EXPORTER_OTLP_METRICS_TIMEOUT = '22';
      process.env.OTEL_EXPORTER_OTLP_METRICS_HEADERS = 'metric-header';
      process.env.OTEL_EXPORTER_OTLP_METRICS_TEMPORALITY_PREFERENCE =
        'metric-temporality';
      process.env.OTEL_EXPORTER_OTLP_METRICS_DEFAULT_HISTOGRAM_AGGREGATION =
        'metric-hist-agg';
      process.env.OTEL_METRICS_EXEMPLAR_FILTER = 'always_off';
      process.env.OTEL_BLRP_SCHEDULE_DELAY = '23';
      process.env.OTEL_BLRP_EXPORT_TIMEOUT = '24';
      process.env.OTEL_BLRP_MAX_QUEUE_SIZE = '25';
      process.env.OTEL_BLRP_MAX_EXPORT_BATCH_SIZE = '26';
      process.env.OTEL_EXPORTER_OTLP_LOGS_ENDPOINT =
        'http://test.com:4318/v1/logs';
      process.env.OTEL_EXPORTER_OTLP_LOGS_CERTIFICATE = 'logs-certificate';
      process.env.OTEL_EXPORTER_OTLP_LOGS_CLIENT_KEY = 'logs-client-key';
      process.env.OTEL_EXPORTER_OTLP_LOGS_CLIENT_CERTIFICATE =
        'logs-client-certificate';
      process.env.OTEL_EXPORTER_OTLP_LOGS_COMPRESSION = 'logs-compression';
      process.env.OTEL_EXPORTER_OTLP_LOGS_TIMEOUT = '27';
      process.env.OTEL_EXPORTER_OTLP_LOGS_HEADERS = 'logs-header';
      process.env.OTEL_LOGRECORD_ATTRIBUTE_VALUE_LENGTH_LIMIT = '28';
      process.env.OTEL_LOGRECORD_ATTRIBUTE_COUNT_LIMIT = '29';
      const configProvider = createConfigProvider();
      const expectedConfig: Configuration = {
        ...defaultConfigFromFileWithEnvVariables,
        resource: {
          attributes_list: 'attributes',
          attributes: [
            {
              name: 'service.name',
              value: 'custom-name',
              type: 'string',
            },
          ],
        },
        attribute_limits: {
          attribute_count_limit: 7,
          attribute_value_length_limit: 23,
        },
        propagator: {
          composite: [{ prop: null }],
          composite_list: 'prop',
        },
        tracer_provider: {
          ...defaultConfigFromFileWithEnvVariables.tracer_provider,
          limits: {
            attribute_value_length_limit: 14,
            attribute_count_limit: 15,
            event_count_limit: 16,
            link_count_limit: 17,
            event_attribute_count_limit: 18,
            link_attribute_count_limit: 19,
          },
          processors: [
            {
              batch: {
                export_timeout: 456,
                max_export_batch_size: 1011,
                max_queue_size: 789,
                schedule_delay: 123,
                exporter: {
                  otlp_http: {
                    certificate_file: 'trace-certificate',
                    client_certificate_file: 'trace-client-certificate',
                    client_key_file: 'trace-client-key',
                    compression: 'trace-compression',
                    encoding: OtlpHttpEncoding.protobuf,
                    endpoint: 'http://test.com:4318/v1/traces',
                    headers_list: 'trace-headers',
                    timeout: 1213,
                  },
                },
              },
            },
          ],
        },
        meter_provider: {
          ...defaultConfigFromFileWithEnvVariables.meter_provider,
          exemplar_filter: 'always_off',
        },
        logger_provider: {
          ...defaultConfigFromFileWithEnvVariables.logger_provider,
          limits: {
            attribute_value_length_limit: 28,
            attribute_count_limit: 29,
          },
          processors: [
            {
              batch: {
                export_timeout: 24,
                max_export_batch_size: 26,
                max_queue_size: 25,
                schedule_delay: 23,
                exporter: {
                  otlp_http: {
                    certificate_file: 'logs-certificate',
                    client_certificate_file: 'logs-client-certificate',
                    client_key_file: 'logs-client-key',
                    compression: 'logs-compression',
                    encoding: OtlpHttpEncoding.protobuf,
                    endpoint: 'http://test.com:4318/v1/logs',
                    headers_list: 'logs-header',
                    timeout: 27,
                  },
                },
              },
            },
          ],
        },
      };
>>>>>>> 79d6a61c

    //   assert.deepStrictEqual(
    //     configProvider.getInstrumentationConfig(),
    //     expectedConfig
    //   );
    // });

    // it('should initialize config with fallbacks defined in config file when corresponding environment variables are not defined', function () {
    //   process.env.OTEL_EXPERIMENTAL_CONFIG_FILE =
    //     'test/fixtures/sdk-migration-config.yaml';

    //   const configProvider = createConfigProvider();
    //   assert.deepStrictEqual(
    //     configProvider.getInstrumentationConfig(),
    //     defaultConfigFromFileWithEnvVariables
    //   );
    // });
  });
});<|MERGE_RESOLUTION|>--- conflicted
+++ resolved
@@ -441,7 +441,6 @@
   },
 };
 
-<<<<<<< HEAD
 // # Configure metric readers.
 //   readers:
 //     - # Configure a periodic metric reader.
@@ -821,7 +820,7 @@
 //     },
 //   },
 // };
-=======
+
 const defaultConfigFromFileWithEnvVariables: Configuration = {
   disabled: false,
   log_level: DiagLogLevel.INFO,
@@ -921,7 +920,6 @@
     },
   },
 };
->>>>>>> 79d6a61c
 
 describe('ConfigProvider', function () {
   describe('get values from environment variables', function () {
@@ -1386,155 +1384,6 @@
       );
     });
 
-<<<<<<< HEAD
-    // it('should initialize config with config file that contains environment variables', function () {
-    //   process.env.OTEL_EXPERIMENTAL_CONFIG_FILE =
-    //     'test/fixtures/sdk-migration-config.yaml';
-    //   process.env.OTEL_SDK_DISABLED = 'false';
-    //   process.env.OTEL_LOG_LEVEL = 'debug';
-    //   process.env.OTEL_SERVICE_NAME = 'custom-name';
-    //   process.env.OTEL_RESOURCE_ATTRIBUTES = 'attributes';
-    //   process.env.OTEL_ATTRIBUTE_VALUE_LENGTH_LIMIT = '23';
-    //   process.env.OTEL_ATTRIBUTE_COUNT_LIMIT = '7';
-    //   process.env.OTEL_PROPAGATORS = 'prop';
-    //   process.env.OTEL_BSP_SCHEDULE_DELAY = '123';
-    //   process.env.OTEL_BSP_EXPORT_TIMEOUT = '456';
-    //   process.env.OTEL_BSP_MAX_QUEUE_SIZE = '789';
-    //   process.env.OTEL_BSP_MAX_EXPORT_BATCH_SIZE = '1011';
-    //   process.env.OTEL_EXPORTER_OTLP_TRACES_ENDPOINT =
-    //     'http://test.com:4318/v1/traces';
-    //   process.env.OTEL_EXPORTER_OTLP_TRACES_CERTIFICATE = 'trace-certificate';
-    //   process.env.OTEL_EXPORTER_OTLP_TRACES_CLIENT_KEY = 'trace-client-key';
-    //   process.env.OTEL_EXPORTER_OTLP_TRACES_CLIENT_CERTIFICATE =
-    //     'trace-client-certificate';
-    //   process.env.OTEL_EXPORTER_OTLP_TRACES_COMPRESSION = 'trace-compression';
-    //   process.env.OTEL_EXPORTER_OTLP_TRACES_TIMEOUT = '1213';
-    //   process.env.OTEL_EXPORTER_OTLP_TRACES_HEADERS = 'trace-headers';
-    //   process.env.OTEL_SPAN_ATTRIBUTE_VALUE_LENGTH_LIMIT = '14';
-    //   process.env.OTEL_SPAN_ATTRIBUTE_COUNT_LIMIT = '15';
-    //   process.env.OTEL_SPAN_EVENT_COUNT_LIMIT = '16';
-    //   process.env.OTEL_SPAN_LINK_COUNT_LIMIT = '17';
-    //   process.env.OTEL_EVENT_ATTRIBUTE_COUNT_LIMIT = '18';
-    //   process.env.OTEL_LINK_ATTRIBUTE_COUNT_LIMIT = '19';
-    //   process.env.OTEL_METRIC_EXPORT_INTERVAL = '20';
-    //   process.env.OTEL_METRIC_EXPORT_TIMEOUT = '21';
-    //   process.env.OTEL_EXPORTER_OTLP_METRICS_ENDPOINT = 'metric-endpoint';
-    //   process.env.OTEL_EXPORTER_OTLP_METRICS_CERTIFICATE = 'metric-certificate';
-    //   process.env.OTEL_EXPORTER_OTLP_METRICS_CLIENT_KEY = 'metric-client-key';
-    //   process.env.OTEL_EXPORTER_OTLP_METRICS_CLIENT_CERTIFICATE =
-    //     'metric-client-certificate';
-    //   process.env.OTEL_EXPORTER_OTLP_METRICS_COMPRESSION = 'metric-compression';
-    //   process.env.OTEL_EXPORTER_OTLP_METRICS_TIMEOUT = '22';
-    //   process.env.OTEL_EXPORTER_OTLP_METRICS_HEADERS = 'metric-header';
-    //   process.env.OTEL_EXPORTER_OTLP_METRICS_TEMPORALITY_PREFERENCE =
-    //     'metric-temporality';
-    //   process.env.OTEL_EXPORTER_OTLP_METRICS_DEFAULT_HISTOGRAM_AGGREGATION =
-    //     'metric-hist-agg';
-    //   process.env.OTEL_METRICS_EXEMPLAR_FILTER = 'always_off';
-    //   process.env.OTEL_BLRP_SCHEDULE_DELAY = '23';
-    //   process.env.OTEL_BLRP_EXPORT_TIMEOUT = '24';
-    //   process.env.OTEL_BLRP_MAX_QUEUE_SIZE = '25';
-    //   process.env.OTEL_BLRP_MAX_EXPORT_BATCH_SIZE = '26';
-    //   process.env.OTEL_EXPORTER_OTLP_LOGS_ENDPOINT =
-    //     'http://test.com:4318/v1/logs';
-    //   process.env.OTEL_EXPORTER_OTLP_LOGS_CERTIFICATE = 'logs-certificate';
-    //   process.env.OTEL_EXPORTER_OTLP_LOGS_CLIENT_KEY = 'logs-client-key';
-    //   process.env.OTEL_EXPORTER_OTLP_LOGS_CLIENT_CERTIFICATE =
-    //     'logs-client-certificate';
-    //   process.env.OTEL_EXPORTER_OTLP_LOGS_COMPRESSION = 'logs-compression';
-    //   process.env.OTEL_EXPORTER_OTLP_LOGS_TIMEOUT = '27';
-    //   process.env.OTEL_EXPORTER_OTLP_LOGS_HEADERS = 'logs-header';
-    //   process.env.OTEL_LOGRECORD_ATTRIBUTE_VALUE_LENGTH_LIMIT = '28';
-    //   process.env.OTEL_LOGRECORD_ATTRIBUTE_COUNT_LIMIT = '29';
-    //   const configProvider = createConfigProvider();
-    //   const expectedConfig: Configuration = {
-    //     ...defaultConfigFromFileWithEnvVariables,
-    //     resource: {
-    //       attributes_list: 'attributes',
-    //       attributes: [
-    //         {
-    //           name: 'service.name',
-    //           value: 'custom-name',
-    //           type: 'string',
-    //         },
-    //       ],
-    //     },
-    //     attribute_limits: {
-    //       attribute_count_limit: 7,
-    //       attribute_value_length_limit: 23,
-    //     },
-    //     propagator: {
-    //       composite: [{ prop: null }],
-    //       composite_list: 'prop',
-    //     },
-    //     tracer_provider: {
-    //       ...defaultConfigFromFileWithEnvVariables.tracer_provider,
-    //       limits: {
-    //         attribute_value_length_limit: 14,
-    //         attribute_count_limit: 15,
-    //         event_count_limit: 16,
-    //         link_count_limit: 17,
-    //         event_attribute_count_limit: 18,
-    //         link_attribute_count_limit: 19,
-    //       },
-    //       processors: [
-    //         {
-    //           batch: {
-    //             export_timeout: 456,
-    //             max_export_batch_size: 1011,
-    //             max_queue_size: 789,
-    //             schedule_delay: 123,
-    //             exporter: {
-    //               otlp_http: {
-    //                 certificate_file: 'trace-certificate',
-    //                 client_certificate_file: 'trace-client-certificate',
-    //                 client_key_file: 'trace-client-key',
-    //                 compression: 'trace-compression',
-    //                 encoding: 'protobuf',
-    //                 endpoint: 'http://test.com:4318/v1/traces',
-    //                 headers_list: 'trace-headers',
-    //                 timeout: 1213,
-    //               },
-    //             },
-    //           },
-    //         },
-    //       ],
-    //     },
-    //     meter_provider: {
-    //       ...defaultConfigFromFileWithEnvVariables.meter_provider,
-    //       exemplar_filter: 'always_off',
-    //     },
-    //     logger_provider: {
-    //       ...defaultConfigFromFileWithEnvVariables.logger_provider,
-    //       limits: {
-    //         attribute_value_length_limit: 28,
-    //         attribute_count_limit: 29,
-    //       },
-    //       processors: [
-    //         {
-    //           batch: {
-    //             export_timeout: 24,
-    //             max_export_batch_size: 26,
-    //             max_queue_size: 25,
-    //             schedule_delay: 23,
-    //             exporter: {
-    //               otlp_http: {
-    //                 certificate_file: 'logs-certificate',
-    //                 client_certificate_file: 'logs-client-certificate',
-    //                 client_key_file: 'logs-client-key',
-    //                 compression: 'logs-compression',
-    //                 encoding: 'protobuf',
-    //                 endpoint: 'http://test.com:4318/v1/logs',
-    //                 headers_list: 'logs-header',
-    //                 timeout: 27,
-    //               },
-    //             },
-    //           },
-    //         },
-    //       ],
-    //     },
-    //   };
-=======
     it('should initialize config with config file that contains environment variables', function () {
       process.env.OTEL_EXPERIMENTAL_CONFIG_FILE =
         'test/fixtures/sdk-migration-config.yaml';
@@ -1682,23 +1531,22 @@
           ],
         },
       };
->>>>>>> 79d6a61c
-
-    //   assert.deepStrictEqual(
-    //     configProvider.getInstrumentationConfig(),
-    //     expectedConfig
-    //   );
-    // });
-
-    // it('should initialize config with fallbacks defined in config file when corresponding environment variables are not defined', function () {
-    //   process.env.OTEL_EXPERIMENTAL_CONFIG_FILE =
-    //     'test/fixtures/sdk-migration-config.yaml';
-
-    //   const configProvider = createConfigProvider();
-    //   assert.deepStrictEqual(
-    //     configProvider.getInstrumentationConfig(),
-    //     defaultConfigFromFileWithEnvVariables
-    //   );
-    // });
+
+      assert.deepStrictEqual(
+        configProvider.getInstrumentationConfig(),
+        expectedConfig
+      );
+    });
+
+    it('should initialize config with fallbacks defined in config file when corresponding environment variables are not defined', function () {
+      process.env.OTEL_EXPERIMENTAL_CONFIG_FILE =
+        'test/fixtures/sdk-migration-config.yaml';
+
+      const configProvider = createConfigProvider();
+      assert.deepStrictEqual(
+        configProvider.getInstrumentationConfig(),
+        defaultConfigFromFileWithEnvVariables
+      );
+    });
   });
 });