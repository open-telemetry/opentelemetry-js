--- conflicted
+++ resolved
@@ -33,11 +33,8 @@
 import { EventEmitter } from 'events';
 import { AttributeNames } from '../enums/AttributeNames';
 import { SemanticAttributes } from '@opentelemetry/semantic-conventions';
-<<<<<<< HEAD
+import { metadataCaptureType } from '../types';
 import { GRPC_STATUS_CODE_OK } from '../status-code';
-=======
-import { metadataCaptureType } from '../types';
->>>>>>> db0ecc37
 
 /**
  * Parse a package method list and return a list of methods to patch
