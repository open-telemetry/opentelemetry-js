--- conflicted
+++ resolved
@@ -16,13 +16,8 @@
 
 import * as metrics from '@opentelemetry/api-metrics-wip';
 import { InstrumentationLibrary } from '@opentelemetry/core';
-<<<<<<< HEAD
 import { createInstrumentDescriptor, InstrumentType } from './InstrumentDescriptor';
-import { Counter, Histogram, UpDownCounter } from './Instruments';
-=======
-import { createInstrumentDescriptor, InstrumentDescriptor, InstrumentType } from './InstrumentDescriptor';
 import { CounterInstrument, HistogramInstrument, UpDownCounterInstrument } from './Instruments';
->>>>>>> b0f8a2d3
 import { MeterProviderSharedState } from './state/MeterProviderSharedState';
 import { MeterSharedState } from './state/MeterSharedState';
 
@@ -41,13 +36,8 @@
    */
   createHistogram(name: string, options?: metrics.HistogramOptions): metrics.Histogram {
     const descriptor = createInstrumentDescriptor(name, InstrumentType.HISTOGRAM, options);
-<<<<<<< HEAD
     const storage = this._meterSharedState.registerMetricStorage(descriptor);
-    return new Histogram(storage, descriptor);
-=======
-    const storage = this._registerMetricStorage(descriptor);
     return new HistogramInstrument(storage, descriptor);
->>>>>>> b0f8a2d3
   }
 
   /**
@@ -55,13 +45,8 @@
    */
   createCounter(name: string, options?: metrics.CounterOptions): metrics.Counter {
     const descriptor = createInstrumentDescriptor(name, InstrumentType.COUNTER, options);
-<<<<<<< HEAD
     const storage = this._meterSharedState.registerMetricStorage(descriptor);
-    return new Counter(storage, descriptor);
-=======
-    const storage = this._registerMetricStorage(descriptor);
     return new CounterInstrument(storage, descriptor);
->>>>>>> b0f8a2d3
   }
 
   /**
@@ -69,13 +54,8 @@
    */
   createUpDownCounter(name: string, options?: metrics.UpDownCounterOptions): metrics.UpDownCounter {
     const descriptor = createInstrumentDescriptor(name, InstrumentType.UP_DOWN_COUNTER, options);
-<<<<<<< HEAD
     const storage = this._meterSharedState.registerMetricStorage(descriptor);
-    return new UpDownCounter(storage, descriptor);
-=======
-    const storage = this._registerMetricStorage(descriptor);
     return new UpDownCounterInstrument(storage, descriptor);
->>>>>>> b0f8a2d3
   }
 
   /**
