/*
 * Copyright The OpenTelemetry Authors
 *
 * Licensed under the Apache License, Version 2.0 (the "License");
 * you may not use this file except in compliance with the License.
 * You may obtain a copy of the License at
 *
 *      https://www.apache.org/licenses/LICENSE-2.0
 *
 * Unless required by applicable law or agreed to in writing, software
 * distributed under the License is distributed on an "AS IS" BASIS,
 * WITHOUT WARRANTIES OR CONDITIONS OF ANY KIND, either express or implied.
 * See the License for the specific language governing permissions and
 * limitations under the License.
 */

import * as assert from 'assert';
import * as sinon from 'sinon';
import * as path from 'path';
import * as RequireInTheMiddle from 'require-in-the-middle';
import { RequireInTheMiddleSingleton } from '../../src/platform/node/RequireInTheMiddleSingleton';

const requireInTheMiddleSingleton = RequireInTheMiddleSingleton.getInstance();

type AugmentedExports = {
  __ritmOnRequires?: string[];
};

const makeOnRequiresStub = (label: string): sinon.SinonStub =>
  sinon.stub().callsFake(((exports: AugmentedExports) => {
    exports.__ritmOnRequires ??= [];
    exports.__ritmOnRequires.push(label);
    return exports;
  }) as RequireInTheMiddle.OnRequireFn);

describe('RequireInTheMiddleSingleton', () => {
  describe('register', () => {
    const onRequireFsStub = makeOnRequiresStub('fs');
    const onRequireFsPromisesStub = makeOnRequiresStub('fs-promises');
    const onRequireCodecovStub = makeOnRequiresStub('codecov');
    const onRequireCodecovLibStub = makeOnRequiresStub('codecov-lib');
    const onRequireCpxStub = makeOnRequiresStub('cpx');
    const onRequireCpxLibStub = makeOnRequiresStub('cpx-lib');

    before(() => {
      requireInTheMiddleSingleton.register('fs', onRequireFsStub);
      requireInTheMiddleSingleton.register(
        'fs/promises',
        onRequireFsPromisesStub
      );
      requireInTheMiddleSingleton.register('codecov', onRequireCodecovStub);
      requireInTheMiddleSingleton.register(
        'codecov/lib/codecov.js',
        onRequireCodecovLibStub
      );
      requireInTheMiddleSingleton.register('cpx', onRequireCpxStub);
      requireInTheMiddleSingleton.register(
        'cpx/lib/copy-sync.js',
        onRequireCpxLibStub
      );
    });

    beforeEach(() => {
      onRequireFsStub.resetHistory();
      onRequireFsPromisesStub.resetHistory();
      onRequireCodecovStub.resetHistory();
      onRequireCodecovLibStub.resetHistory();
      onRequireCpxStub.resetHistory();
      onRequireCpxLibStub.resetHistory();
    });

    it('should return a hooked object', () => {
      const moduleName = 'm';
      const onRequire = makeOnRequiresStub('m');
      const hooked = requireInTheMiddleSingleton.register(
        moduleName,
        onRequire
      );
      assert.deepStrictEqual(hooked, { moduleName, onRequire });
    });

    describe('core module', () => {
      describe('AND module name matches', () => {
        it('should call `onRequire`', () => {
          const exports = require('fs');
          assert.deepStrictEqual(exports.__ritmOnRequires, ['fs']);
          sinon.assert.calledOnceWithExactly(
            onRequireFsStub,
            exports,
            'fs',
            undefined
          );
          sinon.assert.notCalled(onRequireFsPromisesStub);
        });
      });
      describe('AND module name does not match', () => {
        it('should not call `onRequire`', () => {
          const exports = require('crypto');
          assert.equal(exports.__ritmOnRequires, undefined);
          sinon.assert.notCalled(onRequireFsStub);
        });
      });
    });

    describe('core module with sub-path', () => {
      describe('AND module name matches', () => {
        it('should call `onRequire`', () => {
          const exports = require('fs/promises');
<<<<<<< HEAD
          assert.deepStrictEqual(exports.__ritmOnRequires, ['fs-promises']);
          sinon.assert.calledOnceWithExactly(onRequireFsPromisesStub, exports, 'fs/promises', undefined);
          sinon.assert.notCalled(onRequireFsStub);
=======
          assert.deepStrictEqual(exports.__ritmOnRequires, [
            'fs',
            'fs-promises',
          ]);
          sinon.assert.calledOnceWithExactly(
            onRequireFsPromisesStub,
            exports,
            'fs/promises',
            undefined
          );
          sinon.assert.calledOnceWithMatch(
            onRequireFsStub,
            { __ritmOnRequires: ['fs', 'fs-promises'] },
            'fs/promises',
            undefined
          );
>>>>>>> 91f94a81
        });
      });
    });

    describe('non-core module', () => {
      describe('AND module name matches', () => {
        const baseDir = path.dirname(require.resolve('codecov'));
        const modulePath = path.join('codecov', 'lib', 'codecov.js');
        it('should call `onRequire`', () => {
          const exports = require('codecov');
          assert.deepStrictEqual(exports.__ritmOnRequires, ['codecov']);
          sinon.assert.calledWithExactly(
            onRequireCodecovStub,
            exports,
            'codecov',
            baseDir
          );
          sinon.assert.calledWithMatch(
            onRequireCodecovStub,
            { __ritmOnRequires: ['codecov', 'codecov-lib'] },
            modulePath,
            baseDir
          );
          sinon.assert.calledWithMatch(
            onRequireCodecovLibStub,
            { __ritmOnRequires: ['codecov', 'codecov-lib'] },
            modulePath,
            baseDir
          );
        }).timeout(30000);
      });
    });

    describe('non-core module with sub-path', () => {
      describe('AND module name matches', () => {
        const baseDir = path.resolve(
          path.dirname(require.resolve('cpx')),
          '..'
        );
        const modulePath = path.join('cpx', 'lib', 'copy-sync.js');
        it('should call `onRequire`', () => {
          const exports = require('cpx/lib/copy-sync');
          assert.deepStrictEqual(exports.__ritmOnRequires, ['cpx', 'cpx-lib']);
          sinon.assert.calledWithMatch(
            onRequireCpxStub,
            { __ritmOnRequires: ['cpx', 'cpx-lib'] },
            modulePath,
            baseDir
          );
          sinon.assert.calledWithExactly(
            onRequireCpxStub,
            exports,
            modulePath,
            baseDir
          );
          sinon.assert.calledWithExactly(
            onRequireCpxLibStub,
            exports,
            modulePath,
            baseDir
          );
        });
      });
    });
  });
});<|MERGE_RESOLUTION|>--- conflicted
+++ resolved
@@ -106,13 +106,7 @@
       describe('AND module name matches', () => {
         it('should call `onRequire`', () => {
           const exports = require('fs/promises');
-<<<<<<< HEAD
-          assert.deepStrictEqual(exports.__ritmOnRequires, ['fs-promises']);
-          sinon.assert.calledOnceWithExactly(onRequireFsPromisesStub, exports, 'fs/promises', undefined);
-          sinon.assert.notCalled(onRequireFsStub);
-=======
           assert.deepStrictEqual(exports.__ritmOnRequires, [
-            'fs',
             'fs-promises',
           ]);
           sinon.assert.calledOnceWithExactly(
@@ -121,13 +115,7 @@
             'fs/promises',
             undefined
           );
-          sinon.assert.calledOnceWithMatch(
-            onRequireFsStub,
-            { __ritmOnRequires: ['fs', 'fs-promises'] },
-            'fs/promises',
-            undefined
-          );
->>>>>>> 91f94a81
+          sinon.assert.notCalled(onRequireFsStub);
         });
       });
     });
