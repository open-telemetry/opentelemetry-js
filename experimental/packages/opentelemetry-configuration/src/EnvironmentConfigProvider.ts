/*
 * Copyright The OpenTelemetry Authors
 *
 * Licensed under the Apache License, Version 2.0 (the "License");
 * you may not use this file except in compliance with the License.
 * You may obtain a copy of the License at
 *
 *      https://www.apache.org/licenses/LICENSE-2.0
 *
 * Unless required by applicable law or agreed to in writing, software
 * distributed under the License is distributed on an "AS IS" BASIS,
 * WITHOUT WARRANTIES OR CONDITIONS OF ANY KIND, either express or implied.
 * See the License for the specific language governing permissions and
 * limitations under the License.
 */

import {
  ConfigurationModel,
  initializeDefaultConfiguration,
} from './models/configModel';
import {
  getBooleanFromEnv,
  getStringFromEnv,
  getStringListFromEnv,
  diagLogLevelFromString,
  getNumberFromEnv,
} from '@opentelemetry/core';
import { ConfigProvider } from './IConfigProvider';

/**
 * EnvironmentConfigProvider provides a configuration based on environment variables.
 */
export class EnvironmentConfigProvider implements ConfigProvider {
  private _config: ConfigurationModel;

  constructor() {
    this._config = initializeDefaultConfiguration();
    this._config.disabled = getBooleanFromEnv('OTEL_SDK_DISABLED');

    const logLevel = diagLogLevelFromString(getStringFromEnv('OTEL_LOG_LEVEL'));
    if (logLevel) {
      this._config.log_level = logLevel;
    }

    const nodeResourceDetectors = getStringListFromEnv(
      'OTEL_NODE_RESOURCE_DETECTORS'
    );
    if (nodeResourceDetectors) {
      this._config.node_resource_detectors = nodeResourceDetectors;
    }

    setResources(this._config);
    setAttributeLimits(this._config);
    setPropagators(this._config);
    setTracerProvider(this._config);
    setMeterProvider(this._config);
    setLoggerProvider(this._config);
  }

  getInstrumentationConfig(): ConfigurationModel {
    return this._config;
  }
}

function setResources(config: ConfigurationModel): void {
  if (config.resource == null) {
    config.resource = {};
  }

  const resourceAttrList = getStringFromEnv('OTEL_RESOURCE_ATTRIBUTES');
  if (resourceAttrList) {
    if (config.resource == null) {
      config.resource = {};
    }
    config.resource.attributes_list = resourceAttrList;
  }

  const serviceName = getStringFromEnv('OTEL_SERVICE_NAME');
  if (serviceName) {
    if (config.resource == null) {
      config.resource = {};
    }
    config.resource.attributes = [
      {
        name: 'service.name',
        value: serviceName,
        type: 'string',
      },
    ];
  }
}

function setAttributeLimits(config: ConfigurationModel): void {
  const attributeValueLengthLimit = getNumberFromEnv(
    'OTEL_ATTRIBUTE_VALUE_LENGTH_LIMIT'
  );
<<<<<<< HEAD
  if (attributeValueLengthLimit) {
=======
  if (attributeValueLengthLimit && attributeValueLengthLimit > 0) {
>>>>>>> 2b48da4b
    if (config.attribute_limits == null) {
      config.attribute_limits = { attribute_count_limit: 128 };
    }
    config.attribute_limits.attribute_value_length_limit =
      attributeValueLengthLimit;
  }

  const attributeCountLimit = getNumberFromEnv('OTEL_ATTRIBUTE_COUNT_LIMIT');
  if (attributeCountLimit) {
    if (config.attribute_limits == null) {
      config.attribute_limits = { attribute_count_limit: attributeCountLimit };
    } else {
      config.attribute_limits.attribute_count_limit = attributeCountLimit;
    }
  }
}

function setPropagators(config: ConfigurationModel): void {
  if (config.propagator == null) {
    config.propagator = {};
  }
  const composite = getStringListFromEnv('OTEL_PROPAGATORS');
  if (composite && composite.length > 0) {
    if (config.propagator == null) {
      config.propagator = {};
    }
    config.propagator.composite = [];
    for (let i = 0; i < composite.length; i++) {
      config.propagator.composite.push({ [composite[i]]: null });
    }
  }
  const compositeList = getStringFromEnv('OTEL_PROPAGATORS');
  if (compositeList) {
    if (config.propagator == null) {
      config.propagator = {};
    }
    config.propagator.composite_list = compositeList;
  }
}

function setTracerProvider(config: ConfigurationModel): void {
  if (config.tracer_provider == null) {
    config.tracer_provider = { processors: [] };
  }
  if (config.tracer_provider.limits == null) {
    config.tracer_provider.limits = {};
  }
  const attributeValueLengthLimit = getNumberFromEnv(
    'OTEL_SPAN_ATTRIBUTE_VALUE_LENGTH_LIMIT'
  );
  if (attributeValueLengthLimit) {
    config.tracer_provider.limits.attribute_value_length_limit =
      attributeValueLengthLimit;
  }

  const attributeCountLimit = getNumberFromEnv(
    'OTEL_SPAN_ATTRIBUTE_COUNT_LIMIT'
  );
  if (attributeCountLimit) {
    config.tracer_provider.limits.attribute_count_limit = attributeCountLimit;
  }

  const eventCountLimit = getNumberFromEnv('OTEL_SPAN_EVENT_COUNT_LIMIT');
  if (eventCountLimit) {
    config.tracer_provider.limits.event_count_limit = eventCountLimit;
  }

  const linkCountLimit = getNumberFromEnv('OTEL_SPAN_LINK_COUNT_LIMIT');
  if (linkCountLimit) {
    config.tracer_provider.limits.link_count_limit = linkCountLimit;
  }

  const eventAttributeCountLimit = getNumberFromEnv(
    'OTEL_EVENT_ATTRIBUTE_COUNT_LIMIT'
  );
  if (eventAttributeCountLimit) {
    config.tracer_provider.limits.event_attribute_count_limit =
      eventAttributeCountLimit;
  }

  const linkAttributeCountLimit = getNumberFromEnv(
    'OTEL_LINK_ATTRIBUTE_COUNT_LIMIT'
  );
  if (linkAttributeCountLimit) {
    config.tracer_provider.limits.link_attribute_count_limit =
      linkAttributeCountLimit;
  }

  const batch = config.tracer_provider.processors[0]?.batch;
  if (batch) {
    const scheduleDelay = getNumberFromEnv('OTEL_BSP_SCHEDULE_DELAY');
    if (scheduleDelay) {
      batch.schedule_delay = scheduleDelay;
    }

    const exportTimeout = getNumberFromEnv('OTEL_BSP_EXPORT_TIMEOUT');
    if (exportTimeout) {
      batch.export_timeout = exportTimeout;
    }

    const maxQueueSize = getNumberFromEnv('OTEL_BSP_MAX_QUEUE_SIZE');
    if (maxQueueSize) {
      batch.max_queue_size = maxQueueSize;
    }

    const maxExportBatchSize = getNumberFromEnv(
      'OTEL_BSP_MAX_EXPORT_BATCH_SIZE'
    );
    if (maxExportBatchSize) {
      batch.max_export_batch_size = maxExportBatchSize;
    }

    const endpoint = getStringFromEnv('OTEL_EXPORTER_OTLP_TRACES_ENDPOINT');
    if (endpoint && batch.exporter.otlp_http) {
      batch.exporter.otlp_http.endpoint = endpoint;
    }

    const certificateFile = getStringFromEnv(
      'OTEL_EXPORTER_OTLP_TRACES_CERTIFICATE'
    );
    if (certificateFile && batch.exporter.otlp_http) {
      batch.exporter.otlp_http.certificate_file = certificateFile;
    }

    const clientKeyFile = getStringFromEnv(
      'OTEL_EXPORTER_OTLP_TRACES_CLIENT_KEY'
    );
    if (clientKeyFile && batch.exporter.otlp_http) {
      batch.exporter.otlp_http.client_key_file = clientKeyFile;
    }

    const clientCertificateFile = getStringFromEnv(
      'OTEL_EXPORTER_OTLP_TRACES_CLIENT_CERTIFICATE'
    );
    if (clientCertificateFile && batch.exporter.otlp_http) {
      batch.exporter.otlp_http.client_certificate_file = clientCertificateFile;
    }

    const compression = getStringFromEnv(
      'OTEL_EXPORTER_OTLP_TRACES_COMPRESSION'
    );
    if (compression && batch.exporter.otlp_http) {
      batch.exporter.otlp_http.compression = compression;
    }

    const timeout = getNumberFromEnv('OTEL_EXPORTER_OTLP_TRACES_TIMEOUT');
    if (timeout && batch.exporter.otlp_http) {
      batch.exporter.otlp_http.timeout = timeout;
    }

    const headersList = getStringFromEnv('OTEL_EXPORTER_OTLP_TRACES_HEADERS');
    if (headersList && batch.exporter.otlp_http) {
      batch.exporter.otlp_http.headers_list = headersList;
    }

    config.tracer_provider.processors[0].batch = batch;
  }
}

function setMeterProvider(config: ConfigurationModel): void {
  const readerPeriodic =
    config.meter_provider?.readers && config.meter_provider?.readers.length > 0
      ? config.meter_provider?.readers[0].periodic
      : undefined;
  if (readerPeriodic) {
    const interval = getNumberFromEnv('OTEL_METRIC_EXPORT_INTERVAL');
    if (interval) {
      readerPeriodic.interval = interval;
    }

    const timeout = getNumberFromEnv('OTEL_METRIC_EXPORT_TIMEOUT');
    if (timeout) {
      readerPeriodic.timeout = timeout;
    }

    const endpoint = getStringFromEnv('OTEL_EXPORTER_OTLP_METRICS_ENDPOINT');
    if (endpoint) {
      readerPeriodic.exporter.otlp_http.endpoint = endpoint;
    }

    const certificateFile = getStringFromEnv(
      'OTEL_EXPORTER_OTLP_METRICS_CERTIFICATE'
    );
    if (certificateFile) {
      readerPeriodic.exporter.otlp_http.certificate_file = certificateFile;
    }

    const clientKeyFile = getStringFromEnv(
      'OTEL_EXPORTER_OTLP_METRICS_CLIENT_KEY'
    );
    if (clientKeyFile) {
      readerPeriodic.exporter.otlp_http.client_key_file = clientKeyFile;
    }

    const clientCertificateFile = getStringFromEnv(
      'OTEL_EXPORTER_OTLP_METRICS_CLIENT_CERTIFICATE'
    );
    if (clientCertificateFile) {
      readerPeriodic.exporter.otlp_http.client_certificate_file =
        clientCertificateFile;
    }

    const compression = getStringFromEnv(
      'OTEL_EXPORTER_OTLP_METRICS_COMPRESSION'
    );
    if (compression) {
      readerPeriodic.exporter.otlp_http.compression = compression;
    }

    const timeoutEx = getNumberFromEnv('OTEL_EXPORTER_OTLP_METRICS_TIMEOUT');
    if (timeoutEx) {
      readerPeriodic.exporter.otlp_http.timeout = timeoutEx;
    }

    const headersList = getStringFromEnv('OTEL_EXPORTER_OTLP_METRICS_HEADERS');
    if (headersList) {
      readerPeriodic.exporter.otlp_http.headers_list = headersList;
    }

    const temporalityPreference = getStringFromEnv(
      'OTEL_EXPORTER_OTLP_METRICS_TEMPORALITY_PREFERENCE'
    );
    if (
      temporalityPreference &&
      (temporalityPreference === 'cumulative' ||
        temporalityPreference === 'delta' ||
        temporalityPreference === 'low_memory')
    ) {
      readerPeriodic.exporter.otlp_http.temporality_preference =
        temporalityPreference;
    }

    const defaultHistogramAggregation = getStringFromEnv(
      'OTEL_EXPORTER_OTLP_METRICS_DEFAULT_HISTOGRAM_AGGREGATION'
    );
    if (
      defaultHistogramAggregation &&
      (defaultHistogramAggregation === 'explicit_bucket_histogram' ||
        defaultHistogramAggregation === 'base2_exponential_bucket_histogram')
    ) {
      readerPeriodic.exporter.otlp_http.default_histogram_aggregation =
        defaultHistogramAggregation;
    }
    if (config.meter_provider == null) {
      config.meter_provider = { readers: [{}] };
    }
    if (config.meter_provider?.readers == null) {
      config.meter_provider.readers = [{}];
    }

    config.meter_provider.readers[0].periodic = readerPeriodic;
  }
  const exemplarFilter = getStringFromEnv('OTEL_METRICS_EXEMPLAR_FILTER');
  if (
    exemplarFilter &&
    (exemplarFilter === 'trace_based' ||
      exemplarFilter === 'always_on' ||
      exemplarFilter === 'always_off')
  ) {
    if (config.meter_provider == null) {
      config.meter_provider = {};
    }
    config.meter_provider.exemplar_filter = exemplarFilter;
  }
}

function setLoggerProvider(config: ConfigurationModel): void {
  const attributeValueLengthLimit = getNumberFromEnv(
    'OTEL_LOGRECORD_ATTRIBUTE_VALUE_LENGTH_LIMIT'
  );
  const attributeCountLimit = getNumberFromEnv(
    'OTEL_LOGRECORD_ATTRIBUTE_COUNT_LIMIT'
  );
  if (attributeValueLengthLimit || attributeCountLimit) {
    if (config.logger_provider == null) {
<<<<<<< HEAD
      config.logger_provider = { processors: [] };
=======
      config.logger_provider = {};
>>>>>>> 2b48da4b
    }
    if (config.logger_provider.limits == null) {
      config.logger_provider.limits = { attribute_count_limit: 128 };
    }
    if (attributeValueLengthLimit) {
      config.logger_provider.limits.attribute_value_length_limit =
        attributeValueLengthLimit;
    }

    if (attributeCountLimit) {
      config.logger_provider.limits.attribute_count_limit = attributeCountLimit;
    }
  }

  const batch =
    config.logger_provider?.processors &&
    config.logger_provider?.processors.length > 0
      ? config.logger_provider?.processors[0].batch
      : undefined;
  if (batch) {
    const scheduleDelay = getNumberFromEnv('OTEL_BLRP_SCHEDULE_DELAY');
    if (scheduleDelay) {
      batch.schedule_delay = scheduleDelay;
    }

    const exportTimeout = getNumberFromEnv('OTEL_BLRP_EXPORT_TIMEOUT');
    if (exportTimeout) {
      batch.export_timeout = exportTimeout;
    }

    const maxQueueSize = getNumberFromEnv('OTEL_BLRP_MAX_QUEUE_SIZE');
    if (maxQueueSize) {
      batch.max_queue_size = maxQueueSize;
    }

    const maxExportBatchSize = getNumberFromEnv(
      'OTEL_BLRP_MAX_EXPORT_BATCH_SIZE'
    );
    if (maxExportBatchSize) {
      batch.max_export_batch_size = maxExportBatchSize;
    }

    const endpoint = getStringFromEnv('OTEL_EXPORTER_OTLP_LOGS_ENDPOINT');
    if (endpoint && batch.exporter.otlp_http) {
      batch.exporter.otlp_http.endpoint = endpoint;
    }

    const certificateFile = getStringFromEnv(
      'OTEL_EXPORTER_OTLP_LOGS_CERTIFICATE'
    );
    if (certificateFile && batch.exporter.otlp_http) {
      batch.exporter.otlp_http.certificate_file = certificateFile;
    }

    const clientKeyFile = getStringFromEnv(
      'OTEL_EXPORTER_OTLP_LOGS_CLIENT_KEY'
    );
    if (clientKeyFile && batch.exporter.otlp_http) {
      batch.exporter.otlp_http.client_key_file = clientKeyFile;
    }

    const clientCertificateFile = getStringFromEnv(
      'OTEL_EXPORTER_OTLP_LOGS_CLIENT_CERTIFICATE'
    );
    if (clientCertificateFile && batch.exporter.otlp_http) {
      batch.exporter.otlp_http.client_certificate_file = clientCertificateFile;
    }

    const compression = getStringFromEnv('OTEL_EXPORTER_OTLP_LOGS_COMPRESSION');
    if (compression && batch.exporter.otlp_http) {
      batch.exporter.otlp_http.compression = compression;
    }

    const timeout = getNumberFromEnv('OTEL_EXPORTER_OTLP_LOGS_TIMEOUT');
    if (timeout && batch.exporter.otlp_http) {
      batch.exporter.otlp_http.timeout = timeout;
    }

    const headersList = getStringFromEnv('OTEL_EXPORTER_OTLP_LOGS_HEADERS');
    if (headersList && batch.exporter.otlp_http) {
      batch.exporter.otlp_http.headers_list = headersList;
    }

    if (config.logger_provider == null) {
      config.logger_provider = { processors: [{}] };
    }
    if (config.logger_provider?.processors == null) {
      config.logger_provider.processors = [{}];
    }
    config.logger_provider.processors[0].batch = batch;
  }
}<|MERGE_RESOLUTION|>--- conflicted
+++ resolved
@@ -69,17 +69,11 @@
 
   const resourceAttrList = getStringFromEnv('OTEL_RESOURCE_ATTRIBUTES');
   if (resourceAttrList) {
-    if (config.resource == null) {
-      config.resource = {};
-    }
     config.resource.attributes_list = resourceAttrList;
   }
 
   const serviceName = getStringFromEnv('OTEL_SERVICE_NAME');
   if (serviceName) {
-    if (config.resource == null) {
-      config.resource = {};
-    }
     config.resource.attributes = [
       {
         name: 'service.name',
@@ -94,11 +88,7 @@
   const attributeValueLengthLimit = getNumberFromEnv(
     'OTEL_ATTRIBUTE_VALUE_LENGTH_LIMIT'
   );
-<<<<<<< HEAD
-  if (attributeValueLengthLimit) {
-=======
   if (attributeValueLengthLimit && attributeValueLengthLimit > 0) {
->>>>>>> 2b48da4b
     if (config.attribute_limits == null) {
       config.attribute_limits = { attribute_count_limit: 128 };
     }
@@ -122,9 +112,6 @@
   }
   const composite = getStringListFromEnv('OTEL_PROPAGATORS');
   if (composite && composite.length > 0) {
-    if (config.propagator == null) {
-      config.propagator = {};
-    }
     config.propagator.composite = [];
     for (let i = 0; i < composite.length; i++) {
       config.propagator.composite.push({ [composite[i]]: null });
@@ -132,9 +119,6 @@
   }
   const compositeList = getStringFromEnv('OTEL_PROPAGATORS');
   if (compositeList) {
-    if (config.propagator == null) {
-      config.propagator = {};
-    }
     config.propagator.composite_list = compositeList;
   }
 }
@@ -374,11 +358,7 @@
   );
   if (attributeValueLengthLimit || attributeCountLimit) {
     if (config.logger_provider == null) {
-<<<<<<< HEAD
       config.logger_provider = { processors: [] };
-=======
-      config.logger_provider = {};
->>>>>>> 2b48da4b
     }
     if (config.logger_provider.limits == null) {
       config.logger_provider.limits = { attribute_count_limit: 128 };
