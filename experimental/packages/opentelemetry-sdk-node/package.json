{
  "name": "@opentelemetry/sdk-node",
  "version": "0.45.1",
  "description": "OpenTelemetry SDK for Node.js",
  "main": "build/src/index.js",
  "types": "build/src/index.d.ts",
  "repository": "open-telemetry/opentelemetry-js",
  "scripts": {
    "prepublishOnly": "npm run compile",
    "compile": "tsc --build",
    "clean": "tsc --build --clean",
    "test": "nyc ts-mocha -p tsconfig.json test/**/*.test.ts",
    "codecov": "nyc report --reporter=json && codecov -f coverage/*.json -p ../../../",
    "lint": "eslint . --ext .ts",
    "lint:fix": "eslint . --ext .ts --fix",
    "version": "node ../../../scripts/version-update.js",
    "watch": "tsc --build --watch",
    "precompile": "cross-var lerna run version --scope $npm_package_name --include-dependencies",
    "prewatch": "npm run precompile",
    "peer-api-check": "node ../../../scripts/peer-api-check.js"
  },
  "keywords": [
    "opentelemetry",
    "nodejs",
    "tracing",
    "profiling",
    "metrics",
    "stats",
    "monitoring"
  ],
  "author": "OpenTelemetry Authors",
  "license": "Apache-2.0",
  "engines": {
    "node": ">=18"
  },
  "files": [
    "build/src/**/*.js",
    "build/src/**/*.js.map",
    "build/src/**/*.d.ts",
    "LICENSE",
    "README.md"
  ],
  "publishConfig": {
    "access": "public"
  },
  "dependencies": {
    "@opentelemetry/api-logs": "0.45.1",
    "@opentelemetry/core": "1.18.1",
    "@opentelemetry/exporter-trace-otlp-grpc": "0.45.1",
    "@opentelemetry/exporter-trace-otlp-http": "0.45.1",
    "@opentelemetry/exporter-trace-otlp-proto": "0.45.1",
    "@opentelemetry/exporter-zipkin": "1.18.1",
    "@opentelemetry/instrumentation": "0.45.1",
    "@opentelemetry/resources": "1.18.1",
    "@opentelemetry/sdk-logs": "0.45.1",
    "@opentelemetry/sdk-metrics": "1.18.1",
    "@opentelemetry/sdk-trace-base": "1.18.1",
    "@opentelemetry/sdk-trace-node": "1.18.1",
    "@opentelemetry/semantic-conventions": "1.18.1"
  },
  "peerDependencies": {
    "@opentelemetry/api": ">=1.3.0 <1.8.0"
  },
  "devDependencies": {
    "@opentelemetry/api": "1.7.0",
    "@opentelemetry/context-async-hooks": "1.18.1",
    "@opentelemetry/exporter-jaeger": "1.18.1",
    "@types/mocha": "10.0.6",
    "@types/node": "18.6.5",
<<<<<<< HEAD
=======
    "@types/semver": "7.5.6",
>>>>>>> ea8bfa28
    "@types/sinon": "10.0.20",
    "codecov": "3.8.3",
    "cross-var": "1.1.0",
    "lerna": "6.6.2",
    "mocha": "10.2.0",
    "nyc": "15.1.0",
    "sinon": "15.1.2",
    "ts-loader": "8.4.0",
    "ts-mocha": "10.0.0",
    "typescript": "4.4.4"
  },
  "homepage": "https://github.com/open-telemetry/opentelemetry-js/tree/main/experimental/packages/opentelemetry-sdk-node",
  "sideEffects": false
}<|MERGE_RESOLUTION|>--- conflicted
+++ resolved
@@ -67,10 +67,6 @@
     "@opentelemetry/exporter-jaeger": "1.18.1",
     "@types/mocha": "10.0.6",
     "@types/node": "18.6.5",
-<<<<<<< HEAD
-=======
-    "@types/semver": "7.5.6",
->>>>>>> ea8bfa28
     "@types/sinon": "10.0.20",
     "codecov": "3.8.3",
     "cross-var": "1.1.0",
