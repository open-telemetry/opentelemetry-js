--- conflicted
+++ resolved
@@ -22,13 +22,9 @@
   Labels,
   Counter,
   ValueRecorder,
-<<<<<<< HEAD
   ValueObserver,
   BatchObserver,
-=======
-  Observer,
   UpDownCounter,
->>>>>>> acb0a2fc
 } from './Metric';
 import { BoundValueRecorder, BoundCounter } from './BoundInstrument';
 import { CorrelationContext } from '../correlation_context/CorrelationContext';
@@ -62,9 +58,6 @@
   }
 
   /**
-<<<<<<< HEAD
-   * Returns constant noop value observer.
-=======
    * Returns a constant noop UpDownCounter.
    * @param name the name of the metric.
    * @param [options] the metric options.
@@ -74,8 +67,7 @@
   }
 
   /**
-   * Returns constant noop observer.
->>>>>>> acb0a2fc
+   * Returns constant noop value observer.
    * @param name the name of the metric.
    * @param [options] the metric options.
    * @param [callback] the value observer callback
