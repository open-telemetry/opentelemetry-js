/*
 * Copyright The OpenTelemetry Authors
 *
 * Licensed under the Apache License, Version 2.0 (the "License");
 * you may not use this file except in compliance with the License.
 * You may obtain a copy of the License at
 *
 *      https://www.apache.org/licenses/LICENSE-2.0
 *
 * Unless required by applicable law or agreed to in writing, software
 * distributed under the License is distributed on an "AS IS" BASIS,
 * WITHOUT WARRANTIES OR CONDITIONS OF ANY KIND, either express or implied.
 * See the License for the specific language governing permissions and
 * limitations under the License.
 */

import {
  diag,
  MeterProvider as IMeterProvider,
  Meter as IMeter,
  MeterOptions,
  createNoopMeter,
} from '@opentelemetry/api';
import { IResource, Resource } from '@opentelemetry/resources';
import { MetricReader } from './export/MetricReader';
import { MeterProviderSharedState } from './state/MeterProviderSharedState';
import { MetricCollector } from './state/MetricCollector';
import { ForceFlushOptions, ShutdownOptions } from './types';
import { View, ViewOptions } from './view/View';

/**
 * MeterProviderOptions provides an interface for configuring a MeterProvider.
 */
export interface MeterProviderOptions {
  /** Resource associated with metric telemetry  */
  resource?: IResource;
  views?: ViewOptions[];
  readers?: MetricReader[];
<<<<<<< HEAD
  /**
   * Merge resource with {@link Resource.default()}?
   * Default: {@code true}
   */
  mergeResourceWithDefaults?: boolean;
}

/**
 * @param mergeWithDefaults
 * @param providedResource
 */
function prepareResource(
  mergeWithDefaults: boolean,
  providedResource: IResource | undefined
) {
  const resource = providedResource ?? Resource.EMPTY;

  if (mergeWithDefaults) {
    return Resource.default().merge(resource);
  }
  return resource;
=======
>>>>>>> c00f36ee
}

/**
 * This class implements the {@link MeterProvider} interface.
 */
export class MeterProvider implements IMeterProvider {
  private _sharedState: MeterProviderSharedState;
  private _shutdown = false;

  constructor(options?: MeterProviderOptions) {
    this._sharedState = new MeterProviderSharedState(
      options?.resource ?? Resource.default()
    );
    if (options?.views != null && options.views.length > 0) {
      for (const viewOption of options.views) {
        this._sharedState.viewRegistry.addView(new View(viewOption));
      }
    }

    if (options?.readers != null && options.readers.length > 0) {
      for (const metricReader of options.readers) {
        const collector = new MetricCollector(this._sharedState, metricReader);
        metricReader.setMetricProducer(collector);
        this._sharedState.metricCollectors.push(collector);
      }
    }
  }

  /**
   * Get a meter with the configuration of the MeterProvider.
   */
  getMeter(name: string, version = '', options: MeterOptions = {}): IMeter {
    // https://github.com/open-telemetry/opentelemetry-specification/blob/main/specification/metrics/sdk.md#meter-creation
    if (this._shutdown) {
      diag.warn('A shutdown MeterProvider cannot provide a Meter');
      return createNoopMeter();
    }

    return this._sharedState.getMeterSharedState({
      name,
      version,
      schemaUrl: options.schemaUrl,
    }).meter;
  }

  /**
   * Shut down the MeterProvider and all registered
   * MetricReaders.
   *
   * Returns a promise which is resolved when all flushes are complete.
   */
  async shutdown(options?: ShutdownOptions): Promise<void> {
    if (this._shutdown) {
      diag.warn('shutdown may only be called once per MeterProvider');
      return;
    }

    this._shutdown = true;

    await Promise.all(
      this._sharedState.metricCollectors.map(collector => {
        return collector.shutdown(options);
      })
    );
  }

  /**
   * Notifies all registered MetricReaders to flush any buffered data.
   *
   * Returns a promise which is resolved when all flushes are complete.
   */
  async forceFlush(options?: ForceFlushOptions): Promise<void> {
    // do not flush after shutdown
    if (this._shutdown) {
      diag.warn('invalid attempt to force flush after MeterProvider shutdown');
      return;
    }

    await Promise.all(
      this._sharedState.metricCollectors.map(collector => {
        return collector.forceFlush(options);
      })
    );
  }
}<|MERGE_RESOLUTION|>--- conflicted
+++ resolved
@@ -36,30 +36,6 @@
   resource?: IResource;
   views?: ViewOptions[];
   readers?: MetricReader[];
-<<<<<<< HEAD
-  /**
-   * Merge resource with {@link Resource.default()}?
-   * Default: {@code true}
-   */
-  mergeResourceWithDefaults?: boolean;
-}
-
-/**
- * @param mergeWithDefaults
- * @param providedResource
- */
-function prepareResource(
-  mergeWithDefaults: boolean,
-  providedResource: IResource | undefined
-) {
-  const resource = providedResource ?? Resource.EMPTY;
-
-  if (mergeWithDefaults) {
-    return Resource.default().merge(resource);
-  }
-  return resource;
-=======
->>>>>>> c00f36ee
 }
 
 /**
