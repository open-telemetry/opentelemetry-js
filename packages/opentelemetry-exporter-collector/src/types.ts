/*
 * Copyright The OpenTelemetry Authors
 *
 * Licensed under the Apache License, Version 2.0 (the "License");
 * you may not use this file except in compliance with the License.
 * You may obtain a copy of the License at
 *
 *      https://www.apache.org/licenses/LICENSE-2.0
 *
 * Unless required by applicable law or agreed to in writing, software
 * distributed under the License is distributed on an "AS IS" BASIS,
 * WITHOUT WARRANTIES OR CONDITIONS OF ANY KIND, either express or implied.
 * See the License for the specific language governing permissions and
 * limitations under the License.
 */

import { SpanKind, Logger, Attributes } from '@opentelemetry/api';
import * as api from '@opentelemetry/api';
<<<<<<< HEAD
import * as grpc from 'grpc';
import { CollectorProtocolNode } from './enums';
=======
>>>>>>> 413edb53

// header to prevent instrumentation on request
export const OT_REQUEST_HEADER = 'x-opentelemetry-outgoing-request';

/* eslint-disable @typescript-eslint/no-namespace */
export namespace opentelemetryProto {
  export namespace collector {
    export namespace trace.v1 {
      export interface TraceService {
        service: opentelemetryProto.collector.trace.v1.TraceService;
      }

      export interface ExportTraceServiceRequest {
        resourceSpans: opentelemetryProto.trace.v1.ResourceSpans[];
      }
    }
  }

  export namespace resource.v1 {
    export interface Resource {
      attributes: opentelemetryProto.common.v1.AttributeKeyValue[];
      droppedAttributesCount: number;
    }
  }

  export namespace metrics.v1 {
    export interface Metric {
      metricDescriptor: opentelemetryProto.metrics.v1.MetricDescriptor;
      int64DataPoints?: opentelemetryProto.metrics.v1.Int64DataPoint[];
      doubleDataPoints?: opentelemetryProto.metrics.v1.DoubleDataPoint[];
      histogramDataPoints?: opentelemetryProto.metrics.v1.HistogramDataPoint[];
      summaryDataPoints?: opentelemetryProto.metrics.v1.SummaryDataPoint[];
    }

    export interface Int64DataPoint {
      labels: opentelemetryProto.common.v1.StringKeyValue[];
      startTimeUnixNano: number;
      timeUnixNano: number;
      value: number;
    }

    export interface DoubleDataPoint {
      labels: opentelemetryProto.common.v1.StringKeyValue[];
      startTimeUnixNano: number;
      timeUnixNano: number;
      value: number;
    }

    export interface HistogramDataPoint {
      labels: opentelemetryProto.common.v1.StringKeyValue[];
      startTimeUnixNano: number;
      timeUnixNano: number;
      count: number;
      sum: number;
      buckets?: opentelemetryProto.metrics.v1.HistogramDataPointBucket[];
      explicitBounds?: number[];
    }

    export interface HistogramDataPointBucket {
      count: number;
      exemplar?: opentelemetryProto.metrics.v1.HistogramExemplar;
    }

    export interface HistogramExemplar {
      value: number;
      timeUnixNano: number;
      attachments: opentelemetryProto.common.v1.StringKeyValue[];
    }

    export interface SummaryDataPoint {
      labels: opentelemetryProto.common.v1.StringKeyValue[];
      startTimeUnixNano: number;
      timeUnixNano: number;
      count?: number;
      sum?: number;
      percentileValues: opentelemetryProto.metrics.v1.SummaryDataPointValueAtPercentile[];
    }

    export interface SummaryDataPointValueAtPercentile {
      percentile: number;
      value: number;
    }

    export interface MetricDescriptor {
      name: string;
      description: string;
      unit: string;
      type: opentelemetryProto.metrics.v1.MetricDescriptorType;
      temporality: opentelemetryProto.metrics.v1.MetricDescriptorTemporality;
    }

    export interface InstrumentationLibraryMetrics {
      instrumentationLibrary?: opentelemetryProto.common.v1.InstrumentationLibrary;
      metrics: opentelemetryProto.metrics.v1.Metric[];
    }

    export interface ResourceMetrics {
      resource?: opentelemetryProto.resource.v1.Resource;
      instrumentationLibraryMetrics: opentelemetryProto.metrics.v1.InstrumentationLibraryMetrics[];
    }

    export enum MetricDescriptorType {
      INVALID_TYPE,
      INT64,
      MONOTONIC_INT64,
      DOUBLE,
      MONOTONIC_DOUBLE,
      HISTOGRAM,
      SUMMARY,
    }

    export enum MetricDescriptorTemporality {
      INVALID_TEMPORALITY,
      INSTANTANEOUS,
      DELTA,
      CUMULATIVE,
    }
  }

  export namespace trace.v1 {
    export namespace ConstantSampler {
      export enum ConstantDecision {
        ALWAYS_OFF = 0,
        ALWAYS_ON = 1,
        ALWAYS_PARENT = 2,
      }
    }
    export namespace Span {
      export interface Event {
        timeUnixNano: number;
        name: string;
        attributes?: opentelemetryProto.common.v1.AttributeKeyValue[];
        droppedAttributesCount: number;
      }

      export interface Link {
        traceId: string;
        spanId: string;
        traceState?: opentelemetryProto.trace.v1.Span.TraceState;
        attributes?: opentelemetryProto.common.v1.AttributeKeyValue[];
        droppedAttributesCount: number;
      }

      export enum SpanKind {
        SPAN_KIND_UNSPECIFIED,
        INTERNAL,
        SERVER,
        CLIENT,
        PRODUCER,
        CONSUMER,
      }
      export type TraceState = string | undefined;
    }

    export interface ConstantSampler {
      decision?: opentelemetryProto.trace.v1.ConstantSampler.ConstantDecision;
    }

    export interface InstrumentationLibrarySpans {
      instrumentationLibrary?: opentelemetryProto.common.v1.InstrumentationLibrary;
      spans: opentelemetryProto.trace.v1.Span[];
    }

    export interface ProbabilitySampler {
      samplingProbability?: number | null;
    }

    export interface RateLimitingSampler {
      qps?: number | null;
    }

    export interface ResourceSpans {
      resource?: opentelemetryProto.resource.v1.Resource;
      instrumentationLibrarySpans: opentelemetryProto.trace.v1.InstrumentationLibrarySpans[];
    }

    export interface Span {
      traceId: string;
      spanId: string;
      traceState: opentelemetryProto.trace.v1.Span.TraceState;
      parentSpanId?: string;
      name?: string;
      kind?: opentelemetryProto.trace.v1.Span.SpanKind;
      startTimeUnixNano?: number;
      endTimeUnixNano?: number;
      attributes?: opentelemetryProto.common.v1.AttributeKeyValue[];
      droppedAttributesCount: number;
      events?: opentelemetryProto.trace.v1.Span.Event[];
      droppedEventsCount: number;
      links?: opentelemetryProto.trace.v1.Span.Link[];
      droppedLinksCount: number;
      status?: Status;
    }

    export type Status = api.Status;

    export interface TraceConfig {
      constantSampler?: ConstantSampler | null;
      probabilitySampler?: ProbabilitySampler | null;
      rateLimitingSampler?: RateLimitingSampler | null;
    }
  }
  export namespace common.v1 {
    export interface AttributeKeyValue {
      key: string;
      type: opentelemetryProto.common.v1.ValueType;
      stringValue?: string;
      intValue?: number;
      doubleValue?: number;
      boolValue?: boolean;
    }

    export interface InstrumentationLibrary {
      name: string;
      version: string;
    }

    export interface StringKeyValue {
      key: string;
      value: string;
    }

    export enum ValueType {
      STRING,
      INT,
      DOUBLE,
      BOOL,
    }
  }
}

/**
 * Interface for handling error
 */
export interface CollectorExporterError {
  code?: number;
  message?: string;
  stack?: string;
}

/**
 * Interface for handling export service errors
 */
export interface ExportServiceError {
  code: number;
  details: string;
  metadata: { [key: string]: unknown };
  message: string;
  stack: string;
}

/**
 * Collector Exporter base config
 */
export interface CollectorExporterConfigBase {
  hostname?: string;
  logger?: Logger;
  serviceName?: string;
  attributes?: Attributes;
  url?: string;
}

/**
<<<<<<< HEAD
 * Collector Exporter Config for Web
 */
export interface CollectorExporterConfigBrowser
  extends CollectorExporterConfigBase {
  headers?: { [key: string]: string };
}

/**
 * Collector Exporter Config for Node
 */
export interface CollectorExporterConfigNode
  extends CollectorExporterConfigBase {
  credentials?: grpc.ChannelCredentials;
  metadata?: grpc.Metadata;
  headers?: Partial<Record<string, unknown>>;
  protocolNode?: CollectorProtocolNode;
}

/**
=======
>>>>>>> 413edb53
 * Mapping between api SpanKind and proto SpanKind
 */
export const COLLECTOR_SPAN_KIND_MAPPING = {
  [SpanKind.INTERNAL]: opentelemetryProto.trace.v1.Span.SpanKind.INTERNAL,
  [SpanKind.SERVER]: opentelemetryProto.trace.v1.Span.SpanKind.SERVER,
  [SpanKind.CLIENT]: opentelemetryProto.trace.v1.Span.SpanKind.CLIENT,
  [SpanKind.PRODUCER]: opentelemetryProto.trace.v1.Span.SpanKind.PRODUCER,
  [SpanKind.CONSUMER]: opentelemetryProto.trace.v1.Span.SpanKind.CONSUMER,
};<|MERGE_RESOLUTION|>--- conflicted
+++ resolved
@@ -16,11 +16,6 @@
 
 import { SpanKind, Logger, Attributes } from '@opentelemetry/api';
 import * as api from '@opentelemetry/api';
-<<<<<<< HEAD
-import * as grpc from 'grpc';
-import { CollectorProtocolNode } from './enums';
-=======
->>>>>>> 413edb53
 
 // header to prevent instrumentation on request
 export const OT_REQUEST_HEADER = 'x-opentelemetry-outgoing-request';
@@ -276,6 +271,7 @@
  * Collector Exporter base config
  */
 export interface CollectorExporterConfigBase {
+  headers?: Partial<Record<string, unknown>>;
   hostname?: string;
   logger?: Logger;
   serviceName?: string;
@@ -284,28 +280,6 @@
 }
 
 /**
-<<<<<<< HEAD
- * Collector Exporter Config for Web
- */
-export interface CollectorExporterConfigBrowser
-  extends CollectorExporterConfigBase {
-  headers?: { [key: string]: string };
-}
-
-/**
- * Collector Exporter Config for Node
- */
-export interface CollectorExporterConfigNode
-  extends CollectorExporterConfigBase {
-  credentials?: grpc.ChannelCredentials;
-  metadata?: grpc.Metadata;
-  headers?: Partial<Record<string, unknown>>;
-  protocolNode?: CollectorProtocolNode;
-}
-
-/**
-=======
->>>>>>> 413edb53
  * Mapping between api SpanKind and proto SpanKind
  */
 export const COLLECTOR_SPAN_KIND_MAPPING = {
