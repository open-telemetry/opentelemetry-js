{
  "name": "@opentelemetry/semantic-conventions",
  "version": "0.23.0",
  "description": "OpenTelemetry semantic conventions",
  "main": "build/src/index.js",
  "module": "build/esm/index.js",
  "types": "build/src/index.d.ts",
  "repository": "open-telemetry/opentelemetry-js",
  "scripts": {
    "compile": "tsc --build tsconfig.json tsconfig.esm.json",
    "clean": "tsc --build --clean tsconfig.json tsconfig.esm.json",
    "lint": "eslint . --ext .ts",
    "lint:fix": "eslint . --ext .ts --fix",
    "test": "nyc ts-mocha -p tsconfig.json 'test/**/*.test.ts'",
    "tdd": "npm run test -- --watch-extensions ts --watch",
    "version": "node ../../scripts/version-update.js",
    "watch": "tsc --build --watch tsconfig.json tsconfig.esm.json"
  },
  "keywords": [
    "opentelemetry",
    "nodejs",
    "tracing",
    "attributes",
    "semantic conventions"
  ],
  "author": "OpenTelemetry Authors",
  "license": "Apache-2.0",
  "engines": {
    "node": ">=8.0.0"
  },
  "files": [
    "build/esm/**/*.js",
    "build/esm/**/*.js.map",
    "build/esm/**/*.d.ts",
    "build/src/**/*.js",
    "build/src/**/*.js.map",
    "build/src/**/*.d.ts",
    "doc",
    "LICENSE",
    "README.md"
  ],
  "publishConfig": {
    "access": "public"
  },
  "devDependencies": {
    "@types/mocha": "8.2.2",
    "@types/node": "14.17.4",
    "@types/sinon": "10.0.2",
    "codecov": "3.8.2",
    "mocha": "7.2.0",
    "nock": "12.0.3",
    "nyc": "15.1.0",
    "rimraf": "3.0.2",
    "sinon": "10.0.0",
    "ts-mocha": "8.0.0",
<<<<<<< HEAD
    "typescript": "4.3.4"
=======
    "ts-node": "10.0.0",
    "typescript": "4.3.5"
>>>>>>> 4b3425dd
  }
}<|MERGE_RESOLUTION|>--- conflicted
+++ resolved
@@ -53,11 +53,6 @@
     "rimraf": "3.0.2",
     "sinon": "10.0.0",
     "ts-mocha": "8.0.0",
-<<<<<<< HEAD
-    "typescript": "4.3.4"
-=======
-    "ts-node": "10.0.0",
     "typescript": "4.3.5"
->>>>>>> 4b3425dd
   }
 }