--- conflicted
+++ resolved
@@ -60,14 +60,10 @@
    * @param {boolean} fullOnly Whether to return only full matches
    * @returns {Hooked[]} Matching hooks
    */
-<<<<<<< HEAD
-  search(moduleName: string, { maintainInsertionOrder, fullOnly }: { maintainInsertionOrder?: boolean, fullOnly?: boolean } = {}): Hooked[] {
-=======
   search(
     moduleName: string,
-    { maintainInsertionOrder }: { maintainInsertionOrder?: boolean } = {}
+    { maintainInsertionOrder, fullOnly }: { maintainInsertionOrder?: boolean, fullOnly?: boolean } = {}
   ): Hooked[] {
->>>>>>> 91f94a81
     let trieNode = this._trie;
     const results: ModuleNameTrieNode['hooks'] = [];
     let foundFull = true;
