--- conflicted
+++ resolved
@@ -129,54 +129,14 @@
   }
 }
 
-<<<<<<< HEAD
-export class NoopBoundCounter implements BoundCounter {
-  add(_value: number): void {
-    return;
-  }
-}
+export const NOOP_METER = new NoopMeter();
 
-export class NoopBoundHistogram implements BoundHistogram {
-  record(_value: number, _baggage?: unknown, _spanContext?: unknown): void {
-    return;
-  }
-}
-=======
-export class NoopBatchObserver {}
+// Synchronous instruments
+export const NOOP_COUNTER_METRIC = new NoopCounterMetric();
+export const NOOP_HISTOGRAM_METRIC = new NoopHistogramMetric();
+export const NOOP_UP_DOWN_COUNTER_METRIC = new NoopUpDownCounterMetric();
 
-export const NOOP_METER = new NoopMeter();
->>>>>>> 5bb83224
-
-export const NOOP_COUNTER_METRIC = new NoopCounterMetric();
-export const NOOP_UP_DOWN_COUNTER_METRIC = new NoopUpDownCounterMetric();
-export const NOOP_HISTOGRAM_METRIC = new NoopHistogramMetric();
-
-<<<<<<< HEAD
-export const NOOP_METER = new NoopMeter();
-export const NOOP_BOUND_COUNTER = new NoopBoundCounter();
-export const NOOP_COUNTER_METRIC = new NoopCounterMetric(NOOP_BOUND_COUNTER);
-
-export const NOOP_BOUND_HISTOGRAM = new NoopBoundHistogram();
-export const NOOP_HISTOGRAM_METRIC = new NoopHistogramMetric(
-  NOOP_BOUND_HISTOGRAM
-);
-
-export const NOOP_BOUND_OBSERVABLE_BASE = new NoopBoundObservableBase();
-export const NOOP_OBSERVABLE_GAUGE_METRIC = new NoopObservableBaseMetric(
-  NOOP_BOUND_OBSERVABLE_BASE
-);
-
-export const NOOP_OBSERVABLE_UP_DOWN_COUNTER_METRIC = new NoopObservableBaseMetric(
-  NOOP_BOUND_OBSERVABLE_BASE
-);
-
-export const NOOP_OBSERVABLE_COUNTER_METRIC = new NoopObservableBaseMetric(
-  NOOP_BOUND_OBSERVABLE_BASE
-);
-=======
+// Asynchronous instruments
+export const NOOP_OBSERVABLE_COUNTER_METRIC = new NoopObservableBaseMetric();
 export const NOOP_OBSERVABLE_GAUGE_METRIC = new NoopObservableBaseMetric();
-export const NOOP_OBSERVABLE_UP_DOWN_COUNTER_METRIC = new NoopObservableBaseMetric();
-export const NOOP_OBSERVABLE_COUNTER_METRIC = new NoopObservableBaseMetric();
-
-export const NOOP_BATCH_OBSERVER = new NoopBatchObserver();
->>>>>>> 5bb83224
+export const NOOP_OBSERVABLE_UP_DOWN_COUNTER_METRIC = new NoopObservableBaseMetric();