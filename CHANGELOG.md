# CHANGELOG

All notable changes to this project will be documented in this file.

For API changes, see the [API CHANGELOG](api/CHANGELOG.md).
For experimental package changes, see the [experimental CHANGELOG](experimental/CHANGELOG.md).

## Unreleased

<<<<<<< HEAD
### :boom: Breaking Change

=======
>>>>>>> a411ba3d
### :rocket: (Enhancement)

### :bug: (Bug Fix)

### :books: (Refine Doc)

### :house: (Internal)

## 1.8.0

* `@opentelemetry/sdk-metrics` has been promoted to stable
* `@opentelemetry/api-metrics` has been merged into `@opentelemetry/api` and deprecated

### :boom: Breaking Change

* feat(api): merge api-metrics into api [#3374](https://github.com/open-telemetry/opentelemetry-js/pull/3374) @legendecas

### :rocket: (Enhancement)

* feat(sdk-trace): re-export sdk-trace-base in sdk-trace-node and web [#3319](https://github.com/open-telemetry/opentelemetry-js/pull/3319) @legendecas
* feat: enable tree shaking [#3329](https://github.com/open-telemetry/opentelemetry-js/pull/3329) @pkanal

### :bug: (Bug Fix)

* fix(sdk-trace): enforce consistent span durations
  [#3327](https://github.com/open-telemetry/opentelemetry-js/pull/3327) @dyladan
* fix(resources): fix EnvDetector throwing errors when attribute values contain spaces
  [#3295](https://github.com/open-telemetry/opentelemetry-js/issues/3295)
* fix(trace): fix an issue which caused negative span durations in web based spans
  [#3359](https://github.com/open-telemetry/opentelemetry-js/pull/3359) @dyladan
* fix(resources): strict OTEL_RESOURCE_ATTRIBUTES baggage octet decoding
  [#3341](https://github.com/open-telemetry/opentelemetry-js/pull/3341) @legendecas

### :books: (Refine Doc)

* docs(api): fix counter negative value wording [#3396](https://github.com/open-telemetry/opentelemetry-js/pull/3396) @legendecas

### :house: (Internal)

* ci: run browser tests without circle [#3328](https://github.com/open-telemetry/opentelemetry-js/pull/3328) @dyladan

## Metrics API 1.0.0

Metrics API is now stable and generally available.
There are no changes between 1.0.0 and the previous 0.33.0 version.

### :boom: Breaking Change

* Add semver check to metrics API [#3357](https://github.com/open-telemetry/opentelemetry-js/pull/3357) @dyladan
  * Previously API versions were only considered compatible if the API was exactly the same

## 1.7.0

### :bug: (Bug Fix)

* fix(sdk-trace-base): make span start times resistant to hrtime clock drift
  [#3129](https://github.com/open-telemetry/opentelemetry-js/issues/3129)

* fix(sdk-trace-base): validate maxExportBatchSize in BatchSpanProcessorBase
  [#3232](https://github.com/open-telemetry/opentelemetry-js/issues/3232)

### :books: (Refine Doc)

* docs(metrics): add missing metrics packages to SDK reference documentation [#3239](https://github.com/open-telemetry/opentelemetry-js/pull/3239) @dyladan

### :house: (Internal)

* deps: update markdownlint-cli to 0.32.2 [#3253](https://github.com/open-telemetry/opentelemetry-js/pull/3253) @pichlermarc

## 1.6.0

### :rocket: (Enhancement)

* perf(opentelemetry-core): improve hexToBase64 performance [#3178](https://github.com/open-telemetry/opentelemetry-js/pull/3178) @seemk
* feat(sdk-trace-base): move Sampler declaration into sdk-trace-base [#3088](https://github.com/open-telemetry/opentelemetry-js/pull/3088) @legendecas
* fix(grpc-instrumentation): added grpc attributes in instrumentation [#3127](https://github.com/open-telemetry/opentelemetry-js/pull/3127) @andrewzenkov
* feat: support latest `@opentelemetry/api` [#3177](https://github.com/open-telemetry/opentelemetry-js/pull/3177) @dyladan

### :bug: (Bug Fix)

* fix(context-async-hooks): Ensure listeners added using `once` can be removed using `removeListener`
  [#3133](https://github.com/open-telemetry/opentelemetry-js/pull/3133)

### :books: (Refine Doc)

* chore: update trace-web example and rename it to opentelemetry-web [#3145](https://github.com/open-telemetry/opentelemetry-js/pull/3145) @pichlermarc
* chore: update https example [#3152](https://github.com/open-telemetry/opentelemetry-js/pull/3152) @pichlermarc

## 1.5.0

### :rocket: (Enhancement)

* feat(sdk-trace-base): Improve extensibility of BasicTracerProvider [#3023](https://github.com/open-telemetry/opentelemetry-js/pull/3023) @Rauno56

## 1.4.0

### :rocket: (Enhancement)

* fix(resources): fix browser compatibility for host and os detectors [#3004](https://github.com/open-telemetry/opentelemetry-js/pull/3004) @legendecas
* fix(sdk-trace-base): fix crash on environments without global document [#3000](https://github.com/open-telemetry/opentelemetry-js/pull/3000) @legendecas
* fix(sdk-trace-base): fix spanLimits attribute length/count to consider env values [#3068](https://github.com/open-telemetry/opentelemetry-js/pull/3068) @svetlanabrennan

### :house: (Internal)

* test: add node 18 and remove EoL node versions [#3048](https://github.com/open-telemetry/opentelemetry-js/pull/3048) @dyladan

## 1.3.1

### :bug: (Bug Fix)

* fix(resources): fix browser compatibility for host and os detectors [#3004](https://github.com/open-telemetry/opentelemetry-js/pull/3004) @legendecas

## 1.3.0

### :boom: Breaking Change

* chore: remove unused InstrumentationConfig#path [#2944](https://github.com/open-telemetry/opentelemetry-js/pull/2944) @flarna

### :rocket: (Enhancement)

* feat(ConsoleSpanExporter): export span links [#2917](https://github.com/open-telemetry/opentelemetry-js/pull/2917) @trentm
* feat: warn when hooked module is already loaded [#2926](https://github.com/open-telemetry/opentelemetry-js/pull/2926) @nozik
* feat: implement OSDetector [#2927](https://github.com/open-telemetry/opentelemetry-js/pull/2927) @rauno56
* feat: implement HostDetector [#2921](https://github.com/open-telemetry/opentelemetry-js/pull/2921) @rauno56
* feat(opentelemetry-core): add InstrumentationScope [#2959](https://github.com/open-telemetry/opentelemetry-js/pull/2959) @pichlermarc

### :bug: (Bug Fix)

* fix(sdk-web): parse url with relative url string [#2972](https://github.com/open-telemetry/opentelemetry-js/pull/2972) @legendecas

### :books: (Refine Doc)

### :house: (Internal)

## 1.2.0

### :boom: Breaking Change

### :rocket: (Enhancement)

### :bug: (Bug Fix)

* fix: sanitize attributes inputs [#2881](https://github.com/open-telemetry/opentelemetry-js/pull/2881) @legendecas
* fix: support earlier API versions [#2892](https://github.com/open-telemetry/opentelemetry-js/pull/2892) @dyladan
* fix: support extract one digit '0' in jaeger traceFlag [#2905](https://github.com/open-telemetry/opentelemetry-js/issues/2905) @shmilyoo
* fix(resources): extend ResourceAttributes interface to comply with spec [#2924](https://github.com/open-telemetry/opentelemetry-js/pull/2924) @blumamir

### :books: (Refine Doc)

* docs(sdk): update earliest support node version [#2860](https://github.com/open-telemetry/opentelemetry-js/pull/2860) @svetlanabrennan

### :house: (Internal)

* chore: require changelog entry to merge PR [#2847](https://github.com/open-telemetry/opentelemetry-js/pull/2847) @dyladan
* chore: remove peer API check [#2892](https://github.com/open-telemetry/opentelemetry-js/pull/2892) @dyladan
* chore: merge lerna subdirectories into a single monorepo [#2892](https://github.com/open-telemetry/opentelemetry-js/pull/2892) @dyladan
* chore: indent the code with eslint [#2923](https://github.com/open-telemetry/opentelemetry-js/pull/2923) @blumamir
* `opentelemetry-propagator-jaeger`
  * [#2906](https://github.com/open-telemetry/opentelemetry-js/pull/2906) fix: support extract one digit '0' in jaeger traceFlag ([@shmilyoo](https://github.com/shmilyoo))

## 1.1.1

* [#2849](https://github.com/open-telemetry/opentelemetry-js/pull/2849) fix: correct changelog and compat matrix for 1.1 release ([@Flarna](https://github.com/Flarna))
* [#2823](https://github.com/open-telemetry/opentelemetry-js/pull/2823) fix: enable downlevelIteration for es5 targets ([@legendecas](https://github.com/legendecas))
* [#2844](https://github.com/open-telemetry/opentelemetry-js/pull/2844) chore: add prepublishOnly to ensure a full build ([@legendecas](https://github.com/legendecas))

## 1.1.0

### :rocket: (Enhancement)

* `opentelemetry-resources`
  * [#2727](https://github.com/open-telemetry/opentelemetry-js/pull/2727) feat(opentelemetry-resources): add runtime version information ([@cuichenli](https://github.com/cuichenli))
* `exporter-trace-otlp-http`, `opentelemetry-core`
  * [#2796](https://github.com/open-telemetry/opentelemetry-js/pull/2796) feat(trace-otlp-http-exporter): add compression env vars ([@svetlanabrennan](https://github.com/svetlanabrennan))
* `instrumentation-http`
  * [#2704](https://github.com/open-telemetry/opentelemetry-js/pull/2704) feat(instrumentation-http): add options to ignore requests ([@legendecas](https://github.com/legendecas))
* `opentelemetry-core`, `opentelemetry-exporter-jaeger`
  * [#2754](https://github.com/open-telemetry/opentelemetry-js/pull/2754) fix(exporter-jaeger): add env variable for agent port ([@blumamir](https://github.com/blumamir))
* `exporter-trace-otlp-grpc`, `exporter-trace-otlp-http`, `exporter-trace-otlp-proto`, `opentelemetry-context-async-hooks`, `opentelemetry-context-zone-peer-dep`, `opentelemetry-core`, `opentelemetry-exporter-jaeger`, `opentelemetry-exporter-zipkin`, `opentelemetry-propagator-b3`, `opentelemetry-propagator-jaeger`, `opentelemetry-resources`, `opentelemetry-sdk-trace-base`, `opentelemetry-sdk-trace-node`, `opentelemetry-sdk-trace-web`, `opentelemetry-shim-opentracing`
  * [#2737](https://github.com/open-telemetry/opentelemetry-js/pull/2737) feat: add support for API 1.1.x ([@dyladan](https://github.com/dyladan))
* `opentelemetry-sdk-trace-web`
  * [#2719](https://github.com/open-telemetry/opentelemetry-js/pull/2719) feat(sdk-trace-web): web worker support ([@legendecas](https://github.com/legendecas))
* `exporter-trace-otlp-http`, `exporter-trace-otlp-proto`
  * [#2557](https://github.com/open-telemetry/opentelemetry-js/pull/2557) feat(otlp-exporter-http): change otlp-http port to canonical 4318 ([@secustor](https://github.com/secustor))
* `exporter-trace-otlp-grpc`, `exporter-trace-otlp-http`, `exporter-trace-otlp-proto`, `opentelemetry-core`, `opentelemetry-exporter-jaeger`, `opentelemetry-sdk-trace-base`
  * [#2695](https://github.com/open-telemetry/opentelemetry-js/pull/2695) refactor: unifying shutdown once with BindOnceFuture ([@legendecas](https://github.com/legendecas))
* `opentelemetry-propagator-jaeger`
  * [#2673](https://github.com/open-telemetry/opentelemetry-js/pull/2673) feat(@opentelemetry/propagator-jaeger): support custom baggage prefix ([@sschegolev](https://github.com/sschegolev))
* `exporter-trace-otlp-grpc`, `exporter-trace-otlp-http`, `exporter-trace-otlp-proto`
  * [#2626](https://github.com/open-telemetry/opentelemetry-js/pull/2626) chore: bump otlp trace exporters to v1 ([@Rauno56](https://github.com/Rauno56))
* `opentelemetry-context-zone-peer-dep`, `opentelemetry-context-zone`, `opentelemetry-core`, `opentelemetry-exporter-zipkin`, `opentelemetry-propagator-b3`, `opentelemetry-resources`, `opentelemetry-sdk-trace-base`, `opentelemetry-sdk-trace-web`, `opentelemetry-semantic-conventions`
  * [#2556](https://github.com/open-telemetry/opentelemetry-js/pull/2556) chore: add esm2015 entry for web apps aiming at modern browsers ([@echoontheway](https://github.com/echoontheway))

### :bug: (Bug Fix)

* `exporter-trace-otlp-grpc`, `exporter-trace-otlp-http`, `exporter-trace-otlp-proto`
  * [#2788](https://github.com/open-telemetry/opentelemetry-js/pull/2788) fix(deps): use 1.x trace otlp http exporter ([@dyladan](https://github.com/dyladan))
* `opentelemetry-sdk-trace-base`
  * [#2790](https://github.com/open-telemetry/opentelemetry-js/pull/2790) fix: pass same context to Sampler and SpanProcessor in root span case ([@Flarna](https://github.com/Flarna))
  * [#2757](https://github.com/open-telemetry/opentelemetry-js/pull/2757) fix: add parentContext to onStart ([@Flarna](https://github.com/Flarna))
  * [#2678](https://github.com/open-telemetry/opentelemetry-js/pull/2678) fix: span attribute count and value limits (#2671) ([@Bataran](https://github.com/Bataran))
  * [#2679](https://github.com/open-telemetry/opentelemetry-js/pull/2679) fix: span events count limit when set to 0 ([@Bataran](https://github.com/Bataran))
* `opentelemetry-core`
  * [#2766](https://github.com/open-telemetry/opentelemetry-js/pull/2766) fix(baggage): include baggage metadata when propagating baggage entries ([@chrskrchr](https://github.com/chrskrchr))
* `opentelemetry-exporter-jaeger`
  * [#2731](https://github.com/open-telemetry/opentelemetry-js/pull/2731) fix(exporter-jaeger): transform all links to jaeger reference ([@blumamir](https://github.com/blumamir))
* `opentelemetry-resources`
  * [#2739](https://github.com/open-telemetry/opentelemetry-js/pull/2739) fix(resources): align exported names in different environments ([@legendecas](https://github.com/legendecas))
* Other
  * [#2680](https://github.com/open-telemetry/opentelemetry-js/pull/2680) fix: tracer typo in fetchxhr examples ([@MSNev](https://github.com/MSNev))
  * [#2650](https://github.com/open-telemetry/opentelemetry-js/pull/2650) fix: clientMethodTrace missing original properties ([@bgpo](https://github.com/bgpo))
* `opentelemetry-propagator-jaeger`
  * [#2694](https://github.com/open-telemetry/opentelemetry-js/pull/2694) fix(propagator-jaeger): 0-pad span-id to match 16-symbol validation ([@nikolaylagutko](https://github.com/nikolaylagutko))
* `opentelemetry-exporter-zipkin`, `opentelemetry-sdk-trace-web`
  * [#2689](https://github.com/open-telemetry/opentelemetry-js/pull/2689) fix: remove window and document dependencies in web packages ([@legendecas](https://github.com/legendecas))

### :books: (Refine Doc)

* Other
  * [#2830](https://github.com/open-telemetry/opentelemetry-js/pull/2830) Cleanup removed documentation for missing benchmarks ([@dmathieu](https://github.com/dmathieu))
  * [#2807](https://github.com/open-telemetry/opentelemetry-js/pull/2807) docs: document removal of shutdown flag in OTLPExporterBase ([@legendecas](https://github.com/legendecas))
  * [#2814](https://github.com/open-telemetry/opentelemetry-js/pull/2814) docs: simplify contrib part in readme ([@Flarna](https://github.com/Flarna))
  * [#2802](https://github.com/open-telemetry/opentelemetry-js/pull/2802) docs(prom-example): remove deprecated startServer option ([@naseemkullah](https://github.com/naseemkullah))
  * [#2728](https://github.com/open-telemetry/opentelemetry-js/pull/2728) docs: specify minimun version of npm to run command in subproject ([@cuichenli](https://github.com/cuichenli))
  * [#2720](https://github.com/open-telemetry/opentelemetry-js/pull/2720) docs: document node v10 EOL ([@YanivD](https://github.com/YanivD))
  * [#2688](https://github.com/open-telemetry/opentelemetry-js/pull/2688) docs: update typedoc config ([@dyladan](https://github.com/dyladan))
  * [#2685](https://github.com/open-telemetry/opentelemetry-js/pull/2685) docs: remove circle-ci from development guide, update link, and fix typo. ([@pichlermarc](https://github.com/pichlermarc))
  * [#2661](https://github.com/open-telemetry/opentelemetry-js/pull/2661) chore: update and fix tracer-web examples ([@MSNev](https://github.com/MSNev))
  * [#2647](https://github.com/open-telemetry/opentelemetry-js/pull/2647) chore: update opentelemetry dependencies to latest versions ([@svetlanabrennan](https://github.com/svetlanabrennan))
* `exporter-trace-otlp-grpc`
  * [#2726](https://github.com/open-telemetry/opentelemetry-js/pull/2726) docs(otlp-grpc-exporter): update default url ([@svetlanabrennan](https://github.com/svetlanabrennan))
* `opentelemetry-context-async-hooks`
  * [#2619](https://github.com/open-telemetry/opentelemetry-js/pull/2619) docs(context): Fix links, edit prose ([@spencerwilson](https://github.com/spencerwilson))
* `opentelemetry-context-async-hooks`, `opentelemetry-sdk-trace-node`
  * [#2651](https://github.com/open-telemetry/opentelemetry-js/pull/2651) docs: fix links to the context document ([@legendecas](https://github.com/legendecas))

### :house: (Internal)

* `opentelemetry-sdk-trace-base`
  * [#2768](https://github.com/open-telemetry/opentelemetry-js/pull/2768) test(sdk-trace-base): pin core.hrtime dependencies on timeOrigin ([@legendecas](https://github.com/legendecas))
* `exporter-trace-otlp-http`, `opentelemetry-context-zone-peer-dep`, `opentelemetry-context-zone`, `opentelemetry-core`, `opentelemetry-exporter-zipkin`, `opentelemetry-propagator-b3`, `opentelemetry-resources`, `opentelemetry-sdk-trace-base`, `opentelemetry-sdk-trace-web`, `opentelemetry-semantic-conventions`
  * [#2765](https://github.com/open-telemetry/opentelemetry-js/pull/2765) chore: target to es2017 in the no-polyfill target ([@legendecas](https://github.com/legendecas))
* Other
  * [#2743](https://github.com/open-telemetry/opentelemetry-js/pull/2743) test(sdk-metrics-base): test metric instrument interfaces ([@legendecas](https://github.com/legendecas))
  * [#2752](https://github.com/open-telemetry/opentelemetry-js/pull/2752) test(integration-w3c): fix inconsistent api versions loaded ([@legendecas](https://github.com/legendecas))
  * [#2715](https://github.com/open-telemetry/opentelemetry-js/pull/2715) chore: update actions/checkout to v2 ([@legendecas](https://github.com/legendecas))
  * [#2702](https://github.com/open-telemetry/opentelemetry-js/pull/2702) chore: add Chengzhong Wu as maintainer ([@dyladan](https://github.com/dyladan))
  * [#2703](https://github.com/open-telemetry/opentelemetry-js/pull/2703) chore: add Amir Blum as maintainer ([@dyladan](https://github.com/dyladan))
  * [#2701](https://github.com/open-telemetry/opentelemetry-js/pull/2701) chore: add Rauno Viskus as maintainer ([@dyladan](https://github.com/dyladan))
  * [#2693](https://github.com/open-telemetry/opentelemetry-js/pull/2693) chore: retry link checks on code 429 with 'retry-after' header ([@legendecas](https://github.com/legendecas))
  * [#2669](https://github.com/open-telemetry/opentelemetry-js/pull/2669) chore: checks links in typedoc html ([@legendecas](https://github.com/legendecas))
  * [#2683](https://github.com/open-telemetry/opentelemetry-js/pull/2683) chore: start a style guide ([@dyladan](https://github.com/dyladan))
  * [#2684](https://github.com/open-telemetry/opentelemetry-js/pull/2684) chore: remove @obecny as maintainer ([@dyladan](https://github.com/dyladan))
  * [#2663](https://github.com/open-telemetry/opentelemetry-js/pull/2663) chore: fix nojekyll in docs command ([@dyladan](https://github.com/dyladan))
  * [#2648](https://github.com/open-telemetry/opentelemetry-js/pull/2648) refactor(opentelemetry-sdk-node): remove redundant judgments for metric ([@rickyes](https://github.com/rickyes))
  * [#2638](https://github.com/open-telemetry/opentelemetry-js/pull/2638) chore: Update wip metrics references ([@dyladan](https://github.com/dyladan))
  * [#2629](https://github.com/open-telemetry/opentelemetry-js/pull/2629) chore: rename metrics packages to prevent lerna linking ([@dyladan](https://github.com/dyladan))
  * [#2623](https://github.com/open-telemetry/opentelemetry-js/pull/2623) chore: fix the compilation for typescript 4.4 ([@dyladan](https://github.com/dyladan))
  * [#2598](https://github.com/open-telemetry/opentelemetry-js/pull/2598) chore: Remove old metrics SDK ([@dyladan](https://github.com/dyladan))
* `opentelemetry-core`
  * [#2709](https://github.com/open-telemetry/opentelemetry-js/pull/2709) test(sdk-metrics): browser compatibility tests ([@legendecas](https://github.com/legendecas))
* `exporter-trace-otlp-grpc`, `exporter-trace-otlp-http`, `exporter-trace-otlp-proto`, `opentelemetry-exporter-jaeger`, `opentelemetry-exporter-zipkin`, `opentelemetry-propagator-b3`, `opentelemetry-resources`, `opentelemetry-sdk-trace-base`, `opentelemetry-sdk-trace-web`, `opentelemetry-semantic-conventions`
  * [#2710](https://github.com/open-telemetry/opentelemetry-js/pull/2710) chore: apply eslint rule semi ([@legendecas](https://github.com/legendecas))
* `exporter-trace-otlp-grpc`, `exporter-trace-otlp-http`, `exporter-trace-otlp-proto`, `opentelemetry-context-async-hooks`, `opentelemetry-context-zone-peer-dep`, `opentelemetry-context-zone`, `opentelemetry-core`, `opentelemetry-exporter-jaeger`, `opentelemetry-exporter-zipkin`, `opentelemetry-propagator-b3`, `opentelemetry-propagator-jaeger`, `opentelemetry-resources`, `opentelemetry-sdk-trace-base`, `opentelemetry-sdk-trace-node`, `opentelemetry-sdk-trace-web`, `opentelemetry-semantic-conventions`, `opentelemetry-shim-opentracing`, `template`
  * [#2699](https://github.com/open-telemetry/opentelemetry-js/pull/2699) chore: rename `--include-filtered-dependencies` ([@Rauno56](https://github.com/Rauno56))
* `opentelemetry-context-async-hooks`, `opentelemetry-context-zone-peer-dep`, `opentelemetry-context-zone`, `opentelemetry-core`, `opentelemetry-exporter-jaeger`, `opentelemetry-exporter-zipkin`, `opentelemetry-propagator-b3`, `opentelemetry-propagator-jaeger`, `opentelemetry-resources`, `opentelemetry-sdk-trace-base`, `opentelemetry-sdk-trace-node`, `opentelemetry-sdk-trace-web`, `opentelemetry-semantic-conventions`, `opentelemetry-shim-opentracing`
  * [#2657](https://github.com/open-telemetry/opentelemetry-js/pull/2657) chore: add markdown link checks ([@legendecas](https://github.com/legendecas))
* `opentelemetry-exporter-jaeger`, `opentelemetry-exporter-zipkin`, `opentelemetry-resources`, `opentelemetry-semantic-conventions`
  * [#2652](https://github.com/open-telemetry/opentelemetry-js/pull/2652) Update nock ([@dyladan](https://github.com/dyladan))
* `opentelemetry-sdk-trace-web`
  * [#2451](https://github.com/open-telemetry/opentelemetry-js/pull/2451) chore(sdk-trace-web): fix lint warnings ([@alisabzevari](https://github.com/alisabzevari))

### Committers: 24

* Ali Sabzevari ([@alisabzevari](https://github.com/alisabzevari))
* Amir Blum ([@blumamir](https://github.com/blumamir))
* Chris Karcher ([@chrskrchr](https://github.com/chrskrchr))
* Damien Mathieu ([@dmathieu](https://github.com/dmathieu))
* Daniel Dyla ([@dyladan](https://github.com/dyladan))
* Gerhard Stöbich ([@Flarna](https://github.com/Flarna))
* Marc Pichler ([@pichlermarc](https://github.com/pichlermarc))
* Mitar Milanovic ([@Bataran](https://github.com/Bataran))
* Nev ([@MSNev](https://github.com/MSNev))
* Nikolay Lagutko ([@nikolaylagutko](https://github.com/nikolaylagutko))
* Rauno Viskus ([@Rauno56](https://github.com/Rauno56))
* Ricky Zhou ([@rickyes](https://github.com/rickyes))
* Sebastian Poxhofer ([@secustor](https://github.com/secustor))
* Siim Kallas ([@seemk](https://github.com/seemk))
* Spencer Wilson ([@spencerwilson](https://github.com/spencerwilson))
* Srikanth Chekuri ([@srikanthccv](https://github.com/srikanthccv))
* Svetlana Brennan ([@svetlanabrennan](https://github.com/svetlanabrennan))
* Will Li ([@cuichenli](https://github.com/cuichenli))
* Yaniv Davidi ([@YanivD](https://github.com/YanivD))
* [@bgpo](https://github.com/bgpo)
* [@echoontheway](https://github.com/echoontheway)
* [@naseemkullah](https://github.com/naseemkullah)
* [@sschegolev](https://github.com/sschegolev)
* legendecas ([@legendecas](https://github.com/legendecas))

## 1.0.1 / Experimental 0.27.0

### :boom: Breaking Change

* Other
  * [#2566](https://github.com/open-telemetry/opentelemetry-js/pull/2566) feat!(metrics): remove batch observer ([@dyladan](https://github.com/dyladan))
  * [#2485](https://github.com/open-telemetry/opentelemetry-js/pull/2485) feat!: Split metric and trace exporters into new experimental packages ([@willarmiros](https://github.com/willarmiros))
  * [#2540](https://github.com/open-telemetry/opentelemetry-js/pull/2540) fix(sdk-metrics-base): remove metric kind BATCH_OBSERVER ([@legendecas](https://github.com/legendecas))
  * [#2496](https://github.com/open-telemetry/opentelemetry-js/pull/2496) feat(api-metrics): rename metric instruments to match feature-freeze API specification ([@legendecas](https://github.com/legendecas))
* `opentelemetry-core`
  * [#2529](https://github.com/open-telemetry/opentelemetry-js/pull/2529) feat(api-metrics): add schemaUrl to meter creations ([@legendecas](https://github.com/legendecas))

### :rocket: (Enhancement)

* Other
  * [#2523](https://github.com/open-telemetry/opentelemetry-js/pull/2523) feat: Rename Labels to Attributes ([@pirgeo](https://github.com/pirgeo))
  * [#2559](https://github.com/open-telemetry/opentelemetry-js/pull/2559) feat(api-metrics): remove bind/unbind and bound instruments ([@legendecas](https://github.com/legendecas))
  * [#2563](https://github.com/open-telemetry/opentelemetry-js/pull/2563) feat(sdk-metrics-base): remove per-meter config on MeterProvider.getMeter ([@legendecas](https://github.com/legendecas))
* `opentelemetry-core`
  * [#2465](https://github.com/open-telemetry/opentelemetry-js/pull/2465) fix: prefer globalThis instead of window to support webworkers ([@legendecas](https://github.com/legendecas))
* `opentelemetry-semantic-conventions`
  * [#2532](https://github.com/open-telemetry/opentelemetry-js/pull/2532) feat(@opentelemetry/semantic-conventions): change enum to object literals ([@echoontheway](https://github.com/echoontheway))
  * [#2528](https://github.com/open-telemetry/opentelemetry-js/pull/2528) feat: upgrade semantic-conventions to latest v1.7.0 spec ([@weyert](https://github.com/weyert))
* `opentelemetry-core`, `opentelemetry-sdk-trace-base`
  * [#2484](https://github.com/open-telemetry/opentelemetry-js/pull/2484) feat: new merge function ([@obecny](https://github.com/obecny))

### :bug: (Bug Fix)

* Other
  * [#2610](https://github.com/open-telemetry/opentelemetry-js/pull/2610) fix: preventing double enable for instrumentation that has been already enabled ([@obecny](https://github.com/obecny))
  * [#2581](https://github.com/open-telemetry/opentelemetry-js/pull/2581) feat: lazy initialization of the gzip stream ([@fungiboletus](https://github.com/fungiboletus))
  * [#2584](https://github.com/open-telemetry/opentelemetry-js/pull/2584) fix: fixing compatibility versions for detectors ([@obecny](https://github.com/obecny))
  * [#2558](https://github.com/open-telemetry/opentelemetry-js/pull/2558) fix(@opentelemetry/exporter-prometheus): unref prometheus server to prevent process running indefinitely ([@mothershipper](https://github.com/mothershipper))
  * [#2495](https://github.com/open-telemetry/opentelemetry-js/pull/2495) fix(sdk-metrics-base): metrics name should be in the max length of 63 ([@legendecas](https://github.com/legendecas))
  * [#2497](https://github.com/open-telemetry/opentelemetry-js/pull/2497) feat(@opentelemetry-instrumentation-fetch): support reading response body from the hook applyCustomAttributesOnSpan ([@echoontheway](https://github.com/echoontheway))
* `opentelemetry-core`
  * [#2560](https://github.com/open-telemetry/opentelemetry-js/pull/2560) fix(core): support regex global flag in urlMatches ([@moander](https://github.com/moander))
* `opentelemetry-exporter-zipkin`
  * [#2519](https://github.com/open-telemetry/opentelemetry-js/pull/2519) fix(exporter-zipkin): correct status tags names ([@t2t2](https://github.com/t2t2))

### :books: (Refine Doc)

* Other
  * [#2561](https://github.com/open-telemetry/opentelemetry-js/pull/2561) Use new canonical path to Getting Started ([@chalin](https://github.com/chalin))
  * [#2576](https://github.com/open-telemetry/opentelemetry-js/pull/2576) docs(instrumentation): update links in the Readme ([@OlivierAlbertini](https://github.com/OlivierAlbertini))
  * [#2600](https://github.com/open-telemetry/opentelemetry-js/pull/2600) docs: fix URLs in README post-experimental move ([@arbourd](https://github.com/arbourd))
  * [#2579](https://github.com/open-telemetry/opentelemetry-js/pull/2579) doc: Move upgrade propagator notes to correct section ([@NathanielRN](https://github.com/NathanielRN))
  * [#2568](https://github.com/open-telemetry/opentelemetry-js/pull/2568) chore(doc): update matrix with contrib version for 1.0 core ([@vmarchaud](https://github.com/vmarchaud))
  * [#2555](https://github.com/open-telemetry/opentelemetry-js/pull/2555) docs: expose existing comments ([@moander](https://github.com/moander))
  * [#2493](https://github.com/open-telemetry/opentelemetry-js/pull/2493) chore: remove getting started and link to documentation. ([@svrnm](https://github.com/svrnm))
* `opentelemetry-core`
  * [#2604](https://github.com/open-telemetry/opentelemetry-js/pull/2604) Docs: Document the HrTime format ([@JamesJHPark](https://github.com/JamesJHPark))

### :house: (Internal)

* Other
  * [#2404](https://github.com/open-telemetry/opentelemetry-js/pull/2404) chore: Fix lint warnings in instrumentation package ([@alisabzevari](https://github.com/alisabzevari))
  * [#2533](https://github.com/open-telemetry/opentelemetry-js/pull/2533) chore: regularly close stale issues ([@Rauno56](https://github.com/Rauno56))
  * [#2570](https://github.com/open-telemetry/opentelemetry-js/pull/2570) chore: adding selenium tests with browserstack ([@obecny](https://github.com/obecny))
  * [#2522](https://github.com/open-telemetry/opentelemetry-js/pull/2522) chore: cleanup setting config in instrumentations ([@Flarna](https://github.com/Flarna))
  * [#2541](https://github.com/open-telemetry/opentelemetry-js/pull/2541) chore: slim font size for section title in PR template ([@legendecas](https://github.com/legendecas))
  * [#2509](https://github.com/open-telemetry/opentelemetry-js/pull/2509) chore: expand pull request template with action items ([@pragmaticivan](https://github.com/pragmaticivan))
  * [#2488](https://github.com/open-telemetry/opentelemetry-js/pull/2488) chore: inline sources in source maps ([@dyladan](https://github.com/dyladan))
  * [#2514](https://github.com/open-telemetry/opentelemetry-js/pull/2514) chore: update stable dependencies to 1.0 ([@dyladan](https://github.com/dyladan))
* `opentelemetry-sdk-trace-base`, `opentelemetry-sdk-trace-node`, `opentelemetry-sdk-trace-web`
  * [#2607](https://github.com/open-telemetry/opentelemetry-js/pull/2607) chore: update npm badge image links ([@legendecas](https://github.com/legendecas))
* `opentelemetry-context-async-hooks`, `opentelemetry-context-zone-peer-dep`, `opentelemetry-core`, `opentelemetry-exporter-jaeger`, `opentelemetry-exporter-zipkin`, `opentelemetry-propagator-b3`, `opentelemetry-propagator-jaeger`, `opentelemetry-resources`, `opentelemetry-sdk-trace-base`, `opentelemetry-sdk-trace-node`, `opentelemetry-sdk-trace-web`, `opentelemetry-shim-opentracing`
  * [#2531](https://github.com/open-telemetry/opentelemetry-js/pull/2531) chore(deps): pin minor API version ([@Flarna](https://github.com/Flarna))
* `opentelemetry-core`
  * [#2520](https://github.com/open-telemetry/opentelemetry-js/pull/2520) chore(deps): remove unused semver  ([@mhennoch](https://github.com/mhennoch))

### Committers: 23

* (Eliseo) Nathaniel Ruiz Nowell ([@NathanielRN](https://github.com/NathanielRN))
* Ali Sabzevari ([@alisabzevari](https://github.com/alisabzevari))
* Antoine Pultier ([@fungiboletus](https://github.com/fungiboletus))
* Bartlomiej Obecny ([@obecny](https://github.com/obecny))
* Daniel Dyla ([@dyladan](https://github.com/dyladan))
* Dylan Arbour ([@arbourd](https://github.com/arbourd))
* Georg Pirklbauer ([@pirgeo](https://github.com/pirgeo))
* Gerhard Stöbich ([@Flarna](https://github.com/Flarna))
* Ivan Santos ([@pragmaticivan](https://github.com/pragmaticivan))
* Jack ([@mothershipper](https://github.com/mothershipper))
* James ([@JamesJHPark](https://github.com/JamesJHPark))
* MartenH ([@mhennoch](https://github.com/mhennoch))
* Olivier Albertini ([@OlivierAlbertini](https://github.com/OlivierAlbertini))
* Patrice Chalin ([@chalin](https://github.com/chalin))
* Rauno Viskus ([@Rauno56](https://github.com/Rauno56))
* Severin Neumann ([@svrnm](https://github.com/svrnm))
* Valentin Marchaud ([@vmarchaud](https://github.com/vmarchaud))
* Weyert de Boer ([@weyert](https://github.com/weyert))
* William Armiros ([@willarmiros](https://github.com/willarmiros))
* [@echoontheway](https://github.com/echoontheway)
* legendecas ([@legendecas](https://github.com/legendecas))
* moander ([@moander](https://github.com/moander))
* t2t2 ([@t2t2](https://github.com/t2t2))

## 1.0.0

No changes

## 0.26.0

### :boom: Breaking Change

* `opentelemetry-exporter-collector-grpc`, `opentelemetry-exporter-otlp-grpc`, `opentelemetry-exporter-otlp-http`, `opentelemetry-exporter-otlp-proto`
  * [#2476](https://github.com/open-telemetry/opentelemetry-js/pull/2476) chore!: rename collector exporters ([@dyladan](https://github.com/dyladan))
* `opentelemetry-core`, `opentelemetry-instrumentation-grpc`, `opentelemetry-sdk-trace-base`, `opentelemetry-shim-opentracing`
  * [#2429](https://github.com/open-telemetry/opentelemetry-js/pull/2429) fix!: remove 'Http' from W3C propagator names ([@aabmass](https://github.com/aabmass))

### :rocket: (Enhancement)

* `opentelemetry-core`, `opentelemetry-sdk-trace-base`
  * [#2430](https://github.com/open-telemetry/opentelemetry-js/pull/2430) feat(opentelemetry-sdk-trace-base): implemented general limits of attributes ([@banothurameshnaik](https://github.com/banothurameshnaik))
  * [#2418](https://github.com/open-telemetry/opentelemetry-js/pull/2418) feat(opentelemetry-sdk-trace-base): implemented option to limit length of values of attributes ([@banothurameshnaik](https://github.com/banothurameshnaik))
* `opentelemetry-instrumentation`
  * [#2450](https://github.com/open-telemetry/opentelemetry-js/pull/2450) fix: handle missing package.json file when checking for version ([@nozik](https://github.com/nozik))
* `opentelemetry-semantic-conventions`
  * [#2456](https://github.com/open-telemetry/opentelemetry-js/pull/2456) feat: upgrade semantic conventions to the latest 1.6.1 version ([@weyert](https://github.com/weyert))
* `opentelemetry-exporter-collector-proto`, `opentelemetry-exporter-collector`
  * [#2438](https://github.com/open-telemetry/opentelemetry-js/pull/2438) feat: OTEL_EXPORTER_OTLP_ENDPOINT append version and signal ([@longility](https://github.com/longility))

### :bug: (Bug Fix)

* Other
  * [#2494](https://github.com/open-telemetry/opentelemetry-js/pull/2494) fix: remove setting http.route in http span attributes ([@mustafain117](https://github.com/mustafain117))
* `opentelemetry-instrumentation-fetch`
  * [#2426](https://github.com/open-telemetry/opentelemetry-js/pull/2426) fix(opentelemetry-instrumentation-fetch): fixed override of headers ([@philipszalla](https://github.com/philipszalla))
* `opentelemetry-sdk-trace-base`
  * [#2434](https://github.com/open-telemetry/opentelemetry-js/pull/2434) fix: ReferenceError when OTEL_TRACES_SAMPLER used without OTEL_TRACES_SAMPLER_ARG ([@hermanbanken](https://github.com/hermanbanken))

### :books: (Refine Doc)

* [#2478](https://github.com/open-telemetry/opentelemetry-js/pull/2478) Update links to packages moved to experimental ([@jessitron](https://github.com/jessitron))
* [#2463](https://github.com/open-telemetry/opentelemetry-js/pull/2463) docs(README): Fix links in README.md ([@JamesJHPark](https://github.com/JamesJHPark))
* [#2437](https://github.com/open-telemetry/opentelemetry-js/pull/2437) docs(examples): updated examples readme links ([@banothurameshnaik](https://github.com/banothurameshnaik))
* [#2421](https://github.com/open-telemetry/opentelemetry-js/pull/2421) docs(website): support GH page links to canonical src ([@chalin](https://github.com/chalin))
* [#2408](https://github.com/open-telemetry/opentelemetry-js/pull/2408) docs: make link to exporters filter only exporters ([@Rauno56](https://github.com/Rauno56))
* [#2297](https://github.com/open-telemetry/opentelemetry-js/pull/2297) eslint configuration for getting-started examples ([@alisabzevari](https://github.com/alisabzevari))

### :house: (Internal)

* `opentelemetry-exporter-otlp-http`
  * [#2490](https://github.com/open-telemetry/opentelemetry-js/pull/2490) chore: mark otlp exporters experimental ([@dyladan](https://github.com/dyladan))
  * [#2491](https://github.com/open-telemetry/opentelemetry-js/pull/2491) fix: remove usage of serviceName property in tests for otel collector ([@mustafain117](https://github.com/mustafain117))
* `opentelemetry-sdk-node`
  * [#2473](https://github.com/open-telemetry/opentelemetry-js/pull/2473) chore: move sdk-node to experimental ([@dyladan](https://github.com/dyladan))
  * [#2453](https://github.com/open-telemetry/opentelemetry-js/pull/2453) chore(sdk-node): fix lint warnings ([@alisabzevari](https://github.com/alisabzevari))
* Other
  * [#2469](https://github.com/open-telemetry/opentelemetry-js/pull/2469) Drop website_docs folder ([@chalin](https://github.com/chalin))
  * [#2474](https://github.com/open-telemetry/opentelemetry-js/pull/2474) chore: move missed test file to its package ([@dyladan](https://github.com/dyladan))
  * [#2435](https://github.com/open-telemetry/opentelemetry-js/pull/2435) chore: simplify unit test cache ([@dyladan](https://github.com/dyladan))
* `opentelemetry-context-zone`, `opentelemetry-core`, `opentelemetry-exporter-collector-grpc`, `opentelemetry-exporter-collector-proto`, `opentelemetry-exporter-collector`, `opentelemetry-exporter-prometheus`, `opentelemetry-exporter-zipkin`, `opentelemetry-instrumentation-fetch`, `opentelemetry-instrumentation-grpc`, `opentelemetry-instrumentation-http`, `opentelemetry-instrumentation-xml-http-request`, `opentelemetry-propagator-b3`, `opentelemetry-propagator-jaeger`, `opentelemetry-resources`, `opentelemetry-sdk-metrics-base`, `opentelemetry-sdk-node`, `opentelemetry-sdk-trace-base`, `opentelemetry-sdk-trace-web`
  * [#2462](https://github.com/open-telemetry/opentelemetry-js/pull/2462) chore: split stable and experimental packages into groups using directories ([@dyladan](https://github.com/dyladan))
* `opentelemetry-instrumentation-http`
  * [#2126](https://github.com/open-telemetry/opentelemetry-js/pull/2126) feat(instrumentation-http): add diag debug on http request events ([@Asafb26](https://github.com/Asafb26))
  * [#2455](https://github.com/open-telemetry/opentelemetry-js/pull/2455) chore(instrumentation-http): fix lint warnings ([@alisabzevari](https://github.com/alisabzevari))
* `opentelemetry-instrumentation-fetch`
  * [#2454](https://github.com/open-telemetry/opentelemetry-js/pull/2454) chore(instrumentation-fetch): fix lint warnings ([@alisabzevari](https://github.com/alisabzevari))
* `opentelemetry-exporter-collector`
  * [#2452](https://github.com/open-telemetry/opentelemetry-js/pull/2452) chore(exporter-collector): fix lint warnings ([@alisabzevari](https://github.com/alisabzevari))
* `opentelemetry-sdk-trace-base`, `opentelemetry-sdk-trace-node`
  * [#2446](https://github.com/open-telemetry/opentelemetry-js/pull/2446) chore(sdk-trace): fix lint warnings ([@alisabzevari](https://github.com/alisabzevari))
* `opentelemetry-exporter-prometheus`, `opentelemetry-exporter-zipkin`, `opentelemetry-shim-opentracing`
  * [#2447](https://github.com/open-telemetry/opentelemetry-js/pull/2447) chore(exporter): fix lint warnings ([@alisabzevari](https://github.com/alisabzevari))

### Committers: 18

* Aaron Abbott ([@aabmass](https://github.com/aabmass))
* Ali Sabzevari ([@alisabzevari](https://github.com/alisabzevari))
* Asaf Ben Aharon ([@Asafb26](https://github.com/Asafb26))
* Banothu Ramesh Naik ([@banothurameshnaik](https://github.com/banothurameshnaik))
* Daniel Dyla ([@dyladan](https://github.com/dyladan))
* Gerhard Stöbich ([@Flarna](https://github.com/Flarna))
* Herman ([@hermanbanken](https://github.com/hermanbanken))
* James ([@JamesJHPark](https://github.com/JamesJHPark))
* Jessica Kerr ([@jessitron](https://github.com/jessitron))
* Long Mai ([@longility](https://github.com/longility))
* Mustafain Ali Khan ([@mustafain117](https://github.com/mustafain117))
* Patrice Chalin ([@chalin](https://github.com/chalin))
* Philip Szalla ([@philipszalla](https://github.com/philipszalla))
* Ran Nozik ([@nozik](https://github.com/nozik))
* Rauno Viskus ([@Rauno56](https://github.com/Rauno56))
* Siim Kallas ([@seemk](https://github.com/seemk))
* Weyert de Boer ([@weyert](https://github.com/weyert))
* legendecas ([@legendecas](https://github.com/legendecas))

## 0.25.0

### :boom: Breaking Change

* `opentelemetry-api-metrics`, `opentelemetry-context-zone-peer-dep`, `opentelemetry-context-zone`, `opentelemetry-core`, `opentelemetry-exporter-collector-grpc`, `opentelemetry-exporter-collector-proto`, `opentelemetry-exporter-collector`, `opentelemetry-exporter-jaeger`, `opentelemetry-exporter-prometheus`, `opentelemetry-exporter-zipkin`, `opentelemetry-instrumentation-fetch`, `opentelemetry-instrumentation-grpc`, `opentelemetry-instrumentation-http`, `opentelemetry-instrumentation-xml-http-request`, `opentelemetry-instrumentation`, `opentelemetry-propagator-jaeger`, `opentelemetry-sdk-metrics-base`, `opentelemetry-sdk-node`, `opentelemetry-sdk-trace-base`, `opentelemetry-sdk-trace-node`, `opentelemetry-sdk-trace-web`, `opentelemetry-shim-opentracing`
  * [#2340](https://github.com/open-telemetry/opentelemetry-js/pull/2340) chore: rename sdks to better represent what they are [#2146] ([@vmarchaud](https://github.com/vmarchaud))

### :rocket: (Enhancement)

* `opentelemetry-exporter-collector-grpc`, `opentelemetry-exporter-collector-proto`, `opentelemetry-exporter-collector`, `opentelemetry-exporter-zipkin`
  * [#1775](https://github.com/open-telemetry/opentelemetry-js/pull/1775) fix(@opentelemetry/exporter-collector): remove fulfilled promises cor… ([@aabmass](https://github.com/aabmass))
* `opentelemetry-exporter-collector`
  * [#2336](https://github.com/open-telemetry/opentelemetry-js/pull/2336) feat: use Blob in sendBeacon to add application/json type ([@jufab](https://github.com/jufab))

### :bug: (Bug Fix)

* `opentelemetry-instrumentation-grpc`, `opentelemetry-instrumentation-http`, `opentelemetry-instrumentation-jaeger`, `opentelemetry-exporter-zipkin`, `opentelemetry-sdk-trace-base`
  * [#2499](https://github.com/open-telemetry/opentelemetry-js/pull/2499) fix: 2389- replaced logger unformatted strings with template literals ([@PaurushGarg](https://github.com/PaurushGarg))
* `opentelemetry-instrumentation-fetch`
  * [#2411](https://github.com/open-telemetry/opentelemetry-js/pull/2411) fix(instrumentation-fetch): `fetch(string, Request)` silently drops request body ([@t2t2](https://github.com/t2t2))
* `opentelemetry-sdk-trace-base`
  * [#2396](https://github.com/open-telemetry/opentelemetry-js/pull/2396) fix: respect sampled flag in Span Processors, fix associated tests ([@quickgiant](https://github.com/quickgiant))

### :books: (Refine Doc)

* Other
  * [#2412](https://github.com/open-telemetry/opentelemetry-js/pull/2412) docs: fix examples in website_docs/instrumentation.md ([@svrnm](https://github.com/svrnm))
  * [#2400](https://github.com/open-telemetry/opentelemetry-js/pull/2400) Website docs update 0821 ([@svrnm](https://github.com/svrnm))
* `opentelemetry-resources`, `opentelemetry-semantic-conventions`
  * [#2399](https://github.com/open-telemetry/opentelemetry-js/pull/2399) chore: update doc identifier names in readme ([@lonewolf3739](https://github.com/lonewolf3739))

### :house: (Internal)

* `opentelemetry-core`, `opentelemetry-exporter-collector-grpc`, `opentelemetry-exporter-collector-proto`, `opentelemetry-instrumentation-http`, `opentelemetry-sdk-trace-node`
  * [#2416](https://github.com/open-telemetry/opentelemetry-js/pull/2416) chore: hoist dependencies to speed up ci ([@dyladan](https://github.com/dyladan))
* `opentelemetry-propagator-b3`, `opentelemetry-propagator-jaeger`, `opentelemetry-resources`, `opentelemetry-sdk-metrics-base`
  * [#2406](https://github.com/open-telemetry/opentelemetry-js/pull/2406) chore: Fix lint warnings in propagator-jaeger, propagator-b3, resources, and sdk-metrics-base packages ([@alisabzevari](https://github.com/alisabzevari))
* `opentelemetry-core`
  * [#2405](https://github.com/open-telemetry/opentelemetry-js/pull/2405) chore: Fix lint warnings in core package ([@alisabzevari](https://github.com/alisabzevari))
* `opentelemetry-resource-detector-aws`, `opentelemetry-resource-detector-gcp`, `opentelemetry-sdk-node`
  * [#2392](https://github.com/open-telemetry/opentelemetry-js/pull/2392) refactor: move detectors to opentelemetry-js-contrib repo ([@legendecas](https://github.com/legendecas))
* `opentelemetry-exporter-collector-grpc`, `opentelemetry-exporter-collector-proto`, `opentelemetry-exporter-collector`, `opentelemetry-exporter-jaeger`, `opentelemetry-exporter-zipkin`, `opentelemetry-instrumentation-fetch`, `opentelemetry-instrumentation-grpc`, `opentelemetry-instrumentation-http`, `opentelemetry-instrumentation-xml-http-request`, `opentelemetry-sdk-node`, `opentelemetry-sdk-trace-node`, `opentelemetry-sdk-trace-web`, `opentelemetry-shim-opentracing`
  * [#2402](https://github.com/open-telemetry/opentelemetry-js/pull/2402) chore: sort entries in tsconfig ([@Flarna](https://github.com/Flarna))
* `opentelemetry-api-metrics`, `opentelemetry-context-zone-peer-dep`
  * [#2390](https://github.com/open-telemetry/opentelemetry-js/pull/2390) chore: fix Lint warnings in api-metrics and context-zone-peer-dep ([@alisabzevari](https://github.com/alisabzevari))
* Other
  * [#2397](https://github.com/open-telemetry/opentelemetry-js/pull/2397) chore: change codeowners to point to team ([@dyladan](https://github.com/dyladan))
  * [#2385](https://github.com/open-telemetry/opentelemetry-js/pull/2385) chore: move api into dependencies in integration tests ([@Flarna](https://github.com/Flarna))

### Committers: 11

* Aaron Abbott ([@aabmass](https://github.com/aabmass))
* Ali Sabzevari ([@alisabzevari](https://github.com/alisabzevari))
* Clark Jacobsohn ([@quickgiant](https://github.com/quickgiant))
* Daniel Dyla ([@dyladan](https://github.com/dyladan))
* Gerhard Stöbich ([@Flarna](https://github.com/Flarna))
* Julien Fabre ([@jufab](https://github.com/jufab))
* Severin Neumann ([@svrnm](https://github.com/svrnm))
* Srikanth Chekuri ([@lonewolf3739](https://github.com/lonewolf3739))
* Valentin Marchaud ([@vmarchaud](https://github.com/vmarchaud))
* legendecas ([@legendecas](https://github.com/legendecas))
* t2t2 ([@t2t2](https://github.com/t2t2))

## 0.24.0

### :boom: Breaking Change

* `opentelemetry-core`, `opentelemetry-exporter-jaeger`, `opentelemetry-exporter-zipkin`, `opentelemetry-node`, `opentelemetry-resource-detector-aws`, `opentelemetry-resource-detector-gcp`, `opentelemetry-resources`, `opentelemetry-semantic-conventions`, `opentelemetry-web`
  * [#2345](https://github.com/open-telemetry/opentelemetry-js/pull/2345) feat: updated spec to v1.5.0 and renamed resource class ([@weyert](https://github.com/weyert))

### :rocket: (Enhancement)

* `opentelemetry-exporter-collector-proto`, `opentelemetry-exporter-collector`
  * [#2337](https://github.com/open-telemetry/opentelemetry-js/pull/2337) Support gzip compression for node exporter collector ([@alisabzevari](https://github.com/alisabzevari))
* `opentelemetry-instrumentation-http`
  * [#2332](https://github.com/open-telemetry/opentelemetry-js/pull/2332) feat(@opentelemetry-instrumentation-http): support adding custom attributes before a span is started ([@echoontheway](https://github.com/echoontheway))
  * [#2349](https://github.com/open-telemetry/opentelemetry-js/pull/2349) fix(instrumentation-http): set outgoing request attributes on start span ([@blumamir](https://github.com/blumamir))
* `opentelemetry-web`
  * [#2343](https://github.com/open-telemetry/opentelemetry-js/pull/2343) feat(opentelemetry-web): capture decodedBodySize / http.response_content_length_uncompressed ([@t2t2](https://github.com/t2t2))
* `opentelemetry-instrumentation`
  * [#2309](https://github.com/open-telemetry/opentelemetry-js/pull/2309) chore: add includePrerelease option to instrumentation config ([@dyladan](https://github.com/dyladan))

### :bug: (Bug Fix)

* `opentelemetry-exporter-collector`
  * [#2357](https://github.com/open-telemetry/opentelemetry-js/pull/2357) fix: headers are appended to existing one (open-telemetry#2335) ([@niko-achilles](https://github.com/niko-achilles))
* `opentelemetry-exporter-collector-grpc`
  * [#2322](https://github.com/open-telemetry/opentelemetry-js/pull/2322) fix(@opentelemetry/exporter-collector-grpc) regression from #2130 when host specified without protocol ([@lizthegrey](https://github.com/lizthegrey))
* `opentelemetry-exporter-collector-proto`
  * [#2331](https://github.com/open-telemetry/opentelemetry-js/pull/2331) Change default HTTP exporter port to 55681 ([@NathanielRN](https://github.com/NathanielRN))

### :books: (Refine Doc)

* Other
  * [#2344](https://github.com/open-telemetry/opentelemetry-js/pull/2344) Additional website docs updates ([@svrnm](https://github.com/svrnm))
  * [#2365](https://github.com/open-telemetry/opentelemetry-js/pull/2365) docs: add quickstart code example ([@vreynolds](https://github.com/vreynolds))
  * [#2358](https://github.com/open-telemetry/opentelemetry-js/pull/2358) examples opentelemetry-api version fix ([@CptSchnitz](https://github.com/CptSchnitz))
  * [#2308](https://github.com/open-telemetry/opentelemetry-js/pull/2308) chore: use typedoc to build sdk reference ([@dyladan](https://github.com/dyladan))
  * [#2324](https://github.com/open-telemetry/opentelemetry-js/pull/2324) fix: update and make website docs work ([@svrnm](https://github.com/svrnm))
  * [#2328](https://github.com/open-telemetry/opentelemetry-js/pull/2328) chore: updating compatibility matrix ([@obecny](https://github.com/obecny))
  * [#2326](https://github.com/open-telemetry/opentelemetry-js/pull/2326) chore: fix tracer-web example webpack config ([@jonchurch](https://github.com/jonchurch))
* `opentelemetry-resource-detector-aws`
  * [#2379](https://github.com/open-telemetry/opentelemetry-js/pull/2379) fix: fixup aws detector readme ([@legendecas](https://github.com/legendecas))
* `opentelemetry-propagator-b3`
  * [#2342](https://github.com/open-telemetry/opentelemetry-js/pull/2342) docs: updates README.md for @opentelemetry/propagator-b3 ([@OmkarKirpan](https://github.com/OmkarKirpan))
* `opentelemetry-exporter-collector-grpc`
  * [#2266](https://github.com/open-telemetry/opentelemetry-js/pull/2266) fix(exporter-collector-grpc): incorrect URL format on docs after 0.20.0 update ([@brunoluiz](https://github.com/brunoluiz))

### :house: (Internal)

* Other
  * [#2366](https://github.com/open-telemetry/opentelemetry-js/pull/2366) chore: adding Rauno56 to js approvers ([@obecny](https://github.com/obecny))
  * [#2350](https://github.com/open-telemetry/opentelemetry-js/pull/2350) chore: ignore backcompat in renovate ([@dyladan](https://github.com/dyladan))
  * [#2352](https://github.com/open-telemetry/opentelemetry-js/pull/2352) replaced word plugin with instrumentation ([@niko-achilles](https://github.com/niko-achilles))
  * [#2311](https://github.com/open-telemetry/opentelemetry-js/pull/2311) chore: ignore @types/node in backcompat ([@dyladan](https://github.com/dyladan))
* `opentelemetry-exporter-collector-grpc`, `opentelemetry-exporter-jaeger`, `opentelemetry-instrumentation`, `opentelemetry-node`, `opentelemetry-sdk-node`, `opentelemetry-shim-opentracing`, `opentelemetry-tracing`, `opentelemetry-web`
  * [#2351](https://github.com/open-telemetry/opentelemetry-js/pull/2351) style: use single quotes everywhere and add a rule to eslint ([@blumamir](https://github.com/blumamir))
* `template`
  * [#2319](https://github.com/open-telemetry/opentelemetry-js/pull/2319) chore: update package template engines version ([@jonchurch](https://github.com/jonchurch))

### Committers: 18

* (Eliseo) Nathaniel Ruiz Nowell ([@NathanielRN](https://github.com/NathanielRN))
* Ali Sabzevari ([@alisabzevari](https://github.com/alisabzevari))
* Amir Blum ([@blumamir](https://github.com/blumamir))
* Bartlomiej Obecny ([@obecny](https://github.com/obecny))
* Bruno Luiz Silva ([@brunoluiz](https://github.com/brunoluiz))
* Daniel Dyla ([@dyladan](https://github.com/dyladan))
* Gerhard Stöbich ([@Flarna](https://github.com/Flarna))
* Jonathan Church ([@jonchurch](https://github.com/jonchurch))
* Liz Fong-Jones ([@lizthegrey](https://github.com/lizthegrey))
* Niko Achilles Kokkinos ([@niko-achilles](https://github.com/niko-achilles))
* Ofer Adelstein ([@CptSchnitz](https://github.com/CptSchnitz))
* Omkar Kirpan ([@OmkarKirpan](https://github.com/OmkarKirpan))
* Severin Neumann ([@svrnm](https://github.com/svrnm))
* Vera Reynolds ([@vreynolds](https://github.com/vreynolds))
* Weyert de Boer ([@weyert](https://github.com/weyert))
* [@echoontheway](https://github.com/echoontheway)
* legendecas ([@legendecas](https://github.com/legendecas))
* t2t2 ([@t2t2](https://github.com/t2t2))

## 0.23.0

### :rocket: (Enhancement)

* `opentelemetry-shim-opentracing`
  * [#2282](https://github.com/open-telemetry/opentelemetry-js/pull/2282) feat(shim-opentracing): update logging based on new spec ([@vreynolds](https://github.com/vreynolds))
* `opentelemetry-exporter-collector-grpc`
  * [#2304](https://github.com/open-telemetry/opentelemetry-js/pull/2304) feat: otlp-grpc exporter uses headers environment variables ([@vreynolds](https://github.com/vreynolds))
* `opentelemetry-propagator-b3`
  * [#2285](https://github.com/open-telemetry/opentelemetry-js/pull/2285) fix(propagator-b3): update extract to check for array ([@jordanworner](https://github.com/jordanworner))
* `opentelemetry-core`, `opentelemetry-instrumentation-fetch`, `opentelemetry-instrumentation-xml-http-request`, `opentelemetry-web`
  * [#2226](https://github.com/open-telemetry/opentelemetry-js/pull/2226) fix(xhr): make performance observer work with relative urls ([@mhennoch](https://github.com/mhennoch))

### :books: (Refine Doc)

* Other
  * [#2306](https://github.com/open-telemetry/opentelemetry-js/pull/2306) chore: update the website getting started docs ([@dyladan](https://github.com/dyladan))
  * [#2283](https://github.com/open-telemetry/opentelemetry-js/pull/2283) Module opentelemetry/instrumentation-grpc required ([@pramodsreek](https://github.com/pramodsreek))
* `opentelemetry-sdk-node`
  * [#2300](https://github.com/open-telemetry/opentelemetry-js/pull/2300) chore(README): update link to BatchSpanProcessor in sdk node ([@pragmaticivan](https://github.com/pragmaticivan))
* `opentelemetry-exporter-jaeger`, `opentelemetry-exporter-zipkin`, `opentelemetry-sdk-node`
  * [#2290](https://github.com/open-telemetry/opentelemetry-js/pull/2290) fix: service.name resource attribute ([@OmkarKirpan](https://github.com/OmkarKirpan))
* `opentelemetry-resources`
  * [#2289](https://github.com/open-telemetry/opentelemetry-js/pull/2289) docs(opentelemetry-resources): fix wrong sample code in readme ([@alisabzevari](https://github.com/alisabzevari))

### :house: (Internal)

* `opentelemetry-context-async-hooks`, `opentelemetry-context-zone-peer-dep`, `opentelemetry-web`
  * [#2247](https://github.com/open-telemetry/opentelemetry-js/pull/2247) feat: unify the signatures of bind and with ([@Rauno56](https://github.com/Rauno56))
* Other
  * [#2296](https://github.com/open-telemetry/opentelemetry-js/pull/2296) chore: do not upgrade backwards compatibility ([@dyladan](https://github.com/dyladan))
  * [#2302](https://github.com/open-telemetry/opentelemetry-js/pull/2302) chore: use setup-node ([@dyladan](https://github.com/dyladan))

### Committers: 9

* Ali Sabzevari ([@alisabzevari](https://github.com/alisabzevari))
* Daniel Dyla ([@dyladan](https://github.com/dyladan))
* Ivan Santos ([@pragmaticivan](https://github.com/pragmaticivan))
* Jordan Worner ([@jordanworner](https://github.com/jordanworner))
* MartenH ([@mhennoch](https://github.com/mhennoch))
* Omkar Kirpan ([@OmkarKirpan](https://github.com/OmkarKirpan))
* Pramod ([@pramodsreek](https://github.com/pramodsreek))
* Rauno Viskus ([@Rauno56](https://github.com/Rauno56))
* Vera Reynolds ([@vreynolds](https://github.com/vreynolds))

## 0.22.0

### :rocket: (Enhancement)

* `opentelemetry-tracing`
  * [#2243](https://github.com/open-telemetry/opentelemetry-js/pull/2243) feat(tracing): auto flush BatchSpanProcessor on browser ([@kkruk-sumo](https://github.com/kkruk-sumo))
* `opentelemetry-resource-detector-aws`, `opentelemetry-semantic-conventions`
  * [#2268](https://github.com/open-telemetry/opentelemetry-js/pull/2268) feat(semantic-conventions): upgrade semantic conventions to version 1… ([@weyert](https://github.com/weyert))
* `opentelemetry-api-metrics`, `opentelemetry-context-async-hooks`, `opentelemetry-context-zone-peer-dep`, `opentelemetry-core`, `opentelemetry-exporter-collector-grpc`, `opentelemetry-exporter-collector-proto`, `opentelemetry-exporter-collector`, `opentelemetry-exporter-jaeger`, `opentelemetry-exporter-prometheus`, `opentelemetry-exporter-zipkin`, `opentelemetry-instrumentation-fetch`, `opentelemetry-instrumentation-grpc`, `opentelemetry-instrumentation-http`, `opentelemetry-instrumentation-xml-http-request`, `opentelemetry-instrumentation`, `opentelemetry-metrics`, `opentelemetry-node`, `opentelemetry-propagator-b3`, `opentelemetry-propagator-jaeger`, `opentelemetry-resource-detector-aws`, `opentelemetry-resource-detector-gcp`, `opentelemetry-resources`, `opentelemetry-sdk-node`, `opentelemetry-shim-opentracing`, `opentelemetry-tracing`, `opentelemetry-web`
  * [#2276](https://github.com/open-telemetry/opentelemetry-js/pull/2276) chore(deps): update dependency @opentelemetry/api to v1 ([@renovate-bot](https://github.com/renovate-bot))

### :books: (Refine Doc)

* [#2287](https://github.com/open-telemetry/opentelemetry-js/pull/2287) chore(doc): update compatibility matrix ([@vmarchaud](https://github.com/vmarchaud))

### Committers: 3

* Krystian Kruk ([@kkruk-sumo](https://github.com/kkruk-sumo))
* Valentin Marchaud ([@vmarchaud](https://github.com/vmarchaud))
* Weyert de Boer ([@weyert](https://github.com/weyert))

## 0.21.0

### :rocket: (Enhancement)

* `opentelemetry-instrumentation-fetch`, `opentelemetry-instrumentation-grpc`, `opentelemetry-instrumentation-http`, `opentelemetry-instrumentation-xml-http-request`, `opentelemetry-instrumentation`
  * [#2261](https://github.com/open-telemetry/opentelemetry-js/pull/2261) Adding ComponentLogger into instrumentations ([@obecny](https://github.com/obecny))
* `opentelemetry-api-metrics`, `opentelemetry-context-async-hooks`, `opentelemetry-context-zone-peer-dep`, `opentelemetry-core`, `opentelemetry-exporter-collector-grpc`, `opentelemetry-exporter-collector-proto`, `opentelemetry-exporter-collector`, `opentelemetry-exporter-jaeger`, `opentelemetry-exporter-prometheus`, `opentelemetry-exporter-zipkin`, `opentelemetry-instrumentation-fetch`, `opentelemetry-instrumentation-grpc`, `opentelemetry-instrumentation-http`, `opentelemetry-instrumentation-xml-http-request`, `opentelemetry-instrumentation`, `opentelemetry-metrics`, `opentelemetry-node`, `opentelemetry-propagator-b3`, `opentelemetry-propagator-jaeger`, `opentelemetry-resource-detector-aws`, `opentelemetry-resource-detector-gcp`, `opentelemetry-resources`, `opentelemetry-sdk-node`, `opentelemetry-shim-opentracing`, `opentelemetry-tracing`, `opentelemetry-web`
  * [#2255](https://github.com/open-telemetry/opentelemetry-js/pull/2255) chore: update API to 0.21.0 ([@dyladan](https://github.com/dyladan))

### :books: (Refine Doc)

* [#2263](https://github.com/open-telemetry/opentelemetry-js/pull/2263) docs(README): update link to @opentelemetry/api package ([@nvenegas](https://github.com/nvenegas))
* [#2254](https://github.com/open-telemetry/opentelemetry-js/pull/2254) chore: update compatibility matrix ([@dyladan](https://github.com/dyladan))
* [#2253](https://github.com/open-telemetry/opentelemetry-js/pull/2253) chore: add missing changelog entry ([@dyladan](https://github.com/dyladan))

### :house: (Internal)

* `opentelemetry-api-metrics`, `opentelemetry-context-async-hooks`, `opentelemetry-context-zone-peer-dep`, `opentelemetry-context-zone`, `opentelemetry-core`, `opentelemetry-exporter-collector-grpc`, `opentelemetry-exporter-collector-proto`, `opentelemetry-exporter-collector`, `opentelemetry-exporter-jaeger`, `opentelemetry-exporter-prometheus`, `opentelemetry-exporter-zipkin`, `opentelemetry-instrumentation-fetch`, `opentelemetry-instrumentation-grpc`, `opentelemetry-instrumentation-http`, `opentelemetry-instrumentation-xml-http-request`, `opentelemetry-instrumentation`, `opentelemetry-metrics`, `opentelemetry-node`, `opentelemetry-propagator-b3`, `opentelemetry-propagator-jaeger`, `opentelemetry-resource-detector-aws`, `opentelemetry-resource-detector-gcp`, `opentelemetry-resources`, `opentelemetry-sdk-node`, `opentelemetry-semantic-conventions`, `opentelemetry-shim-opentracing`, `opentelemetry-tracing`, `opentelemetry-web`, `template`
  * [#2244](https://github.com/open-telemetry/opentelemetry-js/pull/2244) chore: add node:16 to the test matrix ([@Rauno56](https://github.com/Rauno56))

### Committers: 4

* Bartlomiej Obecny ([@obecny](https://github.com/obecny))
* Daniel Dyla ([@dyladan](https://github.com/dyladan))
* Nicolas Venegas ([@nvenegas](https://github.com/nvenegas))
* Rauno Viskus ([@Rauno56](https://github.com/Rauno56))

## 0.20.0

### :boom: Breaking Change

* `opentelemetry-sdk-node`, `opentelemetry-tracing`
  * [#2190](https://github.com/open-telemetry/opentelemetry-js/pull/2190) feat: apply spec changes for `TraceParams` ([@weyert](https://github.com/weyert))
* `opentelemetry-node`, `opentelemetry-propagator-jaeger`, `opentelemetry-shim-opentracing`
  * [#2148](https://github.com/open-telemetry/opentelemetry-js/pull/2148) chore: renaming jaeger http trace propagator to jaeger propagator ([@obecny](https://github.com/obecny))
* `opentelemetry-core`, `opentelemetry-instrumentation-grpc`, `opentelemetry-shim-opentracing`, `opentelemetry-tracing`
  * [#2149](https://github.com/open-telemetry/opentelemetry-js/pull/2149) chore: adding sufix propagator to http baggage and http trace context ([@obecny](https://github.com/obecny))

### :rocket: (Enhancement)

* `opentelemetry-shim-opentracing`
  * [#2194](https://github.com/open-telemetry/opentelemetry-js/pull/2194) feat(shim-opentracing): update setTag based on new spec ([@vreynolds](https://github.com/vreynolds))
* `opentelemetry-tracing`
  * [#2221](https://github.com/open-telemetry/opentelemetry-js/pull/2221) feat: add startActiveSpan method to Tracer ([@naseemkullah](https://github.com/naseemkullah))
* `opentelemetry-core`, `opentelemetry-exporter-collector-grpc`, `opentelemetry-exporter-collector-proto`, `opentelemetry-exporter-collector`, `opentelemetry-exporter-jaeger`, `opentelemetry-exporter-zipkin`, `opentelemetry-metrics`, `opentelemetry-resources`, `opentelemetry-sdk-node`, `opentelemetry-tracing`
  * [#2227](https://github.com/open-telemetry/opentelemetry-js/pull/2227) chore: set default service name ([@dyladan](https://github.com/dyladan))
* `opentelemetry-api-metrics`, `opentelemetry-context-async-hooks`, `opentelemetry-context-zone-peer-dep`, `opentelemetry-context-zone`, `opentelemetry-core`, `opentelemetry-exporter-collector-grpc`, `opentelemetry-exporter-collector-proto`, `opentelemetry-exporter-collector`, `opentelemetry-exporter-jaeger`, `opentelemetry-exporter-prometheus`, `opentelemetry-exporter-zipkin`, `opentelemetry-instrumentation-fetch`, `opentelemetry-instrumentation-grpc`, `opentelemetry-instrumentation-http`, `opentelemetry-instrumentation-xml-http-request`, `opentelemetry-instrumentation`, `opentelemetry-metrics`, `opentelemetry-node`, `opentelemetry-propagator-b3`, `opentelemetry-propagator-jaeger`, `opentelemetry-resource-detector-aws`, `opentelemetry-resource-detector-gcp`, `opentelemetry-resources`, `opentelemetry-sdk-node`, `opentelemetry-shim-opentracing`, `opentelemetry-tracing`, `opentelemetry-web`
  * [#2225](https://github.com/open-telemetry/opentelemetry-js/pull/2225) chore: upgrading to api ver. 0.20.0 ([@obecny](https://github.com/obecny))
* `opentelemetry-instrumentation`
  * [#2224](https://github.com/open-telemetry/opentelemetry-js/pull/2224) feat(opentelemetry-instrumentation): getConfig and setConfig ([@mottibec](https://github.com/mottibec))
* `opentelemetry-core`, `opentelemetry-instrumentation-http`, `opentelemetry-propagator-b3`, `opentelemetry-propagator-jaeger`, `opentelemetry-tracing`
  * [#2202](https://github.com/open-telemetry/opentelemetry-js/pull/2202) Move suppress tracing context key to SDK ([@dyladan](https://github.com/dyladan))
* `opentelemetry-core`, `opentelemetry-tracing`
  * [#2100](https://github.com/open-telemetry/opentelemetry-js/pull/2100) feat(tracing): allow to configure exporter by environment #1676 ([@vmarchaud](https://github.com/vmarchaud))
* `opentelemetry-core`, `opentelemetry-exporter-collector-grpc`, `opentelemetry-exporter-collector-proto`, `opentelemetry-exporter-collector`
  * [#2117](https://github.com/open-telemetry/opentelemetry-js/pull/2117) feat(exporter-collector): support config from env #2099 ([@vmarchaud](https://github.com/vmarchaud))
* `opentelemetry-exporter-collector`, `opentelemetry-exporter-zipkin`, `opentelemetry-tracing`
  * [#2183](https://github.com/open-telemetry/opentelemetry-js/pull/2183) chore: removing usage of timed event from api ([@obecny](https://github.com/obecny))
* Other
  * [#2195](https://github.com/open-telemetry/opentelemetry-js/pull/2195) fix: remove redundant try-catch from http/https server examples ([@legendecas](https://github.com/legendecas))
* `opentelemetry-exporter-collector-grpc`
  * [#2130](https://github.com/open-telemetry/opentelemetry-js/pull/2130) chore: url validation & README to prevent gRPC footguns. ([@lizthegrey](https://github.com/lizthegrey))
* `opentelemetry-semantic-conventions`
  * [#2167](https://github.com/open-telemetry/opentelemetry-js/pull/2167) semantic-conventions: include built esm files in package ([@t2t2](https://github.com/t2t2))
* `opentelemetry-instrumentation-xml-http-request`
  * [#2134](https://github.com/open-telemetry/opentelemetry-js/pull/2134) feat(instrumentation-xhr): add applyCustomAttributesOnSpan hook ([@mhennoch](https://github.com/mhennoch))
* `opentelemetry-exporter-prometheus`
  * [#2122](https://github.com/open-telemetry/opentelemetry-js/pull/2122) feat: add diag warning when metric name is invalid ([@weyert](https://github.com/weyert))
* `opentelemetry-api-metrics`, `opentelemetry-exporter-collector-grpc`, `opentelemetry-exporter-collector-proto`, `opentelemetry-exporter-collector`, `opentelemetry-metrics`
  * [#2118](https://github.com/open-telemetry/opentelemetry-js/pull/2118) chore(deps): support cumulative, delta, and pass-through exporters ([@sergeylanzman](https://github.com/sergeylanzman))

### :bug: (Bug Fix)

* `opentelemetry-exporter-collector-grpc`
  * [#2214](https://github.com/open-telemetry/opentelemetry-js/pull/2214) chore: fixes after last changes to url ([@obecny](https://github.com/obecny))
* `opentelemetry-tracing`
  * [#2185](https://github.com/open-telemetry/opentelemetry-js/pull/2185) fix: use invalid parent for sampler when options.root ([@dyladan](https://github.com/dyladan))
  * [#2171](https://github.com/open-telemetry/opentelemetry-js/pull/2171) fix: move initialization of const above first use #2170 ([@dyladan](https://github.com/dyladan))
* `opentelemetry-instrumentation-grpc`
  * [#2179](https://github.com/open-telemetry/opentelemetry-js/pull/2179) chore(grpc-instrumentation): fix grpc example #2160 ([@vmarchaud](https://github.com/vmarchaud))
* `opentelemetry-core`
  * [#2165](https://github.com/open-telemetry/opentelemetry-js/pull/2165) [sampler] treat invalid SpanContext as no SpanContext ([@thisthat](https://github.com/thisthat))

### :books: (Refine Doc)

* `opentelemetry-node`
  * [#2180](https://github.com/open-telemetry/opentelemetry-js/pull/2180) fix docs typo ([@sbrichardson](https://github.com/sbrichardson))
* Other
  * [#2168](https://github.com/open-telemetry/opentelemetry-js/pull/2168) chore: update feature status in readme ([@dyladan](https://github.com/dyladan))
* `opentelemetry-instrumentation-fetch`, `opentelemetry-instrumentation-grpc`, `opentelemetry-instrumentation-http`, `opentelemetry-instrumentation-xml-http-request`, `opentelemetry-instrumentation`, `opentelemetry-node`, `opentelemetry-sdk-node`, `opentelemetry-web`
  * [#2127](https://github.com/open-telemetry/opentelemetry-js/pull/2127) chore: prefer use of global TracerProvider/MeterProvider ([@Flarna](https://github.com/Flarna))

### :house: (Internal)

* `opentelemetry-api-metrics`, `opentelemetry-context-async-hooks`, `opentelemetry-context-zone-peer-dep`, `opentelemetry-context-zone`, `opentelemetry-core`, `opentelemetry-exporter-collector-grpc`, `opentelemetry-exporter-collector-proto`, `opentelemetry-exporter-collector`, `opentelemetry-exporter-jaeger`, `opentelemetry-exporter-prometheus`, `opentelemetry-exporter-zipkin`, `opentelemetry-instrumentation-fetch`, `opentelemetry-instrumentation-grpc`, `opentelemetry-instrumentation-http`, `opentelemetry-instrumentation-xml-http-request`, `opentelemetry-instrumentation`, `opentelemetry-metrics`, `opentelemetry-node`, `opentelemetry-propagator-b3`, `opentelemetry-propagator-jaeger`, `opentelemetry-resource-detector-aws`, `opentelemetry-resource-detector-gcp`, `opentelemetry-resources`, `opentelemetry-sdk-node`, `opentelemetry-semantic-conventions`, `opentelemetry-shim-opentracing`, `opentelemetry-tracing`, `opentelemetry-web`, `template`
  * [#2241](https://github.com/open-telemetry/opentelemetry-js/pull/2241) chore: update typescript to 4.3 and enable noImplicitOverride ([@Flarna](https://github.com/Flarna))
  * [#2204](https://github.com/open-telemetry/opentelemetry-js/pull/2204) Remove GTS and prettier ([@dyladan](https://github.com/dyladan))
* `opentelemetry-instrumentation-http`, `opentelemetry-instrumentation`, `opentelemetry-tracing`
  * [#2229](https://github.com/open-telemetry/opentelemetry-js/pull/2229) chore: remove references to NOOP singletons ([@dyladan](https://github.com/dyladan))
* `opentelemetry-node`, `opentelemetry-sdk-node`, `opentelemetry-web`
  * [#2230](https://github.com/open-telemetry/opentelemetry-js/pull/2230) chore: remove references to Noop classes from API ([@dyladan](https://github.com/dyladan))
* `opentelemetry-api-metrics`, `opentelemetry-context-zone-peer-dep`, `opentelemetry-context-zone`, `opentelemetry-core`, `opentelemetry-exporter-collector`, `opentelemetry-exporter-zipkin`, `opentelemetry-instrumentation-fetch`, `opentelemetry-instrumentation-xml-http-request`, `opentelemetry-instrumentation`, `opentelemetry-propagator-jaeger`, `opentelemetry-tracing`, `opentelemetry-web`
  * [#2234](https://github.com/open-telemetry/opentelemetry-js/pull/2234) chore: downgrade karma-webpack ([@dyladan](https://github.com/dyladan))
* `opentelemetry-sdk-node`
  * [#2219](https://github.com/open-telemetry/opentelemetry-js/pull/2219) fix(opentelemetry-sdk-node): move nock to dev dependencies ([@nflaig](https://github.com/nflaig))
* `opentelemetry-core`
  * [#2155](https://github.com/open-telemetry/opentelemetry-js/pull/2155) chore: move tracecontext propagator into trace ([@dyladan](https://github.com/dyladan))
* `opentelemetry-api-metrics`, `opentelemetry-context-zone-peer-dep`, `opentelemetry-context-zone`, `opentelemetry-core`, `opentelemetry-exporter-collector`, `opentelemetry-exporter-zipkin`, `opentelemetry-instrumentation-fetch`, `opentelemetry-instrumentation-xml-http-request`, `opentelemetry-instrumentation`, `opentelemetry-metrics`, `opentelemetry-propagator-b3`, `opentelemetry-propagator-jaeger`, `opentelemetry-resources`, `opentelemetry-semantic-conventions`, `opentelemetry-tracing`, `opentelemetry-web`, `template`
  * [#2112](https://github.com/open-telemetry/opentelemetry-js/pull/2112) feat: add ESM builds for packages used in browser ([@t2t2](https://github.com/t2t2))

### Committers: 18

* Bartlomiej Obecny ([@obecny](https://github.com/obecny))
* Daniel Dyla ([@dyladan](https://github.com/dyladan))
* Gerhard Stöbich ([@Flarna](https://github.com/Flarna))
* Giovanni Liva ([@thisthat](https://github.com/thisthat))
* Liz Fong-Jones ([@lizthegrey](https://github.com/lizthegrey))
* MartenH ([@mhennoch](https://github.com/mhennoch))
* Motti Bechhofer ([@mottibec](https://github.com/mottibec))
* Naseem ([@naseemkullah](https://github.com/naseemkullah))
* Nico Flaig ([@nflaig](https://github.com/nflaig))
* Sergey Lanzman ([@sergeylanzman](https://github.com/sergeylanzman))
* Severin Neumann ([@svrnm](https://github.com/svrnm))
* Stephen Richardson  ([@sbrichardson](https://github.com/sbrichardson))
* Valentin Marchaud ([@vmarchaud](https://github.com/vmarchaud))
* Vera Reynolds ([@vreynolds](https://github.com/vreynolds))
* Weyert de Boer ([@weyert](https://github.com/weyert))
* andrew quartey ([@drexler](https://github.com/drexler))
* legendecas ([@legendecas](https://github.com/legendecas))
* t2t2 ([@t2t2](https://github.com/t2t2))

## 0.19.0

### :boom: Breaking Change

* `opentelemetry-core`, `opentelemetry-tracing`
  * [#2111](https://github.com/open-telemetry/opentelemetry-js/pull/2111) feat: handle OTEL_TRACES_SAMPLER env var ([@jtmalinowski](https://github.com/jtmalinowski))
  * [#2098](https://github.com/open-telemetry/opentelemetry-js/pull/2098) chore(env): update default value for span's attributes/links/events count #1675 ([@vmarchaud](https://github.com/vmarchaud))
* `opentelemetry-instrumentation-fetch`, `opentelemetry-instrumentation-grpc`, `opentelemetry-instrumentation-http`, `opentelemetry-instrumentation-xml-http-request`, `opentelemetry-semantic-conventions`, `opentelemetry-tracing`, `opentelemetry-web`
  * [#2083](https://github.com/open-telemetry/opentelemetry-js/pull/2083) feat: add semconv generator for `semantic-conventions`-package ([@weyert](https://github.com/weyert))
* `opentelemetry-core`, `opentelemetry-grpc-utils`, `opentelemetry-instrumentation-fetch`, `opentelemetry-instrumentation-grpc`, `opentelemetry-instrumentation-http`, `opentelemetry-instrumentation-xml-http-request`, `opentelemetry-instrumentation`, `opentelemetry-node`, `opentelemetry-plugin-grpc-js`, `opentelemetry-plugin-grpc`, `opentelemetry-plugin-http`, `opentelemetry-plugin-https`, `opentelemetry-sdk-node`, `opentelemetry-web`
  * [#2081](https://github.com/open-telemetry/opentelemetry-js/pull/2081) remove plugins ([@obecny](https://github.com/obecny))
* `opentelemetry-api-metrics`, `opentelemetry-context-async-hooks`, `opentelemetry-context-zone-peer-dep`, `opentelemetry-core`, `opentelemetry-exporter-collector-grpc`, `opentelemetry-exporter-collector-proto`, `opentelemetry-exporter-collector`, `opentelemetry-exporter-jaeger`, `opentelemetry-exporter-prometheus`, `opentelemetry-exporter-zipkin`, `opentelemetry-grpc-utils`, `opentelemetry-instrumentation-fetch`, `opentelemetry-instrumentation-grpc`, `opentelemetry-instrumentation-http`, `opentelemetry-instrumentation-xml-http-request`, `opentelemetry-instrumentation`, `opentelemetry-metrics`, `opentelemetry-node`, `opentelemetry-plugin-grpc-js`, `opentelemetry-plugin-grpc`, `opentelemetry-plugin-http`, `opentelemetry-plugin-https`, `opentelemetry-propagator-b3`, `opentelemetry-propagator-jaeger`, `opentelemetry-resource-detector-aws`, `opentelemetry-resource-detector-gcp`, `opentelemetry-resources`, `opentelemetry-sdk-node`, `opentelemetry-shim-opentracing`, `opentelemetry-tracing`, `opentelemetry-web`
  * [#2074](https://github.com/open-telemetry/opentelemetry-js/pull/2074) chore: peer depend on API ([@dyladan](https://github.com/dyladan))
  * [#2063](https://github.com/open-telemetry/opentelemetry-js/pull/2063) chore: update API dependency to 1.0.0-rc.0 ([@dyladan](https://github.com/dyladan))
* `opentelemetry-core`, `opentelemetry-propagator-b3`
  * [#2054](https://github.com/open-telemetry/opentelemetry-js/pull/2054) refactor: simplify b3 options ([@mwear](https://github.com/mwear))

### :rocket: (Enhancement)

* `opentelemetry-instrumentation`
  * [#2135](https://github.com/open-telemetry/opentelemetry-js/pull/2135) fix: add isEnabled to InstrumentationBase ([@seemk](https://github.com/seemk))
* `opentelemetry-semantic-conventions`
  * [#2115](https://github.com/open-telemetry/opentelemetry-js/pull/2115) feat: upgrade semantic conventions to v1.2.0 of spec ([@weyert](https://github.com/weyert))
* `opentelemetry-core`, `opentelemetry-exporter-zipkin`
  * [#2097](https://github.com/open-telemetry/opentelemetry-js/pull/2097) feat(zipkin): allow to configure url via environment #1675 ([@vmarchaud](https://github.com/vmarchaud))
* `opentelemetry-exporter-zipkin`
  * [#2050](https://github.com/open-telemetry/opentelemetry-js/pull/2050) chore: adding interceptor for getting headers before each request ([@obecny](https://github.com/obecny))
* `opentelemetry-exporter-collector-grpc`
  * [#2092](https://github.com/open-telemetry/opentelemetry-js/pull/2092) Migrate exporter-collector-grpc to grpc-js ([@obecny](https://github.com/obecny))
* `opentelemetry-instrumentation-http`
  * [#2043](https://github.com/open-telemetry/opentelemetry-js/pull/2043) chore: avoid unneeded context.with in http instrumentation ([@Flarna](https://github.com/Flarna))
* `opentelemetry-instrumentation-fetch`, `opentelemetry-instrumentation-xml-http-request`
  * [#2061](https://github.com/open-telemetry/opentelemetry-js/pull/2061) chore: adding info to debug whenever headers are being skipped due to cors policy ([@obecny](https://github.com/obecny))

### :bug: (Bug Fix)

* `opentelemetry-exporter-prometheus`
  * [#2121](https://github.com/open-telemetry/opentelemetry-js/pull/2121) fix: ensure the label names are sanitised ([@weyert](https://github.com/weyert))
* `opentelemetry-instrumentation`
  * [#2120](https://github.com/open-telemetry/opentelemetry-js/pull/2120) fix(instrumentation): support multiple module definitions with different versions ([@seemk](https://github.com/seemk))
* `opentelemetry-instrumentation-http`, `opentelemetry-tracing`
  * [#2105](https://github.com/open-telemetry/opentelemetry-js/pull/2105) fix: don't use spanId from invalid parent ([@Flarna](https://github.com/Flarna))
* `opentelemetry-context-async-hooks`
  * [#2088](https://github.com/open-telemetry/opentelemetry-js/pull/2088) fix: correct removeAllListeners in case no event is passed ([@Flarna](https://github.com/Flarna))
* `opentelemetry-resource-detector-aws`
  * [#2076](https://github.com/open-telemetry/opentelemetry-js/pull/2076) fix: await http response in AWS EKS detector ([@vreynolds](https://github.com/vreynolds))
* `opentelemetry-core`, `opentelemetry-propagator-b3`, `opentelemetry-propagator-jaeger`
  * [#2082](https://github.com/open-telemetry/opentelemetry-js/pull/2082) chore: do not inject span context when instrumentation is suppressed ([@dyladan](https://github.com/dyladan))
* `opentelemetry-core`
  * [#2080](https://github.com/open-telemetry/opentelemetry-js/pull/2080) fix: do not inject invalid span context ([@dyladan](https://github.com/dyladan))
* `opentelemetry-tracing`
  * [#2086](https://github.com/open-telemetry/opentelemetry-js/pull/2086) fix: exception.type should always be a string ([@YanivD](https://github.com/YanivD))
* `opentelemetry-propagator-jaeger`
  * [#1986](https://github.com/open-telemetry/opentelemetry-js/pull/1986) fix(propagator-jaeger): zero pad extracted trace id to 32 characters ([@sid-maddy](https://github.com/sid-maddy))

### :books: (Refine Doc)

* [#2094](https://github.com/open-telemetry/opentelemetry-js/pull/2094) chore: fixing readme info ([@obecny](https://github.com/obecny))
* [#2051](https://github.com/open-telemetry/opentelemetry-js/pull/2051) Add opentelemetry.io docs ([@austinlparker](https://github.com/austinlparker))

### :house: (Internal)

* `opentelemetry-exporter-collector-grpc`, `opentelemetry-metrics`, `opentelemetry-tracing`
  * [#1780](https://github.com/open-telemetry/opentelemetry-js/pull/1780) chore: no-floating-promises ([@naseemkullah](https://github.com/naseemkullah))
* `opentelemetry-context-zone`, `opentelemetry-core`, `opentelemetry-exporter-collector-grpc`, `opentelemetry-exporter-collector-proto`, `opentelemetry-exporter-collector`, `opentelemetry-exporter-jaeger`, `opentelemetry-exporter-prometheus`, `opentelemetry-exporter-zipkin`, `opentelemetry-instrumentation-fetch`, `opentelemetry-instrumentation-grpc`, `opentelemetry-instrumentation-http`, `opentelemetry-instrumentation-xml-http-request`, `opentelemetry-instrumentation`, `opentelemetry-metrics`, `opentelemetry-node`, `opentelemetry-propagator-jaeger`, `opentelemetry-resource-detector-aws`, `opentelemetry-resource-detector-gcp`, `opentelemetry-resources`, `opentelemetry-sdk-node`, `opentelemetry-shim-opentracing`, `opentelemetry-tracing`, `opentelemetry-web`
  * [#2073](https://github.com/open-telemetry/opentelemetry-js/pull/2073) chore: pin own deps ([@dyladan](https://github.com/dyladan))

### Committers: 15

* Anuraag Agrawal ([@anuraaga](https://github.com/anuraaga))
* Austin Parker ([@austinlparker](https://github.com/austinlparker))
* Bartlomiej Obecny ([@obecny](https://github.com/obecny))
* Daniel Dyla ([@dyladan](https://github.com/dyladan))
* Gerhard Stöbich ([@Flarna](https://github.com/Flarna))
* Jakub Malinowski ([@jtmalinowski](https://github.com/jtmalinowski))
* Matthew Wear ([@mwear](https://github.com/mwear))
* Naseem ([@naseemkullah](https://github.com/naseemkullah))
* Niek Kruse ([@niekert](https://github.com/niekert))
* Siddhesh Mhadnak ([@sid-maddy](https://github.com/sid-maddy))
* Siim Kallas ([@seemk](https://github.com/seemk))
* Valentin Marchaud ([@vmarchaud](https://github.com/vmarchaud))
* Vera Reynolds ([@vreynolds](https://github.com/vreynolds))
* Weyert de Boer ([@weyert](https://github.com/weyert))
* Yaniv Davidi ([@YanivD](https://github.com/YanivD))

## 0.18.2

### :bug: (Bug Fix)

* `opentelemetry-api-metrics`, `opentelemetry-context-async-hooks`, `opentelemetry-context-zone-peer-dep`, `opentelemetry-core`, `opentelemetry-exporter-collector-grpc`, `opentelemetry-exporter-collector-proto`, `opentelemetry-exporter-collector`, `opentelemetry-exporter-jaeger`, `opentelemetry-exporter-prometheus`, `opentelemetry-exporter-zipkin`, `opentelemetry-grpc-utils`, `opentelemetry-instrumentation-fetch`, `opentelemetry-instrumentation-grpc`, `opentelemetry-instrumentation-http`, `opentelemetry-instrumentation-xml-http-request`, `opentelemetry-instrumentation`, `opentelemetry-metrics`, `opentelemetry-node`, `opentelemetry-plugin-grpc-js`, `opentelemetry-plugin-grpc`, `opentelemetry-plugin-http`, `opentelemetry-plugin-https`, `opentelemetry-propagator-b3`, `opentelemetry-propagator-jaeger`, `opentelemetry-resource-detector-aws`, `opentelemetry-resource-detector-gcp`, `opentelemetry-resources`, `opentelemetry-sdk-node`, `opentelemetry-shim-opentracing`, `opentelemetry-tracing`, `opentelemetry-web`
  * [#2056](https://github.com/open-telemetry/opentelemetry-js/pull/2056) chore: downgrade API for patch release ([@dyladan](https://github.com/dyladan))

### Committers: 1

* Daniel Dyla ([@dyladan](https://github.com/dyladan))

## 0.18.1

### :rocket: (Enhancement)

* `opentelemetry-instrumentation-fetch`, `opentelemetry-web`
  * [#2010](https://github.com/open-telemetry/opentelemetry-js/pull/2010) Server side rendering support ([@ryhinchey](https://github.com/ryhinchey))
* `opentelemetry-semantic-conventions`
  * [#2026](https://github.com/open-telemetry/opentelemetry-js/pull/2026) feat: add NET_TRANSPORT IPC attributes ([@seemk](https://github.com/seemk))
* `opentelemetry-instrumentation`
  * [#1999](https://github.com/open-telemetry/opentelemetry-js/pull/1999) chore: fixing path of instrumentation file for different systems ([@obecny](https://github.com/obecny))
* `opentelemetry-instrumentation-grpc`
  * [#2005](https://github.com/open-telemetry/opentelemetry-js/pull/2005) chore: exporting grpc instrumentation config ([@obecny](https://github.com/obecny))

### :bug: (Bug Fix)

* `opentelemetry-sdk-node`
  * [#2006](https://github.com/open-telemetry/opentelemetry-js/pull/2006) chore: replacing console with diag ([@obecny](https://github.com/obecny))

### :books: (Refine Doc)

* `opentelemetry-resource-detector-gcp`
  * [#2002](https://github.com/open-telemetry/opentelemetry-js/pull/2002) doc: add usage to README.md of gcp detector ([@weyert](https://github.com/weyert))
* `opentelemetry-api-metrics`, `opentelemetry-context-async-hooks`, `opentelemetry-context-zone-peer-dep`, `opentelemetry-context-zone`, `opentelemetry-core`, `opentelemetry-exporter-collector-grpc`, `opentelemetry-exporter-collector-proto`, `opentelemetry-exporter-collector`, `opentelemetry-exporter-jaeger`, `opentelemetry-exporter-prometheus`, `opentelemetry-exporter-zipkin`, `opentelemetry-grpc-utils`, `opentelemetry-instrumentation-fetch`, `opentelemetry-instrumentation-grpc`, `opentelemetry-instrumentation-http`, `opentelemetry-instrumentation-xml-http-request`, `opentelemetry-instrumentation`, `opentelemetry-metrics`, `opentelemetry-node`, `opentelemetry-plugin-grpc-js`, `opentelemetry-plugin-grpc`, `opentelemetry-plugin-http`, `opentelemetry-plugin-https`, `opentelemetry-propagator-b3`, `opentelemetry-resource-detector-aws`, `opentelemetry-resource-detector-gcp`, `opentelemetry-resources`, `opentelemetry-sdk-node`, `opentelemetry-semantic-conventions`, `opentelemetry-shim-opentracing`, `opentelemetry-tracing`, `opentelemetry-web`
  * [#2040](https://github.com/open-telemetry/opentelemetry-js/pull/2040) chore: fixing broken links, updating to correct base url ([@obecny](https://github.com/obecny))
* `opentelemetry-resources`
  * [#2031](https://github.com/open-telemetry/opentelemetry-js/pull/2031) chore: add resource example ([@vknelluri](https://github.com/vknelluri))
* Other
  * [#2021](https://github.com/open-telemetry/opentelemetry-js/pull/2021) chore: updating compatibility matrix ([@obecny](https://github.com/obecny))
* `opentelemetry-core`
  * [#2011](https://github.com/open-telemetry/opentelemetry-js/pull/2011) docs: fix links & headings about built-in samplers ([@pokutuna](https://github.com/pokutuna))

### :house: (Internal)

* Other
  * [#2028](https://github.com/open-telemetry/opentelemetry-js/pull/2028) chore: removing examples of packages that are part of contrib repo ([@obecny](https://github.com/obecny))
  * [#2033](https://github.com/open-telemetry/opentelemetry-js/pull/2033) chore: add husky to renovate ignore ([@dyladan](https://github.com/dyladan))
  * [#1985](https://github.com/open-telemetry/opentelemetry-js/pull/1985) chore: fix renovate config ([@dyladan](https://github.com/dyladan))
  * [#1992](https://github.com/open-telemetry/opentelemetry-js/pull/1992) chore: update eslint ([@Flarna](https://github.com/Flarna))
  * [#1981](https://github.com/open-telemetry/opentelemetry-js/pull/1981) chore: do not pin the api package ([@dyladan](https://github.com/dyladan))
* `opentelemetry-api-metrics`, `opentelemetry-context-async-hooks`, `opentelemetry-context-zone-peer-dep`, `opentelemetry-core`, `opentelemetry-exporter-collector-grpc`, `opentelemetry-exporter-collector-proto`, `opentelemetry-exporter-collector`, `opentelemetry-exporter-jaeger`, `opentelemetry-exporter-prometheus`, `opentelemetry-exporter-zipkin`, `opentelemetry-grpc-utils`, `opentelemetry-instrumentation-fetch`, `opentelemetry-instrumentation-grpc`, `opentelemetry-instrumentation-http`, `opentelemetry-instrumentation-xml-http-request`, `opentelemetry-instrumentation`, `opentelemetry-metrics`, `opentelemetry-node`, `opentelemetry-plugin-grpc-js`, `opentelemetry-plugin-grpc`, `opentelemetry-plugin-http`, `opentelemetry-plugin-https`, `opentelemetry-propagator-b3`, `opentelemetry-resource-detector-aws`, `opentelemetry-resource-detector-gcp`, `opentelemetry-resources`, `opentelemetry-sdk-node`, `opentelemetry-shim-opentracing`, `opentelemetry-tracing`, `opentelemetry-web`
  * [#2038](https://github.com/open-telemetry/opentelemetry-js/pull/2038) chore: use api release candidate ([@dyladan](https://github.com/dyladan))
* `opentelemetry-exporter-zipkin`
  * [#2039](https://github.com/open-telemetry/opentelemetry-js/pull/2039) Check type of navigator.sendBeacon ([@dyladan](https://github.com/dyladan))
* `opentelemetry-core`, `opentelemetry-exporter-collector`, `opentelemetry-instrumentation-fetch`, `opentelemetry-metrics`, `opentelemetry-propagator-b3`
  * [#1978](https://github.com/open-telemetry/opentelemetry-js/pull/1978) chore: don't disable rule eqeqeq ([@Flarna](https://github.com/Flarna))
* `opentelemetry-propagator-jaeger`
  * [#1931](https://github.com/open-telemetry/opentelemetry-js/pull/1931) adopt opentelemetry-propagator-jaeger ([@jtmalinowski](https://github.com/jtmalinowski))

### Committers: 12

* Bartlomiej Obecny ([@obecny](https://github.com/obecny))
* Daniel Dyla ([@dyladan](https://github.com/dyladan))
* Gerhard Stöbich ([@Flarna](https://github.com/Flarna))
* Jakub Malinowski ([@jtmalinowski](https://github.com/jtmalinowski))
* Neil Fordyce ([@neilfordyce](https://github.com/neilfordyce))
* Nir Hadassi ([@nirsky](https://github.com/nirsky))
* Ryan Hinchey ([@ryhinchey](https://github.com/ryhinchey))
* SJ ([@skjindal93](https://github.com/skjindal93))
* Siim Kallas ([@seemk](https://github.com/seemk))
* Weyert de Boer ([@weyert](https://github.com/weyert))
* [@vknelluri](https://github.com/vknelluri)
* pokutuna ([@pokutuna](https://github.com/pokutuna))

## 0.18.0

### :boom: Breaking Change

* `opentelemetry-resources`
  * [#1975](https://github.com/open-telemetry/opentelemetry-js/pull/1975) fix: specification compliant resource collision precedence ([@lonewolf3739](https://github.com/lonewolf3739))

### :rocket: (Enhancement)

* `opentelemetry-semantic-conventions`
  * [#1976](https://github.com/open-telemetry/opentelemetry-js/pull/1976) feat(semantic-conventions): add missing RpcAttributes from spec ([@blumamir](https://github.com/blumamir))

### :bug: (Bug Fix)

* `opentelemetry-exporter-collector-grpc`, `opentelemetry-exporter-collector`
  * [#1938](https://github.com/open-telemetry/opentelemetry-js/pull/1938) fix(exporter-collector): wrong data type for numbers ([@kudlatyamroth](https://github.com/kudlatyamroth))
* `opentelemetry-instrumentation-http`, `opentelemetry-plugin-http`
  * [#1939](https://github.com/open-telemetry/opentelemetry-js/pull/1939) fix: use socket from the request ([@mzahor](https://github.com/mzahor))
* `opentelemetry-context-async-hooks`
  * [#1937](https://github.com/open-telemetry/opentelemetry-js/pull/1937) fix: isolate binding EventEmitter ([@Flarna](https://github.com/Flarna))

### :books: (Refine Doc)

* [#1973](https://github.com/open-telemetry/opentelemetry-js/pull/1973) docs(readme): fix @opentelemetry/instrumentation-http link ([@Hongbo-Miao](https://github.com/Hongbo-Miao))
* [#1941](https://github.com/open-telemetry/opentelemetry-js/pull/1941) fix: update readme upgrade guidelines version setting ([@MSNev](https://github.com/MSNev))

### :house: (Internal)

* `opentelemetry-api-metrics`, `opentelemetry-context-async-hooks`, `opentelemetry-context-zone-peer-dep`, `opentelemetry-core`, `opentelemetry-exporter-collector-grpc`, `opentelemetry-exporter-collector-proto`, `opentelemetry-exporter-collector`, `opentelemetry-exporter-jaeger`, `opentelemetry-exporter-prometheus`, `opentelemetry-exporter-zipkin`, `opentelemetry-grpc-utils`, `opentelemetry-instrumentation-fetch`, `opentelemetry-instrumentation-grpc`, `opentelemetry-instrumentation-http`, `opentelemetry-instrumentation-xml-http-request`, `opentelemetry-instrumentation`, `opentelemetry-metrics`, `opentelemetry-node`, `opentelemetry-plugin-grpc-js`, `opentelemetry-plugin-grpc`, `opentelemetry-plugin-http`, `opentelemetry-plugin-https`, `opentelemetry-propagator-b3`, `opentelemetry-resource-detector-aws`, `opentelemetry-resource-detector-gcp`, `opentelemetry-resources`, `opentelemetry-sdk-node`, `opentelemetry-shim-opentracing`, `opentelemetry-tracing`, `opentelemetry-web`
  * [#1977](https://github.com/open-telemetry/opentelemetry-js/pull/1977) chore: update API to 0.18.0 ([@Flarna](https://github.com/Flarna))
* Other
  * [#1960](https://github.com/open-telemetry/opentelemetry-js/pull/1960) chore: updating current state of compatibility matrix ([@obecny](https://github.com/obecny))
* `opentelemetry-api-metrics`, `opentelemetry-api`, `opentelemetry-context-async-hooks`, `opentelemetry-context-base`, `opentelemetry-context-zone-peer-dep`, `opentelemetry-core`, `opentelemetry-exporter-collector-grpc`, `opentelemetry-exporter-collector-proto`, `opentelemetry-exporter-collector`, `opentelemetry-exporter-jaeger`, `opentelemetry-exporter-prometheus`, `opentelemetry-exporter-zipkin`, `opentelemetry-grpc-utils`, `opentelemetry-instrumentation-fetch`, `opentelemetry-instrumentation-grpc`, `opentelemetry-instrumentation-http`, `opentelemetry-instrumentation-xml-http-request`, `opentelemetry-instrumentation`, `opentelemetry-metrics`, `opentelemetry-node`, `opentelemetry-plugin-grpc-js`, `opentelemetry-plugin-grpc`, `opentelemetry-plugin-http`, `opentelemetry-plugin-https`, `opentelemetry-propagator-b3`, `opentelemetry-resource-detector-aws`, `opentelemetry-resource-detector-gcp`, `opentelemetry-resources`, `opentelemetry-sdk-node`, `opentelemetry-shim-opentracing`, `opentelemetry-tracing`, `opentelemetry-web`
  * [#1942](https://github.com/open-telemetry/opentelemetry-js/pull/1942) chore: remove API and context-base ([@dyladan](https://github.com/dyladan))
* `opentelemetry-core`, `opentelemetry-exporter-collector`, `opentelemetry-instrumentation-http`, `opentelemetry-metrics`, `opentelemetry-plugin-http`
  * [#1922](https://github.com/open-telemetry/opentelemetry-js/pull/1922) chore: lint on shadowing in non-test sources, fix a few of them ([@johnbley](https://github.com/johnbley))

### Committers: 10

* Amir Blum ([@blumamir](https://github.com/blumamir))
* Bartlomiej Obecny ([@obecny](https://github.com/obecny))
* Daniel Dyla ([@dyladan](https://github.com/dyladan))
* Gerhard Stöbich ([@Flarna](https://github.com/Flarna))
* Hongbo Miao ([@Hongbo-Miao](https://github.com/Hongbo-Miao))
* John Bley ([@johnbley](https://github.com/johnbley))
* Karol Fuksiewicz ([@kudlatyamroth](https://github.com/kudlatyamroth))
* Marian Zagoruiko ([@mzahor](https://github.com/mzahor))
* Nev ([@MSNev](https://github.com/MSNev))
* Srikanth Chekuri ([@lonewolf3739](https://github.com/lonewolf3739))

## 0.17.0

### :boom: Breaking Change

* `opentelemetry-api-metrics`, `opentelemetry-api`, `opentelemetry-core`, `opentelemetry-exporter-collector-grpc`, `opentelemetry-exporter-collector-proto`, `opentelemetry-exporter-collector`, `opentelemetry-exporter-jaeger`, `opentelemetry-exporter-prometheus`, `opentelemetry-exporter-zipkin`, `opentelemetry-grpc-utils`, `opentelemetry-instrumentation-fetch`, `opentelemetry-instrumentation-grpc`, `opentelemetry-instrumentation-http`, `opentelemetry-instrumentation-xml-http-request`, `opentelemetry-instrumentation`, `opentelemetry-metrics`, `opentelemetry-node`, `opentelemetry-plugin-grpc-js`, `opentelemetry-plugin-grpc`, `opentelemetry-plugin-http`, `opentelemetry-plugin-https`, `opentelemetry-resource-detector-aws`, `opentelemetry-resource-detector-gcp`, `opentelemetry-resources`, `opentelemetry-sdk-node`, `opentelemetry-shim-opentracing`, `opentelemetry-tracing`, `opentelemetry-web`
  * [#1925](https://github.com/open-telemetry/opentelemetry-js/pull/1925) feat(diag-logger): replace logger with diag logger ([@MSNev](https://github.com/MSNev))
* `opentelemetry-api`, `opentelemetry-instrumentation-http`, `opentelemetry-node`, `opentelemetry-plugin-http`, `opentelemetry-tracing`
  * [#1899](https://github.com/open-telemetry/opentelemetry-js/pull/1899) chore: create NoopSpan instead reusing NOOP_SPAN ([@Flarna](https://github.com/Flarna))
* `opentelemetry-tracing`
  * [#1908](https://github.com/open-telemetry/opentelemetry-js/pull/1908) chore: remove config from BasicTracerProvider#getTracer ([@Flarna](https://github.com/Flarna))
* `opentelemetry-core`, `opentelemetry-instrumentation-http`, `opentelemetry-node`, `opentelemetry-plugin-http`, `opentelemetry-tracing`
  * [#1900](https://github.com/open-telemetry/opentelemetry-js/pull/1900) chore: remove NoRecordingSpan ([@Flarna](https://github.com/Flarna))
* `opentelemetry-instrumentation-fetch`, `opentelemetry-instrumentation-xml-http-request`, `opentelemetry-instrumentation`, `opentelemetry-node`, `opentelemetry-sdk-node`, `opentelemetry-web`
  * [#1855](https://github.com/open-telemetry/opentelemetry-js/pull/1855) Use instrumentation loader to load plugins and instrumentations ([@obecny](https://github.com/obecny))
* `opentelemetry-api`, `opentelemetry-core`, `opentelemetry-shim-opentracing`
  * [#1876](https://github.com/open-telemetry/opentelemetry-js/pull/1876) refactor!: specification compliant baggage ([@dyladan](https://github.com/dyladan))
* `opentelemetry-api-metrics`, `opentelemetry-api`, `opentelemetry-context-async-hooks`, `opentelemetry-context-base`, `opentelemetry-context-zone-peer-dep`, `opentelemetry-context-zone`, `opentelemetry-core`, `opentelemetry-exporter-collector-grpc`, `opentelemetry-exporter-collector-proto`, `opentelemetry-exporter-collector`, `opentelemetry-exporter-jaeger`, `opentelemetry-exporter-prometheus`, `opentelemetry-exporter-zipkin`, `opentelemetry-grpc-utils`, `opentelemetry-instrumentation-fetch`, `opentelemetry-instrumentation-grpc`, `opentelemetry-instrumentation-http`, `opentelemetry-instrumentation-xml-http-request`, `opentelemetry-instrumentation`, `opentelemetry-metrics`, `opentelemetry-node`, `opentelemetry-plugin-grpc-js`, `opentelemetry-plugin-grpc`, `opentelemetry-plugin-http`, `opentelemetry-plugin-https`, `opentelemetry-propagator-b3`, `opentelemetry-resource-detector-aws`, `opentelemetry-resource-detector-gcp`, `opentelemetry-resources`, `opentelemetry-sdk-node`, `opentelemetry-semantic-conventions`, `opentelemetry-shim-opentracing`, `opentelemetry-tracing`, `opentelemetry-web`
  * [#1874](https://github.com/open-telemetry/opentelemetry-js/pull/1874) More specific api type names ([@dyladan](https://github.com/dyladan))

### :rocket: (Enhancement)

* `opentelemetry-exporter-prometheus`
  * [#1857](https://github.com/open-telemetry/opentelemetry-js/pull/1857) feat: add prometheus exporter host and port env vars ([@naseemkullah](https://github.com/naseemkullah))
  * [#1879](https://github.com/open-telemetry/opentelemetry-js/pull/1879) feat(prometheus): add `getMetricsRequestHandler`-method to Prometheus ([@weyert](https://github.com/weyert))
* `opentelemetry-core`, `opentelemetry-tracing`
  * [#1918](https://github.com/open-telemetry/opentelemetry-js/pull/1918) chore: batch processor, aligning with latest spec changes for environments variables ([@obecny](https://github.com/obecny))
* `opentelemetry-instrumentation-grpc`
  * [#1806](https://github.com/open-telemetry/opentelemetry-js/pull/1806) feat: merge grpc-js into grpc instrumentation #1657 ([@vmarchaud](https://github.com/vmarchaud))
* `opentelemetry-api`, `opentelemetry-core`
  * [#1880](https://github.com/open-telemetry/opentelemetry-js/pull/1880) feat(diag-logger): introduce a new global level api.diag for internal diagnostic logging ([@MSNev](https://github.com/MSNev))
* Other
  * [#1920](https://github.com/open-telemetry/opentelemetry-js/pull/1920) chore: adding compatibility matrix for core and contrib versions ([@obecny](https://github.com/obecny))
* `opentelemetry-api`, `opentelemetry-context-async-hooks`, `opentelemetry-context-base`, `opentelemetry-context-zone-peer-dep`, `opentelemetry-tracing`, `opentelemetry-web`
  * [#1883](https://github.com/open-telemetry/opentelemetry-js/pull/1883) feat: add support to forward args in context.with ([@Flarna](https://github.com/Flarna))
* `opentelemetry-api`, `opentelemetry-core`, `opentelemetry-shim-opentracing`
  * [#1876](https://github.com/open-telemetry/opentelemetry-js/pull/1876) refactor!: specification compliant baggage ([@dyladan](https://github.com/dyladan))

### :books: (Refine Doc)

* Other
  * [#1904](https://github.com/open-telemetry/opentelemetry-js/pull/1904) chore: fix upgrade guideline ([@dyladan](https://github.com/dyladan))
* `opentelemetry-api`
  * [#1901](https://github.com/open-telemetry/opentelemetry-js/pull/1901) doc: correct tracer docs ([@Flarna](https://github.com/Flarna))

### Committers: 8

* Bartlomiej Obecny ([@obecny](https://github.com/obecny))
* Daniel Dyla ([@dyladan](https://github.com/dyladan))
* Gerhard Stöbich ([@Flarna](https://github.com/Flarna))
* Naseem ([@naseemkullah](https://github.com/naseemkullah))
* Nev ([@MSNev](https://github.com/MSNev))
* Srikanth Chekuri ([@lonewolf3739](https://github.com/lonewolf3739))
* Valentin Marchaud ([@vmarchaud](https://github.com/vmarchaud))
* Weyert de Boer ([@weyert](https://github.com/weyert))

## 0.16.0

### :boom: Breaking Change

* `opentelemetry-exporter-collector`
  * [#1863](https://github.com/open-telemetry/opentelemetry-js/pull/1863) fix(exporter-collector): all http export requests should share same a… ([@blumamir](https://github.com/blumamir))
* `opentelemetry-api`, `opentelemetry-exporter-collector`, `opentelemetry-exporter-jaeger`
  * [#1860](https://github.com/open-telemetry/opentelemetry-js/pull/1860) chore: fixing status code aligning it with proto ([@obecny](https://github.com/obecny))

### :rocket: (Enhancement)

* `opentelemetry-core`
  * [#1837](https://github.com/open-telemetry/opentelemetry-js/pull/1837) chore(http-propagation): reduce complexity of traceparent parsing ([@marcbachmann](https://github.com/marcbachmann))
* `opentelemetry-api`, `opentelemetry-exporter-collector`, `opentelemetry-exporter-jaeger`
  * [#1860](https://github.com/open-telemetry/opentelemetry-js/pull/1860) chore: fixing status code aligning it with proto ([@obecny](https://github.com/obecny))

### :bug: (Bug Fix)

* `opentelemetry-exporter-collector`
  * [#1863](https://github.com/open-telemetry/opentelemetry-js/pull/1863) fix(exporter-collector): all http export requests should share same a… ([@blumamir](https://github.com/blumamir))

### :books: (Refine Doc)

* `opentelemetry-api`
  * [#1864](https://github.com/open-telemetry/opentelemetry-js/pull/1864) chore: export API singleton types ([@dyladan](https://github.com/dyladan))
* `opentelemetry-api-metrics`, `opentelemetry-api`, `opentelemetry-context-async-hooks`, `opentelemetry-context-base`, `opentelemetry-context-zone-peer-dep`, `opentelemetry-context-zone`, `opentelemetry-core`, `opentelemetry-exporter-collector-grpc`, `opentelemetry-exporter-collector-proto`, `opentelemetry-exporter-collector`, `opentelemetry-exporter-jaeger`, `opentelemetry-exporter-prometheus`, `opentelemetry-exporter-zipkin`, `opentelemetry-grpc-utils`, `opentelemetry-instrumentation-fetch`, `opentelemetry-instrumentation-grpc`, `opentelemetry-instrumentation-http`, `opentelemetry-instrumentation-xml-http-request`, `opentelemetry-instrumentation`, `opentelemetry-metrics`, `opentelemetry-node`, `opentelemetry-plugin-grpc-js`, `opentelemetry-plugin-grpc`, `opentelemetry-plugin-http`, `opentelemetry-plugin-https`, `opentelemetry-propagator-b3`, `opentelemetry-resource-detector-aws`, `opentelemetry-resource-detector-gcp`, `opentelemetry-resources`, `opentelemetry-sdk-node`, `opentelemetry-semantic-conventions`, `opentelemetry-shim-opentracing`, `opentelemetry-tracing`, `opentelemetry-web`
  * [#1866](https://github.com/open-telemetry/opentelemetry-js/pull/1866) chore: remove all gitter links and replace with dicussions ([@dyladan](https://github.com/dyladan))
* `opentelemetry-exporter-jaeger`
  * [#1869](https://github.com/open-telemetry/opentelemetry-js/pull/1869) Add info that the project only works with Node.js ([@JapuDCret](https://github.com/JapuDCret))
* `opentelemetry-api-metrics`, `opentelemetry-api`, `opentelemetry-context-async-hooks`, `opentelemetry-context-base`, `opentelemetry-context-zone-peer-dep`, `opentelemetry-context-zone`, `opentelemetry-core`, `opentelemetry-exporter-collector-grpc`, `opentelemetry-exporter-collector-proto`, `opentelemetry-exporter-collector`, `opentelemetry-exporter-jaeger`, `opentelemetry-exporter-prometheus`, `opentelemetry-exporter-zipkin`, `opentelemetry-grpc-utils`, `opentelemetry-instrumentation-fetch`, `opentelemetry-instrumentation-grpc`, `opentelemetry-instrumentation-http`, `opentelemetry-instrumentation-xml-http-request`, `opentelemetry-instrumentation`, `opentelemetry-metrics`, `opentelemetry-node`, `opentelemetry-plugin-grpc-js`, `opentelemetry-plugin-grpc`, `opentelemetry-plugin-http`, `opentelemetry-plugin-https`, `opentelemetry-resource-detector-aws`, `opentelemetry-resource-detector-gcp`, `opentelemetry-resources`, `opentelemetry-sdk-node`, `opentelemetry-semantic-conventions`, `opentelemetry-shim-opentracing`, `opentelemetry-tracing`, `opentelemetry-web`
  * [#1865](https://github.com/open-telemetry/opentelemetry-js/pull/1865) Fix all links to point to main ([@dyladan](https://github.com/dyladan))
* Other
  * [#1858](https://github.com/open-telemetry/opentelemetry-js/pull/1858) docs: update contribution documentation ([@drexler](https://github.com/drexler))

### Committers: 6

* Amir Blum ([@blumamir](https://github.com/blumamir))
* Bartlomiej Obecny ([@obecny](https://github.com/obecny))
* Daniel Dyla ([@dyladan](https://github.com/dyladan))
* Marc Bachmann ([@marcbachmann](https://github.com/marcbachmann))
* [@JapuDCret](https://github.com/JapuDCret)
* andrew quartey ([@drexler](https://github.com/drexler))

## 0.15.0

### :boom: Breaking Change

* `opentelemetry-api-metrics`, `opentelemetry-api`, `opentelemetry-exporter-collector-grpc`, `opentelemetry-exporter-collector-proto`, `opentelemetry-exporter-collector`, `opentelemetry-exporter-prometheus`, `opentelemetry-instrumentation`, `opentelemetry-metrics`, `opentelemetry-sdk-node`
  * [#1797](https://github.com/open-telemetry/opentelemetry-js/pull/1797) chore!: split metrics into its own api package ([@dyladan](https://github.com/dyladan))
* `opentelemetry-api`, `opentelemetry-context-zone-peer-dep`, `opentelemetry-context-zone`, `opentelemetry-grpc-utils`, `opentelemetry-instrumentation-http`, `opentelemetry-instrumentation-xml-http-request`, `opentelemetry-node`, `opentelemetry-plugin-fetch`, `opentelemetry-plugin-grpc-js`, `opentelemetry-plugin-grpc`, `opentelemetry-plugin-http`, `opentelemetry-plugin-https`, `opentelemetry-tracing`, `opentelemetry-web`
  * [#1764](https://github.com/open-telemetry/opentelemetry-js/pull/1764) chore: remove tracer apis not part of spec ([@Flarna](https://github.com/Flarna))
* `opentelemetry-exporter-collector-grpc`, `opentelemetry-exporter-collector-proto`
  * [#1725](https://github.com/open-telemetry/opentelemetry-js/pull/1725) Use new gRPC default port ([@jufab](https://github.com/jufab))
* `opentelemetry-api`, `opentelemetry-core`, `opentelemetry-instrumentation-http`, `opentelemetry-node`, `opentelemetry-plugin-fetch`, `opentelemetry-plugin-http`, `opentelemetry-plugin-https`, `opentelemetry-propagator-b3`, `opentelemetry-shim-opentracing`, `opentelemetry-tracing`
  * [#1749](https://github.com/open-telemetry/opentelemetry-js/pull/1749) chore: improve naming of span related context APIs ([@Flarna](https://github.com/Flarna))

### :rocket: (Enhancement)

* `opentelemetry-instrumentation-http`, `opentelemetry-plugin-http`, `opentelemetry-plugin-https`
  * [#1838](https://github.com/open-telemetry/opentelemetry-js/pull/1838) improv(instrumentation-http): supressInstrumentation when we get a request on ignoredPath [#1831] ([@vmarchaud](https://github.com/vmarchaud))
* `opentelemetry-web`
  * [#1769](https://github.com/open-telemetry/opentelemetry-js/pull/1769) Allow zero/negative performance timings ([@johnbley](https://github.com/johnbley))
* `opentelemetry-instrumentation-fetch`
  * [#1662](https://github.com/open-telemetry/opentelemetry-js/pull/1662) fix(plugin-fetch): check if PerformanceObserver exists ([@mhennoch](https://github.com/mhennoch))
  * [#1796](https://github.com/open-telemetry/opentelemetry-js/pull/1796) Convert fetch plugin to instrumentation ([@obecny](https://github.com/obecny))
* `opentelemetry-exporter-zipkin`
  * [#1789](https://github.com/open-telemetry/opentelemetry-js/pull/1789) feat(exporter-zipkin): per-span service name ([@sfishel-splunk](https://github.com/sfishel-splunk))
* `opentelemetry-api-metrics`, `opentelemetry-api`, `opentelemetry-exporter-collector-grpc`, `opentelemetry-exporter-collector-proto`, `opentelemetry-exporter-collector`, `opentelemetry-exporter-prometheus`, `opentelemetry-instrumentation`, `opentelemetry-metrics`, `opentelemetry-sdk-node`
  * [#1797](https://github.com/open-telemetry/opentelemetry-js/pull/1797) chore!: split metrics into its own api package ([@dyladan](https://github.com/dyladan))
* `opentelemetry-exporter-collector`
  * [#1822](https://github.com/open-telemetry/opentelemetry-js/pull/1822) chore: remove unused dependency ([@dyladan](https://github.com/dyladan))
* `opentelemetry-api`
  * [#1815](https://github.com/open-telemetry/opentelemetry-js/pull/1815) chore: change SpanOptions startTime to TimeInput ([@dyladan](https://github.com/dyladan))
  * [#1813](https://github.com/open-telemetry/opentelemetry-js/pull/1813) fix(api): add public 'fields' function to api.propagator ([@blumamir](https://github.com/blumamir))
* `opentelemetry-instrumentation`
  * [#1803](https://github.com/open-telemetry/opentelemetry-js/pull/1803) chore: adding async function for safe execute in instrumentation ([@obecny](https://github.com/obecny))
  * [#1731](https://github.com/open-telemetry/opentelemetry-js/pull/1731) feat: creating one auto loader for instrumentation and old plugins ([@obecny](https://github.com/obecny))
* `opentelemetry-instrumentation`, `opentelemetry-node`
  * [#1807](https://github.com/open-telemetry/opentelemetry-js/pull/1807) perf(opentelemetry-node): plugin loader search required cache ([@blumamir](https://github.com/blumamir))
* Other
  * [#1785](https://github.com/open-telemetry/opentelemetry-js/pull/1785) Add CodeQL security scans ([@amanbrar1999](https://github.com/amanbrar1999))
* `opentelemetry-instrumentation-grpc`, `opentelemetry-instrumentation`
  * [#1744](https://github.com/open-telemetry/opentelemetry-js/pull/1744) feat(grpc-instrumentation): migrate grpc to instrumentation #1656 ([@vmarchaud](https://github.com/vmarchaud))
* `opentelemetry-core`, `opentelemetry-tracing`
  * [#1755](https://github.com/open-telemetry/opentelemetry-js/pull/1755) feat: batch span processor environment config ([@mwear](https://github.com/mwear))
* `opentelemetry-instrumentation-http`
  * [#1771](https://github.com/open-telemetry/opentelemetry-js/pull/1771) feat(http-instrumentation): add content size attributes to spans ([@vmarchaud](https://github.com/vmarchaud))
* `opentelemetry-core`, `opentelemetry-exporter-collector-proto`, `opentelemetry-exporter-collector`, `opentelemetry-exporter-jaeger`, `opentelemetry-exporter-prometheus`, `opentelemetry-exporter-zipkin`, `opentelemetry-grpc-utils`, `opentelemetry-instrumentation-http`, `opentelemetry-metrics`, `opentelemetry-node`, `opentelemetry-plugin-http`, `opentelemetry-plugin-https`, `opentelemetry-resource-detector-aws`, `opentelemetry-resource-detector-gcp`, `opentelemetry-resources`, `opentelemetry-shim-opentracing`, `opentelemetry-tracing`, `opentelemetry-web`
  * [#1746](https://github.com/open-telemetry/opentelemetry-js/pull/1746) chore: remove NoopLogger from sdk and use from api ([@lonewolf3739](https://github.com/lonewolf3739))

### :bug: (Bug Fix)

* `opentelemetry-core`
  * [#1784](https://github.com/open-telemetry/opentelemetry-js/pull/1784) fix(opentelemetry-core): fixed timeInputToHrTime when time is Date type ([@zoomchan-cxj](https://github.com/zoomchan-cxj))
* `opentelemetry-exporter-collector-grpc`, `opentelemetry-exporter-collector-proto`
  * [#1725](https://github.com/open-telemetry/opentelemetry-js/pull/1725) Use new gRPC default port ([@jufab](https://github.com/jufab))

### :books: (Refine Doc)

* `opentelemetry-exporter-collector`
  * [#1791](https://github.com/open-telemetry/opentelemetry-js/pull/1791) docs: fix readme MetricProvider -> MeterProvider ([@aabmass](https://github.com/aabmass))

### Committers: 17

* Aaron Abbott ([@aabmass](https://github.com/aabmass))
* Aman Brar ([@amanbrar1999](https://github.com/amanbrar1999))
* Amir Blum ([@blumamir](https://github.com/blumamir))
* Bartlomiej Obecny ([@obecny](https://github.com/obecny))
* Daniel Dyla ([@dyladan](https://github.com/dyladan))
* Gerhard Stöbich ([@Flarna](https://github.com/Flarna))
* Jakub Malinowski ([@jtmalinowski](https://github.com/jtmalinowski))
* John Bley ([@johnbley](https://github.com/johnbley))
* Julien Fabre ([@jufab](https://github.com/jufab))
* MartenH ([@mhennoch](https://github.com/mhennoch))
* Matthew Wear ([@mwear](https://github.com/mwear))
* Naseem ([@naseemkullah](https://github.com/naseemkullah))
* Paul Draper ([@pauldraper](https://github.com/pauldraper))
* Simon Fishel ([@sfishel-splunk](https://github.com/sfishel-splunk))
* Srikanth Chekuri ([@lonewolf3739](https://github.com/lonewolf3739))
* Valentin Marchaud ([@vmarchaud](https://github.com/vmarchaud))
* Zoom Chan ([@zoomchan-cxj](https://github.com/zoomchan-cxj))

## 0.14.0

### :boom: Breaking Change

* `opentelemetry-api`, `opentelemetry-metrics`
  * [#1709](https://github.com/open-telemetry/opentelemetry-js/pull/1709) refactor: batch observer to be independent from metric types ([@legendecas](https://github.com/legendecas))
* `opentelemetry-api`, `opentelemetry-instrumentation-http`, `opentelemetry-instrumentation-xml-http-request`, `opentelemetry-plugin-fetch`, `opentelemetry-plugin-grpc-js`, `opentelemetry-plugin-grpc`, `opentelemetry-plugin-http`, `opentelemetry-shim-opentracing`
  * [#1734](https://github.com/open-telemetry/opentelemetry-js/pull/1734) chore: requires user to pass context to propagation APIs ([@Flarna](https://github.com/Flarna))
* `opentelemetry-api`, `opentelemetry-core`, `opentelemetry-grpc-utils`, `opentelemetry-node`, `opentelemetry-plugin-fetch`, `opentelemetry-plugin-grpc-js`, `opentelemetry-plugin-grpc`, `opentelemetry-plugin-http`
  * [#1715](https://github.com/open-telemetry/opentelemetry-js/pull/1715) chore: moving plugin from api to core ([@obecny](https://github.com/obecny))

### :rocket: (Enhancement)

* `opentelemetry-semantic-conventions`
  * [#1684](https://github.com/open-telemetry/opentelemetry-js/pull/1684) feat(semantic-conventions): messaging specifications ([@nirsky](https://github.com/nirsky))
* `opentelemetry-tracing`
  * [#1685](https://github.com/open-telemetry/opentelemetry-js/pull/1685) chore: remove ordered attribute dropping ([@dyladan](https://github.com/dyladan))
* `opentelemetry-api`, `opentelemetry-core`, `opentelemetry-sdk-node`, `opentelemetry-shim-opentracing`, `opentelemetry-tracing`
  * [#1687](https://github.com/open-telemetry/opentelemetry-js/pull/1687) chore: rename CorrelationContext to Baggage ([@dyladan](https://github.com/dyladan))
* `opentelemetry-exporter-prometheus`
  * [#1697](https://github.com/open-telemetry/opentelemetry-js/pull/1697) fix(exporter-prometheus): add appendTimestamp option to ExporterConfig ([@antoniomrfranco](https://github.com/antoniomrfranco))
* `opentelemetry-exporter-collector-proto`, `opentelemetry-exporter-collector`
  * [#1661](https://github.com/open-telemetry/opentelemetry-js/pull/1661) Use http keep-alive in collector exporter ([@lonewolf3739](https://github.com/lonewolf3739))
* `opentelemetry-plugin-http`, `opentelemetry-semantic-conventions`
  * [#1625](https://github.com/open-telemetry/opentelemetry-js/pull/1625)  feat(opentelemetry-js): add content size attributes to HTTP spans  ([@nijotz](https://github.com/nijotz))
* `opentelemetry-exporter-collector`
  * [#1708](https://github.com/open-telemetry/opentelemetry-js/pull/1708) feat(exporter-collector): implement concurrencyLimit option ([@dobesv](https://github.com/dobesv))
* `opentelemetry-api`, `opentelemetry-core`, `opentelemetry-grpc-utils`, `opentelemetry-node`, `opentelemetry-plugin-fetch`, `opentelemetry-plugin-grpc-js`, `opentelemetry-plugin-grpc`, `opentelemetry-plugin-http`
  * [#1715](https://github.com/open-telemetry/opentelemetry-js/pull/1715) chore: moving plugin from api to core ([@obecny](https://github.com/obecny))

### :bug: (Bug Fix)

* `opentelemetry-exporter-jaeger`
  * [#1758](https://github.com/open-telemetry/opentelemetry-js/pull/1758) fix(@opentelemetry/exporter-jaeger): fixed issue #1757 ([@debagger](https://github.com/debagger))
* `opentelemetry-exporter-collector-grpc`, `opentelemetry-exporter-collector-proto`, `opentelemetry-exporter-collector`
  * [#1751](https://github.com/open-telemetry/opentelemetry-js/pull/1751) Fixing Span status when exporting span ([@obecny](https://github.com/obecny))
* `opentelemetry-instrumentation-http`, `opentelemetry-plugin-http`
  * [#1747](https://github.com/open-telemetry/opentelemetry-js/pull/1747) feat: fixing failing test ([@obecny](https://github.com/obecny))
* `opentelemetry-instrumentation-xml-http-request`
  * [#1720](https://github.com/open-telemetry/opentelemetry-js/pull/1720) fix(xhr): check for resource timing support ([@bradfrosty](https://github.com/bradfrosty))

### Committers: 13

* Antônio Franco ([@antoniomrfranco](https://github.com/antoniomrfranco))
* Bartlomiej Obecny ([@obecny](https://github.com/obecny))
* Brad Frost ([@bradfrosty](https://github.com/bradfrosty))
* Daniel Dyla ([@dyladan](https://github.com/dyladan))
* Dobes Vandermeer ([@dobesv](https://github.com/dobesv))
* Gerhard Stöbich ([@Flarna](https://github.com/Flarna))
* Mikhail Sokolov ([@debagger](https://github.com/debagger))
* Nik Zap ([@nijotz](https://github.com/nijotz))
* Nir Hadassi ([@nirsky](https://github.com/nirsky))
* Shovnik Bhattacharya ([@shovnik](https://github.com/shovnik))
* Srikanth Chekuri ([@lonewolf3739](https://github.com/lonewolf3739))
* Valentin Marchaud ([@vmarchaud](https://github.com/vmarchaud))
* legendecas ([@legendecas](https://github.com/legendecas))

## 0.13.0

### :boom: Breaking Change

* `opentelemetry-api`, `opentelemetry-exporter-collector-grpc`, `opentelemetry-exporter-collector-proto`, `opentelemetry-exporter-collector`, `opentelemetry-exporter-prometheus`, `opentelemetry-metrics`, `opentelemetry-sdk-node`
  * [#1700](https://github.com/open-telemetry/opentelemetry-js/pull/1700) Metrics updates ([@obecny](https://github.com/obecny))
* `opentelemetry-api`, `opentelemetry-exporter-collector-grpc`, `opentelemetry-exporter-collector-proto`, `opentelemetry-exporter-collector`, `opentelemetry-exporter-jaeger`, `opentelemetry-exporter-zipkin`, `opentelemetry-grpc-utils`, `opentelemetry-plugin-grpc-js`, `opentelemetry-plugin-grpc`, `opentelemetry-plugin-http`, `opentelemetry-plugin-https`, `opentelemetry-shim-opentracing`, `opentelemetry-tracing`
  * [#1644](https://github.com/open-telemetry/opentelemetry-js/pull/1644) fix!: change status codes from grpc status codes ([@lonewolf3739](https://github.com/lonewolf3739))
* `opentelemetry-core`, `opentelemetry-exporter-collector-proto`, `opentelemetry-exporter-collector`, `opentelemetry-exporter-jaeger`, `opentelemetry-exporter-prometheus`, `opentelemetry-exporter-zipkin`, `opentelemetry-metrics`, `opentelemetry-tracing`
  * [#1643](https://github.com/open-telemetry/opentelemetry-js/pull/1643) refactor: new interface for ExportResult #1569 ([@vmarchaud](https://github.com/vmarchaud))
* `opentelemetry-api`, `opentelemetry-core`, `opentelemetry-plugin-fetch`, `opentelemetry-plugin-xml-http-request`, `opentelemetry-propagator-b3`, `opentelemetry-web`
  * [#1595](https://github.com/open-telemetry/opentelemetry-js/pull/1595) chore!: move b3 into its own package ([@mwear](https://github.com/mwear))
* `opentelemetry-api`, `opentelemetry-core`, `opentelemetry-plugin-fetch`, `opentelemetry-plugin-grpc-js`, `opentelemetry-plugin-grpc`, `opentelemetry-shim-opentracing`
  * [#1576](https://github.com/open-telemetry/opentelemetry-js/pull/1576) feat: add keys operation to getter ([@dyladan](https://github.com/dyladan))

### :rocket: (Enhancement)

* `opentelemetry-resource-detector-aws`
  * [#1669](https://github.com/open-telemetry/opentelemetry-js/pull/1669) Feat: Added Amazon EKS Resource Detector ([@KKelvinLo](https://github.com/KKelvinLo))
* `opentelemetry-api`, `opentelemetry-exporter-collector-grpc`, `opentelemetry-exporter-collector-proto`, `opentelemetry-exporter-collector`, `opentelemetry-exporter-prometheus`, `opentelemetry-metrics`, `opentelemetry-sdk-node`
  * [#1700](https://github.com/open-telemetry/opentelemetry-js/pull/1700) Metrics updates ([@obecny](https://github.com/obecny))
* `opentelemetry-tracing`
  * [#1692](https://github.com/open-telemetry/opentelemetry-js/pull/1692) chore: remove unused tracer config gracefulShutdown ([@Flarna](https://github.com/Flarna))
  * [#1622](https://github.com/open-telemetry/opentelemetry-js/pull/1622) fix(tracing): use globalErrorHandler when flushing fails ([@johanneswuerbach](https://github.com/johanneswuerbach))
* `opentelemetry-semantic-conventions`
  * [#1670](https://github.com/open-telemetry/opentelemetry-js/pull/1670) feat(semantic-conventions): FaaS specifications ([@nirsky](https://github.com/nirsky))
* `opentelemetry-exporter-collector-grpc`, `opentelemetry-exporter-collector-proto`, `opentelemetry-exporter-collector`, `opentelemetry-exporter-prometheus`, `opentelemetry-metrics`
  * [#1628](https://github.com/open-telemetry/opentelemetry-js/pull/1628) fix: boundaries option propagation in ValueRecorder Metric ([@AndrewGrachov](https://github.com/AndrewGrachov))
* `opentelemetry-exporter-collector-proto`, `opentelemetry-exporter-collector`
  * [#1607](https://github.com/open-telemetry/opentelemetry-js/pull/1607) feat(exporter-collector): log upstream error #1459 ([@vmarchaud](https://github.com/vmarchaud))
* `opentelemetry-instrumentation-xml-http-request`
  * [#1651](https://github.com/open-telemetry/opentelemetry-js/pull/1651) chore: use performance directly in xhr plugin ([@dyladan](https://github.com/dyladan))
* `opentelemetry-instrumentation-xml-http-request`, `opentelemetry-instrumentation`, `opentelemetry-web`
  * [#1659](https://github.com/open-telemetry/opentelemetry-js/pull/1659) feat: replacing base plugin with instrumentation for xml-http-request ([@obecny](https://github.com/obecny))
* `opentelemetry-core`, `opentelemetry-tracing`
  * [#1653](https://github.com/open-telemetry/opentelemetry-js/pull/1653) chore: env vars for span limit as per specification ([@jtmalinowski](https://github.com/jtmalinowski))
* `opentelemetry-exporter-zipkin`
  * [#1474](https://github.com/open-telemetry/opentelemetry-js/pull/1474) chore(zipkin): export ExporterConfig ([@shivkanya9146](https://github.com/shivkanya9146))
* `opentelemetry-api`, `opentelemetry-node`, `opentelemetry-plugin-fetch`, `opentelemetry-tracing`
  * [#1612](https://github.com/open-telemetry/opentelemetry-js/pull/1612) chore: remove explicit parent option ([@dyladan](https://github.com/dyladan))
* `opentelemetry-exporter-zipkin`, `opentelemetry-plugin-http`, `opentelemetry-tracing`
  * [#1632](https://github.com/open-telemetry/opentelemetry-js/pull/1632) feat: span processor onstart recieves context ([@dyladan](https://github.com/dyladan))
* `opentelemetry-api`, `opentelemetry-core`, `opentelemetry-tracing`
  * [#1631](https://github.com/open-telemetry/opentelemetry-js/pull/1631) chore: sampler gets a full context ([@dyladan](https://github.com/dyladan))
* `opentelemetry-api`, `opentelemetry-core`, `opentelemetry-plugin-http`, `opentelemetry-plugin-https`, `opentelemetry-propagator-b3`
  * [#1615](https://github.com/open-telemetry/opentelemetry-js/pull/1615) chore: add fields operation to TextMapPropagator ([@dyladan](https://github.com/dyladan))
* `opentelemetry-plugin-xml-http-request`, `opentelemetry-tracing`
  * [#1621](https://github.com/open-telemetry/opentelemetry-js/pull/1621) chore: ensure onStart is called with a writeable span ([@dyladan](https://github.com/dyladan))
* `opentelemetry-api`, `opentelemetry-core`
  * [#1597](https://github.com/open-telemetry/opentelemetry-js/pull/1597) fix: make TraceState immutable ([@Flarna](https://github.com/Flarna))

### :bug: (Bug Fix)

* `opentelemetry-tracing`
  * [#1666](https://github.com/open-telemetry/opentelemetry-js/pull/1666) fix: clear BatchSpanProcessor internal spans buffer before exporting ([@TsvetanMilanov](https://github.com/TsvetanMilanov))
* `opentelemetry-exporter-collector-grpc`, `opentelemetry-exporter-collector-proto`, `opentelemetry-exporter-collector`
  * [#1641](https://github.com/open-telemetry/opentelemetry-js/pull/1641) fix: do not access promise before resolve ([@obecny](https://github.com/obecny))
  * [#1627](https://github.com/open-telemetry/opentelemetry-js/pull/1627) chore: fixing conversion of id to hex and base64 ([@obecny](https://github.com/obecny))

### :books: (Refine Doc)

* `opentelemetry-context-zone-peer-dep`, `opentelemetry-context-zone`, `opentelemetry-instrumentation-xml-http-request`
  * [#1696](https://github.com/open-telemetry/opentelemetry-js/pull/1696) chore: use WebTracerProvider instead of WebTracer in docs ([@bradfrosty](https://github.com/bradfrosty))
* `opentelemetry-api`
  * [#1650](https://github.com/open-telemetry/opentelemetry-js/pull/1650) docs: document null and undefined attribute values undefined behavior ([@dyladan](https://github.com/dyladan))
* `opentelemetry-context-zone-peer-dep`, `opentelemetry-web`
  * [#1616](https://github.com/open-telemetry/opentelemetry-js/pull/1616) docs: zone ctx manager can only be used with es2015 ([@dyladan](https://github.com/dyladan))

### Committers: 16

* Andrew ([@AndrewGrachov](https://github.com/AndrewGrachov))
* Bartlomiej Obecny ([@obecny](https://github.com/obecny))
* Brad Frost ([@bradfrosty](https://github.com/bradfrosty))
* Daniel Dyla ([@dyladan](https://github.com/dyladan))
* Gerhard Stöbich ([@Flarna](https://github.com/Flarna))
* Jakub Malinowski ([@jtmalinowski](https://github.com/jtmalinowski))
* Johannes Würbach ([@johanneswuerbach](https://github.com/johanneswuerbach))
* Kelvin Lo ([@KKelvinLo](https://github.com/KKelvinLo))
* Matthew Wear ([@mwear](https://github.com/mwear))
* Naga ([@tannaga](https://github.com/tannaga))
* Nir Hadassi ([@nirsky](https://github.com/nirsky))
* Shivkanya Andhare ([@shivkanya9146](https://github.com/shivkanya9146))
* Srikanth Chekuri ([@lonewolf3739](https://github.com/lonewolf3739))
* Tsvetan Milanov ([@TsvetanMilanov](https://github.com/TsvetanMilanov))
* Valentin Marchaud ([@vmarchaud](https://github.com/vmarchaud))
* [@snyder114](https://github.com/snyder114)

## 0.12.0

### :boom: Breaking Change

* `opentelemetry-api`, `opentelemetry-exporter-collector-grpc`, `opentelemetry-exporter-collector-proto`, `opentelemetry-exporter-collector`, `opentelemetry-exporter-prometheus`, `opentelemetry-metrics`
  * [#1588](https://github.com/open-telemetry/opentelemetry-js/pull/1588) Update to Proto v0.5.0 ([@obecny](https://github.com/obecny))
* `opentelemetry-api`, `opentelemetry-core`, `opentelemetry-plugin-http`, `opentelemetry-plugin-https`, `opentelemetry-shim-opentracing`
  * [#1589](https://github.com/open-telemetry/opentelemetry-js/pull/1589) feat: simplify active span logic ([@mwear](https://github.com/mwear))
* `opentelemetry-resource-detector-aws`, `opentelemetry-resources`
  * [#1581](https://github.com/open-telemetry/opentelemetry-js/pull/1581) chore: remove duplicate hostname resource attribute ([@mwear](https://github.com/mwear))
* `opentelemetry-api`, `opentelemetry-core`, `opentelemetry-plugin-fetch`, `opentelemetry-plugin-xml-http-request`
  * [#1560](https://github.com/open-telemetry/opentelemetry-js/pull/1560) feat: b3 single header support ([@mwear](https://github.com/mwear))
* `opentelemetry-core`, `opentelemetry-tracing`
  * [#1562](https://github.com/open-telemetry/opentelemetry-js/pull/1562) feat(core): rename ProbabilitySampler to TraceIdRatioBasedSampler ([@legendecas](https://github.com/legendecas))
* `opentelemetry-exporter-prometheus`
  * [#1375](https://github.com/open-telemetry/opentelemetry-js/pull/1375) feat: make prometheus config preventServerStart optional ([@legendecas](https://github.com/legendecas))
* `opentelemetry-core`, `opentelemetry-exporter-prometheus`, `opentelemetry-metrics`, `opentelemetry-sdk-node`, `opentelemetry-tracing`
  * [#1522](https://github.com/open-telemetry/opentelemetry-js/pull/1522) Remove process listener ([@dyladan](https://github.com/dyladan))

### :rocket: (Enhancement)

* `opentelemetry-api`, `opentelemetry-exporter-collector-grpc`, `opentelemetry-exporter-collector-proto`, `opentelemetry-exporter-collector`, `opentelemetry-exporter-prometheus`, `opentelemetry-metrics`
  * [#1588](https://github.com/open-telemetry/opentelemetry-js/pull/1588) Update to Proto v0.5.0 ([@obecny](https://github.com/obecny))
* `opentelemetry-core`, `opentelemetry-tracing`
  * [#1577](https://github.com/open-telemetry/opentelemetry-js/pull/1577) feat: implement parent based sampler ([@dyladan](https://github.com/dyladan))
* `opentelemetry-instrumentation`
  * [#1572](https://github.com/open-telemetry/opentelemetry-js/pull/1572) feat: adding function for checking wrapped into instrumentation ([@obecny](https://github.com/obecny))
* `opentelemetry-core`
  * [#1579](https://github.com/open-telemetry/opentelemetry-js/pull/1579) fix: correlation-context header ([@Asafb26](https://github.com/Asafb26))
  * [#1503](https://github.com/open-telemetry/opentelemetry-js/pull/1503) feat: add deep-merge util ([@naseemkullah](https://github.com/naseemkullah))
* `opentelemetry-exporter-prometheus`
  * [#1570](https://github.com/open-telemetry/opentelemetry-js/pull/1570) fix: make prometheus histogram export  cumulative ([@AndrewGrachov](https://github.com/AndrewGrachov))
* `opentelemetry-api`, `opentelemetry-core`, `opentelemetry-exporter-collector-proto`, `opentelemetry-exporter-collector`, `opentelemetry-exporter-jaeger`, `opentelemetry-exporter-prometheus`, `opentelemetry-exporter-zipkin`, `opentelemetry-metrics`, `opentelemetry-tracing`
  * [#1514](https://github.com/open-telemetry/opentelemetry-js/pull/1514) feat: add global error handler ([@mwear](https://github.com/mwear))
* `opentelemetry-api`, `opentelemetry-core`, `opentelemetry-node`, `opentelemetry-plugin-http`, `opentelemetry-plugin-https`, `opentelemetry-shim-opentracing`, `opentelemetry-tracing`
  * [#1527](https://github.com/open-telemetry/opentelemetry-js/pull/1527) feat(api): propagate spanContext only using API #1456 ([@vmarchaud](https://github.com/vmarchaud))
* `opentelemetry-node`, `opentelemetry-sdk-node`
  * [#1525](https://github.com/open-telemetry/opentelemetry-js/pull/1525) feat(node-tracer): use AsyncLocalStorageContextManager by default starting Node 14.8 #1511 ([@vmarchaud](https://github.com/vmarchaud))
* `opentelemetry-exporter-collector`, `opentelemetry-exporter-jaeger`, `opentelemetry-exporter-zipkin`, `opentelemetry-grpc-utils`, `opentelemetry-plugin-grpc-js`, `opentelemetry-plugin-grpc`, `opentelemetry-plugin-http`, `opentelemetry-plugin-https`
  * [#1548](https://github.com/open-telemetry/opentelemetry-js/pull/1548) chore(http): remove `x-opentelemetry-outgoing-request` header #1547 ([@vmarchaud](https://github.com/vmarchaud))
* Other
  * [#1553](https://github.com/open-telemetry/opentelemetry-js/pull/1553) docs: fix and update getting-started ([@svrnm](https://github.com/svrnm))
  * [#1550](https://github.com/open-telemetry/opentelemetry-js/pull/1550) EOL semantics by adding .gitattributes and changing tsconfig.json ([@MarkSeufert](https://github.com/MarkSeufert))
* `opentelemetry-api`, `opentelemetry-instrumentation`, `opentelemetry-node`
  * [#1540](https://github.com/open-telemetry/opentelemetry-js/pull/1540) Plugins refactoring - new instrumentation package for plugins ([@obecny](https://github.com/obecny))
* `opentelemetry-api`, `opentelemetry-tracing`
  * [#1555](https://github.com/open-telemetry/opentelemetry-js/pull/1555) chore: disallow null attribute values ([@dyladan](https://github.com/dyladan))
* `opentelemetry-resource-detector-aws`, `opentelemetry-resources`
  * [#1404](https://github.com/open-telemetry/opentelemetry-js/pull/1404) Feat: Added AWS ECS Plugins Resource Detector ([@EdZou](https://github.com/EdZou))
* `opentelemetry-node`
  * [#1543](https://github.com/open-telemetry/opentelemetry-js/pull/1543) feat: enable dns instrumentation by default ([@naseemkullah](https://github.com/naseemkullah))
  * [#1532](https://github.com/open-telemetry/opentelemetry-js/pull/1532) fix: decrease level of unsupported-version logs to warn ([@naseemkullah](https://github.com/naseemkullah))
* `opentelemetry-resources`, `opentelemetry-sdk-node`
  * [#1531](https://github.com/open-telemetry/opentelemetry-js/pull/1531) feat: process resource detector ([@mihirsoni](https://github.com/mihirsoni))
* `opentelemetry-api`, `opentelemetry-context-async-hooks`, `opentelemetry-context-base`, `opentelemetry-context-zone-peer-dep`, `opentelemetry-core`, `opentelemetry-shim-opentracing`, `opentelemetry-tracing`, `opentelemetry-web`
  * [#1515](https://github.com/open-telemetry/opentelemetry-js/pull/1515) chore: use interface for context types ([@dyladan](https://github.com/dyladan))
* `opentelemetry-exporter-zipkin`
  * [#1399](https://github.com/open-telemetry/opentelemetry-js/pull/1399) chore: refactoring zipkin to be able to use it in web ([@obecny](https://github.com/obecny))
* `opentelemetry-exporter-collector-grpc`, `opentelemetry-exporter-collector-proto`, `opentelemetry-exporter-collector`, `opentelemetry-exporter-jaeger`, `opentelemetry-exporter-prometheus`, `opentelemetry-exporter-zipkin`, `opentelemetry-metrics`, `opentelemetry-plugin-fetch`, `opentelemetry-plugin-xml-http-request`, `opentelemetry-tracing`
  * [#1439](https://github.com/open-telemetry/opentelemetry-js/pull/1439) unifying shutdown across code base ([@obecny](https://github.com/obecny))

### :bug: (Bug Fix)

* `opentelemetry-plugin-http`
  * [#1546](https://github.com/open-telemetry/opentelemetry-js/pull/1546) fix(http): do not set outgoing http span as active in the context #1479 ([@vmarchaud](https://github.com/vmarchaud))
* `opentelemetry-metrics`
  * [#1567](https://github.com/open-telemetry/opentelemetry-js/pull/1567) fix: histogram aggregator lastUpdateTime ([@AndrewGrachov](https://github.com/AndrewGrachov))
  * [#1470](https://github.com/open-telemetry/opentelemetry-js/pull/1470) IMPORTANT - Fixing collecting data from observers when using batch observer in first run ([@obecny](https://github.com/obecny))
* `opentelemetry-plugin-http`, `opentelemetry-plugin-https`
  * [#1551](https://github.com/open-telemetry/opentelemetry-js/pull/1551) fix: avoid circular require in plugins ([@dyladan](https://github.com/dyladan))
* `opentelemetry-context-async-hooks`
  * [#1530](https://github.com/open-telemetry/opentelemetry-js/pull/1530) fix: ignore TIMERWRAP in AsyncHooksContextManager ([@Flarna](https://github.com/Flarna))
* `opentelemetry-exporter-collector-grpc`, `opentelemetry-exporter-collector-proto`
  * [#1539](https://github.com/open-telemetry/opentelemetry-js/pull/1539) fix: include missing proto files in npm distribution ([@blumamir](https://github.com/blumamir))

### :books: (Refine Doc)

* Other
  * [#1536](https://github.com/open-telemetry/opentelemetry-js/pull/1536) chore: variable names cleanup ([@DarkPurple141](https://github.com/DarkPurple141))
* `opentelemetry-exporter-collector-proto`, `opentelemetry-exporter-collector`
  * [#1483](https://github.com/open-telemetry/opentelemetry-js/pull/1483) docs: change CollectorExporter to CollectorTraceExporter ([@Hongbo-Miao](https://github.com/Hongbo-Miao))

### :sparkles: (Feature)

* `opentelemetry-resource-detector-aws`, `opentelemetry-resources`
  * [#1404](https://github.com/open-telemetry/opentelemetry-js/pull/1404) Feat: Added AWS ECS Plugins Resource Detector ([@EdZou](https://github.com/EdZou))
* `opentelemetry-exporter-zipkin`
  * [#1399](https://github.com/open-telemetry/opentelemetry-js/pull/1399) chore: refactoring zipkin to be able to use it in web ([@obecny](https://github.com/obecny))

### Committers: 19

* Alex Hinds ([@DarkPurple141](https://github.com/DarkPurple141))
* Amir Blum ([@blumamir](https://github.com/blumamir))
* Andrew ([@AndrewGrachov](https://github.com/AndrewGrachov))
* Asaf Ben Aharon ([@Asafb26](https://github.com/Asafb26))
* Bartlomiej Obecny ([@obecny](https://github.com/obecny))
* Cong Zou ([@EdZou](https://github.com/EdZou))
* Daniel Dyla ([@dyladan](https://github.com/dyladan))
* Gerhard Stöbich ([@Flarna](https://github.com/Flarna))
* Hongbo Miao ([@Hongbo-Miao](https://github.com/Hongbo-Miao))
* Igor Morozov ([@morigs](https://github.com/morigs))
* Justin Walz ([@justinwalz](https://github.com/justinwalz))
* Mark ([@MarkSeufert](https://github.com/MarkSeufert))
* Matthew Wear ([@mwear](https://github.com/mwear))
* Mihir Soni ([@mihirsoni](https://github.com/mihirsoni))
* Naseem ([@naseemkullah](https://github.com/naseemkullah))
* Severin Neumann ([@svrnm](https://github.com/svrnm))
* Steve Flanders ([@flands](https://github.com/flands))
* Valentin Marchaud ([@vmarchaud](https://github.com/vmarchaud))
* legendecas ([@legendecas](https://github.com/legendecas))

## 0.11.0

### :boom: Breaking Change

* `opentelemetry-api`, `opentelemetry-core`, `opentelemetry-node`, `opentelemetry-plugin-http`, `opentelemetry-plugin-https`, `opentelemetry-sdk-node`, `opentelemetry-tracing`, `opentelemetry-web`
  * [#1458](https://github.com/open-telemetry/opentelemetry-js/pull/1458) refactor: rename HttpText to TextMap propagator ([@dengliming](https://github.com/dengliming))
* `opentelemetry-api`, `opentelemetry-core`, `opentelemetry-exporter-collector-grpc`, `opentelemetry-exporter-collector-proto`, `opentelemetry-exporter-collector`, `opentelemetry-metrics`
  * [#1446](https://github.com/open-telemetry/opentelemetry-js/pull/1446) Collector split ([@obecny](https://github.com/obecny))
* `opentelemetry-exporter-collector`, `opentelemetry-exporter-jaeger`, `opentelemetry-exporter-zipkin`, `opentelemetry-node`, `opentelemetry-resources`, `opentelemetry-web`
  * [#1419](https://github.com/open-telemetry/opentelemetry-js/pull/1419) chore!: refer to resource labels as attributes ([@mwear](https://github.com/mwear))

### :rocket: (Enhancement)

* `opentelemetry-api`, `opentelemetry-core`, `opentelemetry-shim-opentracing`, `opentelemetry-tracing`
  * [#1447](https://github.com/open-telemetry/opentelemetry-js/pull/1447) Move SpanContext isValid to the API ([@srjames90](https://github.com/srjames90))
* `opentelemetry-plugin-xml-http-request`
  * [#1476](https://github.com/open-telemetry/opentelemetry-js/pull/1476) Align xhr span name with spec ([@johnbley](https://github.com/johnbley))
* `opentelemetry-resource-detector-gcp`, `opentelemetry-sdk-node`
  * [#1469](https://github.com/open-telemetry/opentelemetry-js/pull/1469) chore: bump gcp-metadata ([@dyladan](https://github.com/dyladan))
* `opentelemetry-exporter-prometheus`
  * [#1310](https://github.com/open-telemetry/opentelemetry-js/pull/1310) feat: prometheus serializer ([@legendecas](https://github.com/legendecas))
  * [#1428](https://github.com/open-telemetry/opentelemetry-js/pull/1428) feat: Add missing prometheus exports for ValueRecorder, SumObserver & UpDownSumObserver ([@paulfairless](https://github.com/paulfairless))
* `opentelemetry-core`, `opentelemetry-tracing`
  * [#1344](https://github.com/open-telemetry/opentelemetry-js/pull/1344) feat: introduces ability to suppress tracing via context ([@michaelgoin](https://github.com/michaelgoin))
* `opentelemetry-api`, `opentelemetry-exporter-collector-proto`, `opentelemetry-plugin-http`, `opentelemetry-semantic-conventions`, `opentelemetry-tracing`
  * [#1372](https://github.com/open-telemetry/opentelemetry-js/pull/1372) feat: adding possibility of recording exception ([@obecny](https://github.com/obecny))
* `opentelemetry-api`, `opentelemetry-core`, `opentelemetry-exporter-collector-grpc`, `opentelemetry-exporter-collector-proto`, `opentelemetry-exporter-collector`, `opentelemetry-metrics`
  * [#1446](https://github.com/open-telemetry/opentelemetry-js/pull/1446) Collector split ([@obecny](https://github.com/obecny))
* `opentelemetry-metrics`
  * [#1366](https://github.com/open-telemetry/opentelemetry-js/pull/1366) fix: ignore non-number value on BaseBoundInstrument.update ([@legendecas](https://github.com/legendecas))
* `opentelemetry-node`
  * [#1440](https://github.com/open-telemetry/opentelemetry-js/pull/1440) fix: add Hapi and Koa to default supported plugins ([@carolinee21](https://github.com/carolinee21))
* `opentelemetry-resources`
  * [#1408](https://github.com/open-telemetry/opentelemetry-js/pull/1408) Feat: Migrate EC2 Plugin Resource Detector from IMDSv1 to IMDSv2 ([@EdZou](https://github.com/EdZou))
* `opentelemetry-core`
  * [#1349](https://github.com/open-telemetry/opentelemetry-js/pull/1349) feat: faster span and trace id generation ([@dyladan](https://github.com/dyladan))
* `opentelemetry-context-async-hooks`
  * [#1356](https://github.com/open-telemetry/opentelemetry-js/pull/1356) feat: use a symbol to store patched listeners ([@Flarna](https://github.com/Flarna))
* `opentelemetry-semantic-conventions`
  * [#1407](https://github.com/open-telemetry/opentelemetry-js/pull/1407) semantic conventions for operating system ([@obecny](https://github.com/obecny))
  * [#1409](https://github.com/open-telemetry/opentelemetry-js/pull/1409) removing semantic conventions from code coverage ([@obecny](https://github.com/obecny))
  * [#1388](https://github.com/open-telemetry/opentelemetry-js/pull/1388) chore: transpile semantic conventions to es5 ([@dyladan](https://github.com/dyladan))

### :bug: (Bug Fix)

* `opentelemetry-api`, `opentelemetry-metrics`
  * [#1373](https://github.com/open-telemetry/opentelemetry-js/pull/1373) fix: updates ValueRecorder to allow negative values ([@michaelgoin](https://github.com/michaelgoin))
* `opentelemetry-metrics`
  * [#1475](https://github.com/open-telemetry/opentelemetry-js/pull/1475) fix: proper histogram boundaries sort ([@AndrewGrachov](https://github.com/AndrewGrachov))
* `opentelemetry-core`
  * [#1336](https://github.com/open-telemetry/opentelemetry-js/pull/1336) fix: correlation context propagation extract for a single entry ([@rubenvp8510](https://github.com/rubenvp8510))
  * [#1406](https://github.com/open-telemetry/opentelemetry-js/pull/1406) Pass W3C Trace Context test suite at strictness 1 ([@michaelgoin](https://github.com/michaelgoin))
* `opentelemetry-context-base`
  * [#1387](https://github.com/open-telemetry/opentelemetry-js/pull/1387) fix: allow multiple instances of core to interact with context ([@dyladan](https://github.com/dyladan))

### :books: (Refine Doc)

* `opentelemetry-exporter-collector`
  * [#1432](https://github.com/open-telemetry/opentelemetry-js/pull/1432) docs(exporter-collector): CollectorTransportNode should be CollectorProtocolNode ([@Hongbo-Miao](https://github.com/Hongbo-Miao))
  * [#1361](https://github.com/open-telemetry/opentelemetry-js/pull/1361) chore: adding info about collector compatible version, removing duplicated doc after merge ([@obecny](https://github.com/obecny))
* `opentelemetry-metrics`
  * [#1427](https://github.com/open-telemetry/opentelemetry-js/pull/1427) chore: fix histogram type documentation ([@TigerHe7](https://github.com/TigerHe7))
* Other
  * [#1431](https://github.com/open-telemetry/opentelemetry-js/pull/1431) Fix typo in document. ([@dengliming](https://github.com/dengliming))

### Committers: 21

* Andrew ([@AndrewGrachov](https://github.com/AndrewGrachov))
* Bartlomiej Obecny ([@obecny](https://github.com/obecny))
* Cong Zou ([@EdZou](https://github.com/EdZou))
* Daniel Dyla ([@dyladan](https://github.com/dyladan))
* Gerhard Stöbich ([@Flarna](https://github.com/Flarna))
* Hongbo Miao ([@Hongbo-Miao](https://github.com/Hongbo-Miao))
* Igor Konforti ([@confiq](https://github.com/confiq))
* John Bley ([@johnbley](https://github.com/johnbley))
* Jonah Rosenblum ([@jonahrosenblum](https://github.com/jonahrosenblum))
* Mark Wolff ([@markwolff](https://github.com/markwolff))
* Matthew Wear ([@mwear](https://github.com/mwear))
* Michael Goin ([@michaelgoin](https://github.com/michaelgoin))
* Paul Fairless ([@paulfairless](https://github.com/paulfairless))
* Reginald McDonald ([@reggiemcdonald](https://github.com/reggiemcdonald))
* Ruben Vargas Palma ([@rubenvp8510](https://github.com/rubenvp8510))
* Sergio Regueira ([@sergioregueira](https://github.com/sergioregueira))
* Tiger He ([@TigerHe7](https://github.com/TigerHe7))
* [@carolinee21](https://github.com/carolinee21)
* [@dengliming](https://github.com/dengliming)
* [@srjames90](https://github.com/srjames90)
* legendecas ([@legendecas](https://github.com/legendecas))

## 0.10.2

### :rocket: (Enhancement)

* `opentelemetry-core`, `opentelemetry-tracing`
  * [#1331](https://github.com/open-telemetry/opentelemetry-js/pull/1331) Feat: Make ID generator configurable ([@EdZou](https://github.com/EdZou))
* `opentelemetry-api`, `opentelemetry-context-base`
  * [#1368](https://github.com/open-telemetry/opentelemetry-js/pull/1368) feat(api/context-base): change compile target to es5 ([@markwolff](https://github.com/markwolff))

### Committers: 3

* Cong Zou ([@EdZou](https://github.com/EdZou))
* Mark Wolff ([@markwolff](https://github.com/markwolff))
* Reginald McDonald ([@reggiemcdonald](https://github.com/reggiemcdonald))

## 0.10.1

### :bug: (Bug Fix)

* `opentelemetry-plugin-grpc-js`
  * [#1358](https://github.com/open-telemetry/opentelemetry-js/pull/1358) fix: add missing grpc-js index ([@dyladan](https://github.com/dyladan))

### Committers: 1

* Daniel Dyla ([@dyladan](https://github.com/dyladan))

## 0.10.0

### :boom: Breaking Change

* `opentelemetry-exporter-collector`, `opentelemetry-metrics`
  * [#1292](https://github.com/open-telemetry/opentelemetry-js/pull/1292) feat: remove HistogramAggregator.reset ([@legendecas](https://github.com/legendecas))
* `opentelemetry-api`, `opentelemetry-exporter-prometheus`, `opentelemetry-metrics`
  * [#1137](https://github.com/open-telemetry/opentelemetry-js/pull/1137) Batch observer ([@obecny](https://github.com/obecny))
* `opentelemetry-exporter-collector`
  * [#1256](https://github.com/open-telemetry/opentelemetry-js/pull/1256) feat: [Collector Metric Exporter][1/x] Rename CollectorExporter to CollectorTraceExporter  ([@davidwitten](https://github.com/davidwitten))

### :rocket: (Enhancement)

* `opentelemetry-exporter-collector`
  * [#1339](https://github.com/open-telemetry/opentelemetry-js/pull/1339) Proto update to latest to support arrays and maps ([@obecny](https://github.com/obecny))
  * [#1302](https://github.com/open-telemetry/opentelemetry-js/pull/1302) feat: adding proto over http for collector exporter ([@obecny](https://github.com/obecny))
  * [#1247](https://github.com/open-telemetry/opentelemetry-js/pull/1247) feat: adding json over http for collector exporter ([@obecny](https://github.com/obecny))
* `opentelemetry-core`, `opentelemetry-metrics`, `opentelemetry-tracing`
  * [#974](https://github.com/open-telemetry/opentelemetry-js/pull/974) feat: add OTEL_LOG_LEVEL env var ([@naseemkullah](https://github.com/naseemkullah))
* `opentelemetry-metrics`, `opentelemetry-node`, `opentelemetry-sdk-node`
  * [#1187](https://github.com/open-telemetry/opentelemetry-js/pull/1187) Add nodejs sdk package ([@dyladan](https://github.com/dyladan))
* `opentelemetry-shim-opentracing`
  * [#918](https://github.com/open-telemetry/opentelemetry-js/pull/918) feat: add baggage support to the opentracing shim ([@rubenvp8510](https://github.com/rubenvp8510))
* `opentelemetry-tracing`
  * [#1069](https://github.com/open-telemetry/opentelemetry-js/pull/1069) feat: add OTEL_SAMPLING_PROBABILITY env var ([@naseemkullah](https://github.com/naseemkullah))
  * [#1296](https://github.com/open-telemetry/opentelemetry-js/pull/1296) feat: force flush and shutdown callback for span exporters ([@dyladan](https://github.com/dyladan))
* `opentelemetry-node`
  * [#1343](https://github.com/open-telemetry/opentelemetry-js/pull/1343) feat(grpc-js): enable autoinstrumentation by default ([@markwolff](https://github.com/markwolff))
* `opentelemetry-exporter-collector`, `opentelemetry-exporter-prometheus`, `opentelemetry-metrics`
  * [#1276](https://github.com/open-telemetry/opentelemetry-js/pull/1276) chore: updating aggregator MinMaxLastSumCount and use it for value observer and value recorder ([@obecny](https://github.com/obecny))
* `opentelemetry-plugin-fetch`, `opentelemetry-plugin-xml-http-request`, `opentelemetry-semantic-conventions`, `opentelemetry-web`
  * [#1262](https://github.com/open-telemetry/opentelemetry-js/pull/1262) feat(opentelemetry-web): capture decodedBodySize / http.response_content_length ([@johnbley](https://github.com/johnbley))
* `opentelemetry-resources`
  * [#1211](https://github.com/open-telemetry/opentelemetry-js/pull/1211) Resource auto detection logging ([@adamegyed](https://github.com/adamegyed))
* `opentelemetry-api`, `opentelemetry-exporter-prometheus`, `opentelemetry-metrics`
  * [#1137](https://github.com/open-telemetry/opentelemetry-js/pull/1137) Batch observer ([@obecny](https://github.com/obecny))
* `opentelemetry-core`
  * [#1191](https://github.com/open-telemetry/opentelemetry-js/pull/1191) Add platform agnostic way to read environment variables ([@obecny](https://github.com/obecny))
* `opentelemetry-context-async-hooks`
  * [#1210](https://github.com/open-telemetry/opentelemetry-js/pull/1210) AsyncLocalStorage based ContextManager ([@johanneswuerbach](https://github.com/johanneswuerbach))
* `opentelemetry-api`, `opentelemetry-context-async-hooks`, `opentelemetry-context-base`, `opentelemetry-context-zone-peer-dep`, `opentelemetry-context-zone`, `opentelemetry-core`, `opentelemetry-exporter-collector`, `opentelemetry-exporter-jaeger`, `opentelemetry-exporter-prometheus`, `opentelemetry-exporter-zipkin`, `opentelemetry-metrics`, `opentelemetry-node`, `opentelemetry-plugin-fetch`, `opentelemetry-plugin-grpc-js`, `opentelemetry-plugin-grpc`, `opentelemetry-plugin-http`, `opentelemetry-plugin-https`, `opentelemetry-plugin-xml-http-request`, `opentelemetry-resources`, `opentelemetry-semantic-conventions`, `opentelemetry-shim-opentracing`, `opentelemetry-tracing`, `opentelemetry-web`
  * [#1237](https://github.com/open-telemetry/opentelemetry-js/pull/1237) fix(package.json): publish source maps ([@markwolff](https://github.com/markwolff))
* `opentelemetry-core`, `opentelemetry-exporter-collector`, `opentelemetry-exporter-jaeger`, `opentelemetry-exporter-zipkin`, `opentelemetry-metrics`, `opentelemetry-tracing`
  * [#1171](https://github.com/open-telemetry/opentelemetry-js/pull/1171) feat: add instrumentation library and update collector exporter ([@mwear](https://github.com/mwear))
* `opentelemetry-plugin-xml-http-request`
  * [#1216](https://github.com/open-telemetry/opentelemetry-js/pull/1216) Increase Test Coverage for XML Http Plugin ([@thgao](https://github.com/thgao))
* `opentelemetry-core`, `opentelemetry-node`, `opentelemetry-tracing`, `opentelemetry-web`
  * [#1218](https://github.com/open-telemetry/opentelemetry-js/pull/1218) fix: change default propagator to match spec ([@jonahrosenblum](https://github.com/jonahrosenblum))

### :bug: (Bug Fix)

* `opentelemetry-plugin-grpc`
  * [#1289](https://github.com/open-telemetry/opentelemetry-js/pull/1289) fix(grpc): camelCase methods can be double patched ([@markwolff](https://github.com/markwolff))
* `opentelemetry-plugin-fetch`
  * [#1274](https://github.com/open-telemetry/opentelemetry-js/pull/1274) fix: do not crash on fetch(new Request(url)) ([@dyladan](https://github.com/dyladan))
* `opentelemetry-core`
  * [#1269](https://github.com/open-telemetry/opentelemetry-js/pull/1269) fix(opentelemetry-core): modify regex to allow future versions ([@srjames90](https://github.com/srjames90))
* `opentelemetry-exporter-collector`
  * [#1254](https://github.com/open-telemetry/opentelemetry-js/pull/1254) fix: default url for otelcol ([@jufab](https://github.com/jufab))

### :books: (Refine Doc)

* `opentelemetry-metrics`
  * [#1239](https://github.com/open-telemetry/opentelemetry-js/pull/1239) chore: update metrics example with UpDownCounter ([@mayurkale22](https://github.com/mayurkale22))
* `opentelemetry-exporter-jaeger`
  * [#1234](https://github.com/open-telemetry/opentelemetry-js/pull/1234) docs: add note about endpoint config option ([@danielmbarlow](https://github.com/danielmbarlow))
* `opentelemetry-api`
  * [#1231](https://github.com/open-telemetry/opentelemetry-js/pull/1231) fix(jsdoc): change null to undefined ([@markwolff](https://github.com/markwolff))

### :sparkles: (Feature)

* `opentelemetry-api`, `opentelemetry-metrics`
  * [#1272](https://github.com/open-telemetry/opentelemetry-js/pull/1272) feat: adding new metric: up down sum observer ([@obecny](https://github.com/obecny))

### Committers: 21

* Adam Egyed ([@adamegyed](https://github.com/adamegyed))
* Aravin ([@aravinsiva](https://github.com/aravinsiva))
* Bartlomiej Obecny ([@obecny](https://github.com/obecny))
* Bryan Clement ([@lykkin](https://github.com/lykkin))
* Connor Lindsey ([@connorlindsey](https://github.com/connorlindsey))
* Daniel Dyla ([@dyladan](https://github.com/dyladan))
* Daniel M Barlow ([@danielmbarlow](https://github.com/danielmbarlow))
* David W. ([@davidwitten](https://github.com/davidwitten))
* Johannes Würbach ([@johanneswuerbach](https://github.com/johanneswuerbach))
* John Bley ([@johnbley](https://github.com/johnbley))
* Jonah Rosenblum ([@jonahrosenblum](https://github.com/jonahrosenblum))
* Julien FABRE ([@jufab](https://github.com/jufab))
* Mark Wolff ([@markwolff](https://github.com/markwolff))
* Matthew Wear ([@mwear](https://github.com/mwear))
* Mayur Kale ([@mayurkale22](https://github.com/mayurkale22))
* Naseem ([@naseemkullah](https://github.com/naseemkullah))
* Ruben Vargas Palma ([@rubenvp8510](https://github.com/rubenvp8510))
* Shivkanya Andhare ([@shivkanya9146](https://github.com/shivkanya9146))
* Tina Gao ([@thgao](https://github.com/thgao))
* [@srjames90](https://github.com/srjames90)
* legendecas ([@legendecas](https://github.com/legendecas))

## 0.9.0

### :boom: Breaking Change

* `opentelemetry-api`, `opentelemetry-exporter-prometheus`, `opentelemetry-metrics`
  * [#1120](https://github.com/open-telemetry/opentelemetry-js/pull/1120) feat: add the UpDownCounter instrument ([@mayurkale22](https://github.com/mayurkale22))
  * [#1126](https://github.com/open-telemetry/opentelemetry-js/pull/1126) feat!: remove label keys as they are no longer part of the spec ([@naseemkullah](https://github.com/naseemkullah))
* `opentelemetry-api`, `opentelemetry-metrics`
  * [#1117](https://github.com/open-telemetry/opentelemetry-js/pull/1117) chore: rename meaure to value recorder ([@dyladan](https://github.com/dyladan))
* `opentelemetry-api`, `opentelemetry-core`, `opentelemetry-tracing`
  * [#1058](https://github.com/open-telemetry/opentelemetry-js/pull/1058) feat: spec compliant sampling result support ([@legendecas](https://github.com/legendecas))

### :rocket: (Enhancement)

* Other
  * [#1181](https://github.com/open-telemetry/opentelemetry-js/pull/1181) feat: add node-plugins-all package ([@dyladan](https://github.com/dyladan))
* `opentelemetry-plugin-fetch`, `opentelemetry-plugin-xml-http-request`, `opentelemetry-web`
  * [#1121](https://github.com/open-telemetry/opentelemetry-js/pull/1121) chore: adding plugin-fetch and example ([@obecny](https://github.com/obecny))
* `opentelemetry-node`
  * [#1153](https://github.com/open-telemetry/opentelemetry-js/pull/1153) feat: add OPENTELEMETRY_NO_PATCH_MODULES ([@markwolff](https://github.com/markwolff))
  * [#1151](https://github.com/open-telemetry/opentelemetry-js/pull/1151) chore(todo): add missing span sampling test ([@markwolff](https://github.com/markwolff))
* `opentelemetry-exporter-jaeger`
  * [#965](https://github.com/open-telemetry/opentelemetry-js/pull/965) feat(opentelemetry-exporter-jaeger): http sender ([@leonardodalcin](https://github.com/leonardodalcin))
* `opentelemetry-exporter-zipkin`
  * [#1138](https://github.com/open-telemetry/opentelemetry-js/pull/1138) feat(opentelemetry-js): infer zipkin service name from resource ([@rezakrimi](https://github.com/rezakrimi))
* `opentelemetry-plugin-xml-http-request`
  * [#1133](https://github.com/open-telemetry/opentelemetry-js/pull/1133) fix(plugin-xml-http-request): support sync requests ([@johnbley](https://github.com/johnbley))
* `opentelemetry-metrics`
  * [#1145](https://github.com/open-telemetry/opentelemetry-js/pull/1145) chore: creating new metric kind ([@obecny](https://github.com/obecny))
* `opentelemetry-exporter-collector`
  * [#1204](https://github.com/open-telemetry/opentelemetry-js/pull/1204) feat: collector exporter custom headers and metadata ([@mwear](https://github.com/mwear))
* `opentelemetry-exporter-zipkin`
  * [#1202](https://github.com/open-telemetry/opentelemetry-js/pull/1202) Adds possibility to set headers to zipkin exporter ([@obecny](https://github.com/obecny))

### :bug: (Bug Fix)

* `opentelemetry-exporter-collector`
  * [#1197](https://github.com/open-telemetry/opentelemetry-js/pull/1197) fix(exporter-collector): default endpoint for node and browser ([@davidwitten](https://github.com/davidwitten))
* `opentelemetry-context-zone-peer-dep`
  * [#1209](https://github.com/open-telemetry/opentelemetry-js/pull/1209) chore: fixing zone from which to fork a new zone ([@obecny](https://github.com/obecny))

### :sparkles: (Feature)

* `opentelemetry-semantic-conventions`
  * [#1160](https://github.com/open-telemetry/opentelemetry-js/pull/1160) refactor(attributes): move enums to @opentelemetry/semantic-conventions ([@markwolff](https://github.com/markwolff))

### :books: (Refine Doc)

* Other
  * [#1192](https://github.com/open-telemetry/opentelemetry-js/pull/1192) Fix_typo ([@shivkanya9146](https://github.com/shivkanya9146))
  * [#1147](https://github.com/open-telemetry/opentelemetry-js/pull/1147) ci: lint markdown files ([@naseemkullah](https://github.com/naseemkullah))
  * [#1142](https://github.com/open-telemetry/opentelemetry-js/pull/1142) chore: template prometheus endpoint in examples rather than hardcode ([@naseemkullah](https://github.com/naseemkullah))
  * [#1217](https://github.com/open-telemetry/opentelemetry-js/pull/1217) chore: fix markdown linting and add npm script ([@dyladan](https://github.com/dyladan))

### Committers: 13

* David W. ([@davidwitten](https://github.com/davidwitten))
* Bartlomiej Obecny ([@obecny](https://github.com/obecny))
* Daniel Dyla ([@dyladan](https://github.com/dyladan))
* Mark Wolff ([@markwolff](https://github.com/markwolff))
* Mayur Kale ([@mayurkale22](https://github.com/mayurkale22))
* Naseem ([@naseemkullah](https://github.com/naseemkullah))
* Valentin Marchaud ([@vmarchaud](https://github.com/vmarchaud))
* legendecas ([@legendecas](https://github.com/legendecas))
* Shivkanya Andhare ([@shivkanya9146](https://github.com/shivkanya9146))
* Leonardo Dalcin ([@leonardodalcin](https://github.com/leonardodalcin))
* [@rezakrimi](https://github.com/rezakrimi)
* John Bley ([@johnbley](https://github.com/johnbley))
* Matthew Wear ([@mwear](https://github.com/mwear))

## 0.8.3

### :rocket: (Enhancement)

* `opentelemetry-node`
  * [#980](https://github.com/open-telemetry/opentelemetry-js/pull/980) feat: merge user supplied and default plugin configs ([@naseemkullah](https://github.com/naseemkullah))

### :bug: (Bug Fix)

* `opentelemetry-context-async-hooks`
  * [#1099](https://github.com/open-telemetry/opentelemetry-js/pull/1099) fix(asynchooks-scope): fix context loss using .with() #1101 ([@vmarchaud](https://github.com/vmarchaud))

### :books: (Refine Doc)

* Other
  * [#1100](https://github.com/open-telemetry/opentelemetry-js/pull/1100) docs(batcher): document how to configure custom aggregators #989 ([@vmarchaud](https://github.com/vmarchaud))
* `opentelemetry-api`
  * [#1106](https://github.com/open-telemetry/opentelemetry-js/pull/1106) chore: improve API documentation ([@mayurkale22](https://github.com/mayurkale22))

### Committers: 7

* Bartlomiej Obecny ([@obecny](https://github.com/obecny))
* Daniel Dyla ([@dyladan](https://github.com/dyladan))
* Kanika Shah ([@kanikashah90](https://github.com/kanikashah90))
* Mayur Kale ([@mayurkale22](https://github.com/mayurkale22))
* Naseem ([@naseemkullah](https://github.com/naseemkullah))
* Valentin Marchaud ([@vmarchaud](https://github.com/vmarchaud))
* [@shivkanya9146](https://github.com/shivkanya9146)

## 0.8.2

### :rocket: (Enhancement)

* `opentelemetry-exporter-collector`
  * [#1063](https://github.com/open-telemetry/opentelemetry-js/pull/1063) feat: exporter collector TLS option ([@mzahor](https://github.com/mzahor))
* `opentelemetry-core`
  * [#838](https://github.com/open-telemetry/opentelemetry-js/pull/838) feat: implement W3C Correlation Context propagator ([@rubenvp8510](https://github.com/rubenvp8510))

### :bug: (Bug Fix)

* `opentelemetry-api`
  * [#1067](https://github.com/open-telemetry/opentelemetry-js/pull/1067) fix: missing `global` in browser environments ([@legendecas](https://github.com/legendecas))

### :books: (Refine Doc)

* Other
  * [#1057](https://github.com/open-telemetry/opentelemetry-js/pull/1057) chore: add examples README.md ([@mayurkale22](https://github.com/mayurkale22))
* `opentelemetry-core`
  * [#1080](https://github.com/open-telemetry/opentelemetry-js/pull/1080) docs: document CorrelationContext propagator under Built-in Implement… ([@rubenvp8510](https://github.com/rubenvp8510))

### Committers: 5

* Marian Zagoruiko ([@mzahor](https://github.com/mzahor))
* Mayur Kale ([@mayurkale22](https://github.com/mayurkale22))
* Olivier Albertini ([@OlivierAlbertini](https://github.com/OlivierAlbertini))
* Ruben Vargas Palma ([@rubenvp8510](https://github.com/rubenvp8510))
* legendecas ([@legendecas](https://github.com/legendecas))

## 0.8.1

### :rocket: (Enhancement)

* Other
  * [#1050](https://github.com/open-telemetry/opentelemetry-js/pull/1050) feat: add plugin metapackages ([@dyladan](https://github.com/dyladan))
* `opentelemetry-resources`
  * [#1055](https://github.com/open-telemetry/opentelemetry-js/pull/1055) chore(opentelemetry-resources): add instance type and az to aws detector ([@justinwalz](https://github.com/justinwalz))
* `opentelemetry-plugin-http`
  * [#963](https://github.com/open-telemetry/opentelemetry-js/pull/963) feat(plugin-http): add plugin hooks before processing req and res ([@BlumAmir](https://github.com/BlumAmir))
* `opentelemetry-metrics`
  * [#1049](https://github.com/open-telemetry/opentelemetry-js/pull/1049) chore: pipe resource through to MetricRecord ([@mwear](https://github.com/mwear))
* `opentelemetry-api`, `opentelemetry-metrics`
  * [#1032](https://github.com/open-telemetry/opentelemetry-js/pull/1032) Make Labels Optional for CounterMetric::add ([@astorm](https://github.com/astorm))

### :bug: (Bug Fix)

* `opentelemetry-plugin-http`
  * [#1060](https://github.com/open-telemetry/opentelemetry-js/pull/1060) fix(http-plugin): don't modify user's headers object in plugin ([@BlumAmir](https://github.com/BlumAmir))
* `opentelemetry-exporter-collector`
  * [#1053](https://github.com/open-telemetry/opentelemetry-js/pull/1053) fix: include proto files in deployment package ([@dyladan](https://github.com/dyladan))

### :books: (Refine Doc)

* Other
  * [#1065](https://github.com/open-telemetry/opentelemetry-js/pull/1065) style: format README ([@naseemkullah](https://github.com/naseemkullah))
  * [#1064](https://github.com/open-telemetry/opentelemetry-js/pull/1064) chore: update README ([@mayurkale22](https://github.com/mayurkale22))
  * [#1051](https://github.com/open-telemetry/opentelemetry-js/pull/1051) chore: deploy docs using github action ([@dyladan](https://github.com/dyladan))
* `opentelemetry-exporter-prometheus`
  * [#1056](https://github.com/open-telemetry/opentelemetry-js/pull/1056) fix readme: setting labelKeys when creating the counter ([@luebken](https://github.com/luebken))

### Committers: 9

* Alan Storm ([@astorm](https://github.com/astorm))
* Amir Blum ([@BlumAmir](https://github.com/BlumAmir))
* Daniel Dyla ([@dyladan](https://github.com/dyladan))
* Justin Walz ([@justinwalz](https://github.com/justinwalz))
* Matthew Wear ([@mwear](https://github.com/mwear))
* Matthias Lübken ([@luebken](https://github.com/luebken))
* Mayur Kale ([@mayurkale22](https://github.com/mayurkale22))
* Naseem ([@naseemkullah](https://github.com/naseemkullah))
* [@shivkanya9146](https://github.com/shivkanya9146)

## 0.8.0

Released 2020-05-12

### :boom: Breaking Change

* `opentelemetry-api`, `opentelemetry-metrics`
  * [#1001](https://github.com/open-telemetry/opentelemetry-js/pull/1001) fix: observers should not expose bind/unbind method ([@legendecas](https://github.com/legendecas))

### :bug: (Bug Fix)

* `opentelemetry-plugin-http`
  * [#984](https://github.com/open-telemetry/opentelemetry-js/pull/984) fix(http-plugin): strip otel custom http header #983 ([@vmarchaud](https://github.com/vmarchaud))
* `opentelemetry-core`
  * [#1021](https://github.com/open-telemetry/opentelemetry-js/pull/1021) fix: left pad short b3 trace identifiers ([@dyladan](https://github.com/dyladan))
* `opentelemetry-plugin-xml-http-reques`
  * [#1002](https://github.com/open-telemetry/opentelemetry-js/pull/1002) fix(opentelemetry-plugin-xml-http-request): define span kind as CLIENT for xmlhttprequests ([@ivansenic](https://github.com/ivansenic))
* `opentelemetry-plugin-grpc`
  * [#1005](https://github.com/open-telemetry/opentelemetry-js/pull/1005) fix: add missing error status handler ([@markwolff](https://github.com/markwolff))
* `opentelemetry-exporter-collector`
  * [#1008](https://github.com/open-telemetry/opentelemetry-js/pull/1008) fix: permission denied error when cloning submodules ([@sleighzy](https://github.com/sleighzy))

### :rocket: (Enhancement)

* `opentelemetry-exporter-zipkin`, `opentelemetry-plugin-http`, `opentelemetry-tracing`
  * [#1037](https://github.com/open-telemetry/opentelemetry-js/pull/1037) fix(tracing): span processor should receive a readable span as parameters ([@legendecas](https://github.com/legendecas))
* `opentelemetry-tracing`
  * [#1024](https://github.com/open-telemetry/opentelemetry-js/pull/1024) fix: multi span processor should flush child span processors ([@legendecas](https://github.com/legendecas))
* `opentelemetry-metrics`, `opentelemetry-tracing`
  * [#1015](https://github.com/open-telemetry/opentelemetry-js/pull/1015) fix: prevent duplicated resource creation ([@legendecas](https://github.com/legendecas))
* `opentelemetry-metrics`
  * [#1014](https://github.com/open-telemetry/opentelemetry-js/pull/1014) feat(metrics): use MetricDescriptor to determine aggregator #989 ([@vmarchaud](https://github.com/vmarchaud))
* `opentelemetry-plugin-http`
  * [#948](https://github.com/open-telemetry/opentelemetry-js/pull/948) feat(http-plugin): add options to disable new spans if no parent ([@vmarchaud](https://github.com/vmarchaud))
* `opentelemetry-api`, `opentelemetry-node`, `opentelemetry-plugin-grpc`, `opentelemetry-plugin-http`, `opentelemetry-plugin-https`, `opentelemetry-plugin-xml-http-request`, `opentelemetry-tracing`, `opentelemetry-web`
  * [#943](https://github.com/open-telemetry/opentelemetry-js/pull/943) Use global API instances ([@dyladan](https://github.com/dyladan))
* `opentelemetry-api`
  * [#1016](https://github.com/open-telemetry/opentelemetry-js/pull/1016) refactor: normalize namespace import name for @opentelemetry/api ([@legendecas](https://github.com/legendecas))
* `opentelemetry-core`, `opentelemetry-base`
  * [#991](https://github.com/open-telemetry/opentelemetry-js/pull/991) refactor: merge opentelemetry-base to opentelemetry-core ([@legendecas](https://github.com/legendecas))
* `opentelemetry-core`
  * [#981](https://github.com/open-telemetry/opentelemetry-js/pull/981) chore: splitting BasePlugin into browser and node ([@obecny](https://github.com/obecny))

### :books: (Refine Doc)

* Other
  * [#1003](https://github.com/open-telemetry/opentelemetry-js/pull/1003) chore: test on node 14 ([@dyladan](https://github.com/dyladan))
  * [#990](https://github.com/open-telemetry/opentelemetry-js/pull/990) fix(opentracing-shim): update opentracing shim example ([@sleighzy](https://github.com/sleighzy))

### Committers: 7

* legendecas ([@legendecas](https://github.com/legendecas))
* Valentin Marchaud ([@vmarchaud](https://github.com/vmarchaud))
* Daniel Dyla ([@dyladan](https://github.com/dyladan))
* Ivan Senic ([@ivansenic](https://github.com/ivansenic))
* Mark Wolff ([@markwolff](https://github.com/markwolff))
* Simon Leigh ([@sleighzy](https://github.com/sleighzy))
* Bartlomiej Obecny ([@obecny](https://github.com/obecny))

## 0.7.0

Released 2020-04-23

### :boom: Breaking Change

* `opentelemetry-exporter-collector`
  * [#901](https://github.com/open-telemetry/opentelemetry-js/pull/901) grpc for node and support for new proto format for node and browser ([@obecny](https://github.com/obecny))
* `opentelemetry-api`, `opentelemetry-metrics`
  * [#964](https://github.com/open-telemetry/opentelemetry-js/pull/964) chore: adding metric observable to be able to support async update ([@obecny](https://github.com/obecny))

### :bug: (Bug Fix)

* `opentelemetry-plugin-http`
  * [#960](https://github.com/open-telemetry/opentelemetry-js/pull/960) [http] fix: use url.URL ([@naseemkullah](https://github.com/naseemkullah))
* `opentelemetry-core`
  * [#977](https://github.com/open-telemetry/opentelemetry-js/pull/977) fix(B3Propagator): B3 sampled causing gRPC error ([@mayurkale22](https://github.com/mayurkale22))

### :rocket: (Enhancement)

* `opentelemetry-resources`
  * [#899](https://github.com/open-telemetry/opentelemetry-js/pull/899) feat: resource auto-detection ([@mwear](https://github.com/mwear))
* `opentelemetry-metrics`
  * [#930](https://github.com/open-telemetry/opentelemetry-js/pull/930) feat(aggregators): implement histogram aggregator ([@vmarchaud](https://github.com/vmarchaud))

### Committers: 5

* Naseem ([@naseemkullah](https://github.com/naseemkullah))
* Matthew Wear ([@mwear](https://github.com/mwear))
* Bartlomiej Obecny ([@obecny](https://github.com/obecny))
* Mayur Kale ([@mayurkale22](https://github.com/mayurkale22))
* Valentin Marchaud ([@vmarchaud](https://github.com/vmarchaud))

## 0.6.1

Released 2020-04-08

### :rocket: (Enhancement)

* `opentelemetry-exporter-jaeger`
  * [#924](https://github.com/open-telemetry/opentelemetry-js/pull/924) [Jaeger-Exporter] host default env var ([@naseemkullah](https://github.com/naseemkullah))
* `opentelemetry-metrics`
  * [#933](https://github.com/open-telemetry/opentelemetry-js/pull/933) feat(meter): allow custom batcher #932 ([@vmarchaud](https://github.com/vmarchaud))

### :bug: (Bug Fix)

* `opentelemetry-plugin-http`
  * [#946](https://github.com/open-telemetry/opentelemetry-js/pull/946) Remove bad null check ([@dyladan](https://github.com/dyladan))
* `opentelemetry-exporter-prometheus`, `opentelemetry-metrics`
  * [#941](https://github.com/open-telemetry/opentelemetry-js/pull/941) fix: do not clear other labelsets when updating metrics ([@dyladan](https://github.com/dyladan))

### :books: (Refine Doc)

* `opentelemetry-propagator-jaeger`
  * [#937](https://github.com/open-telemetry/opentelemetry-js/pull/937) fix: Jaeger propagator example of usage" ([@shivkanya9146](https://github.com/shivkanya9146))

### Committers: 4

* Daniel Dyla ([@dyladan](https://github.com/dyladan))
* Naseem ([@naseemkullah](https://github.com/naseemkullah))
* Valentin Marchaud ([@vmarchaud](https://github.com/vmarchaud))
* [@shivkanya9146](https://github.com/shivkanya9146)

## 0.6.0

Released 2020-04-01

### :boom: Breaking Change

* `opentelemetry-api`, `opentelemetry-metrics`
  * [#915](https://github.com/open-telemetry/opentelemetry-js/pull/915) Remove label set from metrics API ([@mayurkale22](https://github.com/mayurkale22))

### :rocket: (Enhancement)

* `opentelemetry-tracing`
  * [#913](https://github.com/open-telemetry/opentelemetry-js/pull/913) chore: remove unused default argument in Tracer ([@Flarna](https://github.com/Flarna))
* `opentelemetry-exporter-jaeger`
  * [#916](https://github.com/open-telemetry/opentelemetry-js/pull/916) chore: removing force flush ([@obecny](https://github.com/obecny))

### :books: (Refine Doc)

* `opentelemetry-node`
  * [#921](https://github.com/open-telemetry/opentelemetry-js/pull/921) chore: fix Require Path in README [@shivkanya9146](https://github.com/shivkanya9146))

### Committers: 4

* Mayur Kale ([@mayurkale22](https://github.com/mayurkale22))
* Bartlomiej Obecny ([@obecny](https://github.com/obecny))
* Gerhard Stöbich ([@Flarna](https://github.com/Flarna))
* Shivkanya Andhare ([@shivkanya9146](https://github.com/shivkanya9146))

## 0.5.2

Released 2020-03-27

### :rocket: (Enhancement)

* `opentelemetry-exporter-prometheus`, `opentelemetry-metrics`
  * [#893](https://github.com/open-telemetry/opentelemetry-js/pull/893) Metrics: Add lastUpdateTimestamp associated with point ([@mayurkale22](https://github.com/mayurkale22))
* `opentelemetry-tracing`
  * [#896](https://github.com/open-telemetry/opentelemetry-js/pull/896) Do not export empty span lists ([@dyladan](https://github.com/dyladan))
* `opentelemetry-api`, `opentelemetry-tracing`
  * [#889](https://github.com/open-telemetry/opentelemetry-js/pull/889) feat: start a root span with spanOptions.parent = null ([@dyladan](https://github.com/dyladan))

### :bug: (Bug Fix)

* `opentelemetry-core`, `opentelemetry-propagator-jaeger`
  * [#904](https://github.com/open-telemetry/opentelemetry-js/pull/904) fix: add type checking in propagators ([@dyladan](https://github.com/dyladan))
* `opentelemetry-context-base`, `opentelemetry-core`, `opentelemetry-plugin-document-load`, `opentelemetry-plugin-user-interaction`, `opentelemetry-web`
  * [#906](https://github.com/open-telemetry/opentelemetry-js/pull/906) chore: fixing documentation for web tracer provider, fixing examples … ([@obecny](https://github.com/obecny))
* Other
  * [#884](https://github.com/open-telemetry/opentelemetry-js/pull/884) chore: fixing main package.json version ([@obecny](https://github.com/obecny))

### :books: (Refine Doc)

* `opentelemetry-context-base`, `opentelemetry-core`, `opentelemetry-plugin-document-load`, `opentelemetry-plugin-user-interaction`, `opentelemetry-web`
  * [#906](https://github.com/open-telemetry/opentelemetry-js/pull/906) chore: fixing documentation for web tracer provider, fixing examples … ([@obecny](https://github.com/obecny))

### Committers: 4

* Bartlomiej Obecny ([@obecny](https://github.com/obecny))
* Daniel Dyla ([@dyladan](https://github.com/dyladan))
* Mark Robert Henderson ([@aphelionz](https://github.com/aphelionz))
* Mayur Kale ([@mayurkale22](https://github.com/mayurkale22))

## 0.5.1

Released 2020-03-19

### :bug: (Bug Fix)

* `opentelemetry-web`
  * [#873](https://github.com/open-telemetry/opentelemetry-js/pull/873) Remove unnecessary `this` overwrite in stack context manager ([@dyladan](https://github.com/dyladan))
* `opentelemetry-plugin-mysql`
  * [#880](https://github.com/open-telemetry/opentelemetry-js/pull/880) Do not multiwrap pool queries ([@dyladan](https://github.com/dyladan))
* `opentelemetry-metrics`
  * [#881](https://github.com/open-telemetry/opentelemetry-js/pull/881)  fix: @opentelemetry/metrics fails to run due to bad import ([@mayurkale22](https://github.com/mayurkale22))

### Committers: 2

* Daniel Dyla ([@dyladan](https://github.com/dyladan))
* Mayur Kale ([@mayurkale22](https://github.com/mayurkale22))

## 0.5.0

Released 2020-03-16

### This is a first official beta release, which provides almost fully complete metrics, tracing, and context propagation functionality but makes no promises around breaking changes

### :boom: Breaking Change

* [#853](https://github.com/open-telemetry/opentelemetry-js/pull/853) Rename scope to context
* [#851](https://github.com/open-telemetry/opentelemetry-js/pull/851) Rename formatter to propagator

### :rocket: (Enhancement)

* [#828](https://github.com/open-telemetry/opentelemetry-js/pull/828) feat: metric observer
* [#858](https://github.com/open-telemetry/opentelemetry-js/pull/858) chore: update out-of-date dependencies
* [#856](https://github.com/open-telemetry/opentelemetry-js/pull/856) fix: change loglevel for beta
* [#843](https://github.com/open-telemetry/opentelemetry-js/pull/843) export resource to exporters
* [#846](https://github.com/open-telemetry/opentelemetry-js/pull/846) SDK Resource
* [#625](https://github.com/open-telemetry/opentelemetry-js/pull/625) feat: introduce ended property on Span
* [#837](https://github.com/open-telemetry/opentelemetry-js/pull/837) Simplify SDK registration
* [#818](https://github.com/open-telemetry/opentelemetry-js/pull/818) fix: change SpanContext.traceFlags to mandatory
* [#827](https://github.com/open-telemetry/opentelemetry-js/pull/827) Add getter and setter arguments to propagation API
* [#821](https://github.com/open-telemetry/opentelemetry-js/pull/821) feat: add composite propagator
* [#824](https://github.com/open-telemetry/opentelemetry-js/pull/824) Faster trace id generation
* [#708](https://github.com/open-telemetry/opentelemetry-js/pull/708) Simplify and speed up trace context parsing
* [#802](https://github.com/open-telemetry/opentelemetry-js/pull/802) chore: adding force flush to span processors
* [#816](https://github.com/open-telemetry/opentelemetry-js/pull/816) feat: use context-based tracing
* [#815](https://github.com/open-telemetry/opentelemetry-js/pull/815) Resources API: package, semantic conventions, and test utils
* [#797](https://github.com/open-telemetry/opentelemetry-js/pull/797) Add propagation API
* [#792](https://github.com/open-telemetry/opentelemetry-js/pull/792) Add context API
* [#685](https://github.com/open-telemetry/opentelemetry-js/pull/685) feat: add express plugin #666
* [#769](https://github.com/open-telemetry/opentelemetry-js/pull/769) Separate context propagation (OTEP 66)
* [#653](https://github.com/open-telemetry/opentelemetry-js/pull/653) Prevent loading plugins for incorrect module #626
* [#654](https://github.com/open-telemetry/opentelemetry-js/pull/654) feat: warn user when a instrumented package was already required #636
* [#772](https://github.com/open-telemetry/opentelemetry-js/pull/772) chore: add typing to propagator carrier
* [#735](https://github.com/open-telemetry/opentelemetry-js/pull/735) feat: decode jaeger header
* [#719](https://github.com/open-telemetry/opentelemetry-js/pull/719) feat(plugin-http): sync. specs for statuscode
* [#701](https://github.com/open-telemetry/opentelemetry-js/pull/701) feat: add jaeger http trace format (#696)

### :bug: (Bug Fix)

* [#798](https://github.com/open-telemetry/opentelemetry-js/pull/798) Respect sampled bit in probability sampler
* [#743](https://github.com/open-telemetry/opentelemetry-js/pull/743) fix: left pad jaeger trace ids
* [#715](https://github.com/open-telemetry/opentelemetry-js/pull/715) fix: unref jaeger socket to prevent process running indefinitely

## 0.4.0

Released 2020-02-05

### :rocket: (Enhancement)

* `opentelemetry-api`
  * [#727](https://github.com/open-telemetry/opentelemetry-js/pull/727) Api separation (deprecate `opentelemetry-types`)
  * [#749](https://github.com/open-telemetry/opentelemetry-js/pull/749) chore: rename registry to provider

### :sparkles: (Feature)

* `opentelemetry-plugin-http`
  * [#719](https://github.com/open-telemetry/opentelemetry-js/pull/719) feat(plugin-http): sync. specs for statuscode
* `opentelemetry-exporter-jaeger`
  * [#735](https://github.com/open-telemetry/opentelemetry-js/pull/735) feat: decode jaeger header
* `opentelemetry-plugin-user-interaction`
  * [#658](https://github.com/open-telemetry/opentelemetry-js/pull/658) feat: plugin user interaction for web

### :books: (Refine Doc)

* [#689](https://github.com/open-telemetry/opentelemetry-js/pull/689) Add benchmark README and latest numbers
* [#733](https://github.com/open-telemetry/opentelemetry-js/pull/733) chore: add instruction for pg-pool plugin
* [#665](https://github.com/open-telemetry/opentelemetry-js/pull/665) docs: add ioredis example
* [#731](https://github.com/open-telemetry/opentelemetry-js/pull/731) Update Stackdriver exporter example

### :bug: (Bug Fix)

* `opentelemetry-exporter-jaeger`
  * [#715](https://github.com/open-telemetry/opentelemetry-js/pull/715) fix: unref jaeger socket to prevent process running indefinitely
* `opentelemetry-plugin-ioredis`
  * [#671](https://github.com/open-telemetry/opentelemetry-js/pull/671) [ioredis plugin] fix: change supportedVersions to >1 <5

## 0.3.3

Released 2020-01-22

### :rocket: (Enhancement)

* `opentelemetry-core`, `opentelemetry-exporter-collector`, `opentelemetry-exporter-zipkin`, `opentelemetry-node`, `opentelemetry-plugin-dns`, `opentelemetry-plugin-document-load`, `opentelemetry-plugin-grpc`, `opentelemetry-plugin-http`, `opentelemetry-plugin-https`, `opentelemetry-plugin-ioredis`, `opentelemetry-plugin-mongodb`, `opentelemetry-plugin-mysql`, `opentelemetry-plugin-postgres`, `opentelemetry-plugin-redis`, `opentelemetry-plugin-xml-http-request`, `opentelemetry-shim-opentracing`, `opentelemetry-tracing`, `opentelemetry-types`, `opentelemetry-web`
  * [#582](https://github.com/open-telemetry/opentelemetry-js/pull/582) Named Tracers / Tracer Registry
* `opentelemetry-node`, `opentelemetry-plugin-postgres`
  * [#662](https://github.com/open-telemetry/opentelemetry-js/pull/662) feat: add pg-pool to default list of instrumented plugins
  * [#708](https://github.com/open-telemetry/opentelemetry-js/pull/708) Simplify and speed up trace context parsing
* `opentelemetry-metrics`
  * [#700](https://github.com/open-telemetry/opentelemetry-js/pull/700) implement named meter

### :sparkles: (Feature)

* `opentelemetry-propagator-jaeger`
  * [#701](https://github.com/open-telemetry/opentelemetry-js/pull/701) add jaeger http trace format
* `opentelemetry-exporter-stackdriver-trace`
  * [#648](https://github.com/open-telemetry/opentelemetry-js/pull/648) Stackdriver Trace exporter

### :books: (Refine Doc)

* [#673](https://github.com/open-telemetry/opentelemetry-js/pull/673) chore(getting-started): Added a TypeScript version for Getting Started Guide

### :bug: (Bug Fix)

* `opentelemetry-plugin-ioredis`
  * [#714](https://github.com/open-telemetry/opentelemetry-js/pull/714) fix: return module exports from ioredis

## 0.3.2

Released 2020-01-03

### :rocket: (Enhancement)

* `opentelemetry-plugin-http`, `opentelemetry-plugin-https`
  * [#643](https://github.com/open-telemetry/opentelemetry-js/pull/643) feat(plugin-http): add/modify attributes
  * [#651](https://github.com/open-telemetry/opentelemetry-js/pull/651) chore: add version script to all packages
* `opentelemetry-plugin-mongodb`
  * [#652](https://github.com/open-telemetry/opentelemetry-js/pull/652) feat: port mongodb-core plugin to mongodb
* `opentelemetry-metrics`
  * [#634](https://github.com/open-telemetry/opentelemetry-js/pull/634) Rename metric handle to bound instrument
* `opentelemetry-test-utils`
  * [#644](https://github.com/open-telemetry/opentelemetry-js/pull/644) feat: test-utils

### :sparkles: (Feature)

* `opentelemetry-plugin-ioredis`
  * [#558](https://github.com/open-telemetry/opentelemetry-js/pull/558) feat(plugin): add ioredis plugin

### :books: (Refine Doc)

* `opentelemetry-node`, `opentelemetry-plugin-xml-http-request`
  * [#646](https://github.com/open-telemetry/opentelemetry-js/pull/646) chore: update default plugins list and fix npm badge
* `opentelemetry-plugin-document-load`, `opentelemetry-plugin-mysql`, `opentelemetry-plugin-redis`, `opentelemetry-plugin-xml-http-request`, `opentelemetry-shim-opentracing`
  * [#647](https://github.com/open-telemetry/opentelemetry-js/pull/647) chore: update plugin readme with example links
* `opentelemetry-plugin-postgres`
  * [#539](https://github.com/open-telemetry/opentelemetry-js/pull/539) chore(docs:postgres): add usage instructions
* Other
  * [#645](https://github.com/open-telemetry/opentelemetry-js/pull/645) chore(plugin-pg): move dev dependencies out of `dependencies` in package.json

## 0.3.1

Released 2019-12-20

### :bug: (Bug Fix)

* `opentelemetry-plugin-grpc`
  * [#631](https://github.com/open-telemetry/opentelemetry-js/pull/631) fix(grpc): patch original client methods
  * [#593](https://github.com/open-telemetry/opentelemetry-js/pull/593) fix: transpile to es2017 as esnext may result in unsupported JS code

### :books: (Refine Doc)

* Other
  * [#629](https://github.com/open-telemetry/opentelemetry-js/pull/629) ci: deploy documentation on releases
  * [#581](https://github.com/open-telemetry/opentelemetry-js/pull/581) feat: add OpenTracing example

### :rocket: (Enhancement)

* [#633](https://github.com/open-telemetry/opentelemetry-js/pull/633) chore: enable incremental builds

### :sparkles: (Feature)

* `opentelemetry-plugin-xml-http-request`
  * [#595](https://github.com/open-telemetry/opentelemetry-js/pull/595) feat: implement XMLHttpRequest plugin

## 0.3.0

Released 2019-12-13

### :rocket: (Enhancement)

* `opentelemetry-core`, `opentelemetry-node`, `opentelemetry-plugin-dns`, `opentelemetry-plugin-document-load`, `opentelemetry-plugin-grpc`, `opentelemetry-plugin-postgres`, `opentelemetry-plugin-redis`, `opentelemetry-tracing`, `opentelemetry-types`
  * [#569](https://github.com/open-telemetry/opentelemetry-js/pull/569) chore: allow parent span to be null
* `opentelemetry-plugin-document-load`
  * [#546](https://github.com/open-telemetry/opentelemetry-js/pull/546) chore: fixing issue when metric time is 0 in document-load plugin
  * [#469](https://github.com/open-telemetry/opentelemetry-js/pull/469) chore: fixing problem with load event and performance for loadend
* `opentelemetry-plugin-http`, `opentelemetry-plugin-https`
  * [#548](https://github.com/open-telemetry/opentelemetry-js/pull/548) fix(plugin-http): adapt to current @types/node
* Other
  * [#510](https://github.com/open-telemetry/opentelemetry-js/pull/510) chore(circleci): remove duplicate compile step
  * [#514](https://github.com/open-telemetry/opentelemetry-js/pull/514) ci: enumerate caching paths manually
  * [#470](https://github.com/open-telemetry/opentelemetry-js/pull/470) chore: remove examples from lerna packages
* `opentelemetry-core`, `opentelemetry-metrics`, `opentelemetry-types`
  * [#507](https://github.com/open-telemetry/opentelemetry-js/pull/507) feat: direct calling of metric instruments
  * [#517](https://github.com/open-telemetry/opentelemetry-js/pull/517) chore: update dependencies gts and codecov
  * [#497](https://github.com/open-telemetry/opentelemetry-js/pull/497) chore: bump typescript version to ^3.7.2
* `opentelemetry-metrics`
  * [#475](https://github.com/open-telemetry/opentelemetry-js/pull/475) add shutdown method on MetricExporter interface
* `opentelemetry-core`, `opentelemetry-plugin-document-load`, `opentelemetry-tracing`, `opentelemetry-web`
  * [#466](https://github.com/open-telemetry/opentelemetry-js/pull/466) chore: fixing coverage for karma using istanbul

### :bug: (Bug Fix)

* `opentelemetry-exporter-jaeger`
  * [#609](https://github.com/open-telemetry/opentelemetry-js/pull/609) Jaeger no flush interval
* `opentelemetry-plugin-dns`
  * [#613](https://github.com/open-telemetry/opentelemetry-js/pull/613) fix(plugin-dns): remove from default plugin list
* `opentelemetry-plugin-http`
  * [#589](https://github.com/open-telemetry/opentelemetry-js/pull/589) fix(plugin-http): correct handling of WHATWG urls
  * [#580](https://github.com/open-telemetry/opentelemetry-js/pull/580) fix(plugin-http): http.url attribute
* `opentelemetry-shim-opentracing`
  * [#577](https://github.com/open-telemetry/opentelemetry-js/pull/577) fix: add missing `main` in package.json
* `opentelemetry-exporter-zipkin`
  * [#526](https://github.com/open-telemetry/opentelemetry-js/pull/526) fix: zipkin-exporter: don't export after shutdown
* `opentelemetry-plugin-grpc`
  * [#487](https://github.com/open-telemetry/opentelemetry-js/pull/487) fix(grpc): use correct supportedVersions
* `opentelemetry-core`
  * [#472](https://github.com/open-telemetry/opentelemetry-js/pull/472) fix(core): add missing semver dependency

### :books: (Refine Doc)

* Other
  * [#574](https://github.com/open-telemetry/opentelemetry-js/pull/574) chore: add CHANGELOG.md
  * [#575](https://github.com/open-telemetry/opentelemetry-js/pull/575) Add exporter guide
  * [#534](https://github.com/open-telemetry/opentelemetry-js/pull/534) feat: add redis plugin example
  * [#562](https://github.com/open-telemetry/opentelemetry-js/pull/562) chore(web-example): Added a README for the existing example
  * [#537](https://github.com/open-telemetry/opentelemetry-js/pull/537) examples(tracing): add multi exporter example
  * [#484](https://github.com/open-telemetry/opentelemetry-js/pull/484) chore: update README for new milestones
* `opentelemetry-plugin-mongodb-core`
  * [#564](https://github.com/open-telemetry/opentelemetry-js/pull/564) docs: add usage for mongodb-core plugin #543)
* `opentelemetry-metrics`
  * [#490](https://github.com/open-telemetry/opentelemetry-js/pull/490) chore: update metrics README
* `opentelemetry-plugin-redis`
  * [#551](https://github.com/open-telemetry/opentelemetry-js/pull/551) chore: fix minor typo
* `opentelemetry-exporter-prometheus`
  * [#521](https://github.com/open-telemetry/opentelemetry-js/pull/521) chore: update prometheus exporter readme with usage and links
* `opentelemetry-types`
  * [#512](https://github.com/open-telemetry/opentelemetry-js/pull/512) chore: minor name change
* `opentelemetry-plugin-postgres`
  * [#473](https://github.com/open-telemetry/opentelemetry-js/pull/473) chore(plugin): postgres-pool plugin skeleton

### :sparkles: (Feature)

* `opentelemetry-core`, `opentelemetry-exporter-collector`
  * [#552](https://github.com/open-telemetry/opentelemetry-js/pull/552) Collector exporter
* `opentelemetry-node`, `opentelemetry-plugin-mysql`
  * [#525](https://github.com/open-telemetry/opentelemetry-js/pull/525) feat: mysql support
* `opentelemetry-plugin-redis`
  * [#503](https://github.com/open-telemetry/opentelemetry-js/pull/503) feat(plugin): implement redis plugin
* `opentelemetry-plugin-mongodb-core`
  * [#205](https://github.com/open-telemetry/opentelemetry-js/pull/205) feat: add mongodb plugin
* `opentelemetry-exporter-prometheus`
  * [#483](https://github.com/open-telemetry/opentelemetry-js/pull/483) feat: Add prometheus exporter
* `opentelemetry-metrics`
  * [#500](https://github.com/open-telemetry/opentelemetry-js/pull/500) feat: add ConsoleMetricExporter
  * [#468](https://github.com/open-telemetry/opentelemetry-js/pull/468) feat: validate metric names
* `opentelemetry-scope-zone-peer-dep`, `opentelemetry-scope-zone`, `opentelemetry-web`
  * [#461](https://github.com/open-telemetry/opentelemetry-js/pull/461) feat(scope-zone): new scope manager to support async operations in web
* `opentelemetry-core`, `opentelemetry-plugin-document-load`
  * [#477](https://github.com/open-telemetry/opentelemetry-js/pull/477) feat(traceparent): setting parent span from server
* `opentelemetry-core`, `opentelemetry-metrics`, `opentelemetry-types`
  * [#463](https://github.com/open-telemetry/opentelemetry-js/pull/463) feat: implement labelset
* `opentelemetry-metrics`, `opentelemetry-types`
  * [#437](https://github.com/open-telemetry/opentelemetry-js/pull/437) feat(metrics): add registerMetric and getMetrics

## 0.2.0

Released 2019-11-04

### :rocket: (Enhancement)

* `opentelemetry-shim-opentracing`, `opentelemetry-tracing`, `opentelemetry-types`
  * [#449](https://github.com/open-telemetry/opentelemetry-js/pull/449) fix: allow recording links only at Span creation time
* `opentelemetry-core`, `opentelemetry-node`, `opentelemetry-tracing`, `opentelemetry-types`
  * [#454](https://github.com/open-telemetry/opentelemetry-js/pull/454) fix(span): rename span recording flag
* `opentelemetry-metrics`
  * [#475](https://github.com/open-telemetry/opentelemetry-js/pull/475) add shutdown method on MetricExporter interface
* `opentelemetry-plugin-document-load`
  * [#469](https://github.com/open-telemetry/opentelemetry-js/pull/469) chore: fixing problem with load event and performance for loadend
* `opentelemetry-core`, `opentelemetry-plugin-document-load`, `opentelemetry-tracing`, `opentelemetry-web`
  * [#466](https://github.com/open-telemetry/opentelemetry-js/pull/466) chore: fixing coverage for karma using istanbul

### :bug: (Bug Fix)

* `opentelemetry-tracing`
  * [#444](https://github.com/open-telemetry/opentelemetry-js/pull/444) fix: batchSpanProcessor test failing intermittently
* `opentelemetry-core`
  * [#472](https://github.com/open-telemetry/opentelemetry-js/pull/472) fix(core): add missing semver dependency

### :books: (Refine Doc)

* [#462](https://github.com/open-telemetry/opentelemetry-js/pull/462) chore: update README
* [#460](https://github.com/open-telemetry/opentelemetry-js/pull/460) chore: move members list out of community repo
* [#445](https://github.com/open-telemetry/opentelemetry-js/pull/445) chore: update CONTRIBUTING.md
* [#459](https://github.com/open-telemetry/opentelemetry-js/pull/459) chore: update API docs

### :sparkles: (Feature)

* `opentelemetry-metrics`, `opentelemetry-types`
  * [#437](https://github.com/open-telemetry/opentelemetry-js/pull/437) feat(metrics): add registerMetric and getMetrics
* `opentelemetry-metrics`
  * [#468](https://github.com/open-telemetry/opentelemetry-js/pull/468) feat: validate metric names
* `opentelemetry-plugin-postgres`
  * [#417](https://github.com/open-telemetry/opentelemetry-js/pull/417) feature(plugin): implement postgres plugin
* `opentelemetry-core`, `opentelemetry-types`
  * [#451](https://github.com/open-telemetry/opentelemetry-js/pull/451) feat: add IsRemote field to SpanContext, set by propagators
* `opentelemetry-core`, `opentelemetry-plugin-document-load`, `opentelemetry-tracing`, `opentelemetry-types`, `opentelemetry-web`
  * [#433](https://github.com/open-telemetry/opentelemetry-js/pull/433) feat(plugin-document-load): new plugin for document load for web tracer

## 0.1.1

* chore: add prepare script and bump the version (#431)
* docs: fix broken links (#428)
* docs(exporter-jaeger): fix jaeger version (#430)
* fix(plugin-http): ensure no leaks (#398)
* Update readme (#421)
* refactor: cal duration once instead of each get duration call (#412)
* chore: add npm version badge (#414)

## 0.1.0

* Initial release<|MERGE_RESOLUTION|>--- conflicted
+++ resolved
@@ -7,11 +7,8 @@
 
 ## Unreleased
 
-<<<<<<< HEAD
-### :boom: Breaking Change
-
-=======
->>>>>>> a411ba3d
+### :boom: Breaking Change
+
 ### :rocket: (Enhancement)
 
 ### :bug: (Bug Fix)
