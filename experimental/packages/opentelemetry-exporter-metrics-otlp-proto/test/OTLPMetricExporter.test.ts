--- conflicted
+++ resolved
@@ -184,66 +184,12 @@
     });
 
     it('should successfully send metrics', done => {
-<<<<<<< HEAD
       const fakeRequest = new Stream.PassThrough();
       sinon.stub(http, 'request').returns(fakeRequest as any);
 
       let buff = Buffer.from('');
 
       fakeRequest.on('end', () => {
-        const ExportTraceServiceRequestProto = getExportRequestProto();
-        const data = ExportTraceServiceRequestProto?.decode(buff);
-        const json = data?.toJSON() as otlpTypes.opentelemetryProto.collector.metrics.v1.ExportMetricsServiceRequest;
-
-        const metric1 =
-          json.resourceMetrics[0].instrumentationLibraryMetrics[0].metrics[0];
-        const metric2 =
-          json.resourceMetrics[0].instrumentationLibraryMetrics[0].metrics[1];
-        const metric3 =
-          json.resourceMetrics[0].instrumentationLibraryMetrics[0].metrics[2];
-
-        assert.ok(typeof metric1 !== 'undefined', "counter doesn't exist");
-        ensureExportedCounterIsCorrect(
-          metric1,
-          metric1.intSum?.dataPoints[0].timeUnixNano,
-          metric1.intSum?.dataPoints[0].startTimeUnixNano
-        );
-        assert.ok(typeof metric2 !== 'undefined', "observable gauge doesn't exist");
-        ensureExportedObservableGaugeIsCorrect(
-          metric2,
-          metric2.doubleGauge?.dataPoints[0].timeUnixNano,
-          metric2.doubleGauge?.dataPoints[0].startTimeUnixNano
-        );
-        assert.ok(
-          typeof metric3 !== 'undefined',
-          "value recorder doesn't exist"
-        );
-        ensureExportedHistogramIsCorrect(
-          metric3,
-          metric3.intHistogram?.dataPoints[0].timeUnixNano,
-          metric3.intHistogram?.dataPoints[0].startTimeUnixNano,
-          [0, 100],
-          ['0', '2', '0']
-        );
-
-        ensureExportMetricsServiceRequestIsSet(json);
-
-        done();
-      });
-
-      fakeRequest.on('data', chunk => {
-        buff = Buffer.concat([buff, chunk]);
-      });
-
-      const clock = sinon.useFakeTimers();
-      collectorExporter.export(metrics, () => { });
-      clock.tick(200);
-      clock.restore();
-=======
-      sinon.stub(http, 'request').returns({
-        write: () => {},
-        on: () => {},
-        end: (...writeArgs: any[]) => {
           const ExportTraceServiceRequestProto = getExportRequestProto();
           const data = ExportTraceServiceRequestProto?.decode(writeArgs[0]);
           const json = data?.toJSON() as IExportMetricsServiceRequest;
@@ -278,13 +224,16 @@
 
           ensureExportMetricsServiceRequestIsSet(json);
           done();
-        },
-      } as any);
-
-      collectorExporter.export(metrics, result => {
-        done(result.error);
-      });
->>>>>>> d98548b4
+      });
+
+      fakeRequest.on('data', chunk => {
+        buff = Buffer.concat([buff, chunk]);
+      });
+
+      const clock = sinon.useFakeTimers();
+      collectorExporter.export(metrics, () => { });
+      clock.tick(200);
+      clock.restore();
     });
 
     it('should log the successful message', done => {
