/*
 * Copyright The OpenTelemetry Authors
 *
 * Licensed under the Apache License, Version 2.0 (the "License");
 * you may not use this file except in compliance with the License.
 * You may obtain a copy of the License at
 *
 *      https://www.apache.org/licenses/LICENSE-2.0
 *
 * Unless required by applicable law or agreed to in writing, software
 * distributed under the License is distributed on an "AS IS" BASIS,
 * WITHOUT WARRANTIES OR CONDITIONS OF ANY KIND, either express or implied.
 * See the License for the specific language governing permissions and
 * limitations under the License.
 */
import {
  context,
  HrTime,
  INVALID_SPAN_CONTEXT,
  propagation,
  ROOT_CONTEXT,
  Span,
  SpanKind,
  SpanOptions,
  SpanStatus,
  SpanStatusCode,
  trace,
  Histogram,
  Attributes,
  ValueType,
} from '@opentelemetry/api';
import {
  hrTime,
  hrTimeDuration,
  hrTimeToMilliseconds,
  suppressTracing,
  RPCMetadata,
  RPCType,
  setRPCMetadata,
} from '@opentelemetry/core';
import type * as http from 'http';
import type * as https from 'https';
import { Socket } from 'net';
import * as url from 'url';
import { HttpInstrumentationConfig } from './types';
import { VERSION } from './version';
import {
  InstrumentationBase,
  InstrumentationNodeModuleDefinition,
  safeExecuteInTheMiddle,
} from '@opentelemetry/instrumentation';
import { errorMonitor } from 'events';
import {
  ATTR_HTTP_REQUEST_METHOD,
  ATTR_HTTP_RESPONSE_STATUS_CODE,
  ATTR_HTTP_ROUTE,
  ATTR_NETWORK_PROTOCOL_VERSION,
  ATTR_SERVER_ADDRESS,
  ATTR_SERVER_PORT,
  ATTR_URL_SCHEME,
  METRIC_HTTP_CLIENT_REQUEST_DURATION,
  METRIC_HTTP_SERVER_REQUEST_DURATION,
} from '@opentelemetry/semantic-conventions';
import {
  extractHostnameAndPort,
  getIncomingRequestAttributes,
  getIncomingRequestAttributesOnResponse,
  getIncomingStableRequestMetricAttributesOnResponse,
  getOutgoingRequestAttributes,
  getOutgoingRequestAttributesOnResponse,
  getRequestInfo,
  headerCapture,
  isValidOptionsType,
  parseResponseStatus,
  setSpanWithError,
} from './utils';
import { Err, Func, Http, HttpRequestArgs, Https } from './internal-types';

/**
 * `node:http` and `node:https` instrumentation for OpenTelemetry
 */
export class HttpInstrumentation extends InstrumentationBase<HttpInstrumentationConfig> {
  /** keep track on spans not ended */
  private readonly _spanNotEnded: WeakSet<Span> = new WeakSet<Span>();
  private _headerCapture;
  declare private _stableHttpServerDurationHistogram: Histogram;
  declare private _stableHttpClientDurationHistogram: Histogram;

  constructor(config: HttpInstrumentationConfig = {}) {
    super('@opentelemetry/instrumentation-http', VERSION, config);
    this._headerCapture = this._createHeaderCapture();
  }

  protected override _updateMetricInstruments() {
    this._stableHttpServerDurationHistogram = this.meter.createHistogram(
      METRIC_HTTP_SERVER_REQUEST_DURATION,
      {
        description: 'Duration of HTTP server requests.',
        unit: 's',
        valueType: ValueType.DOUBLE,
        advice: {
          explicitBucketBoundaries: [
            0.005, 0.01, 0.025, 0.05, 0.075, 0.1, 0.25, 0.5, 0.75, 1, 2.5, 5,
            7.5, 10,
          ],
        },
      }
    );
    this._stableHttpClientDurationHistogram = this.meter.createHistogram(
      METRIC_HTTP_CLIENT_REQUEST_DURATION,
      {
        description: 'Duration of HTTP client requests.',
        unit: 's',
        valueType: ValueType.DOUBLE,
        advice: {
          explicitBucketBoundaries: [
            0.005, 0.01, 0.025, 0.05, 0.075, 0.1, 0.25, 0.5, 0.75, 1, 2.5, 5,
            7.5, 10,
          ],
        },
      }
    );
  }

  private _recordServerDuration(
    durationMs: number,
    stableAttributes: Attributes
  ) {
    this._stableHttpServerDurationHistogram.record(
      durationMs / 1000,
      stableAttributes
    );
  }

  private _recordClientDuration(
    durationMs: number,
    stableAttributes: Attributes
  ) {
    this._stableHttpClientDurationHistogram.record(
      durationMs / 1000,
      stableAttributes
    );
  }

  override setConfig(config: HttpInstrumentationConfig = {}): void {
    super.setConfig(config);
    this._headerCapture = this._createHeaderCapture();
  }

  init(): [
    InstrumentationNodeModuleDefinition,
    InstrumentationNodeModuleDefinition,
  ] {
    return [this._getHttpsInstrumentation(), this._getHttpInstrumentation()];
  }

  private _getHttpInstrumentation() {
    return new InstrumentationNodeModuleDefinition(
      'http',
      ['*'],
      (moduleExports: Http): Http => {
        const isESM = (moduleExports as any)[Symbol.toStringTag] === 'Module';
        if (!this.getConfig().disableOutgoingRequestInstrumentation) {
          const patchedRequest = this._wrap(
            moduleExports,
            'request',
            this._getPatchOutgoingRequestFunction('http')
          ) as unknown as Func<http.ClientRequest>;
          const patchedGet = this._wrap(
            moduleExports,
            'get',
            this._getPatchOutgoingGetFunction(patchedRequest)
          );
          if (isESM) {
            // To handle `import http from 'http'`, which returns the default
            // export, we need to set `module.default.*`.
            (moduleExports as any).default.request = patchedRequest;
            (moduleExports as any).default.get = patchedGet;
          }
        }
        if (!this.getConfig().disableIncomingRequestInstrumentation) {
          this._wrap(
            moduleExports.Server.prototype,
            'emit',
            this._getPatchIncomingRequestFunction('http')
          );
        }
        return moduleExports;
      },
      (moduleExports: Http) => {
        if (moduleExports === undefined) return;

        if (!this.getConfig().disableOutgoingRequestInstrumentation) {
          this._unwrap(moduleExports, 'request');
          this._unwrap(moduleExports, 'get');
        }
        if (!this.getConfig().disableIncomingRequestInstrumentation) {
          this._unwrap(moduleExports.Server.prototype, 'emit');
        }
      }
    );
  }

  private _getHttpsInstrumentation() {
    return new InstrumentationNodeModuleDefinition(
      'https',
      ['*'],
      (moduleExports: Https): Https => {
        const isESM = (moduleExports as any)[Symbol.toStringTag] === 'Module';
        if (!this.getConfig().disableOutgoingRequestInstrumentation) {
          const patchedRequest = this._wrap(
            moduleExports,
            'request',
            this._getPatchHttpsOutgoingRequestFunction('https')
          ) as unknown as Func<http.ClientRequest>;
          const patchedGet = this._wrap(
            moduleExports,
            'get',
            this._getPatchHttpsOutgoingGetFunction(patchedRequest)
          );
          if (isESM) {
            // To handle `import https from 'https'`, which returns the default
            // export, we need to set `module.default.*`.
            (moduleExports as any).default.request = patchedRequest;
            (moduleExports as any).default.get = patchedGet;
          }
        }
        if (!this.getConfig().disableIncomingRequestInstrumentation) {
          this._wrap(
            moduleExports.Server.prototype,
            'emit',
            this._getPatchIncomingRequestFunction('https')
          );
        }
        return moduleExports;
      },
      (moduleExports: Https) => {
        if (moduleExports === undefined) return;

        if (!this.getConfig().disableOutgoingRequestInstrumentation) {
          this._unwrap(moduleExports, 'request');
          this._unwrap(moduleExports, 'get');
        }
        if (!this.getConfig().disableIncomingRequestInstrumentation) {
          this._unwrap(moduleExports.Server.prototype, 'emit');
        }
      }
    );
  }

  /**
   * Creates spans for incoming requests, restoring spans' context if applied.
   */
  private _getPatchIncomingRequestFunction(component: 'http' | 'https') {
    return (
      original: (event: string, ...args: unknown[]) => boolean
    ): ((this: unknown, event: string, ...args: unknown[]) => boolean) => {
      return this._incomingRequestFunction(component, original);
    };
  }

  /**
   * Creates spans for outgoing requests, sending spans' context for distributed
   * tracing.
   */
  private _getPatchOutgoingRequestFunction(component: 'http' | 'https') {
    return (original: Func<http.ClientRequest>): Func<http.ClientRequest> => {
      return this._outgoingRequestFunction(component, original);
    };
  }

  private _getPatchOutgoingGetFunction(
    clientRequest: (
      options: http.RequestOptions | string | url.URL,
      ...args: HttpRequestArgs
    ) => http.ClientRequest
  ) {
    return (_original: Func<http.ClientRequest>): Func<http.ClientRequest> => {
      // Re-implement http.get. This needs to be done (instead of using
      // getPatchOutgoingRequestFunction to patch it) because we need to
      // set the trace context header before the returned http.ClientRequest is
      // ended. The Node.js docs state that the only differences between
      // request and get are that (1) get defaults to the HTTP GET method and
      // (2) the returned request object is ended immediately. The former is
      // already true (at least in supported Node versions up to v10), so we
      // simply follow the latter. Ref:
      // https://nodejs.org/dist/latest/docs/api/http.html#http_http_get_options_callback
      // https://github.com/googleapis/cloud-trace-nodejs/blob/master/src/instrumentations/instrumentation-http.ts#L198
      return function outgoingGetRequest<
        T extends http.RequestOptions | string | url.URL,
      >(options: T, ...args: HttpRequestArgs): http.ClientRequest {
        const req = clientRequest(options, ...args);
        req.end();
        return req;
      };
    };
  }

  /** Patches HTTPS outgoing requests */
  private _getPatchHttpsOutgoingRequestFunction(component: 'http' | 'https') {
    return (original: Func<http.ClientRequest>): Func<http.ClientRequest> => {
      const instrumentation = this;
      return function httpsOutgoingRequest(
        // eslint-disable-next-line node/no-unsupported-features/node-builtins
        options: https.RequestOptions | string | URL,
        ...args: HttpRequestArgs
      ): http.ClientRequest {
        // Makes sure options will have default HTTPS parameters
        if (
          component === 'https' &&
          typeof options === 'object' &&
          options?.constructor?.name !== 'URL'
        ) {
          options = Object.assign({}, options);
          instrumentation._setDefaultOptions(options);
        }
        return instrumentation._getPatchOutgoingRequestFunction(component)(
          original
        )(options, ...args);
      };
    };
  }

  private _setDefaultOptions(options: https.RequestOptions) {
    options.protocol = options.protocol || 'https:';
    options.port = options.port || 443;
  }

  /** Patches HTTPS outgoing get requests */
  private _getPatchHttpsOutgoingGetFunction(
    clientRequest: (
      // eslint-disable-next-line node/no-unsupported-features/node-builtins
      options: http.RequestOptions | string | URL,
      ...args: HttpRequestArgs
    ) => http.ClientRequest
  ) {
    return (original: Func<http.ClientRequest>): Func<http.ClientRequest> => {
      const instrumentation = this;
      return function httpsOutgoingRequest(
        // eslint-disable-next-line node/no-unsupported-features/node-builtins
        options: https.RequestOptions | string | URL,
        ...args: HttpRequestArgs
      ): http.ClientRequest {
        return instrumentation._getPatchOutgoingGetFunction(clientRequest)(
          original
        )(options, ...args);
      };
    };
  }

  /**
   * Attach event listeners to a client request to end span and add span attributes.
   *
   * @param request The original request object.
   * @param span representing the current operation
   * @param startTime representing the start time of the request to calculate duration in Metric
   * @param stableMetricAttributes metric attributes for new semantic conventions
   */
  private _traceClientRequest(
    request: http.ClientRequest,
    span: Span,
    startTime: HrTime,
    stableMetricAttributes: Attributes
  ): http.ClientRequest {
    if (this.getConfig().requestHook) {
      this._callRequestHook(span, request);
    }

    /**
     * Determines if the request has errored or the response has ended/errored.
     */
    let responseFinished = false;

    /*
     * User 'response' event listeners can be added before our listener,
     * force our listener to be the first, so response emitter is bound
     * before any user listeners are added to it.
     */
    request.prependListener(
      'response',
      (response: http.IncomingMessage & { aborted?: boolean }) => {
        this._diag.debug('outgoingRequest on response()');
        if (request.listenerCount('response') <= 1) {
          response.resume();
        }
        const responseAttributes =
          getOutgoingRequestAttributesOnResponse(response);
        span.setAttributes(responseAttributes);

        if (this.getConfig().responseHook) {
          this._callResponseHook(span, response);
        }

        this._headerCapture.client.captureRequestHeaders(span, header =>
          request.getHeader(header)
        );
        this._headerCapture.client.captureResponseHeaders(
          span,
          header => response.headers[header]
        );

        context.bind(context.active(), response);

        const endHandler = () => {
          this._diag.debug('outgoingRequest on end()');
          if (responseFinished) {
            return;
          }
          responseFinished = true;
          let status: SpanStatus;

          if (response.aborted && !response.complete) {
            status = { code: SpanStatusCode.ERROR };
          } else {
            // behaves same for new and old semconv
            status = {
              code: parseResponseStatus(SpanKind.CLIENT, response.statusCode),
            };
          }

          span.setStatus(status);

          if (this.getConfig().applyCustomAttributesOnSpan) {
            safeExecuteInTheMiddle(
              () =>
                this.getConfig().applyCustomAttributesOnSpan!(
                  span,
                  request,
                  response
                ),
              () => {},
              true
            );
          }

          this._closeHttpSpan(
            span,
            SpanKind.CLIENT,
            startTime,
            stableMetricAttributes
          );
        };

        response.on('end', endHandler);
        response.on(errorMonitor, (error: Err) => {
          this._diag.debug('outgoingRequest on error()', error);
          if (responseFinished) {
            return;
          }
          responseFinished = true;
          setSpanWithError(span, error);
          span.setStatus({
            code: SpanStatusCode.ERROR,
            message: error.message,
          });
          this._closeHttpSpan(
            span,
            SpanKind.CLIENT,
            startTime,
            stableMetricAttributes
          );
        });
      }
    );
    request.on('close', () => {
      this._diag.debug('outgoingRequest on request close()');
      if (request.aborted || responseFinished) {
        return;
      }
      responseFinished = true;
      this._closeHttpSpan(
        span,
        SpanKind.CLIENT,
        startTime,
        stableMetricAttributes
      );
    });
    request.on(errorMonitor, (error: Err) => {
      this._diag.debug('outgoingRequest on request error()', error);
      if (responseFinished) {
        return;
      }
      responseFinished = true;
      setSpanWithError(span, error);

      this._closeHttpSpan(
        span,
        SpanKind.CLIENT,
        startTime,
        stableMetricAttributes
      );
    });

    this._diag.debug('http.ClientRequest return request');
    return request;
  }

  private _incomingRequestFunction(
    component: 'http' | 'https',
    original: (event: string, ...args: unknown[]) => boolean
  ) {
    const instrumentation = this;
    return function incomingRequest(
      this: unknown,
      event: string,
      ...args: unknown[]
    ): boolean {
      // Only traces request events
      if (event !== 'request') {
        return original.apply(this, [event, ...args]);
      }

      const request = args[0] as http.IncomingMessage;
      const response = args[1] as http.ServerResponse & { socket: Socket };
      const method = request.method || 'GET';

      instrumentation._diag.debug(
        `${component} instrumentation incomingRequest`
      );

      if (
        safeExecuteInTheMiddle(
          () =>
            instrumentation.getConfig().ignoreIncomingRequestHook?.(request),
          (e: unknown) => {
            if (e != null) {
              instrumentation._diag.error(
                'caught ignoreIncomingRequestHook error: ',
                e
              );
            }
          },
          true
        )
      ) {
        return context.with(suppressTracing(context.active()), () => {
          context.bind(context.active(), request);
          context.bind(context.active(), response);
          return original.apply(this, [event, ...args]);
        });
      }

      const headers = request.headers;

      const spanAttributes = getIncomingRequestAttributes(
        request,
        {
          component: component,
          hookAttributes: instrumentation._callStartSpanHook(
            request,
            instrumentation.getConfig().startIncomingSpanHook
          ),
<<<<<<< HEAD
          semconvStability: instrumentation._semconvStability,
          enableSyntheticSourceDetection:
            instrumentation.getConfig().enableSyntheticSourceDetection || false,
=======
>>>>>>> 8efceed2
        },
        instrumentation._diag
      );

      const spanOptions: SpanOptions = {
        kind: SpanKind.SERVER,
        attributes: spanAttributes,
      };

      const startTime = hrTime();

      // request method and url.scheme are both required span attributes
      const stableMetricAttributes: Attributes = {
        [ATTR_HTTP_REQUEST_METHOD]: spanAttributes[ATTR_HTTP_REQUEST_METHOD],
        [ATTR_URL_SCHEME]: spanAttributes[ATTR_URL_SCHEME],
      };

      // recommended if and only if one was sent, same as span recommendation
      if (spanAttributes[ATTR_NETWORK_PROTOCOL_VERSION]) {
        stableMetricAttributes[ATTR_NETWORK_PROTOCOL_VERSION] =
          spanAttributes[ATTR_NETWORK_PROTOCOL_VERSION];
      }

      const ctx = propagation.extract(ROOT_CONTEXT, headers);
      const span = instrumentation._startHttpSpan(method, spanOptions, ctx);
      const rpcMetadata: RPCMetadata = {
        type: RPCType.HTTP,
        span,
      };

      return context.with(
        setRPCMetadata(trace.setSpan(ctx, span), rpcMetadata),
        () => {
          context.bind(context.active(), request);
          context.bind(context.active(), response);

          if (instrumentation.getConfig().requestHook) {
            instrumentation._callRequestHook(span, request);
          }
          if (instrumentation.getConfig().responseHook) {
            instrumentation._callResponseHook(span, response);
          }

          instrumentation._headerCapture.server.captureRequestHeaders(
            span,
            header => request.headers[header]
          );

          // After 'error', no further events other than 'close' should be emitted.
          let hasError = false;
          response.on('close', () => {
            if (hasError) {
              return;
            }
            instrumentation._onServerResponseFinish(
              request,
              response,
              span,
              stableMetricAttributes,
              startTime
            );
          });
          response.on(errorMonitor, (err: Err) => {
            hasError = true;
            instrumentation._onServerResponseError(
              span,
              stableMetricAttributes,
              startTime,
              err
            );
          });

          return safeExecuteInTheMiddle(
            () => original.apply(this, [event, ...args]),
            error => {
              if (error) {
                setSpanWithError(span, error);
                instrumentation._closeHttpSpan(
                  span,
                  SpanKind.SERVER,
                  startTime,
                  stableMetricAttributes
                );
                throw error;
              }
            }
          );
        }
      );
    };
  }

  private _outgoingRequestFunction(
    component: 'http' | 'https',
    original: Func<http.ClientRequest>
  ): Func<http.ClientRequest> {
    const instrumentation = this;
    return function outgoingRequest(
      this: unknown,
      options: url.URL | http.RequestOptions | string,
      ...args: unknown[]
    ): http.ClientRequest {
      if (!isValidOptionsType(options)) {
        return original.apply(this, [options, ...args]);
      }
      const extraOptions =
        typeof args[0] === 'object' &&
        (typeof options === 'string' || options instanceof url.URL)
          ? (args.shift() as http.RequestOptions)
          : undefined;
      const { method, invalidUrl, optionsParsed } = getRequestInfo(
        instrumentation._diag,
        options,
        extraOptions
      );

      if (
        safeExecuteInTheMiddle(
          () =>
            instrumentation
              .getConfig()
              .ignoreOutgoingRequestHook?.(optionsParsed),
          (e: unknown) => {
            if (e != null) {
              instrumentation._diag.error(
                'caught ignoreOutgoingRequestHook error: ',
                e
              );
            }
          },
          true
        )
      ) {
        return original.apply(this, [optionsParsed, ...args]);
      }

      const { hostname, port } = extractHostnameAndPort(optionsParsed);

<<<<<<< HEAD
      const attributes = getOutgoingRequestAttributes(
        optionsParsed,
        {
          component,
          port,
          hostname,
          hookAttributes: instrumentation._callStartSpanHook(
            optionsParsed,
            instrumentation.getConfig().startOutgoingSpanHook
          ),
        },
        instrumentation._semconvStability,
        instrumentation.getConfig().enableSyntheticSourceDetection || false
      );
=======
      const attributes = getOutgoingRequestAttributes(optionsParsed, {
        component,
        port,
        hostname,
        hookAttributes: instrumentation._callStartSpanHook(
          optionsParsed,
          instrumentation.getConfig().startOutgoingSpanHook
        ),
      });
>>>>>>> 8efceed2

      const startTime = hrTime();

      // request method, server address, and server port are both required span attributes
      const stableMetricAttributes: Attributes = {
        [ATTR_HTTP_REQUEST_METHOD]: attributes[ATTR_HTTP_REQUEST_METHOD],
        [ATTR_SERVER_ADDRESS]: attributes[ATTR_SERVER_ADDRESS],
        [ATTR_SERVER_PORT]: attributes[ATTR_SERVER_PORT],
      };

      // required if and only if one was sent, same as span requirement
      if (attributes[ATTR_HTTP_RESPONSE_STATUS_CODE]) {
        stableMetricAttributes[ATTR_HTTP_RESPONSE_STATUS_CODE] =
          attributes[ATTR_HTTP_RESPONSE_STATUS_CODE];
      }

      // recommended if and only if one was sent, same as span recommendation
      if (attributes[ATTR_NETWORK_PROTOCOL_VERSION]) {
        stableMetricAttributes[ATTR_NETWORK_PROTOCOL_VERSION] =
          attributes[ATTR_NETWORK_PROTOCOL_VERSION];
      }

      const spanOptions: SpanOptions = {
        kind: SpanKind.CLIENT,
        attributes,
      };
      const span = instrumentation._startHttpSpan(method, spanOptions);

      const parentContext = context.active();
      const requestContext = trace.setSpan(parentContext, span);

      if (!optionsParsed.headers) {
        optionsParsed.headers = {};
      } else {
        // Make a copy of the headers object to avoid mutating an object the
        // caller might have a reference to.
        optionsParsed.headers = Object.assign({}, optionsParsed.headers);
      }
      propagation.inject(requestContext, optionsParsed.headers);

      return context.with(requestContext, () => {
        /*
         * The response callback is registered before ClientRequest is bound,
         * thus it is needed to bind it before the function call.
         */
        const cb = args[args.length - 1];
        if (typeof cb === 'function') {
          args[args.length - 1] = context.bind(parentContext, cb);
        }

        const request: http.ClientRequest = safeExecuteInTheMiddle(
          () => {
            if (invalidUrl) {
              // we know that the url is invalid, there's no point in injecting context as it will fail validation.
              // Passing in what the user provided will give the user an error that matches what they'd see without
              // the instrumentation.
              return original.apply(this, [options, ...args]);
            } else {
              return original.apply(this, [optionsParsed, ...args]);
            }
          },
          error => {
            if (error) {
              setSpanWithError(span, error);

              instrumentation._closeHttpSpan(
                span,
                SpanKind.CLIENT,
                startTime,
                stableMetricAttributes
              );
              throw error;
            }
          }
        );

        instrumentation._diag.debug(
          `${component} instrumentation outgoingRequest`
        );
        context.bind(parentContext, request);
        return instrumentation._traceClientRequest(
          request,
          span,
          startTime,
          stableMetricAttributes
        );
      });
    };
  }

  private _onServerResponseFinish(
    request: http.IncomingMessage,
    response: http.ServerResponse,
    span: Span,
    stableMetricAttributes: Attributes,
    startTime: HrTime
  ) {
    const attributes = getIncomingRequestAttributesOnResponse(
      request,
      response
    );
    stableMetricAttributes = Object.assign(
      stableMetricAttributes,
      getIncomingStableRequestMetricAttributesOnResponse(attributes)
    );

    this._headerCapture.server.captureResponseHeaders(span, header =>
      response.getHeader(header)
    );

    span.setAttributes(attributes).setStatus({
      code: parseResponseStatus(SpanKind.SERVER, response.statusCode),
    });

    const route = attributes[ATTR_HTTP_ROUTE];
    if (route) {
      span.updateName(`${request.method || 'GET'} ${route}`);
    }

    if (this.getConfig().applyCustomAttributesOnSpan) {
      safeExecuteInTheMiddle(
        () =>
          this.getConfig().applyCustomAttributesOnSpan!(
            span,
            request,
            response
          ),
        () => {},
        true
      );
    }

    this._closeHttpSpan(
      span,
      SpanKind.SERVER,
      startTime,
      stableMetricAttributes
    );
  }

  private _onServerResponseError(
    span: Span,
    stableMetricAttributes: Attributes,
    startTime: HrTime,
    error: Err
  ) {
    setSpanWithError(span, error);
    // TODO get error attributes for metrics
    this._closeHttpSpan(
      span,
      SpanKind.SERVER,
      startTime,
      stableMetricAttributes
    );
  }

  private _startHttpSpan(
    name: string,
    options: SpanOptions,
    ctx = context.active()
  ) {
    /*
     * If a parent is required but not present, we use a `NoopSpan` to still
     * propagate context without recording it.
     */
    const requireParent =
      options.kind === SpanKind.CLIENT
        ? this.getConfig().requireParentforOutgoingSpans
        : this.getConfig().requireParentforIncomingSpans;

    let span: Span;
    const currentSpan = trace.getSpan(ctx);

    if (requireParent === true && currentSpan === undefined) {
      span = trace.wrapSpanContext(INVALID_SPAN_CONTEXT);
    } else if (requireParent === true && currentSpan?.spanContext().isRemote) {
      span = currentSpan;
    } else {
      span = this.tracer.startSpan(name, options, ctx);
    }
    this._spanNotEnded.add(span);
    return span;
  }

  private _closeHttpSpan(
    span: Span,
    spanKind: SpanKind,
    startTime: HrTime,
    stableMetricAttributes: Attributes
  ) {
    if (!this._spanNotEnded.has(span)) {
      return;
    }

    span.end();
    this._spanNotEnded.delete(span);

    // Record metrics
    const duration = hrTimeToMilliseconds(hrTimeDuration(startTime, hrTime()));
    if (spanKind === SpanKind.SERVER) {
      this._recordServerDuration(duration, stableMetricAttributes);
    } else if (spanKind === SpanKind.CLIENT) {
      this._recordClientDuration(duration, stableMetricAttributes);
    }
  }

  private _callResponseHook(
    span: Span,
    response: http.IncomingMessage | http.ServerResponse
  ) {
    safeExecuteInTheMiddle(
      () => this.getConfig().responseHook!(span, response),
      () => {},
      true
    );
  }

  private _callRequestHook(
    span: Span,
    request: http.ClientRequest | http.IncomingMessage
  ) {
    safeExecuteInTheMiddle(
      () => this.getConfig().requestHook!(span, request),
      () => {},
      true
    );
  }

  private _callStartSpanHook(
    request: http.IncomingMessage | http.RequestOptions,
    hookFunc: Function | undefined
  ) {
    if (typeof hookFunc === 'function') {
      return safeExecuteInTheMiddle(
        () => hookFunc(request),
        () => {},
        true
      );
    }
  }

  private _createHeaderCapture() {
    const config = this.getConfig();

    return {
      client: {
        captureRequestHeaders: headerCapture(
          'request',
          config.headersToSpanAttributes?.client?.requestHeaders ?? []
        ),
        captureResponseHeaders: headerCapture(
          'response',
          config.headersToSpanAttributes?.client?.responseHeaders ?? []
        ),
      },
      server: {
        captureRequestHeaders: headerCapture(
          'request',
          config.headersToSpanAttributes?.server?.requestHeaders ?? []
        ),
        captureResponseHeaders: headerCapture(
          'response',
          config.headersToSpanAttributes?.server?.responseHeaders ?? []
        ),
      },
    };
  }
}<|MERGE_RESOLUTION|>--- conflicted
+++ resolved
@@ -550,12 +550,8 @@
             request,
             instrumentation.getConfig().startIncomingSpanHook
           ),
-<<<<<<< HEAD
-          semconvStability: instrumentation._semconvStability,
           enableSyntheticSourceDetection:
             instrumentation.getConfig().enableSyntheticSourceDetection || false,
-=======
->>>>>>> 8efceed2
         },
         instrumentation._diag
       );
@@ -693,23 +689,6 @@
       }
 
       const { hostname, port } = extractHostnameAndPort(optionsParsed);
-
-<<<<<<< HEAD
-      const attributes = getOutgoingRequestAttributes(
-        optionsParsed,
-        {
-          component,
-          port,
-          hostname,
-          hookAttributes: instrumentation._callStartSpanHook(
-            optionsParsed,
-            instrumentation.getConfig().startOutgoingSpanHook
-          ),
-        },
-        instrumentation._semconvStability,
-        instrumentation.getConfig().enableSyntheticSourceDetection || false
-      );
-=======
       const attributes = getOutgoingRequestAttributes(optionsParsed, {
         component,
         port,
@@ -718,8 +697,7 @@
           optionsParsed,
           instrumentation.getConfig().startOutgoingSpanHook
         ),
-      });
->>>>>>> 8efceed2
+      }, instrumentation.getConfig().enableSyntheticSourceDetection || false );
 
       const startTime = hrTime();
 
