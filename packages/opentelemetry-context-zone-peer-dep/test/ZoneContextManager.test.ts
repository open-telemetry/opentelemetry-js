--- conflicted
+++ resolved
@@ -269,13 +269,9 @@
 
     it('should return current context (when enabled)', done => {
       const context = ROOT_CONTEXT.setValue(key1, { a: 1 });
-<<<<<<< HEAD
-      const fn: any = contextManager.bind(context, () => {
-=======
       const fn: any = contextManager.bind(
         context,
         () => {
->>>>>>> 77502820
         assert.strictEqual(
           contextManager.active(),
           context,
