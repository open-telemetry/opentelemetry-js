{
  "name": "@opentelemetry/propagator-b3",
  "version": "0.16.0",
  "description": "OpenTelemetry B3 propagator provides context propagation for systems that are using the B3 header format",
  "main": "build/src/index.js",
  "types": "build/src/index.d.ts",
  "repository": "open-telemetry/opentelemetry-js",
  "scripts": {
    "compile": "../../node_modules/.bin/tsc --build",
    "clean": "../../node_modules/.bin/tsc --build --clean",
    "test": "nyc ../../node_modules/.bin/ts-mocha -p tsconfig.json test/**/*.test.ts",
    "codecov": "nyc report --reporter=json && codecov -f coverage/*.json -p ../../",
    "lint": "../../node_modules/.bin/eslint --ext .ts .",
    "lint:fix": "../../node_modules/.bin/eslint --ext .ts --fix .",
    "version": "node ../../scripts/version-update.js",
    "watch": "tsc --build --watch"
  },
  "keywords": [
    "opentelemetry",
    "nodejs",
    "tracing",
    "profiling",
    "monitoring",
    "b3"
  ],
  "author": "OpenTelemetry Authors",
  "license": "Apache-2.0",
  "engines": {
    "node": ">=8.0.0"
  },
  "files": [
    "build/src/**/*.js",
    "build/src/**/*.js.map",
    "build/src/**/*.d.ts",
    "LICENSE",
    "README.md"
  ],
  "publishConfig": {
    "access": "public"
  },
  "dependencies": {
    "@opentelemetry/api": "^0.16.0"
  },
  "devDependencies": {
<<<<<<< HEAD
    "@opentelemetry/context-base": "^0.14.0",
    "codecov": "3.8.1",
=======
    "@opentelemetry/context-base": "^0.16.0",
    "@types/mocha": "8.2.0",
    "@types/node": "14.14.20",
    "codecov": "3.8.1",
    "gts": "3.1.0",
>>>>>>> 70a128ff
    "istanbul-instrumenter-loader": "3.0.1",
    "nyc": "15.1.0",
    "rimraf": "3.0.2",
<<<<<<< HEAD
    "ts-loader": "8.0.12"
=======
    "ts-loader": "8.0.14",
    "ts-mocha": "8.0.0",
    "typescript": "4.1.3"
>>>>>>> 70a128ff
  }
}<|MERGE_RESOLUTION|>--- conflicted
+++ resolved
@@ -42,25 +42,11 @@
     "@opentelemetry/api": "^0.16.0"
   },
   "devDependencies": {
-<<<<<<< HEAD
-    "@opentelemetry/context-base": "^0.14.0",
+    "@opentelemetry/context-base": "^0.16.0",
     "codecov": "3.8.1",
-=======
-    "@opentelemetry/context-base": "^0.16.0",
-    "@types/mocha": "8.2.0",
-    "@types/node": "14.14.20",
-    "codecov": "3.8.1",
-    "gts": "3.1.0",
->>>>>>> 70a128ff
     "istanbul-instrumenter-loader": "3.0.1",
     "nyc": "15.1.0",
     "rimraf": "3.0.2",
-<<<<<<< HEAD
-    "ts-loader": "8.0.12"
-=======
-    "ts-loader": "8.0.14",
-    "ts-mocha": "8.0.0",
-    "typescript": "4.1.3"
->>>>>>> 70a128ff
+    "ts-loader": "8.0.14"
   }
 }