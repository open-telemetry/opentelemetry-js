/*!
 * Copyright 2019, OpenTelemetry Authors
 *
 * Licensed under the Apache License, Version 2.0 (the "License");
 * you may not use this file except in compliance with the License.
 * You may obtain a copy of the License at
 *
 *      https://www.apache.org/licenses/LICENSE-2.0
 *
 * Unless required by applicable law or agreed to in writing, software
 * distributed under the License is distributed on an "AS IS" BASIS,
 * WITHOUT WARRANTIES OR CONDITIONS OF ANY KIND, either express or implied.
 * See the License for the specific language governing permissions and
 * limitations under the License.
 */

import * as types from '@opentelemetry/types';
import {
  ConsoleLogger,
  NOOP_COUNTER_METRIC,
  NOOP_GAUGE_METRIC,
  NOOP_MEASURE_METRIC,
} from '@opentelemetry/core';
<<<<<<< HEAD
import { BaseHandle } from './Handle';
import { Metric, CounterMetric, GaugeMetric, MeasureMetric } from './Metric';
=======
import { BaseBoundInstrument } from './BoundInstrument';
import { Metric, CounterMetric, GaugeMetric } from './Metric';
>>>>>>> 18c6aa4f
import {
  MetricOptions,
  DEFAULT_METRIC_OPTIONS,
  DEFAULT_CONFIG,
  MeterConfig,
} from './types';
import { LabelSet } from './LabelSet';
import { ReadableMetric, MetricExporter } from './export/types';
import { notNull } from './Utils';
import { ExportResult } from '@opentelemetry/base';

/**
 * Meter is an implementation of the {@link Meter} interface.
 */
export class Meter implements types.Meter {
  private readonly _logger: types.Logger;
  private readonly _metrics = new Map<string, Metric<BaseBoundInstrument>>();
  private readonly _exporters: MetricExporter[] = [];

  readonly labels = Meter.labels;

  /**
   * Constructs a new Meter instance.
   */
  constructor(config: MeterConfig = DEFAULT_CONFIG) {
    this._logger = config.logger || new ConsoleLogger(config.logLevel);
  }

  /**
   * Creates and returns a new {@link Measure}.
   * @param name the name of the metric.
   * @param [options] the metric options.
   */
  createMeasure(
    name: string,
    options?: types.MetricOptions
  ): types.Metric<types.BoundMeasure> {
    if (!this._isValidName(name)) {
      this._logger.warn(
        `Invalid metric name ${name}. Defaulting to noop metric implementation.`
      );
      return NOOP_MEASURE_METRIC;
    }
    const opt: MetricOptions = {
      // Measures are defined as absolute by default
      absolute: true,
      monotonic: false, // not applicable to measure, set to false
      logger: this._logger,
      ...DEFAULT_METRIC_OPTIONS,
      ...options,
    };

    const measure = new MeasureMetric(name, opt, () => {
      this._exportOneMetric(name);
    });
    this._registerMetric(name, measure);
    return measure;
  }

  /**
   * Creates a new counter metric. Generally, this kind of metric when the
   * value is a quantity, the sum is of primary interest, and the event count
   * and value distribution are not of primary interest.
   * @param name the name of the metric.
   * @param [options] the metric options.
   */
  createCounter(
    name: string,
    options?: types.MetricOptions
  ): types.Metric<types.BoundCounter> {
    if (!this._isValidName(name)) {
      this._logger.warn(
        `Invalid metric name ${name}. Defaulting to noop metric implementation.`
      );
      return NOOP_COUNTER_METRIC;
    }
    const opt: MetricOptions = {
      // Counters are defined as monotonic by default
      monotonic: true,
      absolute: false, // not applicable to counter, set to false
      logger: this._logger,
      ...DEFAULT_METRIC_OPTIONS,
      ...options,
    };
    const counter = new CounterMetric(name, opt, () => {
      this._exportOneMetric(name);
    });
    this._registerMetric(name, counter);
    return counter;
  }

  /**
   * Creates a new gauge metric. Generally, this kind of metric should be used
   * when the metric cannot be expressed as a sum or because the measurement
   * interval is arbitrary. Use this kind of metric when the measurement is not
   * a quantity, and the sum and event count are not of interest.
   * @param name the name of the metric.
   * @param [options] the metric options.
   */
  createGauge(
    name: string,
    options?: types.MetricOptions
  ): types.Metric<types.BoundGauge> {
    if (!this._isValidName(name)) {
      this._logger.warn(
        `Invalid metric name ${name}. Defaulting to noop metric implementation.`
      );
      return NOOP_GAUGE_METRIC;
    }
    const opt: MetricOptions = {
      // Gauges are defined as non-monotonic by default
      monotonic: false,
      absolute: false, // not applicable for gauges, set to false
      logger: this._logger,
      ...DEFAULT_METRIC_OPTIONS,
      ...options,
    };
    const gauge = new GaugeMetric(name, opt, () => {
      this._exportOneMetric(name);
    });
    this._registerMetric(name, gauge);
    return gauge;
  }

  /**
   * Gets a collection of Metrics to be exported.
   * @returns The list of metrics.
   */
  getMetrics(): ReadableMetric[] {
    return Array.from(this._metrics.values())
      .map(metric => metric.get())
      .filter(notNull);
  }

  /**
   * Add an exporter to the list of registered exporters
   *
   * @param exporter {@Link MetricExporter} to add to the list of registered exporters
   */
  addExporter(exporter: MetricExporter) {
    this._exporters.push(exporter);
  }

  /**
   * Provide a pre-computed re-useable LabelSet by
   * converting the unordered labels into a canonicalized
   * set of lables with an unique identifier, useful for pre-aggregation.
   * @param labels user provided unordered Labels.
   */
  static labels(labels: types.Labels): types.LabelSet {
    const keys = Object.keys(labels).sort();
    const identifier = keys.reduce((result, key) => {
      if (result.length > 2) {
        result += ',';
      }
      return (result += key + ':' + labels[key]);
    }, '|#');
    const sortedLabels: types.Labels = {};
    keys.forEach(key => {
      sortedLabels[key] = labels[key];
    });
    return new LabelSet(identifier, sortedLabels);
  }

  /**
   * Send a single metric by name to all registered exporters
   */
  private _exportOneMetric(name: string) {
    const metric = this._metrics.get(name);
    if (!metric) return;

    const readableMetric = metric.get();
    if (!readableMetric) return;

    for (const exporter of this._exporters) {
      exporter.export([readableMetric], result => {
        if (result !== ExportResult.SUCCESS) {
          this._logger.error(`Failed to export ${name}`);
        }
      });
    }
  }

  /**
   * Registers metric to register.
   * @param name The name of the metric.
   * @param metric The metric to register.
   */
  private _registerMetric<T extends BaseBoundInstrument>(
    name: string,
    metric: Metric<T>
  ): void {
    if (this._metrics.has(name)) {
      this._logger.error(
        `A metric with the name ${name} has already been registered.`
      );
      return;
    }
    this._metrics.set(name, metric);
  }

  /**
   * Ensure a metric name conforms to the following rules:
   *
   * 1. They are non-empty strings
   *
   * 2. The first character must be non-numeric, non-space, non-punctuation
   *
   * 3. Subsequent characters must be belong to the alphanumeric characters, '_', '.', and '-'.
   *
   * Names are case insensitive
   *
   * @param name Name of metric to be created
   */
  private _isValidName(name: string): boolean {
    return Boolean(name.match(/^[a-z][a-z0-9_.\-]*$/i));
  }
}<|MERGE_RESOLUTION|>--- conflicted
+++ resolved
@@ -21,13 +21,8 @@
   NOOP_GAUGE_METRIC,
   NOOP_MEASURE_METRIC,
 } from '@opentelemetry/core';
-<<<<<<< HEAD
-import { BaseHandle } from './Handle';
+import { BaseBoundInstrument } from './BoundInstrument';
 import { Metric, CounterMetric, GaugeMetric, MeasureMetric } from './Metric';
-=======
-import { BaseBoundInstrument } from './BoundInstrument';
-import { Metric, CounterMetric, GaugeMetric } from './Metric';
->>>>>>> 18c6aa4f
 import {
   MetricOptions,
   DEFAULT_METRIC_OPTIONS,
