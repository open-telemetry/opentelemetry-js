<!-- markdownlint-disable MD004 -->
# CHANGELOG

All notable changes to experimental packages in this project will be documented in this file.

## Unreleased

### :boom: Breaking Change

* feat(exporter-*-otlp-*)!: move serialization for Node.js exporters to `@opentelemetry/otlp-transformer` [#4542](https://github.com/open-telemetry/opentelemetry-js/pull/4542) @pichlermarc
  * Breaking changes:
    * (user-facing) `convert()` now returns an empty object and will be removed in a follow-up
    * (internal) OTLPExporterNodeBase now has additional constructor parameters that are required
    * (internal) OTLPExporterNodeBase now has an additional `ResponseType` type parameter
* feat(exporter-*-otlp-*)!: move serialization for Node.js exporters to `@opentelemetry/otlp-transformer` [#4581](https://github.com/open-telemetry/opentelemetry-js/pull/4581) @pichlermarc
  * Breaking changes:
    * (user-facing) `convert()` has been removed from all exporters
    * (internal) OTLPExporterBrowserBase: `RequestType` has been replaced by a `ResponseType` type-argument
    * (internal) OTLPExporterNodeBase: `ServiceRequest` has been replaced by a `ServiceResponse` type-argument
    * (internal) the `@opentelemetry/otlp-exporter-proto-base` package has been removed, and will from now on be deprecated in `npm`
<<<<<<< HEAD
* feat(instrumentation)!: simplify `registerInstrumentations()` API
  * Breaking changes:
    * removes `InstrumentationOptions` type
    * occurrences of `InstrumentationOptions` are now replaced by `Instrumentation[]`
      * migrate usages of `registerInstrumentations({instrumentations: fooInstrumentation})` to `registerInstrumentations({instrumentations: [fooInstrumentation]})`
      * migrate usages of `registerInstrumentations({instrumentations: [fooInstrumentation, [barInstrumentation]]})` to `registerInstrumentations({instrumentations: [fooInstrumentation, barInstrumentation]})`
* feat(sdk-node)!: simplify type of `instrumentations` option
  * Breaking changes:
    * replaces `InstrumentationOptions` with `Instrumentation[]`
=======
* feat(instrumentation): remove default value for config in base instrumentation constructor [#4695](https://github.com/open-telemetry/opentelemetry-js/pull/4695): @blumamir
* fix(instrumentation)!: remove unused supportedVersions from Instrumentation interface [#4694](https://github.com/open-telemetry/opentelemetry-js/pull/4694) @blumamir
>>>>>>> c97f21f2

### :rocket: (Enhancement)

* feat(instrumentation): apply unwrap before wrap in base class [#4692](https://github.com/open-telemetry/opentelemetry-js/pull/4692)
* feat(instrumentation): add util to execute span customization hook in base class [#4663](https://github.com/open-telemetry/opentelemetry-js/pull/4663) @blumamir
* feat(instrumentation): generic config type in instrumentation base [#4659](https://github.com/open-telemetry/opentelemetry-js/pull/4659) @blumamir
* feat: support node 22 [#4666](https://github.com/open-telemetry/opentelemetry-js/pull/4666) @dyladan
* feat(propagator-aws-xray-lambda): add AWS Xray Lambda propagator [4554](https://github.com/open-telemetry/opentelemetry-js/pull/4554)

### :bug: (Bug Fix)

### :books: (Refine Doc)

* docs(instrumentation): better docs for supportedVersions option [#4693](https://github.com/open-telemetry/opentelemetry-js/pull/4693) @blumamir
* docs: align all supported versions to a common format [#4696](https://github.com/open-telemetry/opentelemetry-js/pull/4696) @blumamir

### :house: (Internal)

## 0.51.1

### :bug: (Bug Fix)

* fix(instrumentation): update import-in-the-middle to 1.7.4

## 0.51.0

### :boom: Breaking Change

* feat(sdk-node)!: remove long deprecated methods in favor of constructor options [#4606](https://github.com/open-telemetry/opentelemetry-js/pull/4606) @pichlermarc
  * `NodeSDK.configureTracerProvider()`, please use constructor options instead
  * `NodeSDK.configureMeterProvider()`, please use constructor options instead
  * `NodeSDK.configureLoggerProvider()`, please use constructor options instead
  * `NodeSDK.addResource()`, please use constructor options instead
  * `NodeSDK.detectResources()`, this is not necessary anymore, resources are now auto-detected on `NodeSDK.start()` if the constructor option `autoDetectResources` is unset, `undefined` or `true`.
* feat(instrumentation): add patch and unpatch diag log messages [#4641](https://github.com/open-telemetry/opentelemetry-js/pull/4641)
  * Instrumentations should not log patch and unpatch messages to diag channel.
* feat!(instrumentation): remove moduleExports generic type from instrumentation registration [#4598](https://github.com/open-telemetry/opentelemetry-js/pull/4598) @blumamir
  * breaking for instrumentation authors that depend on
    * `InstrumentationBase`
    * `InstrumentationNodeModuleDefinition`
    * `InstrumentationNodeModuleFile`

### :rocket: (Enhancement)

* feat(sdk-logs): log resource attributes in ConsoleLogRecordExporter [#4646](https://github.com/open-telemetry/opentelemetry-js/pull/4646) @harelmo-lumigo
* refactor(instrumentation-grpc): move to use SEMATTRS [#4633](https://github.com/open-telemetry/opentelemetry-js/pull/4633)
* feat(otlp-transformer): consolidate scope/resource creation in transformer [#4600](https://github.com/open-telemetry/opentelemetry-js/pull/4600)
* feat(sdk-logs): print message when attributes are dropped due to attribute count limit [#4614](https://github.com/open-telemetry/opentelemetry-js/pull/4614) @HyunnoH
* feat(sdk-node): add usage for the detector ServiceInstanceIdDetectorSync. [#4626](https://github.com/open-telemetry/opentelemetry-js/pull/4626) @maryliag
  * The resource detector can be added to default resource detector list by adding the value `serviceinstance` to the list of resource detectors on the environment variable `OTEL_NODE_RESOURCE_DETECTORS`, e.g `OTEL_NODE_RESOURCE_DETECTORS=env,host,os,serviceinstance`
  * The value can be overwritten by
    * merging a resource containing the `service.instance.id` attribute
    * using another resource detector which writes `service.instance.id`

### :bug: (Bug Fix)

* fix(otlp-grpc-exporter-base): avoid TypeError on exporter shutdown [#4612](https://github.com/open-telemetry/opentelemetry-js/pull/4612) @pichlermarc
* fix(instrumentation): Don't use `require` to load `package.json` files [#4593](https://github.com/open-telemetry/opentelemetry-js/pull/4593) @timfish

## 0.50.0

### :boom: Breaking Change

* fix(exporter-*-otlp-grpc)!: lazy load gRPC to improve compatibility with `@opentelemetry/instrumenation-grpc` [#4432](https://github.com/open-telemetry/opentelemetry-js/pull/4432) @pichlermarc
  * Fixes a bug where requiring up the gRPC exporter before enabling the instrumentation from `@opentelemetry/instrumentation-grpc` would lead to missing telemetry
  * Breaking changes, removes several functions and properties that were used internally and were not intended for end-users
    * `getServiceClientType()`
      * this returned a static enum value that would denote the export type (`SPAN`, `METRICS`, `LOGS`)
    * `getServiceProtoPath()`
      * this returned a static enum value that would correspond to the gRPC service path
    * `metadata`
      * was used internally to access metadata, but as a side effect allowed end-users to modify metadata on runtime.
    * `serviceClient`
      * was used internally to keep track of the service client used by the exporter, as a side effect it allowed end-users to modify the gRPC service client that was used
    * `compression`
      * was used internally to keep track of the compression to use but was unintentionally exposed to the users. It allowed to read and write the value, writing, however, would have no effect.

### :rocket: (Enhancement)

* feat(instrumentation-xhr): optionally ignore network events [#4571](https://github.com/open-telemetry/opentelemetry-js/pull/4571/) @mustafahaddara
* refactor(instrumentation-http): use exported strings for semconv [#4573](https://github.com/open-telemetry/opentelemetry-js/pull/4573/) @JamieDanielson
* perf(instrumentation-http): remove obvious temp allocations [#4576](https://github.com/open-telemetry/opentelemetry-js/pull/4576) @Samuron
* feat(sdk-node): add `HostDetector` as default resource detector [#4566](https://github.com/open-telemetry/opentelemetry-js/pull/4566) @maryliag
* feat(api-events): added data field to the Event interface [#4575](https://github.com/open-telemetry/opentelemetry-js/pull/4575) @martinkuba

### :bug: (Bug Fix)

* fix(exporter-*-otlp-*): use parseHeaders() to ensure header-values are not 'undefined' #4540
  * Fixes a bug where passing `undefined` as a header value would crash the end-user app after the export timeout elapsed.
* fix(sdk-logs): ensure default resource attributes are used as fallbacks when a resource is passed to LoggerProvider.

### :books: (Refine Doc)

* docs(instrumentation-http): document semantic conventions and attributes in use. [#4587](https://github.com/open-telemetry/opentelemetry-js/pull/4587/) @JamieDanielson

## 0.49.1

### :bug: (Bug Fix)

* fix(instrumentation): don't add `@opentelemetry/api-logs` as a `peerDependency`

## 0.49.0

### :boom: Breaking Change

* fix(otlp-exporter-base)!: remove unload event from OTLPExporterBrowserBase [#4438](https://github.com/open-telemetry/opentelemetry-js/pull/4438) @eldavojohn
  * Reason: The 'unload' event prevents sites from taking advantage of Google's [backward/forward cache](https://web.dev/articles/bfcache#never_use_the_unload_event) and will be [deprecated](https://developer.chrome.com/articles/deprecating-unload/).  It is now up to the consuming site to implement these shutdown events.
  * This breaking change affects users under this scenario:
    1. A user extends the exporter and overrides the shutdown function, and does something which is usually called by the unload listener
    2. We remove the unload event listener
    3. That user's overridden shutdown function no longer gets called

### :rocket: (Enhancement)

* feat(instrumentation): allow LoggerProvider to be specified in Instrumentations [#4314](https://github.com/open-telemetry/opentelemetry-js/pull/4314) @hectorhdzg
* feat(instrumentation): add getModuleDefinitions() to InstrumentationBase [#4475](https://github.com/open-telemetry/opentelemetry-js/pull/4475) @pichlermarc
* feat(exporter-metrics-otlp-http): add option to set the exporter aggregation preference  [#4409](https://github.com/open-telemetry/opentelemetry-js/pull/4409) @AkselAllas
* feat(node-sdk): add spanProcessors option [#4454](https://github.com/open-telemetry/opentelemetry-js/pull/4454) @naseemkullah

### :bug: (Bug Fix)

* fix(sdk-node): allow using samplers when the exporter is defined in the environment [#4394](https://github.com/open-telemetry/opentelemetry-js/pull/4394) @JacksonWeber
* fix(instrumentation): normalize paths for internal files in scoped packages [#4467](https://github.com/open-telemetry/opentelemetry-js/pull/4467) @pichlermarc
  * Fixes a bug where, on Windows, internal files on scoped packages would not be instrumented.
* fix(otlp-transformer): only use BigInt inside hrTimeToNanos() [#4484](https://github.com/open-telemetry/opentelemetry-js/pull/4484) @pichlermarc
* fix(instrumentation-fetch): do not enable in Node.js; clarify in docs this instr is for web fetch only [#4498](https://github.com/open-telemetry/opentelemetry-js/pull/4498) @trentm

### :house: (Internal)

* refactor(instrumentation-grpc): clean up remnants of 'grpc' package instrumentation [#4420](https://github.com/open-telemetry/opentelemetry-js/pull/4420) @pichlermarc

## 0.48.0

### :boom: Breaking Change

* fix(instrumentation)!: pin import-in-the-middle@1.7.1 [#4441](https://github.com/open-telemetry/opentelemetry-js/pull/4441)
  * Fixes a bug where, in some circumstances, ESM instrumentation packages would try to instrument CJS exports on ESM, causing the end-user application to crash.
  * This breaking change only affects users that are using the *experimental* `@opentelemetry/instrumentation/hook.mjs` loader hook AND Node.js 18.19 or later:
    * This reverts back to an older version of `import-in-the-middle` due to <https://github.com/DataDog/import-in-the-middle/issues/57>
    * This version does not support Node.js 18.19 or later

### :bug: (Bug Fix)

* fix(exporter-prometheus): avoid invoking callback synchronously [#4431](https://github.com/open-telemetry/opentelemetry-js/pull/4431) @legendecas
* fix(exporter-logs-otlp-grpc): set User-Agent header [#4398](https://github.com/open-telemetry/opentelemetry-js/pull/4398) @Vunovati
* fix(exporter-logs-otlp-http): set User-Agent header [#4398](https://github.com/open-telemetry/opentelemetry-js/pull/4398) @Vunovati
* fix(exporter-logs-otlp-proto): set User-Agent header [#4398](https://github.com/open-telemetry/opentelemetry-js/pull/4398) @Vunovati
* fix(instrumentation-fetch): compatibility with Map types for fetch headers

### :house: (Internal)

* refactor(exporter-prometheus): promisify prometheus tests [#4431](https://github.com/open-telemetry/opentelemetry-js/pull/4431) @legendecas

## 0.47.0

### :boom: Breaking Change

* fix(exporter-logs-otlp-http)!: programmatic headers take precedence over environment variables [#2370](https://github.com/open-telemetry/opentelemetry-js/pull/4351) @Vunovati
* fix(exporter-logs-otlp-proto)!: programmatic headers take precedence over environment variables [#2370](https://github.com/open-telemetry/opentelemetry-js/pull/4351) @Vunovati
* fix(exporter-trace-otlp-http)!: programmatic headers take precedence over environment variables [#2370](https://github.com/open-telemetry/opentelemetry-js/pull/4351) @Vunovati
* fix(exporter-trace-otlp-proto)!: programmatic headers take precedence over environment variables [#2370](https://github.com/open-telemetry/opentelemetry-js/pull/4351) @Vunovati

### :bug: (Bug Fix)

* fix(instrumentation): use caret range on import-in-the-middle [#4380](https://github.com/open-telemetry/opentelemetry-js/pull/4380) @pichlermarc
* fix(instrumentation): do not import 'path' in browser runtimes [#4386](https://github.com/open-telemetry/opentelemetry-js/pull/4386) @pichlermarc
  * Fixes a bug where bundling for web would fail due to `InstrumentationNodeModuleDefinition` importing `path`

## 0.46.0

### :boom: Breaking Change

* fix(exporter-metrics-otlp-grpc): programmatic headers take precedence over environment variables [#2370](https://github.com/open-telemetry/opentelemetry-js/pull/4334) @Vunovati
* fix(exporter-metrics-otlp-http): programmatic headers take precedence over environment variables [#2370](https://github.com/open-telemetry/opentelemetry-js/pull/4334) @Vunovati
* fix(exporter-metrics-otlp-proto): programmatic headers take precedence over environment variables [#2370](https://github.com/open-telemetry/opentelemetry-js/pull/4334) @Vunovati
* fix(otlp-exporter-base)!: decrease default concurrency limit to 30 [#4211](https://github.com/open-telemetry/opentelemetry-js/pull/4211) @pichlermarc
  * fixes a memory leak on prolonged collector unavailability
  * this change is marked as breaking as it changes defaults

### :rocket: (Enhancement)

* feat(sdk-logs): add droppedAttributesCount field to ReadableLogRecord

### :bug: (Bug Fix)

* fix(sdk-logs): await async resources in log processors
* fix(sdk-logs): avoid map attribute set when count limit exceeded
* fix(instrumentation-fetch): only access navigator if it is defined [#4063](https://github.com/open-telemetry/opentelemetry-js/pull/4063)
  * allows for experimental usage of this instrumentation with non-browser runtimes
* fix(instrumentation-http): memory leak when responses are not resumed
* fix(instrumentation-http): Do not mutate given headers object for outgoing http requests. Fixes aws-sdk signing error on retries. [#4346](https://github.com/open-telemetry/opentelemetry-js/pull/4346)
* fix(instrumentation): support Node.js v18.19.0 by using import-in-the-middle@1.6.0

## 0.45.1

### :bug: (Bug Fix)

* Bumps all dependencies to explicitly include Stable v1.18.1 packages

## 0.45.0

### :boom: Breaking Change

* fix(sdk-node)!: remove the explicit dependency on @opentelemetry/exporter-jaeger that was kept on the previous release
  * '@opentelemetry/exporter-jaeger' is no longer be a dependency of this package. To continue using '@opentelemetry/exporter-jaeger', please install it manually.
    * NOTE: `@opentelemetry/exporter-jaeger` is deprecated, consider switching to one of the alternatives described [here](https://www.npmjs.com/package/@opentelemetry/exporter-jaeger)
* fix(otlp-transformer)!: OTLP json encoding [#4220](https://github.com/open-telemetry/opentelemetry-js/pull/4220) @seemk
  * Fixes a bug in the OTLP (http/json) exporters where timestamps were not encoded as strings, causing the export to
    be rejected by OTLP endpoints

## 0.44.0

### :boom: Breaking Change

* fix(exporter-logs-otlp-proto): change OTLPLogExporter to OTLPLogExporter [#4140](https://github.com/open-telemetry/opentelemetry-js/pull/4140) @Vunovati
* fix(sdk-node): remove explicit dependency on @opentelemetry/exporter-jaeger
  * '@opentelemetry/exporter-jaeger' is no longer be a dependency of this package. To continue using '@opentelemetry/exporter-jaeger', please install it manually.
    * NOTE: `@opentelemetry/exporter-jaeger` is deprecated, consider switching to one of the alternatives described [here](https://www.npmjs.com/package/@opentelemetry/exporter-jaeger)
* fix(sdk-logs): hide internal methods with internal shared state [#3865](https://github.com/open-telemetry/opentelemetry-js/pull/3865) @legendecas

### :rocket: (Enhancement)

* feat(exporter-metrics-otlp-proto): add esm build [#4099](https://github.com/open-telemetry/opentelemetry-js/pull/4099) @pichlermarc
* feat(opencensus-shim): implement OpenCensus metric producer [#4066](https://github.com/open-telemetry/opentelemetry-js/pull/4066) @aabmass

### :bug: (Bug Fix)

* fix(otlp-exporter-base): replaced usage of window with _globalThis [#4157](https://github.com/open-telemetry/opentelemetry-js/pull/4157) @cristianmadularu
* fix(otlp-transformer): Avoid precision loss when converting from HrTime to unix nanoseconds. [#4062](https://github.com/open-telemetry/opentelemetry-js/pull/4062)

## 0.43.0

### :bug: (Bug Fix)

* Revert "feat(api): add attributes argument to recordException API [#4071](https://github.com/open-telemetry/opentelemetry-js/pull/4071)"
  * This feature was an unintentional breaking change introduced with API 1.5.0
  * This PR updates all experimental packages to allow API 1.6.0, where this change has been reverted.

## 0.42.0

### :boom: Breaking Change

* chore(sdk-node): deprecate methods in favor of constructor options [#3996](https://github.com/open-telemetry/opentelemetry-js/pull/3996) @pichlermarc
  * The following methods are now deprecated and will be removed in `0.43.0`
    * `NodeSDK.configureTracerProvider()`, please use constructor options instead
    * `NodeSDK.configureMeterProvider()`, please use constructor options instead
    * `NodeSDK.configureLoggerProvider()`, please use constructor options instead
    * `NodeSDK.addResource()`, please use constructor options instead
    * `NodeSDK.detectResources()`, this is not necessary anymore, resources are now auto-detected on startup.
* chore(sdk-node): add notice that '@opentelemetry/exporter-jaeger' has to be installed manually in the next version [#4068](https://github.com/open-telemetry/opentelemetry-js/pull/4068) @pichlermarc
  * Starting with 0.43.0 '@opentelemetry/exporter-jaeger' will no longer be a dependency of this package. To continue using '@opentelemetry/exporter-jaeger', please install it manually.
    * NOTE: `@opentelemetry/exporter-jaeger` is deprecated, consider switching to one of the alternatives described [here](https://www.npmjs.com/package/@opentelemetry/exporter-jaeger)

### :rocket: (Enhancement)

* feat: update PeriodicExportingMetricReader and PrometheusExporter to accept optional metric producers [#4077](https://github.com/open-telemetry/opentelemetry-js/pull/4077) @aabmass

### :bug: (Bug Fix)

* fix(exporter-logs-otlp-http): add @opentelemetry/api-logs as dependency

## 0.41.2

### :bug: (Bug Fix)

* fix(opentelemetry-exporter-logs-otlp-http): Add otel-api as dev dep for tests as they are directly importing the api and which is breaking the web-sandbox tests which is using rollup
* fix(instrumentation-grpc): instrument @grpc/grpc-js Client methods [#3804](https://github.com/open-telemetry/opentelemetry-js/pull/3804) @pichlermarc

## 0.41.1

### :books: (Refine Doc)

* docs(sdk-metrics): add example of exponential histogram metric [#3855](https://github.com/open-telemetry/opentelemetry-js/pull/3855) @JamieDanielson

### :rocket: (Enhancement)

* feat(sdk-node): logs support added [#3969](https://github.com/open-telemetry/opentelemetry-js/pull/3969) @psk001

### :bug: (Bug Fix)

* Revert "feat(minification): Add noEmitHelpers, importHelpers and tslib as a dependency (#3914)"
  [#4011](https://github.com/open-telemetry/opentelemetry-js/pull/4011) @dyladan

## 0.41.0

### :boom: Breaking Change

* chore(instrumentation-grpc): Drop support for package `grpc`. [#3807](https://github.com/open-telemetry/opentelemetry-js/pull/3807) @llc1123

### :rocket: (Enhancement)

* feat(otlp-grpc-exporters): add support for UDS endpoints. [#3853](https://github.com/open-telemetry/opentelemetry-js/pull/3853) @llc1123
* feat(otlp-exporters): bump otlp proto to 0.20.0 [#3932](https://github.com/open-telemetry/opentelemetry-js/pull/3932) @pichlermarc
* feat(exporter-metrics-otlp-*): add LowMemory metrics temporality preference [#3915](https://github.com/open-telemetry/opentelemetry-js/pull/3915) @martinkuba
  * Adds support for [LowMemory temporality preference](https://github.com/open-telemetry/opentelemetry-specification/blob/f09624bb97e9be3be259733b93be507df18927bd/specification/metrics/sdk_exporters/otlp.md#additional-configuration)
  * Adds support for `lowmemory` in `OTEL_EXPORTER_OTLP_METRICS_TEMPORALITY_PREFERENCE`

### :bug: (Bug Fix)

* fix(exporter-logs-otlp-http): set useHex to true [#3875](https://github.com/open-telemetry/opentelemetry-js/pull/3875) @Nico385412
* fix(otlp-proto-exporter-base): add missing type import [#3937](https://github.com/open-telemetry/opentelemetry-js/pull/3937) @pichlermarc
* fix(example-opencensus-shim): avoid OpenCensus auto instrumentations [#3951](https://github.com/open-telemetry/opentelemetry-js/pull/3951) @llc1123
* fix(http-intrumentation): prevent request socket null from throwing uncaught error [#3858](https://github.com/open-telemetry/opentelemetry-js/pull/3858) @aodysseos

### :house: (Internal)

* chore(instrumentation-grpc): Cleanup remnants of grpc-native support. [#3886](https://github.com/open-telemetry/opentelemetry-js/pull/3886) @llc1123

## 0.40.0

### :boom: Breaking Change

* fix(exporter-logs-otlp-grpc): change OTLPLogsExporter to OTLPLogExporter [#3819](https://github.com/open-telemetry/opentelemetry-js/pull/3819) @fuaiyi
* chore(instrumentation-grpc): add 'grpc' deprecation notice postinstall script [#3833](https://github.com/open-telemetry/opentelemetry-js/pull/3833) @pichlermarc
  * Support for telemetry generation for the [`grpc`](https://www.npmjs.com/package/grpc) module will be dropped in the next release as the package has been
    deprecated for over 1 year, please migrate to [`@grpc/grpc-js`](https://www.npmjs.com/package/@grpc/grpc-js) to continue receiving telemetry.

### :rocket: (Enhancement)

* feat(api-logs): support map in log attributes. [#3821](https://github.com/open-telemetry/opentelemetry-js/pull/3821) @Abinet18
* feat(instrumentation): add ESM support for instrumentation. [#3698](https://github.com/open-telemetry/opentelemetry-js/pull/3698) @JamieDanielson, @pkanal, @vmarchaud, @lizthegrey, @bengl
* feat(exporter-logs-otlp-http): otlp-http exporter for logs. [#3764](https://github.com/open-telemetry/opentelemetry-js/pull/3764/) @fuaiyi
* feat(otlp-trace-exporters): Add User-Agent header to OTLP trace exporters. [#3790](https://github.com/open-telemetry/opentelemetry-js/pull/3790) @JamieDanielson
* feat(otlp-metric-exporters): Add User-Agent header to OTLP metric exporters. [#3806](https://github.com/open-telemetry/opentelemetry-js/pull/3806) @JamieDanielson
* feat(opencensus-shim): add OpenCensus trace shim [#3809](https://github.com/open-telemetry/opentelemetry-js/pull/3809) @aabmass
* feat(exporter-logs-otlp-proto): protobuf exporter for logs. [#3779](https://github.com/open-telemetry/opentelemetry-js/pull/3779) @Abinet18

### :bug: (Bug Fix)

* fix(sdk-node): use resource interface instead of concrete class [#3803](https://github.com/open-telemetry/opentelemetry-js/pull/3803) @blumamir
* fix(sdk-logs): remove includeTraceContext configuration and use LogRecord context when available  [#3817](https://github.com/open-telemetry/opentelemetry-js/pull/3817) @hectorhdzg

## 0.39.1

### :bug: (Bug Fix)

* fix(otlp-transformer): move api-logs to dependencies [#3798](https://github.com/open-telemetry/opentelemetry-js/pull/3798) @pichlermarc

## 0.39.0

### :rocket: (Enhancement)

* feat(otlp-transformer): support log records. [#3712](https://github.com/open-telemetry/opentelemetry-js/pull/3712/) @llc1123
* feat(otlp-grpc-exporter-base): support log records. [#3712](https://github.com/open-telemetry/opentelemetry-js/pull/3712/) @llc1123
* feat(exporter-logs-otlp-grpc): otlp-grpc exporter for logs. [#3712](https://github.com/open-telemetry/opentelemetry-js/pull/3712/) @llc1123
* feat(otlp-grpc-exporter-base): use statically generated protobuf code [#3705](https://github.com/open-telemetry/opentelemetry-js/pull/3705) @pichlermarc
* refactor(otlp-transformer): refine metric transformers. [#3770](https://github.com/open-telemetry/opentelemetry-js/pull/3770/) @llc1123
* feat(api-logs): add `ObservedTimestamp` to `LogRecord`. [#3787](https://github.com/open-telemetry/opentelemetry-js/pull/3787/) @llc1123

### :bug: (Bug Fix)

* fix(instrumentation): update `require-in-the-middle` to v7.1.0 [#3727](https://github.com/open-telemetry/opentelemetry-js/pull/3727) @trentm
* fix(instrumentation): update `require-in-the-middle` to v7.0.1 [#3743](https://github.com/open-telemetry/opentelemetry-js/pull/3743) @trentm

### :books: (Refine Doc)

* doc(instrumentation): add limitiations section to readme [#3786](https://github.com/open-telemetry/opentelemetry-js/pull/3786) @flarna

## 0.38.0

### :boom: Breaking Change

* fix: remove HTTP/HTTPS prefix from span name in instrumentation-xml-http-request [#3672](https://github.com/open-telemetry/opentelemetry-js/pull/3672) @jufab
* fix(sdk-node)!: remove unused defaultAttributes option [#3724](https://github.com/open-telemetry/opentelemetry-js/pull/3724) @pichlermarc
  * Please use `NodeSDKConfiguration.resource` instead

### :rocket: (Enhancement)

* feat(sdk-logs): use logs API 0.38

### :bug: (Bug Fix)

* fix(sdk-node): only set DiagConsoleLogger when OTEL_LOG_LEVEL is set [#3693](https://github.com/open-telemetry/opentelemetry-js/pull/3693) @pichlermarc

## 0.37.0

### :boom: Breaking Change

* fix: remove HTTP/HTTPS prefix from span name in instrumentation-xml-http-request [#3672](https://github.com/open-telemetry/opentelemetry-js/pull/3672) @jufab

### :rocket: (Enhancement)

* feat(api-logs): 1.`LogRecord` fields update: `traceFlags`/`traceId`/`spanId` -> `context`; 2.`Logger` supports configuring `includeTraceContext`; 3.The `onEmit` method of `LogRecordProcessor` supports the `context` field.  [#3549](https://github.com/open-telemetry/opentelemetry-js/pull/3549/) @fuaiyi
* feat(sdk-logs): logs sdk implementation. [#3549](https://github.com/open-telemetry/opentelemetry-js/pull/3549/) @fuaiyi

## 0.36.0

### :boom: Breaking Change

* feat: remove HTTP/HTTPS prefix from span name [#3603](https://github.com/open-telemetry/opentelemetry-js/pull/3603) @Flarna

### :rocket: (Enhancement)

* feat: use HTTP_ROUTE in span name [#3603](https://github.com/open-telemetry/opentelemetry-js/pull/3603) @Flarna
* feat: add HTTP_ROUTE attribute to http incoming metrics if present [#3581](https://github.com/open-telemetry/opentelemetry-js/pull/3581) @hermogenes
* feat(opentelemetry-instrumentation-grpc): allow to add attributes from grpc metadata in the patched server [#3589](https://github.com/open-telemetry/opentelemetry-js/pull/3589) @zombispormedio
* feat(sdk-node): install diag logger with OTEL_LOG_LEVEL [#3627](https://github.com/open-telemetry/opentelemetry-js/pull/3627) @legendecas
* feat(otlp-exporter-base): add retries [#3207](https://github.com/open-telemetry/opentelemetry-js/pull/3207) @svetlanabrennan
* feat(sdk-node): override IdGenerator when using NodeSDK [#3645](https://github.com/open-telemetry/opentelemetry-js/pull/3645) @haddasbronfman
* feat(otlp-transformer): expose dropped attributes, events and links counts on the transformed otlp span [#3576](https://github.com/open-telemetry/opentelemetry-js/pull/3576) @mohitk05

### :bug: (Bug Fix)

* fix(prometheus-exporter): add possibility to respond to errors returned by `server.listen()` [#3552](https://github.com/open-telemetry/opentelemetry-js/pull/3402) @pichlermarc
* fix(sdk-node): update instrumentations once MeterProvider is initialized [#3624](https://github.com/open-telemetry/opentelemetry-js/pull/3624) @pichlermarc

## 0.35.1

### :bug: (Bug Fix)

* fix: remove JSON syntax error and regenerate tsconfig files [#3566](https://github.com/open-telemetry/opentelemetry-js/pull/3566) @Flarna
  * Fixes an error where the generated JS files were not included in the esnext package due to a failure of the tsconfig generation
* fix(sdk-node): register instrumentations early [#3502](https://github.com/open-telemetry/opentelemetry-js/pull/3502) @flarna
* fix: include tracestate in export [#3569](https://github.com/open-telemetry/opentelemetry-js/pull/3569) @flarna
* fix(http) Remove outgoing headers normalization [#3557](https://github.com/open-telemetry/opentelemetry-js/pull/3557) @marcinjahn

## 0.35.0

### :rocket: (Enhancement)

* feat(instrumentation-http): monitor error events with events.errorMonitor [#3402](https://github.com/open-telemetry/opentelemetry-js/pull/3402) @legendecas
* feat(instrumentation-grpc): added grpc metadata client side attributes in instrumentation [#3386](https://github.com/open-telemetry/opentelemetry-js/pull/3386)
* feat(instrumentation): add new `_setMeterInstruments` protected method that update the meter instruments every meter provider update.
* feat(api-logs): add the `SeverityNumber` enumeration. [#3443](https://github.com/open-telemetry/opentelemetry-js/pull/3443/) @fuaiyi
* feat(sdk-node): configure no-op sdk with `OTEL_SDK_DISABLED` environment variable [#3485](https://github.com/open-telemetry/opentelemetry-js/pull/3485/files/2211c78aec39aeb6b4b3dae71844edf8ce234d20)  @RazGvili

### :bug: (Bug Fix)

* fix(instrumentation-xhr): http.url attribute should be absolute [#3200](https://github.com/open-telemetry/opentelemetry-js/pull/3200) @t2t2
* fix(instrumentation-grpc): always set grpc semcov status code attribute with numeric value [#3076](https://github.com/open-telemetry/opentelemetry-js/pull/3076) @blumamir
* fix(instrumentation): only call `onRequire` for full matches on core modules with sub-paths [#3451](https://github.com/open-telemetry/opentelemetry-js/pull/3451) @mhassan1
* fix(instrumentation): add back support for absolute paths via `require-in-the-middle` [#3457](https://github.com/open-telemetry/opentelemetry-js/pull/3457) @mhassan1
* fix(prometheus-sanitization): replace repeated `_` with a single `_` [3470](https://github.com/open-telemetry/opentelemetry-js/pull/3470) @samimusallam
* fix(prometheus-serializer): correct string used for NaN [#3477](https://github.com/open-telemetry/opentelemetry-js/pull/3477) @JacksonWeber
* fix(instrumentation-http): close server span when response finishes [#3407](https://github.com/open-telemetry/opentelemetry-js/pull/3407) @legendecas
* fix(instrumentation-fetch): make spans resilient to clock drift by using Date.now [#3434](https://github.com/open-telemetry/opentelemetry-js/pull/3434) @dyladan
* fix(instrumentation-xml-http-request): make spans resilient to clock drift by using Date.now [#3434](https://github.com/open-telemetry/opentelemetry-js/pull/3434) @dyladan
* fix(sdk-node): fix exporter to be read only OTEL_TRACES_EXPORTER is set to a valid exporter [3492] @svetlanabrennan

### :house: (Internal)

* chore(otlp-proto-exporter-base): upgrade protobufjs to 7.1.2 and relax versioning [#3433](https://github.com/open-telemetry/opentelemetry-js/pull/3433) @seemk

## 0.34.0

* `@opentelemetry/sdk-metrics` moved to [packages/sdk-metrics](../packages/sdk-metrics)
* `@opentelemetry/api-metrics` deprecated and merged into [api](../api)

### :rocket: (Enhancement)

* feat(metrics-sdk): Add tracing suppresing for Metrics Export [#3332](https://github.com/open-telemetry/opentelemetry-js/pull/3332) @hectorhdzg
* feat(instrumentation): implement `require-in-the-middle` singleton [#3161](https://github.com/open-telemetry/opentelemetry-js/pull/3161) @mhassan1
* feat(sdk-node): configure trace exporter with environment variables [#3143](https://github.com/open-telemetry/opentelemetry-js/pull/3143) @svetlanabrennan
* feat: enable tree shaking [#3329](https://github.com/open-telemetry/opentelemetry-js/pull/3329) @pkanal
* feat(prometheus): serialize resource as target_info gauge [#3300](https://github.com/open-telemetry/opentelemetry-js/pull/3300) @pichlermarc
* feat(detectors): add browser detector module [#3292](https://github.com/open-telemetry/opentelemetry-js/pull/3292) @abinet18
* deps: remove unused proto-loader dependencies and update grpc-js and proto-loader versions [#3337](https://github.com/open-telemetry/opentelemetry-js/pull/3337) @seemk
* feat(metrics-exporters): configure temporality via environment variable [#3305](https://github.com/open-telemetry/opentelemetry-js/pull/3305) @pichlermarc
* feat(console-metric-exporter): add temporality configuration [#3387](https://github.com/open-telemetry/opentelemetry-js/pull/3387) @pichlermarc

### :bug: (Bug Fix)

* fix(node-sdk): move `@opentelemetry/semantic-conventions` to `dependencies` [#3283](https://github.com/open-telemetry/opentelemetry-js/pull/3283) @mhassan1
* fix(exporters): do not append trailing '/' when URL contains path [#3274](https://github.com/open-telemetry/opentelemetry-js/pull/3274) @pichlermarc
* fix(instrumentation): debug log on no modules defined for instrumentation [#3308](https://github.com/open-telemetry/opentelemetry-js/pull/3308) @legendecas

### :books: (Refine Doc)

* docs(metrics-exporters): fix wrong exporter const name in example [#3270](https://github.com/open-telemetry/opentelemetry-js/issues/3270) @pichlermarc

### :house: (Internal)

* ci(instrumentation-http): remove got devDependency
  [#3347](https://github.com/open-telemetry/opentelemetry-js/issues/3347) @dyladan
* deps(instrumentation-http): move sdk-metrics to dev dependencies [#3380](https://github.com/open-telemetry/opentelemetry-js/issues/3380) @pichlermarc

## 0.33.0

### :boom: Breaking Change

* Add `resourceDetectors` option to `NodeSDK` [#3210](https://github.com/open-telemetry/opentelemetry-js/issues/3210)
  * `NodeSDK.detectResources()` function is no longer able to receive config as a parameter.
    Instead, the detectors are passed to the constructor.

* chore(metrics-sdk): clean up exports [#3197](https://github.com/open-telemetry/opentelemetry-js/pull/3197) @pichlermarc
  * removes export for:
    * `AccumulationRecord`
    * `Aggregator`
    * `AggregatorKind`
    * `Accumulation`
    * `createInstrumentDescriptor`
    * `createInstrumentDescriptorWithView`
    * `isDescriptorCompatibleWith`
* chore(api-metrics): clean up exports [#3198](https://github.com/open-telemetry/opentelemetry-js/pull/3198) @pichlermarc
  * removes export for:
    * `NOOP_COUNTER_METRIC`
    * `NOOP_HISTOGRAM_METRIC`
    * `NOOP_METER_PROVIDER`
    * `NOOP_OBSERVABLE_COUNTER_METRIC`
    * `NOOP_OBSERVABLE_GAUGE_METRIC`
    * `NOOP_OBSERVABLE_UP_DOWN_COUNTER_METRIC`
    * `NOOP_UP_DOWN_COUNTER_METRIC`
    * `NoopCounterMetric`
    * `NoopHistogramMetric`
    * `NoopMeter`
    * `NoopMeterProvider`
    * `NoopMetric`
    * `NoopObservableCounterMetric`
    * `NoopObservableGaugeMetric`
    * `NoopObservableMetric`
    * `NoopObservableUpDownCounterMetric`
    * `NoopUpDownCounterMetric`
* feat(sdk-metrics): align MetricReader with specification and other language implementations [#3225](https://github.com/open-telemetry/opentelemetry-js/pull/3225) @pichlermarc
* chore(sdk-metrics): remove accidental export of the SDK `Meter` class [#3243](https://github.com/open-telemetry/opentelemetry-js/pull/3243) @pichlermarc

### :rocket: (Enhancement)

* Add `resourceDetectors` option to `NodeSDK` [#3210](https://github.com/open-telemetry/opentelemetry-js/issues/3210)
* feat: add Logs API @mkuba [#3117](https://github.com/open-telemetry/opentelemetry-js/pull/3117)

### :books: (Refine Doc)

* docs(sdk-metrics): fix typos and add missing parameter docs. [#3244](https://github.com/open-telemetry/opentelemetry-js/pull/3244) @pichlermarc

### :house: (Internal)

* ci(instrumentation-http): improve metrics test stability [#3242](https://github.com/open-telemetry/opentelemetry-js/pull/3242) @pichlermarc
* deps: remove unused protobufjs and update used ones to 7.1.1 #3251 [#3251](https://github.com/open-telemetry/opentelemetry-js/pull/3251) @pichlermarc

## 0.32.0

### :boom: Breaking Change

* Rename @opentelemetry/sdk-metrics-base package to @opentelemetry/sdk-metrics  [#3162](https://github.com/open-telemetry/opentelemetry-js/pull/3162) @hectorhdzg

### :rocket: (Enhancement)

* feature(instrumentation-http): Add HTTP Server and Client duration Metrics in HTTP Node.js Instrumentation [#3149](https://github.com/open-telemetry/opentelemetry-js/pull/3149) @hectorhdzg
* fix(add-views-to-node-sdk): added the ability to define meter views in `NodeSDK` [#3066](https://github.com/open-telemetry/opentelemetry-js/pull/3124) @weyert
* feature(add-console-metrics-exporter): add ConsoleMetricExporter [#3120](https://github.com/open-telemetry/opentelemetry-js/pull/3120) @weyert
* feature(prometheus-serialiser): export the unit block when unit is set in metric descriptor [#3066](https://github.com/open-telemetry/opentelemetry-js/pull/3041) @weyert
* feat: support latest `@opentelemetry/api` [#3177](https://github.com/open-telemetry/opentelemetry-js/pull/3177) @dyladan
* feat(sdk-metrics-base): add per metric-reader aggregation support [#3153](https://github.com/open-telemetry/opentelemetry-js/pull/3153) @legendecas
* chore(deps): update prometheus example dependencies to 0.32 [#3126](https://github.com/open-telemetry/opentelemetry-js/pull/3216) @avzis
* feature(opentelemetry-api-metrics): Adding generics to `create{metricType}` [#3151](https://github.com/open-telemetry/opentelemetry-js/issues/3151) @tomerghelber-tm

### :bug: (Bug Fix)

* fix(instrumentation-http): add `http.host` attribute before sending the request #3054 @cuichenli

## 0.31.0

### :boom: Breaking Change

* feature(views): move views registration to MeterProvider constructor [#3066](https://github.com/open-telemetry/opentelemetry-js/pull/3066) @pichlermarc
* feat(sdk-metrics-base): split up Singular into Sum and Gauge in MetricData [#3079](https://github.com/open-telemetry/opentelemetry-js/pull/3079) @pichlermarc
  * removes `DataPointType.SINGULAR`, and replaces it with `DataPointType.SUM` and `DataPointType.GAUGE`
  * removes `SingularMetricData` and replaces it with `SumMetricData` (including an additional `isMonotonic` flag) and `GaugeMetricData`
* feat(histogram): align collection of optional Histogram properties with spec [#3102](https://github.com/open-telemetry/opentelemetry-js/pull/3079) @pichlermarc
  * changes type of `sum` property on `Histogram` to `number | undefined`
  * changes type of `min` and `max` properties on `Histogram` to `number | undefined`
  * removes `hasMinMax` flag on the exported `Histogram` - this is now indicated by `min` and `max` being `undefined`

### :rocket: (Enhancement)

* feat(metrics-api): use common attributes definitions #3038 @legendecas
* feat(otlp-proto): pre-compile proto files [#3098](https://github.com/open-telemetry/opentelemetry-js/pull/3098) @legendecas
* feat(opentelemetry-sdk-metrics-base): added InMemoryMetricExporter [#3039](https://github.com/open-telemetry/opentelemetry-js/pull/3039) @weyert

### :bug: (Bug Fix)

* fix(histogram): fix maximum when only values < -1 are provided [#3086](https://github.com/open-telemetry/opentelemetry-js/pull/3086) @pichlermarc
* fix(instrumentation-grpc): always set grpc semcov status code attribute with numeric value [#3076](https://github.com/open-telemetry/opentelemetry-js/pull/3076) @blumamir

## 0.30.0

### :boom: Breaking Change

* fix: remove aws and gcp detector from SDK [#3024](https://github.com/open-telemetry/opentelemetry-js/pull/3024) @flarna
* feat(sdk-metrics-base): implement min/max recording for Histograms [#3032](https://github.com/open-telemetry/opentelemetry-js/pull/3032) @pichlermarc
  * adds `min`/`max` recording to Histograms
  * updates [opentelemetry-proto](https://github.com/open-telemetry/opentelemetry-proto) to `0.18` so that `min` and
    `max` can be exported. This change breaks the OTLP/JSON Metric Exporter for all collector versions `<0.52` due to
    [open-telemetry/opentelemetry-collector#5312](https://github.com/open-telemetry/opentelemetry-collector/issues/5312).

### :rocket: (Enhancement)

* feat(opentelemetry-instrumentation-fetch): optionally ignore network events [#3028](https://github.com/open-telemetry/opentelemetry-js/pull/3028) @gregolsen
* feat(http-instrumentation): record exceptions in http instrumentation [#3008](https://github.com/open-telemetry/opentelemetry-js/pull/3008) @luismiramirez
* feat(node-sdk): add serviceName config option [#2867](https://github.com/open-telemetry/opentelemetry-js/pull/2867) @naseemkullah
* feat(opentelemetry-exporter-prometheus): export PrometheusSerializer [#3034](https://github.com/open-telemetry/opentelemetry-js/pull/3034) @matschaffer
* feat(sdk-metrics-base): detect resets on async metrics [#2990](https://github.com/open-telemetry/opentelemetry-js/pull/2990) @legendecas
  * Added monotonicity support in SumAggregator.
  * Added reset and gaps detection for async metric instruments.
  * Fixed the start time and end time of an exported metric with regarding to resets and gaps.

### :bug: (Bug Fix)

* fix(otlp-transformer): remove type dependency on Long [#3022](https://github.com/open-telemetry/opentelemetry-js/pull/3022) @legendecas
* fix(grpc-exporter): use non-normalized URL to determine channel security [#3019](https://github.com/open-telemetry/opentelemetry-js/pull/3019) @pichlermarc
* fix(otlp-exporter-base): fix gzip output stream in http otlp export [#3046](https://github.com/open-telemetry/opentelemetry-js/pull/3046) @mattolson
* docs(grpc-exporters): remove 'web' as supported from README.md [#3070](https://github.com/open-telemetry/opentelemetry-js/pull/3070) @pichlermarc

### :house: (Internal)

* test: add node 18 and remove EoL node versions [#3048](https://github.com/open-telemetry/opentelemetry-js/pull/3048) @dyladan

## 0.29.2

* Support for 1.3.1 of stable packages

## 0.29.1

### :bug: (Bug Fix)

* fix(sdk-metrics-base): only record non-negative histogram values [#3002](https://github.com/open-telemetry/opentelemetry-js/pull/3002) @pichlermarc
* fix(otlp-transformer): include missing prepublishOnly script which ensures esm and esnext build files are created and packaged @dyladan

## 0.29.0

### :boom: Breaking Change

* feat(metrics): metric readers and exporters now select aggregation temporality based on instrument type [#2902](https://github.com/open-telemetry/opentelemetry-js/pull/2902) @seemk
* refactor(metrics-sdk): rename InstrumentationLibrary -> InstrumentationScope [#2959](https://github.com/open-telemetry/opentelemetry-js/pull/2959) @pichlermarc
* feat(metrics): multi-instrument async callback support [#2966](https://github.com/open-telemetry/opentelemetry-js/pull/2966) @legendecas
  * changes on `meter.createObservableCounter`, `meter.createObservableGauge`, `meter.createObservableUpDownCounter`
    * removed the second parameter `callback`
    * returns an `Observable` object on which callbacks can be registered or unregistered.
  * added `meter.addBatchObservableCallback` and `meter.removeBatchObservableCallback`.
* fix: remove attributes from OTLPExporterConfigBase [#2991](https://github.com/open-telemetry/opentelemetry-js/pull/2991) @flarna

### :rocket: (Enhancement)

* feat(exporters): update proto version and use otlp-transformer [#2929](https://github.com/open-telemetry/opentelemetry-js/pull/2929) @pichlermarc
* fix(sdk-metrics-base): misbehaving aggregation temporality selector tolerance [#2958](https://github.com/open-telemetry/opentelemetry-js/pull/2958) @legendecas
* feat(trace-otlp-grpc): configure security with env vars [#2827](https://github.com/open-telemetry/opentelemetry-js/pull/2827) @svetlanabrennan
* feat(sdk-metrics-base): async instruments callback timeout [#2742](https://github.com/open-telemetry/opentelemetry-js/pull/2742) @legendecas

### :bug: (Bug Fix)

* fix(opentelemetry-instrumentation-http): use correct origin when port is `null` [#2948](https://github.com/open-telemetry/opentelemetry-js/pull/2948) @danielgblanco
* fix(otlp-exporter-base): include esm and esnext in package files [#2952](https://github.com/open-telemetry/opentelemetry-js/pull/2952) @dyladan
* fix(otlp-http-exporter): update endpoint to match spec [#2895](https://github.com/open-telemetry/opentelemetry-js/pull/2895) @svetlanabrennan
* fix(instrumentation): only patch core modules if enabled [#2993](https://github.com/open-telemetry/opentelemetry-js/pull/2993) @santigimeno
* fix(otlp-transformer): include esm and esnext in package files and update README [#2992](https://github.com/open-telemetry/opentelemetry-js/pull/2992) @pichlermarc
* fix(metrics): specification compliant default metric unit [#2983](https://github.com/open-telemetry/opentelemetry-js/pull/2983) @andyfleming
* fix(opentelemetry-instrumentation): use all provided patches for the same file [#2963](https://github.com/open-telemetry/opentelemetry-js/pull/2963) @Ugzuzg

## 0.28.0

### :boom: Breaking Change

* feat(sdk-metrics-base): update metric exporter interfaces [#2707](https://github.com/open-telemetry/opentelemetry-js/pull/2707) @srikanthccv
* feat(api-metrics): remove observable types [#2687](https://github.com/open-telemetry/opentelemetry-js/pull/2687) @legendecas
* fix(otlp-http-exporter): remove content length header [#2879](https://github.com/open-telemetry/opentelemetry-js/pull/2879) @svetlanabrennan
* feat(experimental-packages): Update packages to latest SDK Version. [#2871](https://github.com/open-telemetry/opentelemetry-js/pull/2871) @pichlermarc
  * removed the -wip suffix from api-metrics and metrics-sdk-base.
  * updated dependencies to stable packages to `1.1.1` for all "experimental" packages.
  * updated Metrics Exporters to the latest Metrics SDK (`exporter-metrics-otlp-grpc`, `exporter-metrics-otlp-http`, `exporter-metrics-otlp-proto`)
  * updated `opentelemetry-sdk-node` to the latest Metrics SDK.
  * updated `otlp-transformer` to the latest Metrics SDK.
  * updated all `instrumentation-*` packages to use local implementations of `parseUrl()` due to #2884
* refactor(otlp-exporters) move base classes and associated types into their own packages [#2893](https://github.com/open-telemetry/opentelemetry-js/pull/2893) @pichlermarc
  * `otlp-exporter-base` => `OTLPExporterBase`, `OTLPExporterBrowserBase`, `OTLPExporterNodeBase`
  * `otlp-grpc-exporter-base` => `OTLPGRPCExporterNodeBase`
  * `otlp-proto-exporter-base` => `OTLPProtoExporterNodeBase`

### :rocket: (Enhancement)

* feat: spec compliant metric creation and sync instruments [#2588](https://github.com/open-telemetry/opentelemetry-js/pull/2588) @dyladan
* feat(api-metrics): async instruments spec compliance [#2569](https://github.com/open-telemetry/opentelemetry-js/pull/2569) @legendecas
* feat(sdk-metrics-base): add ValueType support for sync instruments [#2776](https://github.com/open-telemetry/opentelemetry-js/pull/2776) @legendecas
* feat(sdk-metrics-base): implement async instruments support [#2686](https://github.com/open-telemetry/opentelemetry-js/pull/2686) @legendecas
* feat(sdk-metrics-base): meter registration [#2666](https://github.com/open-telemetry/opentelemetry-js/pull/2666) @legendecas
* feat(sdk-metrics-base): bootstrap metrics exemplars [#2641](https://github.com/open-telemetry/opentelemetry-js/pull/2641) @srikanthccv
* feat(metrics-sdk): bootstrap aggregation support [#2634](https://github.com/open-telemetry/opentelemetry-js/pull/2634) @legendecas
* feat(metrics-sdk): bootstrap views api [#2625](https://github.com/open-telemetry/opentelemetry-js/pull/2625) @legendecas
* feat(sdk-metrics): bootstrap metric streams [#2636](https://github.com/open-telemetry/opentelemetry-js/pull/2636) @legendecas
* feat(views): add FilteringAttributesProcessor [#2733](https://github.com/open-telemetry/opentelemetry-js/pull/2733) @pichlermarc
* feat(metric-reader): add metric-reader [#2681](https://github.com/open-telemetry/opentelemetry-js/pull/2681) @pichlermarc
* feat(sdk-metrics-base): document and export basic APIs [#2725](https://github.com/open-telemetry/opentelemetry-js/pull/2725) @legendecas
* feat(views): Update addView() to disallow named views that select more than one instrument. [#2820](https://github.com/open-telemetry/opentelemetry-js/pull/2820) @pichlermarc
* feat(sdk-metrics-base): update exporting names [#2829](https://github.com/open-telemetry/opentelemetry-js/pull/2829) @legendecas
* Add grpc compression to trace-otlp-grpc exporter [#2813](https://github.com/open-telemetry/opentelemetry-js/pull/2813) @svetlanabrennan
* refactor: unifying shutdown once with BindOnceFuture [#2695](https://github.com/open-telemetry/opentelemetry-js/pull/2695) @legendecas
* feat(prometheus): update prometheus exporter with wip metrics sdk [#2824](https://github.com/open-telemetry/opentelemetry-js/pull/2824) @legendecas
* feat(instrumentation-xhr): add applyCustomAttributesOnSpan hook [#2134](https://github.com/open-telemetry/opentelemetry-js/pull/2134) @mhennoch
* feat(proto): add @opentelemetry/otlp-transformer package with hand-rolled transformation [#2746](https://github.com/open-telemetry/opentelemetry-js/pull/2746) @dyladan
* feat(sdk-metrics-base): shutdown and forceflush on MeterProvider [#2890](https://github.com/open-telemetry/opentelemetry-js/pull/2890) @legendecas
* feat(sdk-metrics-base): return the same meter for identical input to getMeter [#2901](https://github.com/open-telemetry/opentelemetry-js/pull/2901) @legendecas
* feat(otlp-exporter): add [OTEL_EXPORTER_OTLP_TIMEOUT](https://github.com/open-telemetry/opentelemetry-specification/blob/main/specification/protocol/exporter.md#configuration-options) env var to otlp exporters [#2738](https://github.com/open-telemetry/opentelemetry-js/pull/2738) @svetlanabrennan
* feat(sdk-metrics-base): hoist async instrument callback invocations [#2822](https://github.com/open-telemetry/opentelemetry-js/pull/2822) @legendecas

### :bug: (Bug Fix)

* fix(sdk-metrics-base): remove aggregator.toMetricData dependency on AggregationTemporality [#2676](https://github.com/open-telemetry/opentelemetry-js/pull/2676) @legendecas
* fix(sdk-metrics-base): coerce histogram boundaries to be implicit Infinity [#2859](https://github.com/open-telemetry/opentelemetry-js/pull/2859) @legendecas
* fix(instrumentation-http): HTTP 400 status code should not set span status to error on servers [#2789](https://github.com/open-telemetry/opentelemetry-js/pull/2789) @nordfjord

### :books: (Refine Doc)

* Update metrics example [#2658](https://github.com/open-telemetry/opentelemetry-js/pull/2658) @svetlanabrennan
* docs(api-metrics): add notes on ObservableResult.observe [#2712](https://github.com/open-telemetry/opentelemetry-js/pull/2712) @legendecas

### :house: (Internal)

* chore: move trace exporters back to experimental [#2835](https://github.com/open-telemetry/opentelemetry-js/pull/2835) @dyladan
* refactor(sdk-metrics-base): meter shared states [#2821](https://github.com/open-telemetry/opentelemetry-js/pull/2821) @legendecas

## v0.27.0

### :boom: Breaking Change

* [#2566](https://github.com/open-telemetry/opentelemetry-js/pull/2566) feat!(metrics): remove batch observer ([@dyladan](https://github.com/dyladan))
* [#2485](https://github.com/open-telemetry/opentelemetry-js/pull/2485) feat!: Split metric and trace exporters into new experimental packages ([@willarmiros](https://github.com/willarmiros))
* [#2540](https://github.com/open-telemetry/opentelemetry-js/pull/2540) fix(sdk-metrics-base): remove metric kind BATCH_OBSERVER ([@legendecas](https://github.com/legendecas))
* [#2496](https://github.com/open-telemetry/opentelemetry-js/pull/2496) feat(api-metrics): rename metric instruments to match feature-freeze API specification ([@legendecas](https://github.com/legendecas))

### :rocket: (Enhancement)

* [#2523](https://github.com/open-telemetry/opentelemetry-js/pull/2523) feat: Rename Labels to Attributes ([@pirgeo](https://github.com/pirgeo))
* [#2559](https://github.com/open-telemetry/opentelemetry-js/pull/2559) feat(api-metrics): remove bind/unbind and bound instruments ([@legendecas](https://github.com/legendecas))
* [#2563](https://github.com/open-telemetry/opentelemetry-js/pull/2563) feat(sdk-metrics-base): remove per-meter config on MeterProvider.getMeter ([@legendecas](https://github.com/legendecas))

### :bug: (Bug Fix)

* [#2610](https://github.com/open-telemetry/opentelemetry-js/pull/2610) fix: preventing double enable for instrumentation that has been already enabled ([@obecny](https://github.com/obecny))
* [#2581](https://github.com/open-telemetry/opentelemetry-js/pull/2581) feat: lazy initialization of the gzip stream ([@fungiboletus](https://github.com/fungiboletus))
* [#2584](https://github.com/open-telemetry/opentelemetry-js/pull/2584) fix: fixing compatibility versions for detectors ([@obecny](https://github.com/obecny))
* [#2558](https://github.com/open-telemetry/opentelemetry-js/pull/2558) fix(@opentelemetry/exporter-prometheus): unref prometheus server to prevent process running indefinitely ([@mothershipper](https://github.com/mothershipper))
* [#2495](https://github.com/open-telemetry/opentelemetry-js/pull/2495) fix(sdk-metrics-base): metrics name should be in the max length of 63 ([@legendecas](https://github.com/legendecas))
* [#2497](https://github.com/open-telemetry/opentelemetry-js/pull/2497) feat(@opentelemetry-instrumentation-fetch): support reading response body from the hook applyCustomAttributesOnSpan ([@echoontheway](https://github.com/echoontheway))

### :books: (Refine Doc)

* [#2561](https://github.com/open-telemetry/opentelemetry-js/pull/2561) Use new canonical path to Getting Started ([@chalin](https://github.com/chalin))
* [#2576](https://github.com/open-telemetry/opentelemetry-js/pull/2576) docs(instrumentation): update links in the Readme ([@OlivierAlbertini](https://github.com/OlivierAlbertini))
* [#2600](https://github.com/open-telemetry/opentelemetry-js/pull/2600) docs: fix URLs in README post-experimental move ([@arbourd](https://github.com/arbourd))
* [#2579](https://github.com/open-telemetry/opentelemetry-js/pull/2579) doc: Move upgrade propagator notes to correct section ([@NathanielRN](https://github.com/NathanielRN))
* [#2568](https://github.com/open-telemetry/opentelemetry-js/pull/2568) chore(doc): update matrix with contrib version for 1.0 core ([@vmarchaud](https://github.com/vmarchaud))
* [#2555](https://github.com/open-telemetry/opentelemetry-js/pull/2555) docs: expose existing comments ([@moander](https://github.com/moander))
* [#2493](https://github.com/open-telemetry/opentelemetry-js/pull/2493) chore: remove getting started and link to documentation. ([@svrnm](https://github.com/svrnm))

### :house: (Internal)

* [#2404](https://github.com/open-telemetry/opentelemetry-js/pull/2404) chore: Fix lint warnings in instrumentation package ([@alisabzevari](https://github.com/alisabzevari))
* [#2533](https://github.com/open-telemetry/opentelemetry-js/pull/2533) chore: regularly close stale issues ([@Rauno56](https://github.com/Rauno56))
* [#2570](https://github.com/open-telemetry/opentelemetry-js/pull/2570) chore: adding selenium tests with browserstack ([@obecny](https://github.com/obecny))
* [#2522](https://github.com/open-telemetry/opentelemetry-js/pull/2522) chore: cleanup setting config in instrumentations ([@Flarna](https://github.com/Flarna))
* [#2541](https://github.com/open-telemetry/opentelemetry-js/pull/2541) chore: slim font size for section title in PR template ([@legendecas](https://github.com/legendecas))
* [#2509](https://github.com/open-telemetry/opentelemetry-js/pull/2509) chore: expand pull request template with action items ([@pragmaticivan](https://github.com/pragmaticivan))
* [#2488](https://github.com/open-telemetry/opentelemetry-js/pull/2488) chore: inline sources in source maps ([@dyladan](https://github.com/dyladan))
* [#2514](https://github.com/open-telemetry/opentelemetry-js/pull/2514) chore: update stable dependencies to 1.0 ([@dyladan](https://github.com/dyladan))

## Previous releases

For changelog entries for previous releases see the [CHANGELOG.md](../CHANGELOG.md).<|MERGE_RESOLUTION|>--- conflicted
+++ resolved
@@ -1,4 +1,3 @@
-<!-- markdownlint-disable MD004 -->
 # CHANGELOG
 
 All notable changes to experimental packages in this project will be documented in this file.
@@ -18,7 +17,8 @@
     * (internal) OTLPExporterBrowserBase: `RequestType` has been replaced by a `ResponseType` type-argument
     * (internal) OTLPExporterNodeBase: `ServiceRequest` has been replaced by a `ServiceResponse` type-argument
     * (internal) the `@opentelemetry/otlp-exporter-proto-base` package has been removed, and will from now on be deprecated in `npm`
-<<<<<<< HEAD
+* feat(instrumentation): remove default value for config in base instrumentation constructor [#4695](https://github.com/open-telemetry/opentelemetry-js/pull/4695): @blumamir
+* fix(instrumentation)!: remove unused supportedVersions from Instrumentation interface [#4694](https://github.com/open-telemetry/opentelemetry-js/pull/4694) @blumamir
 * feat(instrumentation)!: simplify `registerInstrumentations()` API
   * Breaking changes:
     * removes `InstrumentationOptions` type
@@ -28,10 +28,6 @@
 * feat(sdk-node)!: simplify type of `instrumentations` option
   * Breaking changes:
     * replaces `InstrumentationOptions` with `Instrumentation[]`
-=======
-* feat(instrumentation): remove default value for config in base instrumentation constructor [#4695](https://github.com/open-telemetry/opentelemetry-js/pull/4695): @blumamir
-* fix(instrumentation)!: remove unused supportedVersions from Instrumentation interface [#4694](https://github.com/open-telemetry/opentelemetry-js/pull/4694) @blumamir
->>>>>>> c97f21f2
 
 ### :rocket: (Enhancement)
 
