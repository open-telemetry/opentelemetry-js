--- conflicted
+++ resolved
@@ -69,20 +69,11 @@
   "dependencies": {
     "@grpc/grpc-js": "^1.5.9",
     "@grpc/proto-loader": "^0.6.9",
-<<<<<<< HEAD
     "@opentelemetry/core": "1.5.0",
     "@opentelemetry/otlp-grpc-exporter-base": "0.31.0",
     "@opentelemetry/otlp-transformer": "0.31.0",
     "@opentelemetry/resources": "1.5.0",
-    "@opentelemetry/sdk-trace-base": "1.5.0"
+    "@,opentelemetry/sdk-trace-base": "1.5.0"
   }
-=======
-    "@opentelemetry/core": "1.4.0",
-    "@opentelemetry/otlp-grpc-exporter-base": "0.30.0",
-    "@opentelemetry/otlp-transformer": "0.30.0",
-    "@opentelemetry/resources": "1.4.0",
-    "@opentelemetry/sdk-trace-base": "1.4.0"
-  },
   "homepage": "https://github.com/open-telemetry/opentelemetry-js/tree/main/experimental/packages/exporter-trace-otlp-grpc"
->>>>>>> 37ecb596
 }