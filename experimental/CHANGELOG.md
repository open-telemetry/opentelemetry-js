--- conflicted
+++ resolved
@@ -10,6 +10,10 @@
 ### :rocket: (Enhancement)
 
 ### :bug: (Bug Fix)
+
+* fix(otlp-exporter-base): use dynamic imports over require for lazy-loading http transport utils [#5220](https://github.com/open-telemetry/opentelemetry-js/pull/5220) @pichlermarc
+  * enables bundling of Node.js HTTP exporters with rollup
+    * Limitation: if a single-file bundle is built the dynamically loaded file needs to be inlined via rollup's `inlineDynamicImports: true` setting. However, doing so may lead to `@opentelemetry/instrumentation-http` not generating telemetry.
 
 ### :books: (Refine Doc)
 
@@ -96,15 +100,7 @@
 
 ### :bug: (Bug Fix)
 
-<<<<<<< HEAD
-* fix(otlp-exporter-base): use dynamic imports over require for lazy-loading http transport utils [#5220](https://github.com/open-telemetry/opentelemetry-js/pull/5220) @pichlermarc
-  * enables bundling of Node.js HTTP exporters with rollup
-    * Limitation: if a single-file bundle is built the dynamically loaded file needs to be inlined via rollup's `inlineDynamicImports: true` setting. However, doing so may lead to `@opentelemetry/instrumentation-http` not generating telemetry.
-
-### :books: (Refine Doc)
-=======
 * fix(otlp-exporter-\*): de-confuse Nuxt build tooling by not using 'export *' in comments [#5227](https://github.com/open-telemetry/opentelemetry-js/pull/5227) @pichlermarc
->>>>>>> 484af408
 
 ### :house: (Internal)
 
