--- conflicted
+++ resolved
@@ -30,12 +30,7 @@
  * used to extend the default value.
  */
 export const DEFAULT_CONFIG = {
-<<<<<<< HEAD
-  defaultAttributes: {},
   logLevel: getEnv().OTEL_LOG_LEVEL,
-=======
-  logLevel: LogLevel.INFO,
->>>>>>> 54f1be57
   sampler: new AlwaysOnSampler(),
   traceParams: {
     numberOfAttributesPerSpan: DEFAULT_MAX_ATTRIBUTES_PER_SPAN,
