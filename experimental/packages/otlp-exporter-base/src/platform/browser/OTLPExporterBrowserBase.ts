/*
 * Copyright The OpenTelemetry Authors
 *
 * Licensed under the Apache License, Version 2.0 (the "License");
 * you may not use this file except in compliance with the License.
 * You may obtain a copy of the License at
 *
 *      https://www.apache.org/licenses/LICENSE-2.0
 *
 * Unless required by applicable law or agreed to in writing, software
 * distributed under the License is distributed on an "AS IS" BASIS,
 * WITHOUT WARRANTIES OR CONDITIONS OF ANY KIND, either express or implied.
 * See the License for the specific language governing permissions and
 * limitations under the License.
 */

import { OTLPExporterBase } from '../../OTLPExporterBase';
import { OTLPExporterConfigBase, CompressionAlgorithm } from '../../types';
import * as otlpTypes from '../../types';
import { parseHeaders } from '../../util';
import { sendWithBeacon, sendWithXhr } from './util';
import { diag } from '@opentelemetry/api';
import { getEnv, baggageUtils } from '@opentelemetry/core';
import { ISerializer } from '@opentelemetry/otlp-transformer';

/**
 * Collector Metric Exporter abstract base class
 */
export abstract class OTLPExporterBrowserBase<
  ExportItem,
  ServiceResponse,
> extends OTLPExporterBase<OTLPExporterConfigBase, ExportItem> {
  protected _headers: Record<string, string>;
  private _useXHR: boolean = false;
<<<<<<< HEAD
  protected compression: CompressionAlgorithm;
=======
  private _contentType: string;
  private _serializer: ISerializer<ExportItem[], ServiceResponse>;
>>>>>>> 20182d88

  /**
   * @param config
   * @param serializer
   * @param contentType
   */
  constructor(
    config: OTLPExporterConfigBase = {},
    serializer: ISerializer<ExportItem[], ServiceResponse>,
    contentType: string
  ) {
    super(config);
    this._serializer = serializer;
    this._contentType = contentType;
    this._useXHR =
      !!config.headers || typeof navigator.sendBeacon !== 'function';
    if (this._useXHR) {
      this._headers = Object.assign(
        {},
        parseHeaders(config.headers),
        baggageUtils.parseKeyPairsIntoRecord(
          getEnv().OTEL_EXPORTER_OTLP_HEADERS
        )
      );
    } else {
      this._headers = {};
    }

    this.compression = config.compression || CompressionAlgorithm.NONE;
  }

  onInit(): void {}

  onShutdown(): void {}

  send(
    items: ExportItem[],
    onSuccess: () => void,
    onError: (error: otlpTypes.OTLPExporterError) => void
  ): void {
    if (this._shutdownOnce.isCalled) {
      diag.debug('Shutdown already started. Cannot send objects');
      return;
    }
    const body = this._serializer.serializeRequest(items) ?? new Uint8Array();

    const promise = new Promise<void>((resolve, reject) => {
      if (this._useXHR) {
        sendWithXhr(
          body,
          this.url,
          {
            ...this._headers,
            'Content-Type': this._contentType,
          },
          this.timeoutMillis,
          this.compression,
          resolve,
          reject
        );
      } else {
        sendWithBeacon(
          body,
          this.url,
          { type: this._contentType },
          resolve,
          reject
        );
      }
    }).then(onSuccess, onError);

    this._sendingPromises.push(promise);
    const popPromise = () => {
      const index = this._sendingPromises.indexOf(promise);
      this._sendingPromises.splice(index, 1);
    };
    promise.then(popPromise, popPromise);
  }
}<|MERGE_RESOLUTION|>--- conflicted
+++ resolved
@@ -32,12 +32,9 @@
 > extends OTLPExporterBase<OTLPExporterConfigBase, ExportItem> {
   protected _headers: Record<string, string>;
   private _useXHR: boolean = false;
-<<<<<<< HEAD
   protected compression: CompressionAlgorithm;
-=======
   private _contentType: string;
   private _serializer: ISerializer<ExportItem[], ServiceResponse>;
->>>>>>> 20182d88
 
   /**
    * @param config
