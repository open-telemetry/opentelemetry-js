/*
 * Copyright The OpenTelemetry Authors
 *
 * Licensed under the Apache License, Version 2.0 (the "License");
 * you may not use this file except in compliance with the License.
 * You may obtain a copy of the License at
 *
 *      https://www.apache.org/licenses/LICENSE-2.0
 *
 * Unless required by applicable law or agreed to in writing, software
 * distributed under the License is distributed on an "AS IS" BASIS,
 * WITHOUT WARRANTIES OR CONDITIONS OF ANY KIND, either express or implied.
 * See the License for the specific language governing permissions and
 * limitations under the License.
 */

<<<<<<< HEAD
import { context, NoopLogger } from '@opentelemetry/api';
=======
import { context, getSpan, setSpan } from '@opentelemetry/api';
>>>>>>> a2304c9a
import { ContextManager } from '@opentelemetry/context-base';
import { ZoneContextManager } from '@opentelemetry/context-zone';
import { BasePlugin } from '@opentelemetry/core';
import { InstrumentationBase } from '@opentelemetry/instrumentation';
import { B3Propagator } from '@opentelemetry/propagator-b3';
import { Resource, TELEMETRY_SDK_RESOURCE } from '@opentelemetry/resources';
import { Span, Tracer } from '@opentelemetry/tracing';
import * as assert from 'assert';
import * as sinon from 'sinon';
import { WebTracerConfig } from '../src';
import { WebTracerProvider } from '../src/WebTracerProvider';

class DummyPlugin extends BasePlugin<unknown> {
  constructor() {
    super('dummy');
  }
  moduleName = 'dummy';

  patch() {}
  unpatch() {}
}

class DummyInstrumentation extends InstrumentationBase<unknown> {
  constructor() {
    super('dummy', '1');
  }
  enable() {}
  disable() {}
  init() {}
}

describe('WebTracerProvider', () => {
  describe('constructor', () => {
    let defaultOptions: WebTracerConfig;
    let contextManager: ContextManager;

    beforeEach(() => {
      defaultOptions = {};
      contextManager = new ZoneContextManager().enable();
      context.setGlobalContextManager(contextManager);
    });

    afterEach(() => {
      contextManager.disable();
      context.disable();
    });

    it('should construct an instance with required only options', () => {
      const tracer = new WebTracerProvider(
        Object.assign({}, defaultOptions)
      ).getTracer('default');
      assert.ok(tracer instanceof Tracer);
    });

    it('should enable all plugins', () => {
      const dummyPlugin1 = new DummyPlugin();
      const dummyPlugin2 = new DummyPlugin();
      const dummyPlugin3 = new DummyInstrumentation();
      const spyEnable1 = sinon.spy(dummyPlugin1, 'enable');
      const spyEnable2 = sinon.spy(dummyPlugin2, 'enable');
      const spyEnable3 = sinon.spy(dummyPlugin3, 'enable');
      const spySetTracerProvider = sinon.spy(dummyPlugin3, 'setTracerProvider');

      const plugins = [dummyPlugin1, dummyPlugin2, dummyPlugin3];

      const options = { plugins };
      new WebTracerProvider(options);

      assert.ok(spyEnable1.calledOnce === true);
      assert.ok(spyEnable2.calledOnce === true);
      assert.ok(spyEnable3.calledOnce === true);
      assert.ok(spySetTracerProvider.calledOnce === true);
    });

    it('should work without default context manager', () => {
      assert.doesNotThrow(() => {
        new WebTracerProvider({});
      });
    });

    it('should throw error when context manager is passed in constructor', () => {
      let error = '';
      try {
        new WebTracerProvider({
          contextManager: new ZoneContextManager(),
        } as any);
      } catch (e) {
        error = e;
      }
      assert.strictEqual(
        error,
        'contextManager should be defined in' +
          ' register method not in constructor'
      );
    });

    it('should throw error when propagator is passed in constructor', () => {
      let error = '';
      try {
        new WebTracerProvider({
          propagator: new B3Propagator(),
        } as any);
      } catch (e) {
        error = e;
      }
      assert.strictEqual(
        error,
        'propagator should be defined in register' +
          ' method not in constructor'
      );
    });

    describe('when contextManager is "ZoneContextManager"', () => {
      it('should correctly return the contexts for 2 parallel actions', done => {
        const webTracerWithZone = new WebTracerProvider().getTracer('default');

        const rootSpan = webTracerWithZone.startSpan('rootSpan');

        context.with(setSpan(context.active(), rootSpan), () => {
          assert.ok(
            getSpan(context.active()) === rootSpan,
            'Current span is rootSpan'
          );
          const concurrentSpan1 = webTracerWithZone.startSpan(
            'concurrentSpan1'
          );
          const concurrentSpan2 = webTracerWithZone.startSpan(
            'concurrentSpan2'
          );

          context.with(setSpan(context.active(), concurrentSpan1), () => {
            setTimeout(() => {
              assert.ok(
                getSpan(context.active()) === concurrentSpan1,
                'Current span is concurrentSpan1'
              );
            }, 10);
          });

          context.with(setSpan(context.active(), concurrentSpan2), () => {
            setTimeout(() => {
              assert.ok(
                getSpan(context.active()) === concurrentSpan2,
                'Current span is concurrentSpan2'
              );
              done();
            }, 20);
          });
        });
      });
    });

    describe('.startSpan()', () => {
      it('should assign resource to span', () => {
        const provider = new WebTracerProvider({
          logger: new NoopLogger(),
        });
        const span = provider.getTracer('default').startSpan('my-span') as Span;
        assert.ok(span);
        assert.ok(span.resource instanceof Resource);
        assert.equal(
          span.resource.attributes[TELEMETRY_SDK_RESOURCE.LANGUAGE],
          'webjs'
        );
      });
    });
  });
});<|MERGE_RESOLUTION|>--- conflicted
+++ resolved
@@ -14,11 +14,7 @@
  * limitations under the License.
  */
 
-<<<<<<< HEAD
-import { context, NoopLogger } from '@opentelemetry/api';
-=======
-import { context, getSpan, setSpan } from '@opentelemetry/api';
->>>>>>> a2304c9a
+import { context, NoopLogger, getSpan, setSpan } from '@opentelemetry/api';
 import { ContextManager } from '@opentelemetry/context-base';
 import { ZoneContextManager } from '@opentelemetry/context-zone';
 import { BasePlugin } from '@opentelemetry/core';
