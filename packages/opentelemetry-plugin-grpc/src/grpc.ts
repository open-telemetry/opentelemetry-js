/*!
 * Copyright 2019, OpenTelemetry Authors
 *
 * Licensed under the Apache License, Version 2.0 (the "License");
 * you may not use this file except in compliance with the License.
 * You may obtain a copy of the License at
 *
 *      https://www.apache.org/licenses/LICENSE-2.0
 *
 * Unless required by applicable law or agreed to in writing, software
 * distributed under the License is distributed on an "AS IS" BASIS,
 * WITHOUT WARRANTIES OR CONDITIONS OF ANY KIND, either express or implied.
 * See the License for the specific language governing permissions and
 * limitations under the License.
 */

import {
  BasePlugin,
  getExtractedSpanContext,
  setExtractedSpanContext,
} from '@opentelemetry/core';
import {
  CanonicalCode,
  Span,
  SpanContext,
  SpanKind,
  SpanOptions,
  Status,
  Context,
} from '@opentelemetry/api';
import * as events from 'events';
import * as grpcTypes from 'grpc';
import * as path from 'path';
import * as shimmer from 'shimmer';
import { AttributeNames } from './enums/AttributeNames';
import {
  grpc,
  GrpcClientFunc,
  GrpcInternalClientTypes,
  GrpcPluginOptions,
  ModuleExportsMapping,
  SendUnaryDataCallback,
  ServerCallWithMeta,
} from './types';
import {
  findIndex,
  _grpcStatusCodeToCanonicalCode,
  _grpcStatusCodeToSpanStatus,
} from './utils';
import { VERSION } from './version';

/** The metadata key under which span context is stored as a binary value. */
export const GRPC_TRACE_KEY = 'grpc-trace-bin';

let grpcClientModule: GrpcInternalClientTypes;

export class GrpcPlugin extends BasePlugin<grpc> {
  static readonly component = 'grpc';
  readonly supportedVersions = ['1.*'];

  protected _config!: GrpcPluginOptions;

  constructor(readonly moduleName: string, readonly version: string) {
    super('@opentelemetry/plugin-grpc', VERSION);
    this._config = {};
  }

  protected readonly _internalFilesList: ModuleExportsMapping = {
    '0.13 - 1.6': { client: 'src/node/src/client.js' },
    '^1.7': { client: 'src/client.js' },
  };
  protected readonly _basedir = basedir;

  protected patch(): typeof grpcTypes {
    this._logger.debug(
      'applying patch to %s@%s',
      this.moduleName,
      this.version
    );

    if (this._moduleExports.Server) {
      shimmer.wrap(
        this._moduleExports.Server.prototype,
        'register',
        // tslint:disable-next-line:no-any
        this._patchServer() as any
      );
    }

    // Wrap the externally exported client constructor
    shimmer.wrap(
      this._moduleExports,
      'makeGenericClientConstructor',
      this._patchClient()
    );

    if (this._internalFilesExports['client']) {
      grpcClientModule = this._internalFilesExports[
        'client'
      ] as GrpcInternalClientTypes;

      // Wrap the internally used client constructor
      shimmer.wrap(
        grpcClientModule,
        'makeClientConstructor',
        this._patchClient()
      );
    }

    return this._moduleExports;
  }
  protected unpatch(): void {
    this._logger.debug(
      'removing patch to %s@%s',
      this.moduleName,
      this.version
    );

    if (this._moduleExports.Server) {
      shimmer.unwrap(this._moduleExports.Server.prototype, 'register');
    }

    shimmer.unwrap(this._moduleExports, 'makeGenericClientConstructor');

    if (grpcClientModule) {
      shimmer.unwrap(grpcClientModule, 'makeClientConstructor');
    }
  }

<<<<<<< HEAD
  private _getSpanContext(metadata: grpcTypes.Metadata): SpanContext | null {
    const metadataValue = metadata.getMap()[GRPC_TRACE_KEY] as
      | Buffer
      | undefined;
    // Entry doesn't exist
    if (!metadataValue) {
      return null;
    }
    // it's needed to covert to Uint8Array here as Buffer.slice and Uint8Array.slice differ
    const buf = new Uint8Array(
      metadataValue.buffer,
      metadataValue.byteOffset,
      metadataValue.byteLength
    );
    return this._tracer.getBinaryFormat().fromBytes(buf);
=======
  private _getSpanContext(
    metadata: grpcTypes.Metadata
  ): SpanContext | undefined {
    return getExtractedSpanContext(
      this._tracer.getHttpTextFormat().extract(Context.TODO, metadata.getMap())
    );
>>>>>>> 03bf1917
  }

  private _setSpanContext(
    metadata: grpcTypes.Metadata,
    spanContext: SpanContext
  ): void {
    const carrier = {};
    this._tracer
      .getHttpTextFormat()
      .inject(setExtractedSpanContext(Context.TODO, spanContext), carrier);
    for (const [k, v] of Object.entries(carrier)) {
      metadata.set(k, v as string);
    }
  }

  private _patchServer() {
    return (originalRegister: typeof grpcTypes.Server.prototype.register) => {
      const plugin = this;
      plugin._logger.debug('patched gRPC server');

      return function register<RequestType, ResponseType>(
        // tslint:disable-next-line:no-any
        this: grpcTypes.Server & { handlers: any },
        name: string,
        handler: grpcTypes.handleCall<RequestType, ResponseType>,
        serialize: grpcTypes.serialize<RequestType>,
        deserialize: grpcTypes.deserialize<RequestType>,
        type: string
      ) {
        // tslint:disable-next-line:no-any
        const originalResult = originalRegister.apply(this, arguments as any);
        const handlerSet = this.handlers[name];

        shimmer.wrap(
          handlerSet,
          'func',
          (originalFunc: grpcTypes.handleCall<RequestType, ResponseType>) => {
            return function func(
              this: typeof handlerSet,
              call: ServerCallWithMeta,
              callback: SendUnaryDataCallback
            ) {
              const self = this;

              const spanName = `grpc.${name.replace('/', '')}`;
              const spanOptions: SpanOptions = {
                kind: SpanKind.SERVER,
                parent: plugin._getSpanContext(call.metadata),
              };

              plugin._logger.debug(
                'patch func: %s',
                JSON.stringify(spanOptions)
              );

              const span = plugin._tracer
                .startSpan(spanName, spanOptions)
                .setAttributes({
                  [AttributeNames.GRPC_KIND]: spanOptions.kind,
                  [AttributeNames.COMPONENT]: GrpcPlugin.component,
                });

              plugin._tracer.withSpan(span, () => {
                switch (type) {
                  case 'unary':
                  case 'client_stream':
                    return plugin._clientStreamAndUnaryHandler(
                      plugin,
                      span,
                      call,
                      callback,
                      originalFunc,
                      self
                    );
                  case 'server_stream':
                  case 'bidi':
                    return plugin._serverStreamAndBidiHandler(
                      plugin,
                      span,
                      call,
                      originalFunc,
                      self
                    );
                  default:
                    break;
                }
              });
            };
          }
        );

        return originalResult;
      };
    };
  }

  private _clientStreamAndUnaryHandler<RequestType, ResponseType>(
    plugin: GrpcPlugin,
    span: Span,
    call: ServerCallWithMeta,
    callback: SendUnaryDataCallback,
    original:
      | grpcTypes.handleCall<RequestType, ResponseType>
      | grpcTypes.ClientReadableStream<RequestType>,
    self: {}
  ) {
    function patchedCallback(
      err: grpcTypes.ServiceError,
      // tslint:disable-next-line:no-any
      value: any,
      trailer: grpcTypes.Metadata,
      flags: grpcTypes.writeFlags
    ) {
      if (err) {
        if (err.code) {
          span.setStatus({
            code: _grpcStatusCodeToCanonicalCode(err.code),
            message: err.message,
          });
          span.setAttribute(
            AttributeNames.GRPC_STATUS_CODE,
            err.code.toString()
          );
        }
        span.setAttributes({
          [AttributeNames.GRPC_ERROR_NAME]: err.name,
          [AttributeNames.GRPC_ERROR_MESSAGE]: err.message,
        });
      } else {
        span.setStatus({ code: CanonicalCode.OK });
        span.setAttribute(
          AttributeNames.GRPC_STATUS_CODE,
          plugin._moduleExports.status.OK.toString()
        );
      }
      span.addEvent('received');

      // end the span
      span.end();
      return callback(err, value, trailer, flags);
    }

    plugin._tracer.bind(call);
    return (original as Function).call(self, call, patchedCallback);
  }

  private _serverStreamAndBidiHandler<RequestType, ResponseType>(
    plugin: GrpcPlugin,
    span: Span,
    call: ServerCallWithMeta,
    original: grpcTypes.handleCall<RequestType, ResponseType>,
    self: {}
  ) {
    let spanEnded = false;
    const endSpan = () => {
      if (!spanEnded) {
        spanEnded = true;
        span.end();
      }
    };

    plugin._tracer.bind(call);
    call.on('finish', () => {
      span.setStatus(_grpcStatusCodeToSpanStatus(call.status.code));
      span.setAttribute(
        AttributeNames.GRPC_STATUS_CODE,
        call.status.code.toString()
      );

      // if there is an error, span will be ended on error event, otherwise end it here
      if (call.status.code === 0) {
        span.addEvent('finished');
        endSpan();
      }
    });

    call.on('error', (err: grpcTypes.ServiceError) => {
      span.addEvent('finished with error');
      span.setAttributes({
        [AttributeNames.GRPC_ERROR_NAME]: err.name,
        [AttributeNames.GRPC_ERROR_MESSAGE]: err.message,
      });
      endSpan();
    });

    // tslint:disable-next-line:no-any
    return (original as any).call(self, call);
  }

  private _patchClient() {
    const plugin = this;
    return (original: typeof grpcTypes.makeGenericClientConstructor): never => {
      plugin._logger.debug('patching client');
      return function makeClientConstructor(
        this: typeof grpcTypes.Client,
        methods: { [key: string]: { originalName?: string } },
        serviceName: string,
        options: grpcTypes.GenericClientOptions
      ) {
        // tslint:disable-next-line:no-any
        const client = original.apply(this, arguments as any);
        shimmer.massWrap(
          client.prototype as never,
          plugin._getMethodsToWrap(client, methods) as never[],
          // tslint:disable-next-line:no-any
          plugin._getPatchedClientMethods() as any
        );
        return client;
      } as never;
    };
  }

  private _getMethodsToWrap(
    client: typeof grpcTypes.Client,
    methods: { [key: string]: { originalName?: string } }
  ): string[] {
    const methodsToWrap = [
      ...Object.keys(methods),
      ...(Object.keys(methods)
        .map(methodName => methods[methodName].originalName)
        .filter(
          originalName =>
            !!originalName && client.prototype.hasOwnProperty(originalName)
        ) as string[]),
    ];
    return methodsToWrap;
  }

  private _getPatchedClientMethods() {
    const plugin = this;
    return (original: GrpcClientFunc) => {
      plugin._logger.debug('patch all client methods');
      return function clientMethodTrace(this: grpcTypes.Client) {
        const name = `grpc.${original.path.replace('/', '')}`;
        const args = Array.prototype.slice.call(arguments);
        const span = plugin._tracer
          .startSpan(name, {
            kind: SpanKind.CLIENT,
            parent: plugin._tracer.getCurrentSpan(),
          })
          .setAttribute(AttributeNames.COMPONENT, GrpcPlugin.component);
        return plugin._makeGrpcClientRemoteCall(
          original,
          args,
          this,
          plugin
        )(span);
      };
    };
  }

  /**
   * This method handles the client remote call
   */
  private _makeGrpcClientRemoteCall(
    original: GrpcClientFunc,
    // tslint:disable-next-line:no-any
    args: any[],
    self: grpcTypes.Client,
    plugin: GrpcPlugin
  ) {
    /**
     * Patches a callback so that the current span for this trace is also ended
     * when the callback is invoked.
     */
    function patchedCallback(
      span: Span,
      callback: SendUnaryDataCallback,
      metadata: grpcTypes.Metadata
    ) {
      // tslint:disable-next-line:no-any
      const wrappedFn = (err: grpcTypes.ServiceError, res: any) => {
        if (err) {
          if (err.code) {
            span.setStatus(_grpcStatusCodeToSpanStatus(err.code));
            span.setAttribute(
              AttributeNames.GRPC_STATUS_CODE,
              err.code.toString()
            );
          }
          span.setAttributes({
            [AttributeNames.GRPC_ERROR_NAME]: err.name,
            [AttributeNames.GRPC_ERROR_MESSAGE]: err.message,
          });
        } else {
          span.setStatus({ code: CanonicalCode.OK });
          span.setAttribute(
            AttributeNames.GRPC_STATUS_CODE,
            plugin._moduleExports.status.OK.toString()
          );
        }

        span.end();
        callback(err, res);
      };
      return plugin._tracer.bind(wrappedFn);
    }

    return (span: Span) => {
      if (!span) {
        return original.apply(self, args);
      }

      const metadata = this._getMetadata(original, args);
      // if unary or clientStream
      if (!original.responseStream) {
        const callbackFuncIndex = findIndex(args, arg => {
          return typeof arg === 'function';
        });
        if (callbackFuncIndex !== -1) {
          args[callbackFuncIndex] = patchedCallback(
            span,
            args[callbackFuncIndex],
            metadata
          );
        }
      }

      span.addEvent('sent');
      span.setAttributes({
        [AttributeNames.GRPC_METHOD]: original.path,
        [AttributeNames.GRPC_KIND]: SpanKind.CLIENT,
      });

      this._setSpanContext(metadata, span.context());
      const call = original.apply(self, args);

      // if server stream or bidi
      if (original.responseStream) {
        // Both error and status events can be emitted
        // the first one emitted set spanEnded to true
        let spanEnded = false;
        const endSpan = () => {
          if (!spanEnded) {
            span.end();
            spanEnded = true;
          }
        };
        plugin._tracer.bind(call);
        ((call as unknown) as events.EventEmitter).on(
          'error',
          (err: grpcTypes.ServiceError) => {
            span.setStatus({
              code: _grpcStatusCodeToCanonicalCode(err.code),
              message: err.message,
            });
            span.setAttributes({
              [AttributeNames.GRPC_ERROR_NAME]: err.name,
              [AttributeNames.GRPC_ERROR_MESSAGE]: err.message,
            });
            endSpan();
          }
        );

        ((call as unknown) as events.EventEmitter).on(
          'status',
          (status: Status) => {
            span.setStatus({ code: CanonicalCode.OK });
            span.setAttribute(
              AttributeNames.GRPC_STATUS_CODE,
              status.code.toString()
            );
            endSpan();
          }
        );
      }
      return call;
    };
  }

  private _getMetadata(
    original: GrpcClientFunc,
    // tslint:disable-next-line:no-any
    args: any[]
  ): grpcTypes.Metadata {
    let metadata: grpcTypes.Metadata;

    // This finds an instance of Metadata among the arguments.
    // A possible issue that could occur is if the 'options' parameter from
    // the user contains an '_internal_repr' as well as a 'getMap' function,
    // but this is an extremely rare case.
    // tslint:disable-next-line:no-any
    let metadataIndex = findIndex(args, (arg: any) => {
      return (
        arg &&
        typeof arg === 'object' &&
        arg._internal_repr &&
        typeof arg.getMap === 'function'
      );
    });
    if (metadataIndex === -1) {
      metadata = new this._moduleExports.Metadata();
      if (!original.requestStream) {
        // unary or server stream
        if (args.length === 0) {
          // No argument (for the gRPC call) was provided, so we will have to
          // provide one, since metadata cannot be the first argument.
          // The internal representation of argument defaults to undefined
          // in its non-presence.
          // Note that we can't pass null instead of undefined because the
          // serializer within gRPC doesn't accept it.
          args.push(undefined);
        }
        metadataIndex = 1;
      } else {
        // client stream or bidi
        metadataIndex = 0;
      }
      args.splice(metadataIndex, 0, metadata);
    } else {
      metadata = args[metadataIndex];
    }
    return metadata;
  }
}

const basedir = path.dirname(require.resolve('grpc'));
const version = require(path.join(basedir, 'package.json')).version;
export const plugin = new GrpcPlugin(GrpcPlugin.component, version);<|MERGE_RESOLUTION|>--- conflicted
+++ resolved
@@ -127,30 +127,13 @@
     }
   }
 
-<<<<<<< HEAD
-  private _getSpanContext(metadata: grpcTypes.Metadata): SpanContext | null {
-    const metadataValue = metadata.getMap()[GRPC_TRACE_KEY] as
-      | Buffer
-      | undefined;
-    // Entry doesn't exist
-    if (!metadataValue) {
-      return null;
-    }
-    // it's needed to covert to Uint8Array here as Buffer.slice and Uint8Array.slice differ
-    const buf = new Uint8Array(
-      metadataValue.buffer,
-      metadataValue.byteOffset,
-      metadataValue.byteLength
-    );
-    return this._tracer.getBinaryFormat().fromBytes(buf);
-=======
   private _getSpanContext(
     metadata: grpcTypes.Metadata
   ): SpanContext | undefined {
     return getExtractedSpanContext(
       this._tracer.getHttpTextFormat().extract(Context.TODO, metadata.getMap())
     );
->>>>>>> 03bf1917
+    return this._tracer.getBinaryFormat().fromBytes(metadataValue);
   }
 
   private _setSpanContext(
