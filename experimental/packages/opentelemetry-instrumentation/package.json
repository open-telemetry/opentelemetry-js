--- conflicted
+++ resolved
@@ -85,13 +85,7 @@
     "@babel/core": "7.23.6",
     "@babel/preset-env": "7.22.20",
     "@opentelemetry/api": "1.8.0",
-<<<<<<< HEAD
-    "@opentelemetry/api-logs": "0.47.0",
-    "@opentelemetry/sdk-logs": "0.49.1",
-    "@opentelemetry/sdk-metrics": "1.22.0",
-=======
     "@opentelemetry/sdk-metrics": "1.23.0",
->>>>>>> b067aed8
     "@types/mocha": "10.0.6",
     "@types/node": "18.6.5",
     "@types/semver": "7.5.6",
