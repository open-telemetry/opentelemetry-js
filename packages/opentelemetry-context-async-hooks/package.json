{
  "name": "@opentelemetry/context-async-hooks",
  "version": "1.29.0",
  "description": "OpenTelemetry AsyncHooks-based Context Manager",
  "main": "build/src/index.js",
  "types": "build/src/index.d.ts",
  "repository": "open-telemetry/opentelemetry-js",
  "scripts": {
    "prepublishOnly": "npm run compile",
    "compile": "tsc --build",
    "clean": "tsc --build --clean",
    "test": "nyc mocha 'test/**/*.test.ts'",
    "tdd": "npm run test -- --watch-extensions ts --watch",
    "lint": "eslint . --ext .ts",
    "lint:fix": "eslint . --ext .ts --fix",
    "version": "node ../../scripts/version-update.js",
    "precompile": "cross-var lerna run version --scope $npm_package_name --include-dependencies",
    "prewatch": "npm run precompile",
    "peer-api-check": "node ../../scripts/peer-api-check.js",
    "align-api-deps": "node ../../scripts/align-api-deps.js"
  },
  "keywords": [
    "opentelemetry",
    "nodejs",
    "tracing",
    "profiling",
    "metrics",
    "stats"
  ],
  "author": "OpenTelemetry Authors",
  "license": "Apache-2.0",
  "engines": {
    "node": ">=18"
  },
  "files": [
    "build/src/**/*.js",
    "build/src/**/*.js.map",
    "build/src/**/*.d.ts",
    "doc",
    "LICENSE",
    "README.md"
  ],
  "publishConfig": {
    "access": "public"
  },
  "devDependencies": {
    "@opentelemetry/api": ">=1.0.0 <1.10.0",
<<<<<<< HEAD
    "@types/mocha": "10.0.9",
=======
    "@types/mocha": "10.0.10",
>>>>>>> eb81e286
    "@types/node": "18.6.5",
    "cross-var": "1.1.0",
    "lerna": "6.6.2",
    "mocha": "10.8.2",
    "nyc": "15.1.0",
    "typescript": "5.0.4"
  },
  "peerDependencies": {
    "@opentelemetry/api": ">=1.0.0 <1.10.0"
  },
  "homepage": "https://github.com/open-telemetry/opentelemetry-js/tree/main/packages/opentelemetry-context-async-hooks",
  "sideEffects": false
}<|MERGE_RESOLUTION|>--- conflicted
+++ resolved
@@ -45,11 +45,7 @@
   },
   "devDependencies": {
     "@opentelemetry/api": ">=1.0.0 <1.10.0",
-<<<<<<< HEAD
-    "@types/mocha": "10.0.9",
-=======
     "@types/mocha": "10.0.10",
->>>>>>> eb81e286
     "@types/node": "18.6.5",
     "cross-var": "1.1.0",
     "lerna": "6.6.2",
