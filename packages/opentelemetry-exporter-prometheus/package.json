--- conflicted
+++ resolved
@@ -51,16 +51,11 @@
     "typescript": "^3.6.3"
   },
   "dependencies": {
-<<<<<<< HEAD
-    "@opentelemetry/base": "^0.1.1",
-    "@opentelemetry/core": "^0.1.1",
-    "@opentelemetry/metrics": "^0.1.1",
-    "@opentelemetry/types": "^0.1.1",
+    "@opentelemetry/base": "^0.2.0",
+    "@opentelemetry/core": "^0.2.0",
+    "@opentelemetry/metrics": "^0.2.0",
+    "@opentelemetry/types": "^0.2.0",
     "prom-client": "^11.5.3",
     "tslint-consistent-codestyle": "^1.16.0"
-=======
-    "@opentelemetry/core": "^0.2.0",
-    "@opentelemetry/types": "^0.2.0"
->>>>>>> 7e1cdd5c
   }
 }