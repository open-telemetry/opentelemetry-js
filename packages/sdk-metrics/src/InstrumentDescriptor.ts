/*
 * Copyright The OpenTelemetry Authors
 *
 * Licensed under the Apache License, Version 2.0 (the "License");
 * you may not use this file except in compliance with the License.
 * You may obtain a copy of the License at
 *
 *      https://www.apache.org/licenses/LICENSE-2.0
 *
 * Unless required by applicable law or agreed to in writing, software
 * distributed under the License is distributed on an "AS IS" BASIS,
 * WITHOUT WARRANTIES OR CONDITIONS OF ANY KIND, either express or implied.
 * See the License for the specific language governing permissions and
 * limitations under the License.
 */

<<<<<<< HEAD
import { MetricAdvice, MetricOptions, ValueType } from '@opentelemetry/api';
=======
import { MetricOptions, ValueType, diag } from '@opentelemetry/api';
>>>>>>> 84861cd8
import { View } from './view/View';
import { equalsCaseInsensitive } from './utils';

/**
 * Supported types of metric instruments.
 */
export enum InstrumentType {
  COUNTER = 'COUNTER',
  HISTOGRAM = 'HISTOGRAM',
  UP_DOWN_COUNTER = 'UP_DOWN_COUNTER',
  OBSERVABLE_COUNTER = 'OBSERVABLE_COUNTER',
  OBSERVABLE_GAUGE = 'OBSERVABLE_GAUGE',
  OBSERVABLE_UP_DOWN_COUNTER = 'OBSERVABLE_UP_DOWN_COUNTER',
}

/**
 * An interface describing the instrument.
 */
export interface InstrumentDescriptor {
  readonly name: string;
  readonly description: string;
  readonly unit: string;
  readonly type: InstrumentType;
  readonly valueType: ValueType;
  /**
   * Status: Experimental.
   */
  readonly advice: MetricAdvice;
}

export function createInstrumentDescriptor(
  name: string,
  type: InstrumentType,
  options?: MetricOptions
): InstrumentDescriptor {
  if (!isValidName(name)) {
    diag.warn(
      `Invalid metric name: "${name}". The metric name should be a ASCII string with a length no greater than 255 characters.`
    );
  }
  return {
    name,
    type,
    description: options?.description ?? '',
    unit: options?.unit ?? '',
    valueType: options?.valueType ?? ValueType.DOUBLE,
    advice: options?.advice ?? {},
  };
}

export function createInstrumentDescriptorWithView(
  view: View,
  instrument: InstrumentDescriptor
): InstrumentDescriptor {
  return {
    name: view.name ?? instrument.name,
    description: view.description ?? instrument.description,
    type: instrument.type,
    unit: instrument.unit,
    valueType: instrument.valueType,
    advice: instrument.advice,
  };
}

export function isDescriptorCompatibleWith(
  descriptor: InstrumentDescriptor,
  otherDescriptor: InstrumentDescriptor
) {
  // Names are case-insensitive strings.
  return (
    equalsCaseInsensitive(descriptor.name, otherDescriptor.name) &&
    descriptor.unit === otherDescriptor.unit &&
    descriptor.type === otherDescriptor.type &&
    descriptor.valueType === otherDescriptor.valueType
  );
}

// ASCII string with a length no greater than 255 characters.
// NB: the first character counted separately from the rest.
const NAME_REGEXP = /^[a-z][a-z0-9_.\-/]{0,254}$/i;
export function isValidName(name: string): boolean {
  return name.match(NAME_REGEXP) != null;
}<|MERGE_RESOLUTION|>--- conflicted
+++ resolved
@@ -14,11 +14,7 @@
  * limitations under the License.
  */
 
-<<<<<<< HEAD
-import { MetricAdvice, MetricOptions, ValueType } from '@opentelemetry/api';
-=======
-import { MetricOptions, ValueType, diag } from '@opentelemetry/api';
->>>>>>> 84861cd8
+import { MetricAdvice, MetricOptions, ValueType, diag } from '@opentelemetry/api';
 import { View } from './view/View';
 import { equalsCaseInsensitive } from './utils';
 
