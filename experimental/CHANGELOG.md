# CHANGELOG

All notable changes to experimental packages in this project will be documented in this file.

## Unreleased

### :boom: Breaking Change

### :rocket: (Enhancement)

### :bug: (Bug Fix)

### :books: (Refine Doc)

### :house: (Internal)

## 0.48.0

### :boom: Breaking Change

* fix(instrumentation)!: pin import-in-the-middle@1.7.1 [#4441](https://github.com/open-telemetry/opentelemetry-js/pull/4441)
  * Fixes a bug where, in some circumstances, ESM instrumentation packages would try to instrument CJS exports on ESM, causing the end-user application to crash.
  * This breaking change only affects users that are using the *experimental* `@opentelemetry/instrumentation/hook.mjs` loader hook AND Node.js 18.19 or later:
    * This reverts back to an older version of `import-in-the-middle` due to <https://github.com/DataDog/import-in-the-middle/issues/57>
    * This version does not support Node.js 18.19 or later

<<<<<<< HEAD
### :rocket: (Enhancement)

* refactor(instrumentation-grpc): clean up remnants of 'grpc' package instrumentation [#4420](https://github.com/open-telemetry/opentelemetry-js/pull/4420) @pichlermarc

=======
>>>>>>> 828f2ed7
### :bug: (Bug Fix)

* fix(exporter-prometheus): avoid invoking callback synchronously [#4431](https://github.com/open-telemetry/opentelemetry-js/pull/4431) @legendecas
* fix(exporter-logs-otlp-grpc): set User-Agent header [#4398](https://github.com/open-telemetry/opentelemetry-js/pull/4398) @Vunovati
* fix(exporter-logs-otlp-http): set User-Agent header [#4398](https://github.com/open-telemetry/opentelemetry-js/pull/4398) @Vunovati
* fix(exporter-logs-otlp-proto): set User-Agent header [#4398](https://github.com/open-telemetry/opentelemetry-js/pull/4398) @Vunovati
* fix(instrumentation-fetch): compatibility with Map types for fetch headers

### :house: (Internal)

* refactor(exporter-prometheus): promisify prometheus tests [#4431](https://github.com/open-telemetry/opentelemetry-js/pull/4431) @legendecas

## 0.47.0

### :boom: Breaking Change

* fix(exporter-logs-otlp-http)!: programmatic headers take precedence over environment variables [#2370](https://github.com/open-telemetry/opentelemetry-js/pull/4351) @Vunovati
* fix(exporter-logs-otlp-proto)!: programmatic headers take precedence over environment variables [#2370](https://github.com/open-telemetry/opentelemetry-js/pull/4351) @Vunovati
* fix(exporter-trace-otlp-http)!: programmatic headers take precedence over environment variables [#2370](https://github.com/open-telemetry/opentelemetry-js/pull/4351) @Vunovati
* fix(exporter-trace-otlp-proto)!: programmatic headers take precedence over environment variables [#2370](https://github.com/open-telemetry/opentelemetry-js/pull/4351) @Vunovati

### :bug: (Bug Fix)

* fix(instrumentation): use caret range on import-in-the-middle [#4380](https://github.com/open-telemetry/opentelemetry-js/pull/4380) @pichlermarc
* fix(instrumentation): do not import 'path' in browser runtimes [#4386](https://github.com/open-telemetry/opentelemetry-js/pull/4386) @pichlermarc
  * Fixes a bug where bundling for web would fail due to `InstrumentationNodeModuleDefinition` importing `path`

## 0.46.0

### :boom: Breaking Change

* fix(exporter-metrics-otlp-grpc): programmatic headers take precedence over environment variables [#2370](https://github.com/open-telemetry/opentelemetry-js/pull/4334) @Vunovati
* fix(exporter-metrics-otlp-http): programmatic headers take precedence over environment variables [#2370](https://github.com/open-telemetry/opentelemetry-js/pull/4334) @Vunovati
* fix(exporter-metrics-otlp-proto): programmatic headers take precedence over environment variables [#2370](https://github.com/open-telemetry/opentelemetry-js/pull/4334) @Vunovati
* fix(otlp-exporter-base)!: decrease default concurrency limit to 30 [#4211](https://github.com/open-telemetry/opentelemetry-js/pull/4211) @pichlermarc
  * fixes a memory leak on prolonged collector unavailability
  * this change is marked as breaking as it changes defaults

### :rocket: (Enhancement)

* feat(sdk-logs): add droppedAttributesCount field to ReadableLogRecord

### :bug: (Bug Fix)

* fix(sdk-logs): await async resources in log processors
* fix(sdk-logs): avoid map attribute set when count limit exceeded
* fix(instrumentation-fetch): only access navigator if it is defined [#4063](https://github.com/open-telemetry/opentelemetry-js/pull/4063)
  * allows for experimental usage of this instrumentation with non-browser runtimes
* fix(instrumentation-http): memory leak when responses are not resumed
* fix(instrumentation-http): Do not mutate given headers object for outgoing http requests. Fixes aws-sdk signing error on retries. [#4346](https://github.com/open-telemetry/opentelemetry-js/pull/4346)
* fix(instrumentation): support Node.js v18.19.0 by using import-in-the-middle@1.6.0

## 0.45.1

### :bug: (Bug Fix)

* Bumps all dependencies to explicitly include Stable v1.18.1 packages

## 0.45.0

### :boom: Breaking Change

* fix(sdk-node)!: remove the explicit dependency on @opentelemetry/exporter-jaeger that was kept on the previous release
  * '@opentelemetry/exporter-jaeger' is no longer be a dependency of this package. To continue using '@opentelemetry/exporter-jaeger', please install it manually.
    * NOTE: `@opentelemetry/exporter-jaeger` is deprecated, consider switching to one of the alternatives described [here](https://www.npmjs.com/package/@opentelemetry/exporter-jaeger)
* fix(otlp-transformer)!: OTLP json encoding [#4220](https://github.com/open-telemetry/opentelemetry-js/pull/4220) @seemk
  * Fixes a bug in the OTLP (http/json) exporters where timestamps were not encoded as strings, causing the export to
    be rejected by OTLP endpoints

## 0.44.0

### :boom: Breaking Change

* fix(exporter-logs-otlp-proto): change OTLPLogExporter to OTLPLogExporter [#4140](https://github.com/open-telemetry/opentelemetry-js/pull/4140) @Vunovati
* fix(sdk-node): remove explicit dependency on @opentelemetry/exporter-jaeger
  * '@opentelemetry/exporter-jaeger' is no longer be a dependency of this package. To continue using '@opentelemetry/exporter-jaeger', please install it manually.
    * NOTE: `@opentelemetry/exporter-jaeger` is deprecated, consider switching to one of the alternatives described [here](https://www.npmjs.com/package/@opentelemetry/exporter-jaeger)
* fix(sdk-logs): hide internal methods with internal shared state [#3865](https://github.com/open-telemetry/opentelemetry-js/pull/3865) @legendecas

### :rocket: (Enhancement)

* feat(exporter-metrics-otlp-proto): add esm build [#4099](https://github.com/open-telemetry/opentelemetry-js/pull/4099) @pichlermarc
* feat(opencensus-shim): implement OpenCensus metric producer [#4066](https://github.com/open-telemetry/opentelemetry-js/pull/4066) @aabmass

### :bug: (Bug Fix)

* fix(otlp-exporter-base): replaced usage of window with _globalThis [#4157](https://github.com/open-telemetry/opentelemetry-js/pull/4157) @cristianmadularu
* fix(otlp-transformer): Avoid precision loss when converting from HrTime to unix nanoseconds. [#4062](https://github.com/open-telemetry/opentelemetry-js/pull/4062)

## 0.43.0

### :bug: (Bug Fix)

* Revert "feat(api): add attributes argument to recordException API [#4071](https://github.com/open-telemetry/opentelemetry-js/pull/4071)"
  * This feature was an unintentional breaking change introduced with API 1.5.0
  * This PR updates all experimental packages to allow API 1.6.0, where this change has been reverted.

## 0.42.0

### :boom: Breaking Change

* chore(sdk-node): deprecate methods in favor of constructor options [#3996](https://github.com/open-telemetry/opentelemetry-js/pull/3996) @pichlermarc
  * The following methods are now deprecated and will be removed in `0.43.0`
    * `NodeSDK.configureTracerProvider()`, please use constructor options instead
    * `NodeSDK.configureMeterProvider()`, please use constructor options instead
    * `NodeSDK.configureLoggerProvider()`, please use constructor options instead
    * `NodeSDK.addResource()`, please use constructor options instead
    * `NodeSDK.detectResources()`, this is not necessary anymore, resources are now auto-detected on startup.
* chore(sdk-node): add notice that '@opentelemetry/exporter-jaeger' has to be installed manually in the next version [#4068](https://github.com/open-telemetry/opentelemetry-js/pull/4068) @pichlermarc
  * Starting with 0.43.0 '@opentelemetry/exporter-jaeger' will no longer be a dependency of this package. To continue using '@opentelemetry/exporter-jaeger', please install it manually.
    * NOTE: `@opentelemetry/exporter-jaeger` is deprecated, consider switching to one of the alternatives described [here](https://www.npmjs.com/package/@opentelemetry/exporter-jaeger)

### :rocket: (Enhancement)

* feat: update PeriodicExportingMetricReader and PrometheusExporter to accept optional metric producers [#4077](https://github.com/open-telemetry/opentelemetry-js/pull/4077) @aabmass

### :bug: (Bug Fix)

* fix(exporter-logs-otlp-http): add @opentelemetry/api-logs as dependency

## 0.41.2

### :bug: (Bug Fix)

* fix(opentelemetry-exporter-logs-otlp-http): Add otel-api as dev dep for tests as they are directly importing the api and which is breaking the web-sandbox tests which is using rollup
* fix(instrumentation-grpc): instrument @grpc/grpc-js Client methods [#3804](https://github.com/open-telemetry/opentelemetry-js/pull/3804) @pichlermarc

## 0.41.1

### :books: (Refine Doc)

* docs(sdk-metrics): add example of exponential histogram metric [#3855](https://github.com/open-telemetry/opentelemetry-js/pull/3855) @JamieDanielson

### :rocket: (Enhancement)

* feat(sdk-node): logs support added [#3969](https://github.com/open-telemetry/opentelemetry-js/pull/3969) @psk001

### :bug: (Bug Fix)

* Revert "feat(minification): Add noEmitHelpers, importHelpers and tslib as a dependency (#3914)"
  [#4011](https://github.com/open-telemetry/opentelemetry-js/pull/4011) @dyladan

## 0.41.0

### :boom: Breaking Change

* chore(instrumentation-grpc): Drop support for package `grpc`. [#3807](https://github.com/open-telemetry/opentelemetry-js/pull/3807) @llc1123

### :rocket: (Enhancement)

* feat(otlp-grpc-exporters): add support for UDS endpoints. [#3853](https://github.com/open-telemetry/opentelemetry-js/pull/3853) @llc1123
* feat(otlp-exporters): bump otlp proto to 0.20.0 [#3932](https://github.com/open-telemetry/opentelemetry-js/pull/3932) @pichlermarc
* feat(exporter-metrics-otlp-*): add LowMemory metrics temporality preference [#3915](https://github.com/open-telemetry/opentelemetry-js/pull/3915) @martinkuba
  * Adds support for [LowMemory temporality preference](https://github.com/open-telemetry/opentelemetry-specification/blob/f09624bb97e9be3be259733b93be507df18927bd/specification/metrics/sdk_exporters/otlp.md#additional-configuration)
  * Adds support for `lowmemory` in `OTEL_EXPORTER_OTLP_METRICS_TEMPORALITY_PREFERENCE`

### :bug: (Bug Fix)

* fix(exporter-logs-otlp-http): set useHex to true [#3875](https://github.com/open-telemetry/opentelemetry-js/pull/3875) @Nico385412
* fix(otlp-proto-exporter-base): add missing type import [#3937](https://github.com/open-telemetry/opentelemetry-js/pull/3937) @pichlermarc
* fix(example-opencensus-shim): avoid OpenCensus auto instrumentations [#3951](https://github.com/open-telemetry/opentelemetry-js/pull/3951) @llc1123
* fix(http-intrumentation): prevent request socket null from throwing uncaught error [#3858](https://github.com/open-telemetry/opentelemetry-js/pull/3858) @aodysseos

### :house: (Internal)

* chore(instrumentation-grpc): Cleanup remnants of grpc-native support. [#3886](https://github.com/open-telemetry/opentelemetry-js/pull/3886) @llc1123

## 0.40.0

### :boom: Breaking Change

* fix(exporter-logs-otlp-grpc): change OTLPLogsExporter to OTLPLogExporter [#3819](https://github.com/open-telemetry/opentelemetry-js/pull/3819) @fuaiyi
* chore(instrumentation-grpc): add 'grpc' deprecation notice postinstall script [#3833](https://github.com/open-telemetry/opentelemetry-js/pull/3833) @pichlermarc
  * Support for telemetry generation for the [`grpc`](https://www.npmjs.com/package/grpc) module will be dropped in the next release as the package has been
    deprecated for over 1 year, please migrate to [`@grpc/grpc-js`](https://www.npmjs.com/package/@grpc/grpc-js) to continue receiving telemetry.

### :rocket: (Enhancement)

* feat(api-logs): support map in log attributes. [#3821](https://github.com/open-telemetry/opentelemetry-js/pull/3821) @Abinet18
* feat(instrumentation): add ESM support for instrumentation. [#3698](https://github.com/open-telemetry/opentelemetry-js/pull/3698) @JamieDanielson, @pkanal, @vmarchaud, @lizthegrey, @bengl
* feat(exporter-logs-otlp-http): otlp-http exporter for logs. [#3764](https://github.com/open-telemetry/opentelemetry-js/pull/3764/) @fuaiyi
* feat(otlp-trace-exporters): Add User-Agent header to OTLP trace exporters. [#3790](https://github.com/open-telemetry/opentelemetry-js/pull/3790) @JamieDanielson
* feat(otlp-metric-exporters): Add User-Agent header to OTLP metric exporters. [#3806](https://github.com/open-telemetry/opentelemetry-js/pull/3806) @JamieDanielson
* feat(opencensus-shim): add OpenCensus trace shim [#3809](https://github.com/open-telemetry/opentelemetry-js/pull/3809) @aabmass
* feat(exporter-logs-otlp-proto): protobuf exporter for logs. [#3779](https://github.com/open-telemetry/opentelemetry-js/pull/3779) @Abinet18

### :bug: (Bug Fix)

* fix(sdk-node): use resource interface instead of concrete class [#3803](https://github.com/open-telemetry/opentelemetry-js/pull/3803) @blumamir
* fix(sdk-logs): remove includeTraceContext configuration and use LogRecord context when available  [#3817](https://github.com/open-telemetry/opentelemetry-js/pull/3817) @hectorhdzg

## 0.39.1

### :bug: (Bug Fix)

* fix(otlp-transformer): move api-logs to dependencies [#3798](https://github.com/open-telemetry/opentelemetry-js/pull/3798) @pichlermarc

## 0.39.0

### :rocket: (Enhancement)

* feat(otlp-transformer): support log records. [#3712](https://github.com/open-telemetry/opentelemetry-js/pull/3712/) @llc1123
* feat(otlp-grpc-exporter-base): support log records. [#3712](https://github.com/open-telemetry/opentelemetry-js/pull/3712/) @llc1123
* feat(exporter-logs-otlp-grpc): otlp-grpc exporter for logs. [#3712](https://github.com/open-telemetry/opentelemetry-js/pull/3712/) @llc1123
* feat(otlp-grpc-exporter-base): use statically generated protobuf code [#3705](https://github.com/open-telemetry/opentelemetry-js/pull/3705) @pichlermarc
* refactor(otlp-transformer): refine metric transformers. [#3770](https://github.com/open-telemetry/opentelemetry-js/pull/3770/) @llc1123
* feat(api-logs): add `ObservedTimestamp` to `LogRecord`. [#3787](https://github.com/open-telemetry/opentelemetry-js/pull/3787/) @llc1123

### :bug: (Bug Fix)

* fix(instrumentation): update `require-in-the-middle` to v7.1.0 [#3727](https://github.com/open-telemetry/opentelemetry-js/pull/3727) @trentm
* fix(instrumentation): update `require-in-the-middle` to v7.0.1 [#3743](https://github.com/open-telemetry/opentelemetry-js/pull/3743) @trentm

### :books: (Refine Doc)

* doc(instrumentation): add limitiations section to readme [#3786](https://github.com/open-telemetry/opentelemetry-js/pull/3786) @flarna

## 0.38.0

### :boom: Breaking Change

* fix: remove HTTP/HTTPS prefix from span name in instrumentation-xml-http-request [#3672](https://github.com/open-telemetry/opentelemetry-js/pull/3672) @jufab
* fix(sdk-node)!: remove unused defaultAttributes option [#3724](https://github.com/open-telemetry/opentelemetry-js/pull/3724) @pichlermarc
  * Please use `NodeSDKConfiguration.resource` instead

### :rocket: (Enhancement)

* feat(sdk-logs): use logs API 0.38

### :bug: (Bug Fix)

* fix(sdk-node): only set DiagConsoleLogger when OTEL_LOG_LEVEL is set [#3693](https://github.com/open-telemetry/opentelemetry-js/pull/3693) @pichlermarc

## 0.37.0

### :boom: Breaking Change

* fix: remove HTTP/HTTPS prefix from span name in instrumentation-xml-http-request [#3672](https://github.com/open-telemetry/opentelemetry-js/pull/3672) @jufab

### :rocket: (Enhancement)

* feat(api-logs): 1.`LogRecord` fields update: `traceFlags`/`traceId`/`spanId` -> `context`; 2.`Logger` supports configuring `includeTraceContext`; 3.The `onEmit` method of `LogRecordProcessor` supports the `context` field.  [#3549](https://github.com/open-telemetry/opentelemetry-js/pull/3549/) @fuaiyi
* feat(sdk-logs): logs sdk implementation. [#3549](https://github.com/open-telemetry/opentelemetry-js/pull/3549/) @fuaiyi

## 0.36.0

### :boom: Breaking Change

* feat: remove HTTP/HTTPS prefix from span name [#3603](https://github.com/open-telemetry/opentelemetry-js/pull/3603) @Flarna

### :rocket: (Enhancement)

* feat: use HTTP_ROUTE in span name [#3603](https://github.com/open-telemetry/opentelemetry-js/pull/3603) @Flarna
* feat: add HTTP_ROUTE attribute to http incoming metrics if present [#3581](https://github.com/open-telemetry/opentelemetry-js/pull/3581) @hermogenes
* feat(opentelemetry-instrumentation-grpc): allow to add attributes from grpc metadata in the patched server [#3589](https://github.com/open-telemetry/opentelemetry-js/pull/3589) @zombispormedio
* feat(sdk-node): install diag logger with OTEL_LOG_LEVEL [#3627](https://github.com/open-telemetry/opentelemetry-js/pull/3627) @legendecas
* feat(otlp-exporter-base): add retries [#3207](https://github.com/open-telemetry/opentelemetry-js/pull/3207) @svetlanabrennan
* feat(sdk-node): override IdGenerator when using NodeSDK [#3645](https://github.com/open-telemetry/opentelemetry-js/pull/3645) @haddasbronfman
* feat(otlp-transformer): expose dropped attributes, events and links counts on the transformed otlp span [#3576](https://github.com/open-telemetry/opentelemetry-js/pull/3576) @mohitk05

### :bug: (Bug Fix)

* fix(prometheus-exporter): add possibility to respond to errors returned by `server.listen()` [#3552](https://github.com/open-telemetry/opentelemetry-js/pull/3402) @pichlermarc
* fix(sdk-node): update instrumentations once MeterProvider is initialized [#3624](https://github.com/open-telemetry/opentelemetry-js/pull/3624) @pichlermarc

## 0.35.1

### :bug: (Bug Fix)

* fix: remove JSON syntax error and regenerate tsconfig files [#3566](https://github.com/open-telemetry/opentelemetry-js/pull/3566) @Flarna
  * Fixes an error where the generated JS files were not included in the esnext package due to a failure of the tsconfig generation
* fix(sdk-node): register instrumentations early [#3502](https://github.com/open-telemetry/opentelemetry-js/pull/3502) @flarna
* fix: include tracestate in export [#3569](https://github.com/open-telemetry/opentelemetry-js/pull/3569) @flarna
* fix(http) Remove outgoing headers normalization [#3557](https://github.com/open-telemetry/opentelemetry-js/pull/3557) @marcinjahn

## 0.35.0

### :rocket: (Enhancement)

* feat(instrumentation-http): monitor error events with events.errorMonitor [#3402](https://github.com/open-telemetry/opentelemetry-js/pull/3402) @legendecas
* feat(instrumentation-grpc): added grpc metadata client side attributes in instrumentation [#3386](https://github.com/open-telemetry/opentelemetry-js/pull/3386)
* feat(instrumentation): add new `_setMeterInstruments` protected method that update the meter instruments every meter provider update.
* feat(api-logs): add the `SeverityNumber` enumeration. [#3443](https://github.com/open-telemetry/opentelemetry-js/pull/3443/) @fuaiyi
* feat(sdk-node): configure no-op sdk with `OTEL_SDK_DISABLED` environment variable [#3485](https://github.com/open-telemetry/opentelemetry-js/pull/3485/files/2211c78aec39aeb6b4b3dae71844edf8ce234d20)  @RazGvili

### :bug: (Bug Fix)

* fix(instrumentation-xhr): http.url attribute should be absolute [#3200](https://github.com/open-telemetry/opentelemetry-js/pull/3200) @t2t2
* fix(instrumentation-grpc): always set grpc semcov status code attribute with numeric value [#3076](https://github.com/open-telemetry/opentelemetry-js/pull/3076) @blumamir
* fix(instrumentation): only call `onRequire` for full matches on core modules with sub-paths [#3451](https://github.com/open-telemetry/opentelemetry-js/pull/3451) @mhassan1
* fix(instrumentation): add back support for absolute paths via `require-in-the-middle` [#3457](https://github.com/open-telemetry/opentelemetry-js/pull/3457) @mhassan1
* fix(prometheus-sanitization): replace repeated `_` with a single `_` [3470](https://github.com/open-telemetry/opentelemetry-js/pull/3470) @samimusallam
* fix(prometheus-serializer): correct string used for NaN [#3477](https://github.com/open-telemetry/opentelemetry-js/pull/3477) @JacksonWeber
* fix(instrumentation-http): close server span when response finishes [#3407](https://github.com/open-telemetry/opentelemetry-js/pull/3407) @legendecas
* fix(instrumentation-fetch): make spans resilient to clock drift by using Date.now [#3434](https://github.com/open-telemetry/opentelemetry-js/pull/3434) @dyladan
* fix(instrumentation-xml-http-request): make spans resilient to clock drift by using Date.now [#3434](https://github.com/open-telemetry/opentelemetry-js/pull/3434) @dyladan
* fix(sdk-node): fix exporter to be read only OTEL_TRACES_EXPORTER is set to a valid exporter [3492] @svetlanabrennan

### :house: (Internal)

* chore(otlp-proto-exporter-base): upgrade protobufjs to 7.1.2 and relax versioning [#3433](https://github.com/open-telemetry/opentelemetry-js/pull/3433) @seemk

## 0.34.0

* `@opentelemetry/sdk-metrics` moved to [packages/sdk-metrics](../packages/sdk-metrics)
* `@opentelemetry/api-metrics` deprecated and merged into [api](../api)

### :rocket: (Enhancement)

* feat(metrics-sdk): Add tracing suppresing for Metrics Export [#3332](https://github.com/open-telemetry/opentelemetry-js/pull/3332) @hectorhdzg
* feat(instrumentation): implement `require-in-the-middle` singleton [#3161](https://github.com/open-telemetry/opentelemetry-js/pull/3161) @mhassan1
* feat(sdk-node): configure trace exporter with environment variables [#3143](https://github.com/open-telemetry/opentelemetry-js/pull/3143) @svetlanabrennan
* feat: enable tree shaking [#3329](https://github.com/open-telemetry/opentelemetry-js/pull/3329) @pkanal
* feat(prometheus): serialize resource as target_info gauge [#3300](https://github.com/open-telemetry/opentelemetry-js/pull/3300) @pichlermarc
* feat(detectors): add browser detector module [#3292](https://github.com/open-telemetry/opentelemetry-js/pull/3292) @abinet18
* deps: remove unused proto-loader dependencies and update grpc-js and proto-loader versions [#3337](https://github.com/open-telemetry/opentelemetry-js/pull/3337) @seemk
* feat(metrics-exporters): configure temporality via environment variable [#3305](https://github.com/open-telemetry/opentelemetry-js/pull/3305) @pichlermarc
* feat(console-metric-exporter): add temporality configuration [#3387](https://github.com/open-telemetry/opentelemetry-js/pull/3387) @pichlermarc

### :bug: (Bug Fix)

* fix(node-sdk): move `@opentelemetry/semantic-conventions` to `dependencies` [#3283](https://github.com/open-telemetry/opentelemetry-js/pull/3283) @mhassan1
* fix(exporters): do not append trailing '/' when URL contains path [#3274](https://github.com/open-telemetry/opentelemetry-js/pull/3274) @pichlermarc
* fix(instrumentation): debug log on no modules defined for instrumentation [#3308](https://github.com/open-telemetry/opentelemetry-js/pull/3308) @legendecas

### :books: (Refine Doc)

* docs(metrics-exporters): fix wrong exporter const name in example [#3270](https://github.com/open-telemetry/opentelemetry-js/issues/3270) @pichlermarc

### :house: (Internal)

* ci(instrumentation-http): remove got devDependency
  [#3347](https://github.com/open-telemetry/opentelemetry-js/issues/3347) @dyladan
* deps(instrumentation-http): move sdk-metrics to dev dependencies [#3380](https://github.com/open-telemetry/opentelemetry-js/issues/3380) @pichlermarc

## 0.33.0

### :boom: Breaking Change

* Add `resourceDetectors` option to `NodeSDK` [#3210](https://github.com/open-telemetry/opentelemetry-js/issues/3210)
  * `NodeSDK.detectResources()` function is no longer able to receive config as a parameter.
    Instead, the detectors are passed to the constructor.

* chore(metrics-sdk): clean up exports [#3197](https://github.com/open-telemetry/opentelemetry-js/pull/3197) @pichlermarc
  * removes export for:
    * `AccumulationRecord`
    * `Aggregator`
    * `AggregatorKind`
    * `Accumulation`
    * `createInstrumentDescriptor`
    * `createInstrumentDescriptorWithView`
    * `isDescriptorCompatibleWith`
* chore(api-metrics): clean up exports [#3198](https://github.com/open-telemetry/opentelemetry-js/pull/3198) @pichlermarc
  * removes export for:
    * `NOOP_COUNTER_METRIC`
    * `NOOP_HISTOGRAM_METRIC`
    * `NOOP_METER_PROVIDER`
    * `NOOP_OBSERVABLE_COUNTER_METRIC`
    * `NOOP_OBSERVABLE_GAUGE_METRIC`
    * `NOOP_OBSERVABLE_UP_DOWN_COUNTER_METRIC`
    * `NOOP_UP_DOWN_COUNTER_METRIC`
    * `NoopCounterMetric`
    * `NoopHistogramMetric`
    * `NoopMeter`
    * `NoopMeterProvider`
    * `NoopMetric`
    * `NoopObservableCounterMetric`
    * `NoopObservableGaugeMetric`
    * `NoopObservableMetric`
    * `NoopObservableUpDownCounterMetric`
    * `NoopUpDownCounterMetric`
* feat(sdk-metrics): align MetricReader with specification and other language implementations [#3225](https://github.com/open-telemetry/opentelemetry-js/pull/3225) @pichlermarc
* chore(sdk-metrics): remove accidental export of the SDK `Meter` class [#3243](https://github.com/open-telemetry/opentelemetry-js/pull/3243) @pichlermarc

### :rocket: (Enhancement)

* Add `resourceDetectors` option to `NodeSDK` [#3210](https://github.com/open-telemetry/opentelemetry-js/issues/3210)
* feat: add Logs API @mkuba [#3117](https://github.com/open-telemetry/opentelemetry-js/pull/3117)

### :books: (Refine Doc)

* docs(sdk-metrics): fix typos and add missing parameter docs. [#3244](https://github.com/open-telemetry/opentelemetry-js/pull/3244) @pichlermarc

### :house: (Internal)

* ci(instrumentation-http): improve metrics test stability [#3242](https://github.com/open-telemetry/opentelemetry-js/pull/3242) @pichlermarc
* deps: remove unused protobufjs and update used ones to 7.1.1 #3251 [#3251](https://github.com/open-telemetry/opentelemetry-js/pull/3251) @pichlermarc

## 0.32.0

### :boom: Breaking Change

* Rename @opentelemetry/sdk-metrics-base package to @opentelemetry/sdk-metrics  [#3162](https://github.com/open-telemetry/opentelemetry-js/pull/3162) @hectorhdzg

### :rocket: (Enhancement)

* feature(instrumentation-http): Add HTTP Server and Client duration Metrics in HTTP Node.js Instrumentation [#3149](https://github.com/open-telemetry/opentelemetry-js/pull/3149) @hectorhdzg
* fix(add-views-to-node-sdk): added the ability to define meter views in `NodeSDK` [#3066](https://github.com/open-telemetry/opentelemetry-js/pull/3124) @weyert
* feature(add-console-metrics-exporter): add ConsoleMetricExporter [#3120](https://github.com/open-telemetry/opentelemetry-js/pull/3120) @weyert
* feature(prometheus-serialiser): export the unit block when unit is set in metric descriptor [#3066](https://github.com/open-telemetry/opentelemetry-js/pull/3041) @weyert
* feat: support latest `@opentelemetry/api` [#3177](https://github.com/open-telemetry/opentelemetry-js/pull/3177) @dyladan
* feat(sdk-metrics-base): add per metric-reader aggregation support [#3153](https://github.com/open-telemetry/opentelemetry-js/pull/3153) @legendecas
* chore(deps): update prometheus example dependencies to 0.32 [#3126](https://github.com/open-telemetry/opentelemetry-js/pull/3216) @avzis
* feature(opentelemetry-api-metrics): Adding generics to `create{metricType}` [#3151](https://github.com/open-telemetry/opentelemetry-js/issues/3151) @tomerghelber-tm

### :bug: (Bug Fix)

* fix(instrumentation-http): add `http.host` attribute before sending the request #3054 @cuichenli

## 0.31.0

### :boom: Breaking Change

* feature(views): move views registration to MeterProvider constructor [#3066](https://github.com/open-telemetry/opentelemetry-js/pull/3066) @pichlermarc
* feat(sdk-metrics-base): split up Singular into Sum and Gauge in MetricData [#3079](https://github.com/open-telemetry/opentelemetry-js/pull/3079) @pichlermarc
  * removes `DataPointType.SINGULAR`, and replaces it with `DataPointType.SUM` and `DataPointType.GAUGE`
  * removes `SingularMetricData` and replaces it with `SumMetricData` (including an additional `isMonotonic` flag) and `GaugeMetricData`
* feat(histogram): align collection of optional Histogram properties with spec [#3102](https://github.com/open-telemetry/opentelemetry-js/pull/3079) @pichlermarc
  * changes type of `sum` property on `Histogram` to `number | undefined`
  * changes type of `min` and `max` properties on `Histogram` to `number | undefined`
  * removes `hasMinMax` flag on the exported `Histogram` - this is now indicated by `min` and `max` being `undefined`

### :rocket: (Enhancement)

* feat(metrics-api): use common attributes definitions #3038 @legendecas
* feat(otlp-proto): pre-compile proto files [#3098](https://github.com/open-telemetry/opentelemetry-js/pull/3098) @legendecas
* feat(opentelemetry-sdk-metrics-base): added InMemoryMetricExporter [#3039](https://github.com/open-telemetry/opentelemetry-js/pull/3039) @weyert

### :bug: (Bug Fix)

* fix(histogram): fix maximum when only values < -1 are provided [#3086](https://github.com/open-telemetry/opentelemetry-js/pull/3086) @pichlermarc
* fix(instrumentation-grpc): always set grpc semcov status code attribute with numeric value [#3076](https://github.com/open-telemetry/opentelemetry-js/pull/3076) @blumamir

## 0.30.0

### :boom: Breaking Change

* fix: remove aws and gcp detector from SDK [#3024](https://github.com/open-telemetry/opentelemetry-js/pull/3024) @flarna
* feat(sdk-metrics-base): implement min/max recording for Histograms [#3032](https://github.com/open-telemetry/opentelemetry-js/pull/3032) @pichlermarc
  * adds `min`/`max` recording to Histograms
  * updates [opentelemetry-proto](https://github.com/open-telemetry/opentelemetry-proto) to `0.18` so that `min` and
    `max` can be exported. This change breaks the OTLP/JSON Metric Exporter for all collector versions `<0.52` due to
    [open-telemetry/opentelemetry-collector#5312](https://github.com/open-telemetry/opentelemetry-collector/issues/5312).

### :rocket: (Enhancement)

* feat(opentelemetry-instrumentation-fetch): optionally ignore network events [#3028](https://github.com/open-telemetry/opentelemetry-js/pull/3028) @gregolsen
* feat(http-instrumentation): record exceptions in http instrumentation [#3008](https://github.com/open-telemetry/opentelemetry-js/pull/3008) @luismiramirez
* feat(node-sdk): add serviceName config option [#2867](https://github.com/open-telemetry/opentelemetry-js/pull/2867) @naseemkullah
* feat(opentelemetry-exporter-prometheus): export PrometheusSerializer [#3034](https://github.com/open-telemetry/opentelemetry-js/pull/3034) @matschaffer
* feat(sdk-metrics-base): detect resets on async metrics [#2990](https://github.com/open-telemetry/opentelemetry-js/pull/2990) @legendecas
  * Added monotonicity support in SumAggregator.
  * Added reset and gaps detection for async metric instruments.
  * Fixed the start time and end time of an exported metric with regarding to resets and gaps.

### :bug: (Bug Fix)

* fix(otlp-transformer): remove type dependency on Long [#3022](https://github.com/open-telemetry/opentelemetry-js/pull/3022) @legendecas
* fix(grpc-exporter): use non-normalized URL to determine channel security [#3019](https://github.com/open-telemetry/opentelemetry-js/pull/3019) @pichlermarc
* fix(otlp-exporter-base): fix gzip output stream in http otlp export [#3046](https://github.com/open-telemetry/opentelemetry-js/pull/3046) @mattolson
* docs(grpc-exporters): remove 'web' as supported from README.md [#3070](https://github.com/open-telemetry/opentelemetry-js/pull/3070) @pichlermarc

### :house: (Internal)

* test: add node 18 and remove EoL node versions [#3048](https://github.com/open-telemetry/opentelemetry-js/pull/3048) @dyladan

## 0.29.2

* Support for 1.3.1 of stable packages

## 0.29.1

### :bug: (Bug Fix)

* fix(sdk-metrics-base): only record non-negative histogram values [#3002](https://github.com/open-telemetry/opentelemetry-js/pull/3002) @pichlermarc
* fix(otlp-transformer): include missing prepublishOnly script which ensures esm and esnext build files are created and packaged @dyladan

## 0.29.0

### :boom: Breaking Change

* feat(metrics): metric readers and exporters now select aggregation temporality based on instrument type [#2902](https://github.com/open-telemetry/opentelemetry-js/pull/2902) @seemk
* refactor(metrics-sdk): rename InstrumentationLibrary -> InstrumentationScope [#2959](https://github.com/open-telemetry/opentelemetry-js/pull/2959) @pichlermarc
* feat(metrics): multi-instrument async callback support [#2966](https://github.com/open-telemetry/opentelemetry-js/pull/2966) @legendecas
  * changes on `meter.createObservableCounter`, `meter.createObservableGauge`, `meter.createObservableUpDownCounter`
    * removed the second parameter `callback`
    * returns an `Observable` object on which callbacks can be registered or unregistered.
  * added `meter.addBatchObservableCallback` and `meter.removeBatchObservableCallback`.
* fix: remove attributes from OTLPExporterConfigBase [#2991](https://github.com/open-telemetry/opentelemetry-js/pull/2991) @flarna

### :rocket: (Enhancement)

* feat(exporters): update proto version and use otlp-transformer [#2929](https://github.com/open-telemetry/opentelemetry-js/pull/2929) @pichlermarc
* fix(sdk-metrics-base): misbehaving aggregation temporality selector tolerance [#2958](https://github.com/open-telemetry/opentelemetry-js/pull/2958) @legendecas
* feat(trace-otlp-grpc): configure security with env vars [#2827](https://github.com/open-telemetry/opentelemetry-js/pull/2827) @svetlanabrennan
* feat(sdk-metrics-base): async instruments callback timeout [#2742](https://github.com/open-telemetry/opentelemetry-js/pull/2742) @legendecas

### :bug: (Bug Fix)

* fix(opentelemetry-instrumentation-http): use correct origin when port is `null` [#2948](https://github.com/open-telemetry/opentelemetry-js/pull/2948) @danielgblanco
* fix(otlp-exporter-base): include esm and esnext in package files [#2952](https://github.com/open-telemetry/opentelemetry-js/pull/2952) @dyladan
* fix(otlp-http-exporter): update endpoint to match spec [#2895](https://github.com/open-telemetry/opentelemetry-js/pull/2895) @svetlanabrennan
* fix(instrumentation): only patch core modules if enabled [#2993](https://github.com/open-telemetry/opentelemetry-js/pull/2993) @santigimeno
* fix(otlp-transformer): include esm and esnext in package files and update README [#2992](https://github.com/open-telemetry/opentelemetry-js/pull/2992) @pichlermarc
* fix(metrics): specification compliant default metric unit [#2983](https://github.com/open-telemetry/opentelemetry-js/pull/2983) @andyfleming
* fix(opentelemetry-instrumentation): use all provided patches for the same file [#2963](https://github.com/open-telemetry/opentelemetry-js/pull/2963) @Ugzuzg

## 0.28.0

### :boom: Breaking Change

* feat(sdk-metrics-base): update metric exporter interfaces [#2707](https://github.com/open-telemetry/opentelemetry-js/pull/2707) @srikanthccv
* feat(api-metrics): remove observable types [#2687](https://github.com/open-telemetry/opentelemetry-js/pull/2687) @legendecas
* fix(otlp-http-exporter): remove content length header [#2879](https://github.com/open-telemetry/opentelemetry-js/pull/2879) @svetlanabrennan
* feat(experimental-packages): Update packages to latest SDK Version. [#2871](https://github.com/open-telemetry/opentelemetry-js/pull/2871) @pichlermarc
  * removed the -wip suffix from api-metrics and metrics-sdk-base.
  * updated dependencies to stable packages to `1.1.1` for all "experimental" packages.
  * updated Metrics Exporters to the latest Metrics SDK (`exporter-metrics-otlp-grpc`, `exporter-metrics-otlp-http`, `exporter-metrics-otlp-proto`)
  * updated `opentelemetry-sdk-node` to the latest Metrics SDK.
  * updated `otlp-transformer` to the latest Metrics SDK.
  * updated all `instrumentation-*` packages to use local implementations of `parseUrl()` due to #2884
* refactor(otlp-exporters) move base classes and associated types into their own packages [#2893](https://github.com/open-telemetry/opentelemetry-js/pull/2893) @pichlermarc
  * `otlp-exporter-base` => `OTLPExporterBase`, `OTLPExporterBrowserBase`, `OTLPExporterNodeBase`
  * `otlp-grpc-exporter-base` => `OTLPGRPCExporterNodeBase`
  * `otlp-proto-exporter-base` => `OTLPProtoExporterNodeBase`

### :rocket: (Enhancement)

* feat: spec compliant metric creation and sync instruments [#2588](https://github.com/open-telemetry/opentelemetry-js/pull/2588) @dyladan
* feat(api-metrics): async instruments spec compliance [#2569](https://github.com/open-telemetry/opentelemetry-js/pull/2569) @legendecas
* feat(sdk-metrics-base): add ValueType support for sync instruments [#2776](https://github.com/open-telemetry/opentelemetry-js/pull/2776) @legendecas
* feat(sdk-metrics-base): implement async instruments support [#2686](https://github.com/open-telemetry/opentelemetry-js/pull/2686) @legendecas
* feat(sdk-metrics-base): meter registration [#2666](https://github.com/open-telemetry/opentelemetry-js/pull/2666) @legendecas
* feat(sdk-metrics-base): bootstrap metrics exemplars [#2641](https://github.com/open-telemetry/opentelemetry-js/pull/2641) @srikanthccv
* feat(metrics-sdk): bootstrap aggregation support [#2634](https://github.com/open-telemetry/opentelemetry-js/pull/2634) @legendecas
* feat(metrics-sdk): bootstrap views api [#2625](https://github.com/open-telemetry/opentelemetry-js/pull/2625) @legendecas
* feat(sdk-metrics): bootstrap metric streams [#2636](https://github.com/open-telemetry/opentelemetry-js/pull/2636) @legendecas
* feat(views): add FilteringAttributesProcessor [#2733](https://github.com/open-telemetry/opentelemetry-js/pull/2733) @pichlermarc
* feat(metric-reader): add metric-reader [#2681](https://github.com/open-telemetry/opentelemetry-js/pull/2681) @pichlermarc
* feat(sdk-metrics-base): document and export basic APIs [#2725](https://github.com/open-telemetry/opentelemetry-js/pull/2725) @legendecas
* feat(views): Update addView() to disallow named views that select more than one instrument. [#2820](https://github.com/open-telemetry/opentelemetry-js/pull/2820) @pichlermarc
* feat(sdk-metrics-base): update exporting names [#2829](https://github.com/open-telemetry/opentelemetry-js/pull/2829) @legendecas
* Add grpc compression to trace-otlp-grpc exporter [#2813](https://github.com/open-telemetry/opentelemetry-js/pull/2813) @svetlanabrennan
* refactor: unifying shutdown once with BindOnceFuture [#2695](https://github.com/open-telemetry/opentelemetry-js/pull/2695) @legendecas
* feat(prometheus): update prometheus exporter with wip metrics sdk [#2824](https://github.com/open-telemetry/opentelemetry-js/pull/2824) @legendecas
* feat(instrumentation-xhr): add applyCustomAttributesOnSpan hook [#2134](https://github.com/open-telemetry/opentelemetry-js/pull/2134) @mhennoch
* feat(proto): add @opentelemetry/otlp-transformer package with hand-rolled transformation [#2746](https://github.com/open-telemetry/opentelemetry-js/pull/2746) @dyladan
* feat(sdk-metrics-base): shutdown and forceflush on MeterProvider [#2890](https://github.com/open-telemetry/opentelemetry-js/pull/2890) @legendecas
* feat(sdk-metrics-base): return the same meter for identical input to getMeter [#2901](https://github.com/open-telemetry/opentelemetry-js/pull/2901) @legendecas
* feat(otlp-exporter): add [OTEL_EXPORTER_OTLP_TIMEOUT](https://github.com/open-telemetry/opentelemetry-specification/blob/main/specification/protocol/exporter.md#configuration-options) env var to otlp exporters [#2738](https://github.com/open-telemetry/opentelemetry-js/pull/2738) @svetlanabrennan
* feat(sdk-metrics-base): hoist async instrument callback invocations [#2822](https://github.com/open-telemetry/opentelemetry-js/pull/2822) @legendecas

### :bug: (Bug Fix)

* fix(sdk-metrics-base): remove aggregator.toMetricData dependency on AggregationTemporality [#2676](https://github.com/open-telemetry/opentelemetry-js/pull/2676) @legendecas
* fix(sdk-metrics-base): coerce histogram boundaries to be implicit Infinity [#2859](https://github.com/open-telemetry/opentelemetry-js/pull/2859) @legendecas
* fix(instrumentation-http): HTTP 400 status code should not set span status to error on servers [#2789](https://github.com/open-telemetry/opentelemetry-js/pull/2789) @nordfjord

### :books: (Refine Doc)

* Update metrics example [#2658](https://github.com/open-telemetry/opentelemetry-js/pull/2658) @svetlanabrennan
* docs(api-metrics): add notes on ObservableResult.observe [#2712](https://github.com/open-telemetry/opentelemetry-js/pull/2712) @legendecas

### :house: (Internal)

* chore: move trace exporters back to experimental [#2835](https://github.com/open-telemetry/opentelemetry-js/pull/2835) @dyladan
* refactor(sdk-metrics-base): meter shared states [#2821](https://github.com/open-telemetry/opentelemetry-js/pull/2821) @legendecas

## v0.27.0

### :boom: Breaking Change

* [#2566](https://github.com/open-telemetry/opentelemetry-js/pull/2566) feat!(metrics): remove batch observer ([@dyladan](https://github.com/dyladan))
* [#2485](https://github.com/open-telemetry/opentelemetry-js/pull/2485) feat!: Split metric and trace exporters into new experimental packages ([@willarmiros](https://github.com/willarmiros))
* [#2540](https://github.com/open-telemetry/opentelemetry-js/pull/2540) fix(sdk-metrics-base): remove metric kind BATCH_OBSERVER ([@legendecas](https://github.com/legendecas))
* [#2496](https://github.com/open-telemetry/opentelemetry-js/pull/2496) feat(api-metrics): rename metric instruments to match feature-freeze API specification ([@legendecas](https://github.com/legendecas))

### :rocket: (Enhancement)

* [#2523](https://github.com/open-telemetry/opentelemetry-js/pull/2523) feat: Rename Labels to Attributes ([@pirgeo](https://github.com/pirgeo))
* [#2559](https://github.com/open-telemetry/opentelemetry-js/pull/2559) feat(api-metrics): remove bind/unbind and bound instruments ([@legendecas](https://github.com/legendecas))
* [#2563](https://github.com/open-telemetry/opentelemetry-js/pull/2563) feat(sdk-metrics-base): remove per-meter config on MeterProvider.getMeter ([@legendecas](https://github.com/legendecas))

### :bug: (Bug Fix)

* [#2610](https://github.com/open-telemetry/opentelemetry-js/pull/2610) fix: preventing double enable for instrumentation that has been already enabled ([@obecny](https://github.com/obecny))
* [#2581](https://github.com/open-telemetry/opentelemetry-js/pull/2581) feat: lazy initialization of the gzip stream ([@fungiboletus](https://github.com/fungiboletus))
* [#2584](https://github.com/open-telemetry/opentelemetry-js/pull/2584) fix: fixing compatibility versions for detectors ([@obecny](https://github.com/obecny))
* [#2558](https://github.com/open-telemetry/opentelemetry-js/pull/2558) fix(@opentelemetry/exporter-prometheus): unref prometheus server to prevent process running indefinitely ([@mothershipper](https://github.com/mothershipper))
* [#2495](https://github.com/open-telemetry/opentelemetry-js/pull/2495) fix(sdk-metrics-base): metrics name should be in the max length of 63 ([@legendecas](https://github.com/legendecas))
* [#2497](https://github.com/open-telemetry/opentelemetry-js/pull/2497) feat(@opentelemetry-instrumentation-fetch): support reading response body from the hook applyCustomAttributesOnSpan ([@echoontheway](https://github.com/echoontheway))

### :books: (Refine Doc)

* [#2561](https://github.com/open-telemetry/opentelemetry-js/pull/2561) Use new canonical path to Getting Started ([@chalin](https://github.com/chalin))
* [#2576](https://github.com/open-telemetry/opentelemetry-js/pull/2576) docs(instrumentation): update links in the Readme ([@OlivierAlbertini](https://github.com/OlivierAlbertini))
* [#2600](https://github.com/open-telemetry/opentelemetry-js/pull/2600) docs: fix URLs in README post-experimental move ([@arbourd](https://github.com/arbourd))
* [#2579](https://github.com/open-telemetry/opentelemetry-js/pull/2579) doc: Move upgrade propagator notes to correct section ([@NathanielRN](https://github.com/NathanielRN))
* [#2568](https://github.com/open-telemetry/opentelemetry-js/pull/2568) chore(doc): update matrix with contrib version for 1.0 core ([@vmarchaud](https://github.com/vmarchaud))
* [#2555](https://github.com/open-telemetry/opentelemetry-js/pull/2555) docs: expose existing comments ([@moander](https://github.com/moander))
* [#2493](https://github.com/open-telemetry/opentelemetry-js/pull/2493) chore: remove getting started and link to documentation. ([@svrnm](https://github.com/svrnm))

### :house: (Internal)

* [#2404](https://github.com/open-telemetry/opentelemetry-js/pull/2404) chore: Fix lint warnings in instrumentation package ([@alisabzevari](https://github.com/alisabzevari))
* [#2533](https://github.com/open-telemetry/opentelemetry-js/pull/2533) chore: regularly close stale issues ([@Rauno56](https://github.com/Rauno56))
* [#2570](https://github.com/open-telemetry/opentelemetry-js/pull/2570) chore: adding selenium tests with browserstack ([@obecny](https://github.com/obecny))
* [#2522](https://github.com/open-telemetry/opentelemetry-js/pull/2522) chore: cleanup setting config in instrumentations ([@Flarna](https://github.com/Flarna))
* [#2541](https://github.com/open-telemetry/opentelemetry-js/pull/2541) chore: slim font size for section title in PR template ([@legendecas](https://github.com/legendecas))
* [#2509](https://github.com/open-telemetry/opentelemetry-js/pull/2509) chore: expand pull request template with action items ([@pragmaticivan](https://github.com/pragmaticivan))
* [#2488](https://github.com/open-telemetry/opentelemetry-js/pull/2488) chore: inline sources in source maps ([@dyladan](https://github.com/dyladan))
* [#2514](https://github.com/open-telemetry/opentelemetry-js/pull/2514) chore: update stable dependencies to 1.0 ([@dyladan](https://github.com/dyladan))

## Previous releases

For changelog entries for previous releases see the [CHANGELOG.md](../CHANGELOG.md).<|MERGE_RESOLUTION|>--- conflicted
+++ resolved
@@ -13,6 +13,8 @@
 ### :books: (Refine Doc)
 
 ### :house: (Internal)
+
+* refactor(instrumentation-grpc): clean up remnants of 'grpc' package instrumentation [#4420](https://github.com/open-telemetry/opentelemetry-js/pull/4420) @pichlermarc
 
 ## 0.48.0
 
@@ -24,13 +26,6 @@
     * This reverts back to an older version of `import-in-the-middle` due to <https://github.com/DataDog/import-in-the-middle/issues/57>
     * This version does not support Node.js 18.19 or later
 
-<<<<<<< HEAD
-### :rocket: (Enhancement)
-
-* refactor(instrumentation-grpc): clean up remnants of 'grpc' package instrumentation [#4420](https://github.com/open-telemetry/opentelemetry-js/pull/4420) @pichlermarc
-
-=======
->>>>>>> 828f2ed7
 ### :bug: (Bug Fix)
 
 * fix(exporter-prometheus): avoid invoking callback synchronously [#4431](https://github.com/open-telemetry/opentelemetry-js/pull/4431) @legendecas
