# CHANGELOG

All notable changes to experimental packages in this project will be documented in this file.

## Unreleased

### :boom: Breaking Change

* feat(metrics): metric readers and exporters now select aggregation temporality based on instrument type #2902 @seemk
* refactor(metrics-sdk): rename InstrumentationLibrary -> InstrumentationScope #2959 @pichlermarc
<<<<<<< HEAD
* fix: remove attributes from OTLPExporterConfigBase #2991 @flarna
=======
* feat(metrics): multi-instrument async callback support #2966 @legendecas
  * changes on `meter.createObservableCounter`, `meter.createObservableGauge`, `meter.createObservableUpDownCounter`
    * removed the second parameter `callback`
    * returns an `Observable` object on which callbacks can be registered or unregistered.
  * added `meter.addBatchObservableCallback` and `meter.removeBatchObservableCallback`.
>>>>>>> ba3e3207

### :rocket: (Enhancement)

* feat(exporters): update proto version and use otlp-transformer #2929 @pichlermarc
* fix(sdk-metrics-base): misbehaving aggregation temporality selector tolerance #2958 @legendecas
* feat(trace-otlp-grpc): configure security with env vars #2827 @svetlanabrennan
* feat(sdk-metrics-base): async instruments callback timeout #2742 @legendecas

### :bug: (Bug Fix)

* fix(opentelemetry-instrumentation-http): use correct origin when port is `null` #2948 @danielgblanco
* fix(otlp-exporter-base): include esm and esnext in package files #2952 @dyladan
* fix(otlp-http-exporter): update endpoint to match spec #2895 @svetlanabrennan

### :books: (Refine Doc)

### :house: (Internal)

## 0.28.0

### :boom: Breaking Change

* feat(sdk-metrics-base): update metric exporter interfaces #2707 @srikanthccv
* feat(api-metrics): remove observable types #2687 @legendecas
* fix(otlp-http-exporter): remove content length header #2879 @svetlanabrennan
* feat(experimental-packages): Update packages to latest SDK Version. #2871 @pichlermarc
  * removed the -wip suffix from api-metrics and metrics-sdk-base.
  * updated dependencies to stable packages to `1.1.1` for all "experimental" packages.
  * updated Metrics Exporters to the latest Metrics SDK (`exporter-metrics-otlp-grpc`, `exporter-metrics-otlp-http`, `exporter-metrics-otlp-proto`)
  * updated `opentelemetry-sdk-node` to the latest Metrics SDK.
  * updated `otlp-transformer` to the latest Metrics SDK.
  * updated all `instrumentation-*` packages to use local implementations of `parseUrl()` due to #2884
* refactor(otlp-exporters) move base classes and associated types into their own packages #2893 @pichlermarc
  * `otlp-exporter-base` => `OTLPExporterBase`, `OTLPExporterBrowserBase`, `OTLPExporterNodeBase`
  * `otlp-grpc-exporter-base` => `OTLPGRPCExporterNodeBase`
  * `otlp-proto-exporter-base` => `OTLPProtoExporterNodeBase`

### :rocket: (Enhancement)

* feat: spec compliant metric creation and sync instruments #2588 @dyladan
* feat(api-metrics): async instruments spec compliance #2569 @legendecas
* feat(sdk-metrics-base): add ValueType support for sync instruments #2776 @legendecas
* feat(sdk-metrics-base): implement async instruments support #2686 @legendecas
* feat(sdk-metrics-base): meter registration #2666 @legendecas
* feat(sdk-metrics-base): bootstrap metrics exemplars #2641 @srikanthccv
* feat(metrics-sdk): bootstrap aggregation support #2634 @legendecas
* feat(metrics-sdk): bootstrap views api #2625 @legendecas
* feat(sdk-metrics): bootstrap metric streams #2636 @legendecas
* feat(views): add FilteringAttributesProcessor #2733 @pichlermarc
* feat(metric-reader): add metric-reader #2681 @pichlermarc
* feat(sdk-metrics-base): document and export basic APIs #2725 @legendecas
* feat(views): Update addView() to disallow named views that select more than one instrument. #2820 @pichlermarc
* feat(sdk-metrics-base): update exporting names #2829 @legendecas
* Add grpc compression to trace-otlp-grpc exporter #2813 @svetlanabrennan
* refactor: unifying shutdown once with BindOnceFuture #2695 @legendecas
* feat(prometheus): update prometheus exporter with wip metrics sdk #2824 @legendecas
* feat(instrumentation-xhr): add applyCustomAttributesOnSpan hook #2134 @mhennoch
* feat(proto): add @opentelemetry/otlp-transformer package with hand-rolled transformation #2746 @dyladan
* feat(sdk-metrics-base): shutdown and forceflush on MeterProvider #2890 @legendecas
* feat(sdk-metrics-base): return the same meter for identical input to getMeter #2901 @legendecas
* feat(otlp-exporter): add [OTEL_EXPORTER_OTLP_TIMEOUT](https://github.com/open-telemetry/opentelemetry-specification/blob/main/specification/protocol/exporter.md#configuration-options) env var to otlp exporters #2738 @svetlanabrennan
* feat(sdk-metrics-base): hoist async instrument callback invocations #2822 @legendecas

### :bug: (Bug Fix)

* fix(sdk-metrics-base): remove aggregator.toMetricData dependency on AggregationTemporality #2676 @legendecas
* fix(sdk-metrics-base): coerce histogram boundaries to be implicit Infinity #2859 @legendecas
* fix(instrumentation-http): HTTP 400 status code should not set span status to error on servers #2789 @nordfjord

### :books: (Refine Doc)

* Update metrics example #2658 @svetlanabrennan
* docs(api-metrics): add notes on ObservableResult.observe #2712 @legendecas

### :house: (Internal)

* chore: move trace exporters back to experimental #2835 @dyladan
* refactor(sdk-metrics-base): meter shared states #2821 @legendecas

## v0.27.0

### :boom: Breaking Change

* [#2566](https://github.com/open-telemetry/opentelemetry-js/pull/2566) feat!(metrics): remove batch observer ([@dyladan](https://github.com/dyladan))
* [#2485](https://github.com/open-telemetry/opentelemetry-js/pull/2485) feat!: Split metric and trace exporters into new experimental packages ([@willarmiros](https://github.com/willarmiros))
* [#2540](https://github.com/open-telemetry/opentelemetry-js/pull/2540) fix(sdk-metrics-base): remove metric kind BATCH_OBSERVER ([@legendecas](https://github.com/legendecas))
* [#2496](https://github.com/open-telemetry/opentelemetry-js/pull/2496) feat(api-metrics): rename metric instruments to match feature-freeze API specification ([@legendecas](https://github.com/legendecas))

### :rocket: (Enhancement)

* [#2523](https://github.com/open-telemetry/opentelemetry-js/pull/2523) feat: Rename Labels to Attributes ([@pirgeo](https://github.com/pirgeo))
* [#2559](https://github.com/open-telemetry/opentelemetry-js/pull/2559) feat(api-metrics): remove bind/unbind and bound instruments ([@legendecas](https://github.com/legendecas))
* [#2563](https://github.com/open-telemetry/opentelemetry-js/pull/2563) feat(sdk-metrics-base): remove per-meter config on MeterProvider.getMeter ([@legendecas](https://github.com/legendecas))

### :bug: (Bug Fix)

* [#2610](https://github.com/open-telemetry/opentelemetry-js/pull/2610) fix: preventing double enable for instrumentation that has been already enabled ([@obecny](https://github.com/obecny))
* [#2581](https://github.com/open-telemetry/opentelemetry-js/pull/2581) feat: lazy initialization of the gzip stream ([@fungiboletus](https://github.com/fungiboletus))
* [#2584](https://github.com/open-telemetry/opentelemetry-js/pull/2584) fix: fixing compatibility versions for detectors ([@obecny](https://github.com/obecny))
* [#2558](https://github.com/open-telemetry/opentelemetry-js/pull/2558) fix(@opentelemetry/exporter-prometheus): unref prometheus server to prevent process running indefinitely ([@mothershipper](https://github.com/mothershipper))
* [#2495](https://github.com/open-telemetry/opentelemetry-js/pull/2495) fix(sdk-metrics-base): metrics name should be in the max length of 63 ([@legendecas](https://github.com/legendecas))
* [#2497](https://github.com/open-telemetry/opentelemetry-js/pull/2497) feat(@opentelemetry-instrumentation-fetch): support reading response body from the hook applyCustomAttributesOnSpan ([@echoontheway](https://github.com/echoontheway))

### :books: (Refine Doc)

* [#2561](https://github.com/open-telemetry/opentelemetry-js/pull/2561) Use new canonical path to Getting Started ([@chalin](https://github.com/chalin))
* [#2576](https://github.com/open-telemetry/opentelemetry-js/pull/2576) docs(instrumentation): update links in the Readme ([@OlivierAlbertini](https://github.com/OlivierAlbertini))
* [#2600](https://github.com/open-telemetry/opentelemetry-js/pull/2600) docs: fix URLs in README post-experimental move ([@arbourd](https://github.com/arbourd))
* [#2579](https://github.com/open-telemetry/opentelemetry-js/pull/2579) doc: Move upgrade propagator notes to correct section ([@NathanielRN](https://github.com/NathanielRN))
* [#2568](https://github.com/open-telemetry/opentelemetry-js/pull/2568) chore(doc): update matrix with contrib version for 1.0 core ([@vmarchaud](https://github.com/vmarchaud))
* [#2555](https://github.com/open-telemetry/opentelemetry-js/pull/2555) docs: expose existing comments ([@moander](https://github.com/moander))
* [#2493](https://github.com/open-telemetry/opentelemetry-js/pull/2493) chore: remove getting started and link to documentation. ([@svrnm](https://github.com/svrnm))

### :house: (Internal)

* [#2404](https://github.com/open-telemetry/opentelemetry-js/pull/2404) chore: Fix lint warnings in instrumentation package ([@alisabzevari](https://github.com/alisabzevari))
* [#2533](https://github.com/open-telemetry/opentelemetry-js/pull/2533) chore: regularly close stale issues ([@Rauno56](https://github.com/Rauno56))
* [#2570](https://github.com/open-telemetry/opentelemetry-js/pull/2570) chore: adding selenium tests with browserstack ([@obecny](https://github.com/obecny))
* [#2522](https://github.com/open-telemetry/opentelemetry-js/pull/2522) chore: cleanup setting config in instrumentations ([@Flarna](https://github.com/Flarna))
* [#2541](https://github.com/open-telemetry/opentelemetry-js/pull/2541) chore: slim font size for section title in PR template ([@legendecas](https://github.com/legendecas))
* [#2509](https://github.com/open-telemetry/opentelemetry-js/pull/2509) chore: expand pull request template with action items ([@pragmaticivan](https://github.com/pragmaticivan))
* [#2488](https://github.com/open-telemetry/opentelemetry-js/pull/2488) chore: inline sources in source maps ([@dyladan](https://github.com/dyladan))
* [#2514](https://github.com/open-telemetry/opentelemetry-js/pull/2514) chore: update stable dependencies to 1.0 ([@dyladan](https://github.com/dyladan))

## Previous releases

For changelog entries for previous releases see the [CHANGELOG.md](../CHANGELOG.md).<|MERGE_RESOLUTION|>--- conflicted
+++ resolved
@@ -8,15 +8,12 @@
 
 * feat(metrics): metric readers and exporters now select aggregation temporality based on instrument type #2902 @seemk
 * refactor(metrics-sdk): rename InstrumentationLibrary -> InstrumentationScope #2959 @pichlermarc
-<<<<<<< HEAD
-* fix: remove attributes from OTLPExporterConfigBase #2991 @flarna
-=======
 * feat(metrics): multi-instrument async callback support #2966 @legendecas
   * changes on `meter.createObservableCounter`, `meter.createObservableGauge`, `meter.createObservableUpDownCounter`
     * removed the second parameter `callback`
     * returns an `Observable` object on which callbacks can be registered or unregistered.
   * added `meter.addBatchObservableCallback` and `meter.removeBatchObservableCallback`.
->>>>>>> ba3e3207
+* fix: remove attributes from OTLPExporterConfigBase #2991 @flarna
 
 ### :rocket: (Enhancement)
 
