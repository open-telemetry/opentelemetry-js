--- conflicted
+++ resolved
@@ -42,187 +42,6 @@
   },
 };
 
-<<<<<<< HEAD
-const metadata = new grpc.Metadata();
-metadata.set('k', 'v');
-
-const testCollectorExporter = (params: TestParams) => {
-  const { address = httpAddr, useTLS, metadata } = params;
-  return describe(`OTLPTraceExporter - node ${
-    useTLS ? 'with' : 'without'
-  } TLS, ${metadata ? 'with' : 'without'} metadata, target ${address}`, () => {
-    let collectorExporter: OTLPTraceExporter;
-    let server: grpc.Server;
-    let exportedData: IResourceSpans | undefined;
-    let reqMetadata: grpc.Metadata | undefined;
-
-    before(done => {
-      server = new grpc.Server();
-      protoLoader
-        .load(traceServiceProtoPath, {
-          keepCase: false,
-          longs: String,
-          enums: String,
-          defaults: true,
-          oneofs: true,
-          includeDirs,
-        })
-        .then((packageDefinition: protoLoader.PackageDefinition) => {
-          const packageObject: any =
-            grpc.loadPackageDefinition(packageDefinition);
-          server.addService(
-            packageObject.opentelemetry.proto.collector.trace.v1.TraceService
-              .service,
-            {
-              Export: (data: {
-                request: IExportTraceServiceRequest;
-                metadata: grpc.Metadata;
-              }) => {
-                if (data.request.resourceSpans != null) {
-                  exportedData = data.request.resourceSpans[0];
-                }
-                reqMetadata = data.metadata;
-              },
-            }
-          );
-          const credentials = useTLS
-            ? grpc.ServerCredentials.createSsl(
-                fs.readFileSync('./test/certs/ca.crt'),
-                [
-                  {
-                    cert_chain: fs.readFileSync('./test/certs/server.crt'),
-                    private_key: fs.readFileSync('./test/certs/server.key'),
-                  },
-                ]
-              )
-            : grpc.ServerCredentials.createInsecure();
-          const serverAddr = new URL(address);
-          server.bindAsync(
-            serverAddr.protocol === 'https:' ? serverAddr.host : address,
-            credentials,
-            () => {
-              server.start();
-              done();
-            }
-          );
-        });
-    });
-
-    after(() => {
-      server.forceShutdown();
-    });
-
-    beforeEach(done => {
-      const credentials = useTLS
-        ? grpc.credentials.createSsl(
-            fs.readFileSync('./test/certs/ca.crt'),
-            fs.readFileSync('./test/certs/client.key'),
-            fs.readFileSync('./test/certs/client.crt')
-          )
-        : grpc.credentials.createInsecure();
-      collectorExporter = new OTLPTraceExporter({
-        url: address,
-        credentials,
-        metadata: metadata,
-      });
-
-      // @ts-expect-error -- we need to create a provider to test the exporter
-      const provider = new BasicTracerProvider({
-        spanProcessors: [new SimpleSpanProcessor(collectorExporter)],
-      });
-      done();
-    });
-
-    afterEach(() => {
-      exportedData = undefined;
-      reqMetadata = undefined;
-      sinon.restore();
-    });
-
-    if (useTLS && crypto.X509Certificate) {
-      it('test certs are valid', () => {
-        const certPaths = [
-          './test/certs/ca.crt',
-          './test/certs/client.crt',
-          './test/certs/server.crt',
-        ];
-        certPaths.forEach(certPath => {
-          const cert = new crypto.X509Certificate(fs.readFileSync(certPath));
-          const now = new Date();
-          assert.ok(
-            new Date(cert.validTo) > now,
-            `TLS cert "${certPath}" is still valid: cert.validTo="${cert.validTo}" (if this fails use 'npm run maint:regenerate-test-certs')`
-          );
-        });
-      });
-    }
-
-    describe('instance', () => {
-      it('should warn about headers when using grpc', () => {
-        // Need to stub/spy on the underlying logger as the 'diag' instance is global
-        const spyLoggerWarn = sinon.stub(diag, 'warn');
-        collectorExporter = new OTLPTraceExporter({
-          url: address,
-          headers: {
-            foo: 'bar',
-          },
-        });
-        const args = spyLoggerWarn.args[0];
-        assert.strictEqual(args[0], 'Headers cannot be set when using grpc');
-      });
-      it('should warn about path in url', () => {
-        if (new URL(address).protocol === 'unix:') {
-          // Skip this test for UDS
-          return;
-        }
-        const spyLoggerWarn = sinon.stub(diag, 'warn');
-        collectorExporter = new OTLPTraceExporter({
-          url: `${address}/v1/trace`,
-        });
-        const args = spyLoggerWarn.args[0];
-        assert.strictEqual(
-          args[0],
-          'URL path should not be set when using grpc, the path part of the URL will be ignored.'
-        );
-      });
-    });
-
-    describe('export', () => {
-      it('should export spans', done => {
-        const responseSpy = sinon.spy();
-        const spans = [Object.assign({}, mockedReadableSpan)];
-        collectorExporter.export(spans, responseSpy);
-        setTimeout(() => {
-          assert.ok(
-            typeof exportedData !== 'undefined',
-            'resource' + " doesn't exist"
-          );
-
-          const spans = exportedData.scopeSpans[0].spans;
-          const resource = exportedData.resource;
-
-          assert.ok(typeof spans !== 'undefined', 'spans do not exist');
-
-          ensureExportedSpanIsCorrect(spans[0]);
-
-          assert.ok(typeof resource !== 'undefined', "resource doesn't exist");
-
-          ensureResourceIsCorrect(resource);
-
-          ensureMetadataIsCorrect(reqMetadata, params?.metadata);
-
-          done();
-        }, 500);
-      });
-      it('should log deadline exceeded error', done => {
-        const credentials = useTLS
-          ? grpc.credentials.createSsl(
-              fs.readFileSync('./test/certs/ca.crt'),
-              fs.readFileSync('./test/certs/client.key'),
-              fs.readFileSync('./test/certs/client.crt')
-            )
-          : grpc.credentials.createInsecure();
-=======
 /*
  * NOTE: Tests here are not intended to test the underlying components directly. They are intended as a quick
  * check if the correct components are used. Use the following packages to test details:
@@ -246,7 +65,6 @@
       serverTestContext
     );
   });
->>>>>>> 569346ba
 
   afterEach(function () {
     shutdownHandle();
@@ -269,41 +87,6 @@
         ),
       ],
     });
-<<<<<<< HEAD
-    describe('export - with gzip compression', () => {
-      beforeEach(() => {
-        const credentials = useTLS
-          ? grpc.credentials.createSsl(
-              fs.readFileSync('./test/certs/ca.crt'),
-              fs.readFileSync('./test/certs/client.key'),
-              fs.readFileSync('./test/certs/client.crt')
-            )
-          : grpc.credentials.createInsecure();
-        collectorExporter = new OTLPTraceExporter({
-          url: address,
-          credentials,
-          metadata: metadata,
-          compression: CompressionAlgorithm.GZIP,
-        });
-
-        // @ts-expect-error -- we need to create a provider to test the exporter
-        const provider = new BasicTracerProvider({
-          spanProcessors: [new SimpleSpanProcessor(collectorExporter)],
-        });
-      });
-      it('should successfully send the spans', done => {
-        const responseSpy = sinon.spy();
-        const spans = [Object.assign({}, mockedReadableSpan)];
-        collectorExporter.export(spans, responseSpy);
-        setTimeout(() => {
-          assert.ok(
-            typeof exportedData !== 'undefined',
-            'resource' + " doesn't exist"
-          );
-          const spans = exportedData.scopeSpans[0].spans;
-          const resource = exportedData.resource;
-=======
->>>>>>> 569346ba
 
     // act
     tracerProvider.getTracer('test-tracer').startSpan('test-span').end();
