{
  "name": "@opentelemetry/instrumentation-http",
  "version": "0.37.0",
  "description": "OpenTelemetry http/https automatic instrumentation package.",
  "main": "build/src/index.js",
  "types": "build/src/index.d.ts",
  "repository": "open-telemetry/opentelemetry-js",
  "scripts": {
    "prepublishOnly": "npm run compile",
    "compile": "tsc --build",
    "clean": "tsc --build --clean",
    "test": "nyc ts-mocha -p tsconfig.json test/**/*.test.ts",
    "tdd": "npm run test -- --watch-extensions ts --watch",
    "lint": "eslint . --ext .ts",
    "lint:fix": "eslint . --ext .ts --fix",
    "codecov": "nyc report --reporter=json && codecov -f coverage/*.json -p ../../../",
    "version": "node ../../../scripts/version-update.js",
    "watch": "tsc --build --watch",
    "precompile": "lerna run version --scope $(npm pkg get name) --include-dependencies",
    "prewatch": "node ../../../scripts/version-update.js",
    "peer-api-check": "node ../../../scripts/peer-api-check.js"
  },
  "keywords": [
    "opentelemetry",
    "http",
    "nodejs",
    "tracing",
    "profiling",
    "instrumentation"
  ],
  "author": "OpenTelemetry Authors",
  "license": "Apache-2.0",
  "engines": {
    "node": ">=14"
  },
  "files": [
    "build/src/**/*.js",
    "build/src/**/*.js.map",
    "build/src/**/*.d.ts",
    "doc",
    "LICENSE",
    "README.md"
  ],
  "publishConfig": {
    "access": "public"
  },
  "devDependencies": {
    "@opentelemetry/api": "1.4.1",
    "@opentelemetry/context-async-hooks": "1.11.0",
    "@opentelemetry/sdk-metrics": "1.11.0",
    "@opentelemetry/sdk-trace-base": "1.11.0",
    "@opentelemetry/sdk-trace-node": "1.11.0",
    "@types/mocha": "10.0.0",
    "@types/node": "18.6.5",
    "@types/request-promise-native": "1.0.18",
    "@types/sinon": "10.0.13",
    "@types/superagent": "4.1.13",
    "axios": "0.24.0",
    "codecov": "3.8.3",
    "mocha": "10.0.0",
    "nock": "13.0.11",
    "nyc": "15.1.0",
    "request": "2.88.2",
    "request-promise-native": "1.0.9",
    "rimraf": "4.1.2",
    "sinon": "15.0.0",
    "superagent": "8.0.0",
    "ts-mocha": "10.0.0",
    "typescript": "4.4.4"
  },
  "peerDependencies": {
    "@opentelemetry/api": "^1.3.0"
  },
  "dependencies": {
<<<<<<< HEAD
    "@opentelemetry/core": "1.10.0",
    "@opentelemetry/instrumentation": "0.36.0",
    "@opentelemetry/semantic-conventions": "1.10.0"
=======
    "@opentelemetry/core": "1.11.0",
    "@opentelemetry/instrumentation": "0.37.0",
    "@opentelemetry/semantic-conventions": "1.11.0",
    "semver": "^7.3.5"
>>>>>>> 93285585
  },
  "homepage": "https://github.com/open-telemetry/opentelemetry-js/tree/main/experimental/packages/opentelemetry-instrumentation-http",
  "sideEffects": false
}<|MERGE_RESOLUTION|>--- conflicted
+++ resolved
@@ -72,16 +72,9 @@
     "@opentelemetry/api": "^1.3.0"
   },
   "dependencies": {
-<<<<<<< HEAD
-    "@opentelemetry/core": "1.10.0",
-    "@opentelemetry/instrumentation": "0.36.0",
-    "@opentelemetry/semantic-conventions": "1.10.0"
-=======
     "@opentelemetry/core": "1.11.0",
     "@opentelemetry/instrumentation": "0.37.0",
-    "@opentelemetry/semantic-conventions": "1.11.0",
-    "semver": "^7.3.5"
->>>>>>> 93285585
+    "@opentelemetry/semantic-conventions": "1.11.0"
   },
   "homepage": "https://github.com/open-telemetry/opentelemetry-js/tree/main/experimental/packages/opentelemetry-instrumentation-http",
   "sideEffects": false
