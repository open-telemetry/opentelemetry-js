/*
 * Copyright The OpenTelemetry Authors
 *
 * Licensed under the Apache License, Version 2.0 (the "License");
 * you may not use this file except in compliance with the License.
 * You may obtain a copy of the License at
 *
 *      https://www.apache.org/licenses/LICENSE-2.0
 *
 * Unless required by applicable law or agreed to in writing, software
 * distributed under the License is distributed on an "AS IS" BASIS,
 * WITHOUT WARRANTIES OR CONDITIONS OF ANY KIND, either express or implied.
 * See the License for the specific language governing permissions and
 * limitations under the License.
 */

import * as assert from 'assert';
import * as nock from 'nock';
import { ReadableSpan } from '@opentelemetry/sdk-trace-base';
import {
  ExportResult,
  hrTimeToMicroseconds,
  ExportResultCode,
} from '@opentelemetry/core';
import * as api from '@opentelemetry/api';
import { Resource } from '@opentelemetry/resources';
import { ZipkinExporter } from '../../src';
import * as zipkinTypes from '../../src/types';
import { TraceFlags } from '@opentelemetry/api';
import { SEMRESATTRS_SERVICE_NAME } from '@opentelemetry/semantic-conventions';

const MICROS_PER_SECS = 1e6;

function getReadableSpan() {
  const startTime = 1566156729709;
  const duration = 2000;
  const readableSpan: ReadableSpan = {
    name: 'my-span',
    kind: api.SpanKind.INTERNAL,
    spanContext: () => {
      return {
        traceId: 'd4cda95b652f4a1592b449d5929fda1b',
        spanId: '6e0c63257de34c92',
        traceFlags: TraceFlags.NONE,
      };
    },
    startTime: [startTime, 0],
    endTime: [startTime + duration, 0],
    ended: true,
    duration: [duration, 0],
    status: {
      code: api.SpanStatusCode.OK,
    },
    attributes: {},
    links: [],
    events: [],
<<<<<<< HEAD
    resource: Resource.EMPTY,
    instrumentationLibrary: { name: 'default', version: '0.0.1' },
=======
    resource: Resource.empty(),
    instrumentationScope: { name: 'default', version: '0.0.1' },
>>>>>>> c00f36ee
    droppedAttributesCount: 0,
    droppedEventsCount: 0,
    droppedLinksCount: 0,
  };
  return readableSpan;
}

describe('Zipkin Exporter - node', () => {
  describe('constructor', () => {
    it('should construct an exporter', () => {
      const exporter = new ZipkinExporter({ serviceName: 'my-service' });
      assert.ok(typeof exporter.export === 'function');
      assert.ok(typeof exporter.shutdown === 'function');
    });
    it('should construct an exporter with url', () => {
      const exporter = new ZipkinExporter({
        serviceName: 'my-service',
        url: 'http://localhost',
      });
      assert.ok(typeof exporter.export === 'function');
      assert.ok(typeof exporter.shutdown === 'function');
    });
    it('should construct an exporter with logger', () => {
      const exporter = new ZipkinExporter({
        serviceName: 'my-service',
      });
      assert.ok(typeof exporter.export === 'function');
      assert.ok(typeof exporter.shutdown === 'function');
    });
    it('should construct an exporter with statusCodeTagName', () => {
      const exporter = new ZipkinExporter({
        serviceName: 'my-service',
        statusCodeTagName: 'code',
      });
      assert.ok(typeof exporter.export === 'function');
      assert.ok(typeof exporter.shutdown === 'function');
    });
    it('should construct an exporter with statusDescriptionTagName', () => {
      const exporter = new ZipkinExporter({
        serviceName: 'my-service',
        statusDescriptionTagName: 'description',
      });
      assert.ok(typeof exporter.export === 'function');
      assert.ok(typeof exporter.shutdown === 'function');
    });
  });

  describe('export', () => {
    before(() => {
      nock.disableNetConnect();
    });

    after(() => {
      nock.enableNetConnect();
    });

    it('should skip send with empty array', () => {
      const exporter = new ZipkinExporter({
        serviceName: 'my-service',
      });

      exporter.export([], (result: ExportResult) => {
        assert.strictEqual(result.code, ExportResultCode.SUCCESS);
      });
    });

    it('should send spans to Zipkin backend and return with Success', () => {
      let requestBody: [zipkinTypes.Span];
      const scope = nock('http://localhost:9411')
        .post('/api/v2/spans', (body: [zipkinTypes.Span]) => {
          requestBody = body;
          return true;
        })
        .reply(202);

      const parentSpanId = '5c1c63257de34c67';
      const startTime = 1566156729709;
      const duration = 2000;

      const span1: ReadableSpan = {
        name: 'my-span',
        kind: api.SpanKind.INTERNAL,
        parentSpanId,
        spanContext: () => {
          return {
            traceId: 'd4cda95b652f4a1592b449d5929fda1b',
            spanId: '6e0c63257de34c92',
            traceFlags: TraceFlags.NONE,
          };
        },
        startTime: [startTime, 0],
        endTime: [startTime + duration, 0],
        ended: true,
        duration: [duration, 0],
        status: {
          code: api.SpanStatusCode.OK,
        },
        attributes: {
          key1: 'value1',
          key2: 'value2',
        },
        links: [],
        events: [
          {
            name: 'my-event',
            time: [startTime + 10, 0],
            attributes: { key3: 'value3' },
          },
        ],
<<<<<<< HEAD
        resource: Resource.EMPTY,
        instrumentationLibrary: { name: 'default', version: '0.0.1' },
=======
        resource: Resource.empty(),
        instrumentationScope: { name: 'default', version: '0.0.1' },
>>>>>>> c00f36ee
        droppedAttributesCount: 0,
        droppedEventsCount: 0,
        droppedLinksCount: 0,
      };
      const span2: ReadableSpan = {
        name: 'my-span',
        kind: api.SpanKind.SERVER,
        spanContext: () => {
          return {
            traceId: 'd4cda95b652f4a1592b449d5929fda1b',
            spanId: '6e0c63257de34c92',
            traceFlags: TraceFlags.NONE,
          };
        },
        startTime: [startTime, 0],
        endTime: [startTime + duration, 0],
        ended: true,
        duration: [duration, 0],
        status: {
          code: api.SpanStatusCode.OK,
        },
        attributes: {},
        links: [],
        events: [],
<<<<<<< HEAD
        resource: Resource.EMPTY,
        instrumentationLibrary: { name: 'default', version: '0.0.1' },
=======
        resource: Resource.empty(),
        instrumentationScope: { name: 'default', version: '0.0.1' },
>>>>>>> c00f36ee
        droppedAttributesCount: 0,
        droppedEventsCount: 0,
        droppedLinksCount: 0,
      };

      const exporter = new ZipkinExporter({
        serviceName: 'my-service',
      });

      exporter.export([span1, span2], (result: ExportResult) => {
        scope.done();
        assert.strictEqual(result.code, ExportResultCode.SUCCESS);
        assert.deepStrictEqual(requestBody, [
          // Span 1
          {
            annotations: [
              {
                value: 'my-event',
                timestamp: (startTime + 10) * MICROS_PER_SECS,
              },
            ],
            duration: duration * MICROS_PER_SECS,
            id: span1.spanContext().spanId,
            localEndpoint: {
              serviceName: 'my-service',
            },
            name: span1.name,
            parentId: parentSpanId,
            tags: {
              key1: 'value1',
              key2: 'value2',
              'otel.status_code': 'OK',
            },
            timestamp: startTime * MICROS_PER_SECS,
            traceId: span1.spanContext().traceId,
          },
          // Span 2
          {
            duration: duration * MICROS_PER_SECS,
            id: span2.spanContext().spanId,
            kind: 'SERVER',
            localEndpoint: {
              serviceName: 'my-service',
            },
            name: span2.name,
            tags: {
              'otel.status_code': 'OK',
            },
            timestamp: hrTimeToMicroseconds([startTime, 0]),
            traceId: span2.spanContext().traceId,
          },
        ]);
      });
    });

    it('should support https protocol', () => {
      const scope = nock('https://localhost:9411')
        .post('/api/v2/spans')
        .reply(200);

      const exporter = new ZipkinExporter({
        serviceName: 'my-service',
        url: 'https://localhost:9411/api/v2/spans',
      });

      exporter.export([getReadableSpan()], (result: ExportResult) => {
        scope.done();
        assert.strictEqual(result.code, ExportResultCode.SUCCESS);
      });
    });

    it('should return Failed result with 4xx', () => {
      const scope = nock('http://localhost:9411')
        .post('/api/v2/spans')
        .reply(400);

      const exporter = new ZipkinExporter({
        serviceName: 'my-service',
      });

      exporter.export([getReadableSpan()], (result: ExportResult) => {
        scope.done();
        assert.strictEqual(result.code, ExportResultCode.FAILED);
      });
    });

    it('should return failed result with 5xx', () => {
      const scope = nock('http://localhost:9411')
        .post('/api/v2/spans')
        .reply(500);

      const exporter = new ZipkinExporter({
        serviceName: 'my-service',
      });

      exporter.export([getReadableSpan()], (result: ExportResult) => {
        scope.done();
        assert.strictEqual(result.code, ExportResultCode.FAILED);
      });
    });

    it('should return failed result with socket error', () => {
      const scope = nock('http://localhost:9411')
        .post('/api/v2/spans')
        .replyWithError(new Error('My Socket Error'));

      const exporter = new ZipkinExporter({
        serviceName: 'my-service',
      });

      exporter.export([getReadableSpan()], (result: ExportResult) => {
        scope.done();
        assert.strictEqual(result.code, ExportResultCode.FAILED);
      });
    });

    it('should return failed result after shutdown', done => {
      const exporter = new ZipkinExporter({
        serviceName: 'my-service',
      });

      exporter.shutdown();

      exporter.export([getReadableSpan()], (result: ExportResult) => {
        assert.strictEqual(result.code, ExportResultCode.FAILED);
        done();
      });
    });

    it('should call globalErrorHandler on error', () => {
      const expectedError = new Error('Whoops');
      const scope = nock('http://localhost:9411')
        .post('/api/v2/spans')
        .replyWithError(expectedError);

      const exporter = new ZipkinExporter({
        serviceName: 'my-service',
      });

      exporter.export([getReadableSpan()], (result: ExportResult) => {
        assert.deepStrictEqual(result.code, ExportResultCode.FAILED);
        assert.deepStrictEqual(result.error, expectedError);
        scope.done();
      });
    });
  });

  it('should set serviceName per-span if resource has one', () => {
    const resource_service_name = 'resource_service_name';
    const resource_service_name_prime = 'resource_service_name_prime';

    let requestBody: zipkinTypes.Span[];
    const scope = nock('http://localhost:9411')
      .post('/api/v2/spans', body => {
        requestBody = body;
        return true;
      })
      .replyWithError(new Error('My Socket Error'));

    const parentSpanId = '5c1c63257de34c67';
    const startTime = 1566156729709;
    const duration = 2000;

    const span1: ReadableSpan = {
      name: 'my-span',
      kind: api.SpanKind.INTERNAL,
      parentSpanId,
      spanContext: () => ({
        traceId: 'd4cda95b652f4a1592b449d5929fda1b',
        spanId: '6e0c63257de34c92',
        traceFlags: TraceFlags.NONE,
      }),
      startTime: [startTime, 0],
      endTime: [startTime + duration, 0],
      ended: true,
      duration: [duration, 0],
      status: {
        code: api.SpanStatusCode.OK,
      },
      attributes: {
        key1: 'value1',
        key2: 'value2',
      },
      links: [],
      events: [
        {
          name: 'my-event',
          time: [startTime + 10, 0],
          attributes: { key3: 'value3' },
        },
      ],
      resource: new Resource({
        attributes: { [SEMRESATTRS_SERVICE_NAME]: resource_service_name },
      }),
      instrumentationScope: { name: 'default', version: '0.0.1' },
      droppedAttributesCount: 0,
      droppedEventsCount: 0,
      droppedLinksCount: 0,
    };
    const span2: ReadableSpan = {
      name: 'my-span',
      kind: api.SpanKind.SERVER,
      spanContext: () => ({
        traceId: 'd4cda95b652f4a1592b449d5929fda1b',
        spanId: '6e0c63257de34c92',
        traceFlags: TraceFlags.NONE,
      }),
      startTime: [startTime, 0],
      endTime: [startTime + duration, 0],
      ended: true,
      duration: [duration, 0],
      status: {
        code: api.SpanStatusCode.OK,
      },
      attributes: {},
      links: [],
      events: [],
      resource: new Resource({
        attributes: { [SEMRESATTRS_SERVICE_NAME]: resource_service_name_prime },
      }),
      instrumentationScope: { name: 'default', version: '0.0.1' },
      droppedAttributesCount: 0,
      droppedEventsCount: 0,
      droppedLinksCount: 0,
    };

    const exporter = new ZipkinExporter({});

    exporter.export([span1, span2], (result: ExportResult) => {
      requestBody;
      scope.done();
      assert.equal(
        requestBody[0].localEndpoint.serviceName,
        resource_service_name
      );
      assert.equal(
        requestBody[1].localEndpoint.serviceName,
        resource_service_name_prime
      );
    });
  });

  it('should set serviceName per-span if span has attribute', () => {
    const span_service_name = 'span_service_name';
    const span_service_name_prime = 'span_service_name_prime';

    let requestBody: any;
    const scope = nock('http://localhost:9411')
      .post('/api/v2/spans', body => {
        requestBody = body;
        return true;
      })
      .replyWithError(new Error('My Socket Error'));

    const parentSpanId = '5c1c63257de34c67';
    const startTime = 1566156729709;
    const duration = 2000;

    const span1: ReadableSpan = {
      name: 'my-span',
      kind: api.SpanKind.INTERNAL,
      parentSpanId,
      spanContext: () => ({
        traceId: 'd4cda95b652f4a1592b449d5929fda1b',
        spanId: '6e0c63257de34c92',
        traceFlags: TraceFlags.NONE,
      }),
      startTime: [startTime, 0],
      endTime: [startTime + duration, 0],
      ended: true,
      duration: [duration, 0],
      status: {
        code: api.SpanStatusCode.OK,
      },
      attributes: {
        key1: 'value1',
        key2: 'value2',
        [SEMRESATTRS_SERVICE_NAME]: span_service_name,
      },
      links: [],
      events: [
        {
          name: 'my-event',
          time: [startTime + 10, 0],
          attributes: { key3: 'value3' },
        },
      ],
<<<<<<< HEAD
      resource: Resource.EMPTY,
      instrumentationLibrary: { name: 'default', version: '0.0.1' },
=======
      resource: Resource.empty(),
      instrumentationScope: { name: 'default', version: '0.0.1' },
>>>>>>> c00f36ee
      droppedAttributesCount: 0,
      droppedEventsCount: 0,
      droppedLinksCount: 0,
    };
    const span2: ReadableSpan = {
      name: 'my-span',
      kind: api.SpanKind.SERVER,
      spanContext: () => ({
        traceId: 'd4cda95b652f4a1592b449d5929fda1b',
        spanId: '6e0c63257de34c92',
        traceFlags: TraceFlags.NONE,
      }),
      startTime: [startTime, 0],
      endTime: [startTime + duration, 0],
      ended: true,
      duration: [duration, 0],
      status: {
        code: api.SpanStatusCode.OK,
      },
      attributes: {
        [SEMRESATTRS_SERVICE_NAME]: span_service_name_prime,
      },
      links: [],
      events: [],
<<<<<<< HEAD
      resource: Resource.EMPTY,
      instrumentationLibrary: { name: 'default', version: '0.0.1' },
=======
      resource: Resource.empty(),
      instrumentationScope: { name: 'default', version: '0.0.1' },
>>>>>>> c00f36ee
      droppedAttributesCount: 0,
      droppedEventsCount: 0,
      droppedLinksCount: 0,
    };

    const exporter = new ZipkinExporter({});

    exporter.export([span1, span2], (result: ExportResult) => {
      requestBody;
      scope.done();
      assert.equal(requestBody[0].localEndpoint.serviceName, span_service_name);
      assert.equal(
        requestBody[1].localEndpoint.serviceName,
        span_service_name_prime
      );
    });
  });

  describe('force flush', () => {
    it('forceFlush should flush spans and return', async () => {
      const exporter = new ZipkinExporter({});
      await exporter.forceFlush();
    });
  });

  describe('when env.OTEL_EXPORTER_ZIPKIN_ENDPOINT is set', () => {
    before(() => {
      process.env.OTEL_EXPORTER_ZIPKIN_ENDPOINT = 'http://localhost:9412';
    });
    after(() => {
      delete process.env.OTEL_EXPORTER_ZIPKIN_ENDPOINT;
    });
    it('should use url from env', () => {
      const scope = nock('http://localhost:9412').post('/').reply(200);

      const exporter = new ZipkinExporter({
        serviceName: 'my-service',
      });

      exporter.export([getReadableSpan()], (result: ExportResult) => {
        scope.done();
        assert.strictEqual(result.code, ExportResultCode.SUCCESS);
      });
    });
  });
});<|MERGE_RESOLUTION|>--- conflicted
+++ resolved
@@ -54,13 +54,8 @@
     attributes: {},
     links: [],
     events: [],
-<<<<<<< HEAD
     resource: Resource.EMPTY,
-    instrumentationLibrary: { name: 'default', version: '0.0.1' },
-=======
-    resource: Resource.empty(),
     instrumentationScope: { name: 'default', version: '0.0.1' },
->>>>>>> c00f36ee
     droppedAttributesCount: 0,
     droppedEventsCount: 0,
     droppedLinksCount: 0,
@@ -170,13 +165,8 @@
             attributes: { key3: 'value3' },
           },
         ],
-<<<<<<< HEAD
         resource: Resource.EMPTY,
-        instrumentationLibrary: { name: 'default', version: '0.0.1' },
-=======
-        resource: Resource.empty(),
         instrumentationScope: { name: 'default', version: '0.0.1' },
->>>>>>> c00f36ee
         droppedAttributesCount: 0,
         droppedEventsCount: 0,
         droppedLinksCount: 0,
@@ -201,13 +191,8 @@
         attributes: {},
         links: [],
         events: [],
-<<<<<<< HEAD
         resource: Resource.EMPTY,
-        instrumentationLibrary: { name: 'default', version: '0.0.1' },
-=======
-        resource: Resource.empty(),
         instrumentationScope: { name: 'default', version: '0.0.1' },
->>>>>>> c00f36ee
         droppedAttributesCount: 0,
         droppedEventsCount: 0,
         droppedLinksCount: 0,
@@ -495,13 +480,8 @@
           attributes: { key3: 'value3' },
         },
       ],
-<<<<<<< HEAD
       resource: Resource.EMPTY,
-      instrumentationLibrary: { name: 'default', version: '0.0.1' },
-=======
-      resource: Resource.empty(),
       instrumentationScope: { name: 'default', version: '0.0.1' },
->>>>>>> c00f36ee
       droppedAttributesCount: 0,
       droppedEventsCount: 0,
       droppedLinksCount: 0,
@@ -526,13 +506,8 @@
       },
       links: [],
       events: [],
-<<<<<<< HEAD
       resource: Resource.EMPTY,
-      instrumentationLibrary: { name: 'default', version: '0.0.1' },
-=======
-      resource: Resource.empty(),
       instrumentationScope: { name: 'default', version: '0.0.1' },
->>>>>>> c00f36ee
       droppedAttributesCount: 0,
       droppedEventsCount: 0,
       droppedLinksCount: 0,
