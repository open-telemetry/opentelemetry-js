# CHANGELOG

All notable changes to this project will be documented in this file.

For API changes, see the [API CHANGELOG](api/CHANGELOG.md).
For experimental package changes, see the [experimental CHANGELOG](experimental/CHANGELOG.md).

## Unreleased

### :boom: Breaking Change

### :rocket: (Enhancement)

### :bug: (Bug Fix)

### :books: (Refine Doc)

### :house: (Internal)

## 1.17.1

### :bug: (Bug Fix)

* fix(sdk-metrics): allow instrument names to contain '/' [#4155](https://github.com/open-telemetry/opentelemetry-js/pull/4155)
* fix(sdk-metrics): do not report empty scopes and metrics [#4135](https://github.com/open-telemetry/opentelemetry-js/pull/4135) @pichlermarc
  * Instruments that were created, but did not have measurements will not be exported anymore
  * Meters (Scopes) that were created, but did not have any instruments with measurements under them will not be exported anymore.
* fix(exporter-zipkin): round duration to the nearest int in annotations to be compliant with zipkin protocol [#4167](https://github.com/open-telemetry/opentelemetry-js/pull/4167) @FelipeEmerim

<<<<<<< HEAD
=======
### :books: (Refine Doc)

* docs(contributing): added guidelines for adding benchmark tests [#4169](https://github.com/open-telemetry/opentelemetry-js/pull/4169)

>>>>>>> 5ce32c0f
### :house: (Internal)

* test: added a performance benchmark test for span creation [#4105](https://github.com/open-telemetry/opentelemetry-js/pull/4105)
* test: added a workflow to run performance benchmark tests automatically [#4144](https://github.com/open-telemetry/opentelemetry-js/pull/4144)

## 1.17.0

### :bug: (Bug Fix)

* Revert "feat(api): add attributes argument to recordException API [#4071](https://github.com/open-telemetry/opentelemetry-js/pull/4071)"
  * This feature was an unintentional breaking change introduced with API 1.5.0
  * This PR updates all SDK packages to allow API 1.6.0, where this change has been reverted.

## 1.16.0

### :rocket: (Enhancement)

* feat(sdk-metrics): implement MetricProducer specification [#4007](https://github.com/open-telemetry/opentelemetry-js/pull/4007)
* feat: update PeriodicExportingMetricReader and PrometheusExporter to accept optional metric producers [#4077](https://github.com/open-telemetry/opentelemetry-js/pull/4077) @aabmass

### :bug: (Bug Fix)

* fix(exporter-zipkin): rounding duration to the nearest int to be compliant with zipkin protocol [#4064](https://github.com/open-telemetry/opentelemetry-js/pull/4064) @n0cloud
* fix(sdk-metrics): metric names should be case-insensitive

### :books: (Refine Doc)

* docs(guidelines): add dependencies guidelines [#4040](https://github.com/open-telemetry/opentelemetry-js/pull/4040)

## 1.15.2

### :bug: (Bug Fix)

* fix(core): stop rounding to nearest int in hrTimeTo*seconds() functions [#4014](https://github.com/open-telemetry/opentelemetry-js/pull/4014/) @aabmass
* fix(sdk-metrics): ignore invalid metric values [#3988](https://github.com/open-telemetry/opentelemetry-js/pull/3988) @legendecas
* fix(core): add baggage support for values containing an equals sign [#3975](https://github.com/open-telemetry/opentelemetry-js/pull/3975) @krosenk729

## 1.15.1

### :bug: (Bug Fix)

* Revert "feat(minification): Add noEmitHelpers, importHelpers and tslib as a dependency (#3914)"
  [#4011](https://github.com/open-telemetry/opentelemetry-js/pull/4011) @dyladan

## 1.15.0

### :bug: (Bug Fix)

* fix(opentelemetry-exporter-prometheus): Update default PrometheusExporter to not append a timestamp to match the text based exposition format [#3961](https://github.com/open-telemetry/opentelemetry-js/pull/3961) @JacksonWeber
* fix(sdk-metrics): Update default Histogram's boundary to match OTEL's spec [#3893](https://github.com/open-telemetry/opentelemetry-js/pull/3893/) @chigia001
* fix(sdk-metrics): preserve startTime for cumulative ExponentialHistograms [#3934](https://github.com/open-telemetry/opentelemetry-js/pull/3934/) @aabmass
* fix(sdk-trace-web): add secureConnectionStart to https only [#3879](https://github.com/open-telemetry/opentelemetry-js/pull/3879) @Abinet18

### :house: (Internal)

* feat(minification): [Minification] Add noEmitHelpers, importHelpers and tslib as a dependency [#3913](https://github.com/open-telemetry/opentelemetry-js/issues/3913) @MSNev

## 1.14.0

### :rocket: (Enhancement)

* feat(SpanExporter): Add optional forceFlush to SpanExporter interface [#3753](https://github.com/open-telemetry/opentelemetry-js/pull/3753/) @sgracias1 @JacksonWeber

## 1.13.0

### :rocket: (Enhancement)

* feat(core): add environment variables for OTLP log exporters. [#3712](https://github.com/open-telemetry/opentelemetry-js/pull/3712/) @llc1123

### :bug: (Bug Fix)

* fix(http-instrumentation): stop listening to `request`'s `close` event once it has emitted `response` [#3625](https://github.com/open-telemetry/opentelemetry-js/pull/3625) @SimenB
* fix(sdk-node): fix initialization in bundled environments by not loading @opentelemetry/exporter-jaeger [#3739](https://github.com/open-telemetry/opentelemetry-js/pull/3739) @pichlermarc

## 1.12.0

### :rocket: (Enhancement)

* feat(tracing): log span name and IDs when span end is called multiple times [#3716](https://github.com/open-telemetry/opentelemetry-js/pull/3716)
* feat(core): add logs environment variables; add timeout utils method. [#3549](https://github.com/open-telemetry/opentelemetry-js/pull/3549/) @fuaiyi

### :bug: (Bug Fix)

* fix(instrumentation-http): fixed description for http.server.duration metric [#3710](https://github.com/open-telemetry/opentelemetry-js/pull/3710)
* fix(opentelemetry-sdk-trace-web): don't crash in runtimes where location isn't defined [#3715](https://github.com/open-telemetry/opentelemetry-js/pull/3715)

## 1.11.0

### :rocket: (Enhancement)

* feat(sdk-metrics): add exponential histogram support [#3505](https://github.com/open-telemetry/opentelemetry-js/pull/3505), [#3506](https://github.com/open-telemetry/opentelemetry-js/pull/3506) @mwear
* feat(resources): collect additional process attributes [#3605](https://github.com/open-telemetry/opentelemetry-js/pull/3605) @mwear

### :bug: (Bug Fix)

* fix(sdk-metrics): merge uncollected delta accumulations [#3667](https://github.com/open-telemetry/opentelemetry-js/pull/3667) @legendecas
* fix(sdk-trace-web): make `parseUrl()` respect document.baseURI [#3670](https://github.com/open-telemetry/opentelemetry-js/pull/3670) @domasx2

### :books: (Refine Doc)

* doc(sdk): update NodeSDK example [#3684](https://github.com/open-telemetry/opentelemetry-js/pull/3684) @martinkuba
* docs: change vmarchaud status from maintainer to emeritus [#3710](https://github.com/open-telemetry/opentelemetry-js/pull/3710) @vmarchaud
* docs: change rauno56 status from maintainer to emeritus [#3706](https://github.com/open-telemetry/opentelemetry-js/pull/3706) @rauno56

## 1.10.1

### :bug: (Bug Fix)

* fix(resource): make properties for async resource resolution optional [#3677](https://github.com/open-telemetry/opentelemetry-js/pull/3677) @pichlermarc
* fix(resource): change fs/promises import to be node 12 compatible [#3681](https://github.com/open-telemetry/opentelemetry-js/pull/3681) @pichlermarc

## 1.10.0

### :rocket: (Enhancement)

* feat(resource): create sync resource with some attributes that resolve asynchronously [#3460](https://github.com/open-telemetry/opentelemetry-js/pull/3460) @samimusallam
* feat: collect host id for non-cloud environments [#3575](https://github.com/open-telemetry/opentelemetry-js/pull/3575) @mwear
* feat (api-logs): separate Events API into its own package [3550](https://github.com/open-telemetry/opentelemetry-js/pull/3550) @martinkuba
* feat(sdk-metrics): apply binary search in histogram recording [#3539](https://github.com/open-telemetry/opentelemetry-js/pull/3539) @legendecas
* perf(propagator-jaeger): improve deserializeSpanContext performance [#3541](https://github.com/open-telemetry/opentelemetry-js/pull/3541) @doochik
* feat: support TraceState in SamplingResult [#3530](https://github.com/open-telemetry/opentelemetry-js/pull/3530) @raphael-theriault-swi
* feat(sdk-trace-base): add diagnostic logging when spans are dropped [#3610](https://github.com/open-telemetry/opentelemetry-js/pull/3610) @neoeinstein
* feat: add unit to view instrument selection criteria [#3647](https://github.com/open-telemetry/opentelemetry-js/pull/3647) @jlabatut
* feat(tracing): expose dropped counts for attributes, events and links on span [#3576](https://github.com/open-telemetry/opentelemetry-js/pull/3576) @mohitk05

### :bug: (Bug Fix)

* fix(core): added falsy check to make otel core work with browser where webpack config had process as false or null [#3613](https://github.com/open-telemetry/opentelemetry-js/issues/3613) @ravindra-dyte
* fix(instrumentation-http): include query params in http.target [#3646](https://github.com/open-telemetry/opentelemetry-js/pull/3646) @kobi-co

### :books: (Refine Doc)

* chore: update http example [#3651](https://github.com/open-telemetry/opentelemetry-js/pull/3651) @JamieDanielson

### :house: (Internal)

* chore(exporter-jaeger): deprecate jaeger exporter [#3585](https://github.com/open-telemetry/opentelemetry-js/pull/3585) @pichlermarc
* fix(sdk-metrics): fix flaky LastValueAggregator test by using fake timer [#3587](https://github.com/open-telemetry/opentelemetry-js/pull/3587) @pichlermarc
* fix(test): fix failing tests by preventing source-map generation [#3642](https://github.com/open-telemetry/opentelemetry-js/pull/3642) @pichlermarc

## 1.9.1

### :bug: (Bug Fix)

* fix: avoid grpc types dependency [#3551](https://github.com/open-telemetry/opentelemetry-js/pull/3551) @flarna
* fix(otlp-proto-exporter-base): Match Accept header with Content-Type in the proto exporter
 [#3562](https://github.com/open-telemetry/opentelemetry-js/pull/3562) @scheler
* fix: include tracestate in export [#3569](https://github.com/open-telemetry/opentelemetry-js/pull/3569) @flarna

### :house: (Internal)

* chore: fix cross project links and missing implicitly exported types [#3533](https://github.com/open-telemetry/opentelemetry-js/pull/3533) @legendecas
* feat(sdk-metrics): add exponential histogram mapping functions [#3504](https://github.com/open-telemetry/opentelemetry-js/pull/3504) @mwear

## 1.9.0

### :rocket: (Enhancement)

* feat(instrumentation-grpc): set net.peer.name and net.peer.port on client spans [#3430](https://github.com/open-telemetry/opentelemetry-js/pull/3430)
* feat(exporter-trace-otlp-proto): Add protobuf otlp trace exporter support for browser [#3208](https://github.com/open-telemetry/opentelemetry-js/pull/3208) @pkanal

### :bug: (Bug Fix)

* fix(sdk-metrics): use default Resource to comply with semantic conventions [#3411](https://github.com/open-telemetry/opentelemetry-js/pull/3411) @pichlermarc
  * Metrics exported by the SDK now contain the following resource attributes by default:
    * `service.name`
    * `telemetry.sdk.name`
    * `telemetry.sdk.language`
    * `telemetry.sdk.version`
* fix(sdk-metrics): use Date.now() for instrument recording timestamps [#3514](https://github.com/open-telemetry/opentelemetry-js/pull/3514) @MisterSquishy
* fix(sdk-trace): make spans resilient to clock drift [#3434](https://github.com/open-telemetry/opentelemetry-js/pull/3434) @dyladan
* fix(selenium-tests): updated webpack version for selenium test issue [#3456](https://github.com/open-telemetry/opentelemetry-js/issues/3456) @SaumyaBhushan
* fix(sdk-metrics): collect metrics when periodic exporting metric reader flushes [#3517](https://github.com/open-telemetry/opentelemetry-js/pull/3517) @legendecas
* fix(sdk-metrics): fix duplicated registration of metrics for collectors [#3488](https://github.com/open-telemetry/opentelemetry-js/pull/3488) @legendecas
* fix(core): fix precision loss in numberToHrtime [#3480](https://github.com/open-telemetry/opentelemetry-js/pull/3480) @legendecas

### :house: (Internal)

* chore: automatically generate tsconfigs [#3432](https://github.com/open-telemetry/opentelemetry-js/pull/3432) @legendecas
* chore: enforce format with prettier [#3444](https://github.com/open-telemetry/opentelemetry-js/pull/3444) @legendecas

## 1.8.0

* `@opentelemetry/sdk-metrics` has been promoted to stable
* `@opentelemetry/api-metrics` has been merged into `@opentelemetry/api` and deprecated

### :boom: Breaking Change

* feat(api): merge api-metrics into api [#3374](https://github.com/open-telemetry/opentelemetry-js/pull/3374) @legendecas

### :rocket: (Enhancement)

* feat(sdk-trace): re-export sdk-trace-base in sdk-trace-node and web [#3319](https://github.com/open-telemetry/opentelemetry-js/pull/3319) @legendecas
* feat: enable tree shaking [#3329](https://github.com/open-telemetry/opentelemetry-js/pull/3329) @pkanal

### :bug: (Bug Fix)

* fix(sdk-trace): enforce consistent span durations
  [#3327](https://github.com/open-telemetry/opentelemetry-js/pull/3327) @dyladan
* fix(resources): fix EnvDetector throwing errors when attribute values contain spaces
  [#3295](https://github.com/open-telemetry/opentelemetry-js/issues/3295)
* fix(trace): fix an issue which caused negative span durations in web based spans
  [#3359](https://github.com/open-telemetry/opentelemetry-js/pull/3359) @dyladan
* fix(resources): strict OTEL_RESOURCE_ATTRIBUTES baggage octet decoding
  [#3341](https://github.com/open-telemetry/opentelemetry-js/pull/3341) @legendecas

### :books: (Refine Doc)

* doc: Added Metrics documentation [#3360](https://github.com/open-telemetry/opentelemetry-js/pull/3360) @weyert
* docs(api): fix counter negative value wording [#3396](https://github.com/open-telemetry/opentelemetry-js/pull/3396) @legendecas

### :house: (Internal)

* ci: run browser tests without circle [#3328](https://github.com/open-telemetry/opentelemetry-js/pull/3328) @dyladan

## Metrics API 1.0.0

Metrics API is now stable and generally available.
There are no changes between 1.0.0 and the previous 0.33.0 version.

### :boom: Breaking Change

* Add semver check to metrics API [#3357](https://github.com/open-telemetry/opentelemetry-js/pull/3357) @dyladan
  * Previously API versions were only considered compatible if the API was exactly the same

## 1.7.0

### :bug: (Bug Fix)

* fix(sdk-trace-base): make span start times resistant to hrtime clock drift
  [#3129](https://github.com/open-telemetry/opentelemetry-js/issues/3129)

* fix(sdk-trace-base): validate maxExportBatchSize in BatchSpanProcessorBase
  [#3232](https://github.com/open-telemetry/opentelemetry-js/issues/3232)

### :books: (Refine Doc)

* docs(metrics): add missing metrics packages to SDK reference documentation [#3239](https://github.com/open-telemetry/opentelemetry-js/pull/3239) @dyladan

### :house: (Internal)

* deps: update markdownlint-cli to 0.32.2 [#3253](https://github.com/open-telemetry/opentelemetry-js/pull/3253) @pichlermarc

## 1.6.0

### :rocket: (Enhancement)

* perf(opentelemetry-core): improve hexToBase64 performance [#3178](https://github.com/open-telemetry/opentelemetry-js/pull/3178) @seemk
* feat(sdk-trace-base): move Sampler declaration into sdk-trace-base [#3088](https://github.com/open-telemetry/opentelemetry-js/pull/3088) @legendecas
* fix(grpc-instrumentation): added grpc attributes in instrumentation [#3127](https://github.com/open-telemetry/opentelemetry-js/pull/3127) @andrewzenkov
* feat: support latest `@opentelemetry/api` [#3177](https://github.com/open-telemetry/opentelemetry-js/pull/3177) @dyladan

### :bug: (Bug Fix)

* fix(context-async-hooks): Ensure listeners added using `once` can be removed using `removeListener`
  [#3133](https://github.com/open-telemetry/opentelemetry-js/pull/3133)

### :books: (Refine Doc)

* chore: update trace-web example and rename it to opentelemetry-web [#3145](https://github.com/open-telemetry/opentelemetry-js/pull/3145) @pichlermarc
* chore: update https example [#3152](https://github.com/open-telemetry/opentelemetry-js/pull/3152) @pichlermarc

## 1.5.0

### :rocket: (Enhancement)

* feat(sdk-trace-base): Improve extensibility of BasicTracerProvider [#3023](https://github.com/open-telemetry/opentelemetry-js/pull/3023) @Rauno56

## 1.4.0

### :rocket: (Enhancement)

* fix(resources): fix browser compatibility for host and os detectors [#3004](https://github.com/open-telemetry/opentelemetry-js/pull/3004) @legendecas
* fix(sdk-trace-base): fix crash on environments without global document [#3000](https://github.com/open-telemetry/opentelemetry-js/pull/3000) @legendecas
* fix(sdk-trace-base): fix spanLimits attribute length/count to consider env values [#3068](https://github.com/open-telemetry/opentelemetry-js/pull/3068) @svetlanabrennan

### :house: (Internal)

* test: add node 18 and remove EoL node versions [#3048](https://github.com/open-telemetry/opentelemetry-js/pull/3048) @dyladan

## 1.3.1

### :bug: (Bug Fix)

* fix(resources): fix browser compatibility for host and os detectors [#3004](https://github.com/open-telemetry/opentelemetry-js/pull/3004) @legendecas

## 1.3.0

### :boom: Breaking Change

* chore: remove unused InstrumentationConfig#path [#2944](https://github.com/open-telemetry/opentelemetry-js/pull/2944) @flarna

### :rocket: (Enhancement)

* feat(ConsoleSpanExporter): export span links [#2917](https://github.com/open-telemetry/opentelemetry-js/pull/2917) @trentm
* feat: warn when hooked module is already loaded [#2926](https://github.com/open-telemetry/opentelemetry-js/pull/2926) @nozik
* feat: implement OSDetector [#2927](https://github.com/open-telemetry/opentelemetry-js/pull/2927) @rauno56
* feat: implement HostDetector [#2921](https://github.com/open-telemetry/opentelemetry-js/pull/2921) @rauno56
* feat(opentelemetry-core): add InstrumentationScope [#2959](https://github.com/open-telemetry/opentelemetry-js/pull/2959) @pichlermarc

### :bug: (Bug Fix)

* fix(sdk-web): parse url with relative url string [#2972](https://github.com/open-telemetry/opentelemetry-js/pull/2972) @legendecas

### :books: (Refine Doc)

### :house: (Internal)

## 1.2.0

### :boom: Breaking Change

### :rocket: (Enhancement)

### :bug: (Bug Fix)

* fix: sanitize attributes inputs [#2881](https://github.com/open-telemetry/opentelemetry-js/pull/2881) @legendecas
* fix: support earlier API versions [#2892](https://github.com/open-telemetry/opentelemetry-js/pull/2892) @dyladan
* fix: support extract one digit '0' in jaeger traceFlag [#2905](https://github.com/open-telemetry/opentelemetry-js/issues/2905) @shmilyoo
* fix(resources): extend ResourceAttributes interface to comply with spec [#2924](https://github.com/open-telemetry/opentelemetry-js/pull/2924) @blumamir

### :books: (Refine Doc)

* docs(sdk): update earliest support node version [#2860](https://github.com/open-telemetry/opentelemetry-js/pull/2860) @svetlanabrennan

### :house: (Internal)

* chore: require changelog entry to merge PR [#2847](https://github.com/open-telemetry/opentelemetry-js/pull/2847) @dyladan
* chore: remove peer API check [#2892](https://github.com/open-telemetry/opentelemetry-js/pull/2892) @dyladan
* chore: merge lerna subdirectories into a single monorepo [#2892](https://github.com/open-telemetry/opentelemetry-js/pull/2892) @dyladan
* chore: indent the code with eslint [#2923](https://github.com/open-telemetry/opentelemetry-js/pull/2923) @blumamir
* `opentelemetry-propagator-jaeger`
  * [#2906](https://github.com/open-telemetry/opentelemetry-js/pull/2906) fix: support extract one digit '0' in jaeger traceFlag ([@shmilyoo](https://github.com/shmilyoo))

## 1.1.1

* [#2849](https://github.com/open-telemetry/opentelemetry-js/pull/2849) fix: correct changelog and compat matrix for 1.1 release ([@Flarna](https://github.com/Flarna))
* [#2823](https://github.com/open-telemetry/opentelemetry-js/pull/2823) fix: enable downlevelIteration for es5 targets ([@legendecas](https://github.com/legendecas))
* [#2844](https://github.com/open-telemetry/opentelemetry-js/pull/2844) chore: add prepublishOnly to ensure a full build ([@legendecas](https://github.com/legendecas))

## 1.1.0

### :rocket: (Enhancement)

* `opentelemetry-resources`
  * [#2727](https://github.com/open-telemetry/opentelemetry-js/pull/2727) feat(opentelemetry-resources): add runtime version information ([@cuichenli](https://github.com/cuichenli))
* `exporter-trace-otlp-http`, `opentelemetry-core`
  * [#2796](https://github.com/open-telemetry/opentelemetry-js/pull/2796) feat(trace-otlp-http-exporter): add compression env vars ([@svetlanabrennan](https://github.com/svetlanabrennan))
* `instrumentation-http`
  * [#2704](https://github.com/open-telemetry/opentelemetry-js/pull/2704) feat(instrumentation-http): add options to ignore requests ([@legendecas](https://github.com/legendecas))
* `opentelemetry-core`, `opentelemetry-exporter-jaeger`
  * [#2754](https://github.com/open-telemetry/opentelemetry-js/pull/2754) fix(exporter-jaeger): add env variable for agent port ([@blumamir](https://github.com/blumamir))
* `exporter-trace-otlp-grpc`, `exporter-trace-otlp-http`, `exporter-trace-otlp-proto`, `opentelemetry-context-async-hooks`, `opentelemetry-context-zone-peer-dep`, `opentelemetry-core`, `opentelemetry-exporter-jaeger`, `opentelemetry-exporter-zipkin`, `opentelemetry-propagator-b3`, `opentelemetry-propagator-jaeger`, `opentelemetry-resources`, `opentelemetry-sdk-trace-base`, `opentelemetry-sdk-trace-node`, `opentelemetry-sdk-trace-web`, `opentelemetry-shim-opentracing`
  * [#2737](https://github.com/open-telemetry/opentelemetry-js/pull/2737) feat: add support for API 1.1.x ([@dyladan](https://github.com/dyladan))
* `opentelemetry-sdk-trace-web`
  * [#2719](https://github.com/open-telemetry/opentelemetry-js/pull/2719) feat(sdk-trace-web): web worker support ([@legendecas](https://github.com/legendecas))
* `exporter-trace-otlp-http`, `exporter-trace-otlp-proto`
  * [#2557](https://github.com/open-telemetry/opentelemetry-js/pull/2557) feat(otlp-exporter-http): change otlp-http port to canonical 4318 ([@secustor](https://github.com/secustor))
* `exporter-trace-otlp-grpc`, `exporter-trace-otlp-http`, `exporter-trace-otlp-proto`, `opentelemetry-core`, `opentelemetry-exporter-jaeger`, `opentelemetry-sdk-trace-base`
  * [#2695](https://github.com/open-telemetry/opentelemetry-js/pull/2695) refactor: unifying shutdown once with BindOnceFuture ([@legendecas](https://github.com/legendecas))
* `opentelemetry-propagator-jaeger`
  * [#2673](https://github.com/open-telemetry/opentelemetry-js/pull/2673) feat(@opentelemetry/propagator-jaeger): support custom baggage prefix ([@sschegolev](https://github.com/sschegolev))
* `exporter-trace-otlp-grpc`, `exporter-trace-otlp-http`, `exporter-trace-otlp-proto`
  * [#2626](https://github.com/open-telemetry/opentelemetry-js/pull/2626) chore: bump otlp trace exporters to v1 ([@Rauno56](https://github.com/Rauno56))
* `opentelemetry-context-zone-peer-dep`, `opentelemetry-context-zone`, `opentelemetry-core`, `opentelemetry-exporter-zipkin`, `opentelemetry-propagator-b3`, `opentelemetry-resources`, `opentelemetry-sdk-trace-base`, `opentelemetry-sdk-trace-web`, `opentelemetry-semantic-conventions`
  * [#2556](https://github.com/open-telemetry/opentelemetry-js/pull/2556) chore: add esm2015 entry for web apps aiming at modern browsers ([@echoontheway](https://github.com/echoontheway))

### :bug: (Bug Fix)

* `exporter-trace-otlp-grpc`, `exporter-trace-otlp-http`, `exporter-trace-otlp-proto`
  * [#2788](https://github.com/open-telemetry/opentelemetry-js/pull/2788) fix(deps): use 1.x trace otlp http exporter ([@dyladan](https://github.com/dyladan))
* `opentelemetry-sdk-trace-base`
  * [#2790](https://github.com/open-telemetry/opentelemetry-js/pull/2790) fix: pass same context to Sampler and SpanProcessor in root span case ([@Flarna](https://github.com/Flarna))
  * [#2757](https://github.com/open-telemetry/opentelemetry-js/pull/2757) fix: add parentContext to onStart ([@Flarna](https://github.com/Flarna))
  * [#2678](https://github.com/open-telemetry/opentelemetry-js/pull/2678) fix: span attribute count and value limits (#2671) ([@Bataran](https://github.com/Bataran))
  * [#2679](https://github.com/open-telemetry/opentelemetry-js/pull/2679) fix: span events count limit when set to 0 ([@Bataran](https://github.com/Bataran))
* `opentelemetry-core`
  * [#2766](https://github.com/open-telemetry/opentelemetry-js/pull/2766) fix(baggage): include baggage metadata when propagating baggage entries ([@chrskrchr](https://github.com/chrskrchr))
* `opentelemetry-exporter-jaeger`
  * [#2731](https://github.com/open-telemetry/opentelemetry-js/pull/2731) fix(exporter-jaeger): transform all links to jaeger reference ([@blumamir](https://github.com/blumamir))
* `opentelemetry-resources`
  * [#2739](https://github.com/open-telemetry/opentelemetry-js/pull/2739) fix(resources): align exported names in different environments ([@legendecas](https://github.com/legendecas))
* Other
  * [#2680](https://github.com/open-telemetry/opentelemetry-js/pull/2680) fix: tracer typo in fetchxhr examples ([@MSNev](https://github.com/MSNev))
  * [#2650](https://github.com/open-telemetry/opentelemetry-js/pull/2650) fix: clientMethodTrace missing original properties ([@bgpo](https://github.com/bgpo))
* `opentelemetry-propagator-jaeger`
  * [#2694](https://github.com/open-telemetry/opentelemetry-js/pull/2694) fix(propagator-jaeger): 0-pad span-id to match 16-symbol validation ([@nikolaylagutko](https://github.com/nikolaylagutko))
* `opentelemetry-exporter-zipkin`, `opentelemetry-sdk-trace-web`
  * [#2689](https://github.com/open-telemetry/opentelemetry-js/pull/2689) fix: remove window and document dependencies in web packages ([@legendecas](https://github.com/legendecas))

### :books: (Refine Doc)

* Other
  * [#2830](https://github.com/open-telemetry/opentelemetry-js/pull/2830) Cleanup removed documentation for missing benchmarks ([@dmathieu](https://github.com/dmathieu))
  * [#2807](https://github.com/open-telemetry/opentelemetry-js/pull/2807) docs: document removal of shutdown flag in OTLPExporterBase ([@legendecas](https://github.com/legendecas))
  * [#2814](https://github.com/open-telemetry/opentelemetry-js/pull/2814) docs: simplify contrib part in readme ([@Flarna](https://github.com/Flarna))
  * [#2802](https://github.com/open-telemetry/opentelemetry-js/pull/2802) docs(prom-example): remove deprecated startServer option ([@naseemkullah](https://github.com/naseemkullah))
  * [#2728](https://github.com/open-telemetry/opentelemetry-js/pull/2728) docs: specify minimun version of npm to run command in subproject ([@cuichenli](https://github.com/cuichenli))
  * [#2720](https://github.com/open-telemetry/opentelemetry-js/pull/2720) docs: document node v10 EOL ([@YanivD](https://github.com/YanivD))
  * [#2688](https://github.com/open-telemetry/opentelemetry-js/pull/2688) docs: update typedoc config ([@dyladan](https://github.com/dyladan))
  * [#2685](https://github.com/open-telemetry/opentelemetry-js/pull/2685) docs: remove circle-ci from development guide, update link, and fix typo. ([@pichlermarc](https://github.com/pichlermarc))
  * [#2661](https://github.com/open-telemetry/opentelemetry-js/pull/2661) chore: update and fix tracer-web examples ([@MSNev](https://github.com/MSNev))
  * [#2647](https://github.com/open-telemetry/opentelemetry-js/pull/2647) chore: update opentelemetry dependencies to latest versions ([@svetlanabrennan](https://github.com/svetlanabrennan))
* `exporter-trace-otlp-grpc`
  * [#2726](https://github.com/open-telemetry/opentelemetry-js/pull/2726) docs(otlp-grpc-exporter): update default url ([@svetlanabrennan](https://github.com/svetlanabrennan))
* `opentelemetry-context-async-hooks`
  * [#2619](https://github.com/open-telemetry/opentelemetry-js/pull/2619) docs(context): Fix links, edit prose ([@spencerwilson](https://github.com/spencerwilson))
* `opentelemetry-context-async-hooks`, `opentelemetry-sdk-trace-node`
  * [#2651](https://github.com/open-telemetry/opentelemetry-js/pull/2651) docs: fix links to the context document ([@legendecas](https://github.com/legendecas))

### :house: (Internal)

* `opentelemetry-sdk-trace-base`
  * [#2768](https://github.com/open-telemetry/opentelemetry-js/pull/2768) test(sdk-trace-base): pin core.hrtime dependencies on timeOrigin ([@legendecas](https://github.com/legendecas))
* `exporter-trace-otlp-http`, `opentelemetry-context-zone-peer-dep`, `opentelemetry-context-zone`, `opentelemetry-core`, `opentelemetry-exporter-zipkin`, `opentelemetry-propagator-b3`, `opentelemetry-resources`, `opentelemetry-sdk-trace-base`, `opentelemetry-sdk-trace-web`, `opentelemetry-semantic-conventions`
  * [#2765](https://github.com/open-telemetry/opentelemetry-js/pull/2765) chore: target to es2017 in the no-polyfill target ([@legendecas](https://github.com/legendecas))
* Other
  * [#2743](https://github.com/open-telemetry/opentelemetry-js/pull/2743) test(sdk-metrics-base): test metric instrument interfaces ([@legendecas](https://github.com/legendecas))
  * [#2752](https://github.com/open-telemetry/opentelemetry-js/pull/2752) test(integration-w3c): fix inconsistent api versions loaded ([@legendecas](https://github.com/legendecas))
  * [#2715](https://github.com/open-telemetry/opentelemetry-js/pull/2715) chore: update actions/checkout to v2 ([@legendecas](https://github.com/legendecas))
  * [#2702](https://github.com/open-telemetry/opentelemetry-js/pull/2702) chore: add Chengzhong Wu as maintainer ([@dyladan](https://github.com/dyladan))
  * [#2703](https://github.com/open-telemetry/opentelemetry-js/pull/2703) chore: add Amir Blum as maintainer ([@dyladan](https://github.com/dyladan))
  * [#2701](https://github.com/open-telemetry/opentelemetry-js/pull/2701) chore: add Rauno Viskus as maintainer ([@dyladan](https://github.com/dyladan))
  * [#2693](https://github.com/open-telemetry/opentelemetry-js/pull/2693) chore: retry link checks on code 429 with 'retry-after' header ([@legendecas](https://github.com/legendecas))
  * [#2669](https://github.com/open-telemetry/opentelemetry-js/pull/2669) chore: checks links in typedoc html ([@legendecas](https://github.com/legendecas))
  * [#2683](https://github.com/open-telemetry/opentelemetry-js/pull/2683) chore: start a style guide ([@dyladan](https://github.com/dyladan))
  * [#2684](https://github.com/open-telemetry/opentelemetry-js/pull/2684) chore: remove @obecny as maintainer ([@dyladan](https://github.com/dyladan))
  * [#2663](https://github.com/open-telemetry/opentelemetry-js/pull/2663) chore: fix nojekyll in docs command ([@dyladan](https://github.com/dyladan))
  * [#2648](https://github.com/open-telemetry/opentelemetry-js/pull/2648) refactor(opentelemetry-sdk-node): remove redundant judgments for metric ([@rickyes](https://github.com/rickyes))
  * [#2638](https://github.com/open-telemetry/opentelemetry-js/pull/2638) chore: Update wip metrics references ([@dyladan](https://github.com/dyladan))
  * [#2629](https://github.com/open-telemetry/opentelemetry-js/pull/2629) chore: rename metrics packages to prevent lerna linking ([@dyladan](https://github.com/dyladan))
  * [#2623](https://github.com/open-telemetry/opentelemetry-js/pull/2623) chore: fix the compilation for typescript 4.4 ([@dyladan](https://github.com/dyladan))
  * [#2598](https://github.com/open-telemetry/opentelemetry-js/pull/2598) chore: Remove old metrics SDK ([@dyladan](https://github.com/dyladan))
* `opentelemetry-core`
  * [#2709](https://github.com/open-telemetry/opentelemetry-js/pull/2709) test(sdk-metrics): browser compatibility tests ([@legendecas](https://github.com/legendecas))
* `exporter-trace-otlp-grpc`, `exporter-trace-otlp-http`, `exporter-trace-otlp-proto`, `opentelemetry-exporter-jaeger`, `opentelemetry-exporter-zipkin`, `opentelemetry-propagator-b3`, `opentelemetry-resources`, `opentelemetry-sdk-trace-base`, `opentelemetry-sdk-trace-web`, `opentelemetry-semantic-conventions`
  * [#2710](https://github.com/open-telemetry/opentelemetry-js/pull/2710) chore: apply eslint rule semi ([@legendecas](https://github.com/legendecas))
* `exporter-trace-otlp-grpc`, `exporter-trace-otlp-http`, `exporter-trace-otlp-proto`, `opentelemetry-context-async-hooks`, `opentelemetry-context-zone-peer-dep`, `opentelemetry-context-zone`, `opentelemetry-core`, `opentelemetry-exporter-jaeger`, `opentelemetry-exporter-zipkin`, `opentelemetry-propagator-b3`, `opentelemetry-propagator-jaeger`, `opentelemetry-resources`, `opentelemetry-sdk-trace-base`, `opentelemetry-sdk-trace-node`, `opentelemetry-sdk-trace-web`, `opentelemetry-semantic-conventions`, `opentelemetry-shim-opentracing`, `template`
  * [#2699](https://github.com/open-telemetry/opentelemetry-js/pull/2699) chore: rename `--include-filtered-dependencies` ([@Rauno56](https://github.com/Rauno56))
* `opentelemetry-context-async-hooks`, `opentelemetry-context-zone-peer-dep`, `opentelemetry-context-zone`, `opentelemetry-core`, `opentelemetry-exporter-jaeger`, `opentelemetry-exporter-zipkin`, `opentelemetry-propagator-b3`, `opentelemetry-propagator-jaeger`, `opentelemetry-resources`, `opentelemetry-sdk-trace-base`, `opentelemetry-sdk-trace-node`, `opentelemetry-sdk-trace-web`, `opentelemetry-semantic-conventions`, `opentelemetry-shim-opentracing`
  * [#2657](https://github.com/open-telemetry/opentelemetry-js/pull/2657) chore: add markdown link checks ([@legendecas](https://github.com/legendecas))
* `opentelemetry-exporter-jaeger`, `opentelemetry-exporter-zipkin`, `opentelemetry-resources`, `opentelemetry-semantic-conventions`
  * [#2652](https://github.com/open-telemetry/opentelemetry-js/pull/2652) Update nock ([@dyladan](https://github.com/dyladan))
* `opentelemetry-sdk-trace-web`
  * [#2451](https://github.com/open-telemetry/opentelemetry-js/pull/2451) chore(sdk-trace-web): fix lint warnings ([@alisabzevari](https://github.com/alisabzevari))

### Committers: 24

* Ali Sabzevari ([@alisabzevari](https://github.com/alisabzevari))
* Amir Blum ([@blumamir](https://github.com/blumamir))
* Chris Karcher ([@chrskrchr](https://github.com/chrskrchr))
* Damien Mathieu ([@dmathieu](https://github.com/dmathieu))
* Daniel Dyla ([@dyladan](https://github.com/dyladan))
* Gerhard Stöbich ([@Flarna](https://github.com/Flarna))
* Marc Pichler ([@pichlermarc](https://github.com/pichlermarc))
* Mitar Milanovic ([@Bataran](https://github.com/Bataran))
* Nev ([@MSNev](https://github.com/MSNev))
* Nikolay Lagutko ([@nikolaylagutko](https://github.com/nikolaylagutko))
* Rauno Viskus ([@Rauno56](https://github.com/Rauno56))
* Ricky Zhou ([@rickyes](https://github.com/rickyes))
* Sebastian Poxhofer ([@secustor](https://github.com/secustor))
* Siim Kallas ([@seemk](https://github.com/seemk))
* Spencer Wilson ([@spencerwilson](https://github.com/spencerwilson))
* Srikanth Chekuri ([@srikanthccv](https://github.com/srikanthccv))
* Svetlana Brennan ([@svetlanabrennan](https://github.com/svetlanabrennan))
* Will Li ([@cuichenli](https://github.com/cuichenli))
* Yaniv Davidi ([@YanivD](https://github.com/YanivD))
* [@bgpo](https://github.com/bgpo)
* [@echoontheway](https://github.com/echoontheway)
* [@naseemkullah](https://github.com/naseemkullah)
* [@sschegolev](https://github.com/sschegolev)
* legendecas ([@legendecas](https://github.com/legendecas))

## 1.0.1 / Experimental 0.27.0

### :boom: Breaking Change

* Other
  * [#2566](https://github.com/open-telemetry/opentelemetry-js/pull/2566) feat!(metrics): remove batch observer ([@dyladan](https://github.com/dyladan))
  * [#2485](https://github.com/open-telemetry/opentelemetry-js/pull/2485) feat!: Split metric and trace exporters into new experimental packages ([@willarmiros](https://github.com/willarmiros))
  * [#2540](https://github.com/open-telemetry/opentelemetry-js/pull/2540) fix(sdk-metrics-base): remove metric kind BATCH_OBSERVER ([@legendecas](https://github.com/legendecas))
  * [#2496](https://github.com/open-telemetry/opentelemetry-js/pull/2496) feat(api-metrics): rename metric instruments to match feature-freeze API specification ([@legendecas](https://github.com/legendecas))
* `opentelemetry-core`
  * [#2529](https://github.com/open-telemetry/opentelemetry-js/pull/2529) feat(api-metrics): add schemaUrl to meter creations ([@legendecas](https://github.com/legendecas))

### :rocket: (Enhancement)

* Other
  * [#2523](https://github.com/open-telemetry/opentelemetry-js/pull/2523) feat: Rename Labels to Attributes ([@pirgeo](https://github.com/pirgeo))
  * [#2559](https://github.com/open-telemetry/opentelemetry-js/pull/2559) feat(api-metrics): remove bind/unbind and bound instruments ([@legendecas](https://github.com/legendecas))
  * [#2563](https://github.com/open-telemetry/opentelemetry-js/pull/2563) feat(sdk-metrics-base): remove per-meter config on MeterProvider.getMeter ([@legendecas](https://github.com/legendecas))
* `opentelemetry-core`
  * [#2465](https://github.com/open-telemetry/opentelemetry-js/pull/2465) fix: prefer globalThis instead of window to support webworkers ([@legendecas](https://github.com/legendecas))
* `opentelemetry-semantic-conventions`
  * [#2532](https://github.com/open-telemetry/opentelemetry-js/pull/2532) feat(@opentelemetry/semantic-conventions): change enum to object literals ([@echoontheway](https://github.com/echoontheway))
  * [#2528](https://github.com/open-telemetry/opentelemetry-js/pull/2528) feat: upgrade semantic-conventions to latest v1.7.0 spec ([@weyert](https://github.com/weyert))
* `opentelemetry-core`, `opentelemetry-sdk-trace-base`
  * [#2484](https://github.com/open-telemetry/opentelemetry-js/pull/2484) feat: new merge function ([@obecny](https://github.com/obecny))

### :bug: (Bug Fix)

* Other
  * [#2610](https://github.com/open-telemetry/opentelemetry-js/pull/2610) fix: preventing double enable for instrumentation that has been already enabled ([@obecny](https://github.com/obecny))
  * [#2581](https://github.com/open-telemetry/opentelemetry-js/pull/2581) feat: lazy initialization of the gzip stream ([@fungiboletus](https://github.com/fungiboletus))
  * [#2584](https://github.com/open-telemetry/opentelemetry-js/pull/2584) fix: fixing compatibility versions for detectors ([@obecny](https://github.com/obecny))
  * [#2558](https://github.com/open-telemetry/opentelemetry-js/pull/2558) fix(@opentelemetry/exporter-prometheus): unref prometheus server to prevent process running indefinitely ([@mothershipper](https://github.com/mothershipper))
  * [#2495](https://github.com/open-telemetry/opentelemetry-js/pull/2495) fix(sdk-metrics-base): metrics name should be in the max length of 63 ([@legendecas](https://github.com/legendecas))
  * [#2497](https://github.com/open-telemetry/opentelemetry-js/pull/2497) feat(@opentelemetry-instrumentation-fetch): support reading response body from the hook applyCustomAttributesOnSpan ([@echoontheway](https://github.com/echoontheway))
* `opentelemetry-core`
  * [#2560](https://github.com/open-telemetry/opentelemetry-js/pull/2560) fix(core): support regex global flag in urlMatches ([@moander](https://github.com/moander))
* `opentelemetry-exporter-zipkin`
  * [#2519](https://github.com/open-telemetry/opentelemetry-js/pull/2519) fix(exporter-zipkin): correct status tags names ([@t2t2](https://github.com/t2t2))

### :books: (Refine Doc)

* Other
  * [#2561](https://github.com/open-telemetry/opentelemetry-js/pull/2561) Use new canonical path to Getting Started ([@chalin](https://github.com/chalin))
  * [#2576](https://github.com/open-telemetry/opentelemetry-js/pull/2576) docs(instrumentation): update links in the Readme ([@OlivierAlbertini](https://github.com/OlivierAlbertini))
  * [#2600](https://github.com/open-telemetry/opentelemetry-js/pull/2600) docs: fix URLs in README post-experimental move ([@arbourd](https://github.com/arbourd))
  * [#2579](https://github.com/open-telemetry/opentelemetry-js/pull/2579) doc: Move upgrade propagator notes to correct section ([@NathanielRN](https://github.com/NathanielRN))
  * [#2568](https://github.com/open-telemetry/opentelemetry-js/pull/2568) chore(doc): update matrix with contrib version for 1.0 core ([@vmarchaud](https://github.com/vmarchaud))
  * [#2555](https://github.com/open-telemetry/opentelemetry-js/pull/2555) docs: expose existing comments ([@moander](https://github.com/moander))
  * [#2493](https://github.com/open-telemetry/opentelemetry-js/pull/2493) chore: remove getting started and link to documentation. ([@svrnm](https://github.com/svrnm))
* `opentelemetry-core`
  * [#2604](https://github.com/open-telemetry/opentelemetry-js/pull/2604) Docs: Document the HrTime format ([@JamesJHPark](https://github.com/JamesJHPark))

### :house: (Internal)

* Other
  * [#2404](https://github.com/open-telemetry/opentelemetry-js/pull/2404) chore: Fix lint warnings in instrumentation package ([@alisabzevari](https://github.com/alisabzevari))
  * [#2533](https://github.com/open-telemetry/opentelemetry-js/pull/2533) chore: regularly close stale issues ([@Rauno56](https://github.com/Rauno56))
  * [#2570](https://github.com/open-telemetry/opentelemetry-js/pull/2570) chore: adding selenium tests with browserstack ([@obecny](https://github.com/obecny))
  * [#2522](https://github.com/open-telemetry/opentelemetry-js/pull/2522) chore: cleanup setting config in instrumentations ([@Flarna](https://github.com/Flarna))
  * [#2541](https://github.com/open-telemetry/opentelemetry-js/pull/2541) chore: slim font size for section title in PR template ([@legendecas](https://github.com/legendecas))
  * [#2509](https://github.com/open-telemetry/opentelemetry-js/pull/2509) chore: expand pull request template with action items ([@pragmaticivan](https://github.com/pragmaticivan))
  * [#2488](https://github.com/open-telemetry/opentelemetry-js/pull/2488) chore: inline sources in source maps ([@dyladan](https://github.com/dyladan))
  * [#2514](https://github.com/open-telemetry/opentelemetry-js/pull/2514) chore: update stable dependencies to 1.0 ([@dyladan](https://github.com/dyladan))
* `opentelemetry-sdk-trace-base`, `opentelemetry-sdk-trace-node`, `opentelemetry-sdk-trace-web`
  * [#2607](https://github.com/open-telemetry/opentelemetry-js/pull/2607) chore: update npm badge image links ([@legendecas](https://github.com/legendecas))
* `opentelemetry-context-async-hooks`, `opentelemetry-context-zone-peer-dep`, `opentelemetry-core`, `opentelemetry-exporter-jaeger`, `opentelemetry-exporter-zipkin`, `opentelemetry-propagator-b3`, `opentelemetry-propagator-jaeger`, `opentelemetry-resources`, `opentelemetry-sdk-trace-base`, `opentelemetry-sdk-trace-node`, `opentelemetry-sdk-trace-web`, `opentelemetry-shim-opentracing`
  * [#2531](https://github.com/open-telemetry/opentelemetry-js/pull/2531) chore(deps): pin minor API version ([@Flarna](https://github.com/Flarna))
* `opentelemetry-core`
  * [#2520](https://github.com/open-telemetry/opentelemetry-js/pull/2520) chore(deps): remove unused semver  ([@mhennoch](https://github.com/mhennoch))

### Committers: 23

* (Eliseo) Nathaniel Ruiz Nowell ([@NathanielRN](https://github.com/NathanielRN))
* Ali Sabzevari ([@alisabzevari](https://github.com/alisabzevari))
* Antoine Pultier ([@fungiboletus](https://github.com/fungiboletus))
* Bartlomiej Obecny ([@obecny](https://github.com/obecny))
* Daniel Dyla ([@dyladan](https://github.com/dyladan))
* Dylan Arbour ([@arbourd](https://github.com/arbourd))
* Georg Pirklbauer ([@pirgeo](https://github.com/pirgeo))
* Gerhard Stöbich ([@Flarna](https://github.com/Flarna))
* Ivan Santos ([@pragmaticivan](https://github.com/pragmaticivan))
* Jack ([@mothershipper](https://github.com/mothershipper))
* James ([@JamesJHPark](https://github.com/JamesJHPark))
* MartenH ([@mhennoch](https://github.com/mhennoch))
* Olivier Albertini ([@OlivierAlbertini](https://github.com/OlivierAlbertini))
* Patrice Chalin ([@chalin](https://github.com/chalin))
* Rauno Viskus ([@Rauno56](https://github.com/Rauno56))
* Severin Neumann ([@svrnm](https://github.com/svrnm))
* Valentin Marchaud ([@vmarchaud](https://github.com/vmarchaud))
* Weyert de Boer ([@weyert](https://github.com/weyert))
* William Armiros ([@willarmiros](https://github.com/willarmiros))
* [@echoontheway](https://github.com/echoontheway)
* legendecas ([@legendecas](https://github.com/legendecas))
* moander ([@moander](https://github.com/moander))
* t2t2 ([@t2t2](https://github.com/t2t2))

## 1.0.0

No changes

## 0.26.0

### :boom: Breaking Change

* `opentelemetry-exporter-collector-grpc`, `opentelemetry-exporter-otlp-grpc`, `opentelemetry-exporter-otlp-http`, `opentelemetry-exporter-otlp-proto`
  * [#2476](https://github.com/open-telemetry/opentelemetry-js/pull/2476) chore!: rename collector exporters ([@dyladan](https://github.com/dyladan))
* `opentelemetry-core`, `opentelemetry-instrumentation-grpc`, `opentelemetry-sdk-trace-base`, `opentelemetry-shim-opentracing`
  * [#2429](https://github.com/open-telemetry/opentelemetry-js/pull/2429) fix!: remove 'Http' from W3C propagator names ([@aabmass](https://github.com/aabmass))

### :rocket: (Enhancement)

* `opentelemetry-core`, `opentelemetry-sdk-trace-base`
  * [#2430](https://github.com/open-telemetry/opentelemetry-js/pull/2430) feat(opentelemetry-sdk-trace-base): implemented general limits of attributes ([@banothurameshnaik](https://github.com/banothurameshnaik))
  * [#2418](https://github.com/open-telemetry/opentelemetry-js/pull/2418) feat(opentelemetry-sdk-trace-base): implemented option to limit length of values of attributes ([@banothurameshnaik](https://github.com/banothurameshnaik))
* `opentelemetry-instrumentation`
  * [#2450](https://github.com/open-telemetry/opentelemetry-js/pull/2450) fix: handle missing package.json file when checking for version ([@nozik](https://github.com/nozik))
* `opentelemetry-semantic-conventions`
  * [#2456](https://github.com/open-telemetry/opentelemetry-js/pull/2456) feat: upgrade semantic conventions to the latest 1.6.1 version ([@weyert](https://github.com/weyert))
* `opentelemetry-exporter-collector-proto`, `opentelemetry-exporter-collector`
  * [#2438](https://github.com/open-telemetry/opentelemetry-js/pull/2438) feat: OTEL_EXPORTER_OTLP_ENDPOINT append version and signal ([@longility](https://github.com/longility))

### :bug: (Bug Fix)

* Other
  * [#2494](https://github.com/open-telemetry/opentelemetry-js/pull/2494) fix: remove setting http.route in http span attributes ([@mustafain117](https://github.com/mustafain117))
* `opentelemetry-instrumentation-fetch`
  * [#2426](https://github.com/open-telemetry/opentelemetry-js/pull/2426) fix(opentelemetry-instrumentation-fetch): fixed override of headers ([@philipszalla](https://github.com/philipszalla))
* `opentelemetry-sdk-trace-base`
  * [#2434](https://github.com/open-telemetry/opentelemetry-js/pull/2434) fix: ReferenceError when OTEL_TRACES_SAMPLER used without OTEL_TRACES_SAMPLER_ARG ([@hermanbanken](https://github.com/hermanbanken))

### :books: (Refine Doc)

* [#2478](https://github.com/open-telemetry/opentelemetry-js/pull/2478) Update links to packages moved to experimental ([@jessitron](https://github.com/jessitron))
* [#2463](https://github.com/open-telemetry/opentelemetry-js/pull/2463) docs(README): Fix links in README.md ([@JamesJHPark](https://github.com/JamesJHPark))
* [#2437](https://github.com/open-telemetry/opentelemetry-js/pull/2437) docs(examples): updated examples readme links ([@banothurameshnaik](https://github.com/banothurameshnaik))
* [#2421](https://github.com/open-telemetry/opentelemetry-js/pull/2421) docs(website): support GH page links to canonical src ([@chalin](https://github.com/chalin))
* [#2408](https://github.com/open-telemetry/opentelemetry-js/pull/2408) docs: make link to exporters filter only exporters ([@Rauno56](https://github.com/Rauno56))
* [#2297](https://github.com/open-telemetry/opentelemetry-js/pull/2297) eslint configuration for getting-started examples ([@alisabzevari](https://github.com/alisabzevari))

### :house: (Internal)

* `opentelemetry-exporter-otlp-http`
  * [#2490](https://github.com/open-telemetry/opentelemetry-js/pull/2490) chore: mark otlp exporters experimental ([@dyladan](https://github.com/dyladan))
  * [#2491](https://github.com/open-telemetry/opentelemetry-js/pull/2491) fix: remove usage of serviceName property in tests for otel collector ([@mustafain117](https://github.com/mustafain117))
* `opentelemetry-sdk-node`
  * [#2473](https://github.com/open-telemetry/opentelemetry-js/pull/2473) chore: move sdk-node to experimental ([@dyladan](https://github.com/dyladan))
  * [#2453](https://github.com/open-telemetry/opentelemetry-js/pull/2453) chore(sdk-node): fix lint warnings ([@alisabzevari](https://github.com/alisabzevari))
* Other
  * [#2469](https://github.com/open-telemetry/opentelemetry-js/pull/2469) Drop website_docs folder ([@chalin](https://github.com/chalin))
  * [#2474](https://github.com/open-telemetry/opentelemetry-js/pull/2474) chore: move missed test file to its package ([@dyladan](https://github.com/dyladan))
  * [#2435](https://github.com/open-telemetry/opentelemetry-js/pull/2435) chore: simplify unit test cache ([@dyladan](https://github.com/dyladan))
* `opentelemetry-context-zone`, `opentelemetry-core`, `opentelemetry-exporter-collector-grpc`, `opentelemetry-exporter-collector-proto`, `opentelemetry-exporter-collector`, `opentelemetry-exporter-prometheus`, `opentelemetry-exporter-zipkin`, `opentelemetry-instrumentation-fetch`, `opentelemetry-instrumentation-grpc`, `opentelemetry-instrumentation-http`, `opentelemetry-instrumentation-xml-http-request`, `opentelemetry-propagator-b3`, `opentelemetry-propagator-jaeger`, `opentelemetry-resources`, `opentelemetry-sdk-metrics-base`, `opentelemetry-sdk-node`, `opentelemetry-sdk-trace-base`, `opentelemetry-sdk-trace-web`
  * [#2462](https://github.com/open-telemetry/opentelemetry-js/pull/2462) chore: split stable and experimental packages into groups using directories ([@dyladan](https://github.com/dyladan))
* `opentelemetry-instrumentation-http`
  * [#2126](https://github.com/open-telemetry/opentelemetry-js/pull/2126) feat(instrumentation-http): add diag debug on http request events ([@Asafb26](https://github.com/Asafb26))
  * [#2455](https://github.com/open-telemetry/opentelemetry-js/pull/2455) chore(instrumentation-http): fix lint warnings ([@alisabzevari](https://github.com/alisabzevari))
* `opentelemetry-instrumentation-fetch`
  * [#2454](https://github.com/open-telemetry/opentelemetry-js/pull/2454) chore(instrumentation-fetch): fix lint warnings ([@alisabzevari](https://github.com/alisabzevari))
* `opentelemetry-exporter-collector`
  * [#2452](https://github.com/open-telemetry/opentelemetry-js/pull/2452) chore(exporter-collector): fix lint warnings ([@alisabzevari](https://github.com/alisabzevari))
* `opentelemetry-sdk-trace-base`, `opentelemetry-sdk-trace-node`
  * [#2446](https://github.com/open-telemetry/opentelemetry-js/pull/2446) chore(sdk-trace): fix lint warnings ([@alisabzevari](https://github.com/alisabzevari))
* `opentelemetry-exporter-prometheus`, `opentelemetry-exporter-zipkin`, `opentelemetry-shim-opentracing`
  * [#2447](https://github.com/open-telemetry/opentelemetry-js/pull/2447) chore(exporter): fix lint warnings ([@alisabzevari](https://github.com/alisabzevari))

### Committers: 18

* Aaron Abbott ([@aabmass](https://github.com/aabmass))
* Ali Sabzevari ([@alisabzevari](https://github.com/alisabzevari))
* Asaf Ben Aharon ([@Asafb26](https://github.com/Asafb26))
* Banothu Ramesh Naik ([@banothurameshnaik](https://github.com/banothurameshnaik))
* Daniel Dyla ([@dyladan](https://github.com/dyladan))
* Gerhard Stöbich ([@Flarna](https://github.com/Flarna))
* Herman ([@hermanbanken](https://github.com/hermanbanken))
* James ([@JamesJHPark](https://github.com/JamesJHPark))
* Jessica Kerr ([@jessitron](https://github.com/jessitron))
* Long Mai ([@longility](https://github.com/longility))
* Mustafain Ali Khan ([@mustafain117](https://github.com/mustafain117))
* Patrice Chalin ([@chalin](https://github.com/chalin))
* Philip Szalla ([@philipszalla](https://github.com/philipszalla))
* Ran Nozik ([@nozik](https://github.com/nozik))
* Rauno Viskus ([@Rauno56](https://github.com/Rauno56))
* Siim Kallas ([@seemk](https://github.com/seemk))
* Weyert de Boer ([@weyert](https://github.com/weyert))
* legendecas ([@legendecas](https://github.com/legendecas))

## 0.25.0

### :boom: Breaking Change

* `opentelemetry-api-metrics`, `opentelemetry-context-zone-peer-dep`, `opentelemetry-context-zone`, `opentelemetry-core`, `opentelemetry-exporter-collector-grpc`, `opentelemetry-exporter-collector-proto`, `opentelemetry-exporter-collector`, `opentelemetry-exporter-jaeger`, `opentelemetry-exporter-prometheus`, `opentelemetry-exporter-zipkin`, `opentelemetry-instrumentation-fetch`, `opentelemetry-instrumentation-grpc`, `opentelemetry-instrumentation-http`, `opentelemetry-instrumentation-xml-http-request`, `opentelemetry-instrumentation`, `opentelemetry-propagator-jaeger`, `opentelemetry-sdk-metrics-base`, `opentelemetry-sdk-node`, `opentelemetry-sdk-trace-base`, `opentelemetry-sdk-trace-node`, `opentelemetry-sdk-trace-web`, `opentelemetry-shim-opentracing`
  * [#2340](https://github.com/open-telemetry/opentelemetry-js/pull/2340) chore: rename sdks to better represent what they are [#2146] ([@vmarchaud](https://github.com/vmarchaud))

### :rocket: (Enhancement)

* `opentelemetry-exporter-collector-grpc`, `opentelemetry-exporter-collector-proto`, `opentelemetry-exporter-collector`, `opentelemetry-exporter-zipkin`
  * [#1775](https://github.com/open-telemetry/opentelemetry-js/pull/1775) fix(@opentelemetry/exporter-collector): remove fulfilled promises cor… ([@aabmass](https://github.com/aabmass))
* `opentelemetry-exporter-collector`
  * [#2336](https://github.com/open-telemetry/opentelemetry-js/pull/2336) feat: use Blob in sendBeacon to add application/json type ([@jufab](https://github.com/jufab))

### :bug: (Bug Fix)

* `opentelemetry-instrumentation-grpc`, `opentelemetry-instrumentation-http`, `opentelemetry-instrumentation-jaeger`, `opentelemetry-exporter-zipkin`, `opentelemetry-sdk-trace-base`
  * [#2499](https://github.com/open-telemetry/opentelemetry-js/pull/2499) fix: 2389- replaced logger unformatted strings with template literals ([@PaurushGarg](https://github.com/PaurushGarg))
* `opentelemetry-instrumentation-fetch`
  * [#2411](https://github.com/open-telemetry/opentelemetry-js/pull/2411) fix(instrumentation-fetch): `fetch(string, Request)` silently drops request body ([@t2t2](https://github.com/t2t2))
* `opentelemetry-sdk-trace-base`
  * [#2396](https://github.com/open-telemetry/opentelemetry-js/pull/2396) fix: respect sampled flag in Span Processors, fix associated tests ([@quickgiant](https://github.com/quickgiant))

### :books: (Refine Doc)

* Other
  * [#2412](https://github.com/open-telemetry/opentelemetry-js/pull/2412) docs: fix examples in website_docs/instrumentation.md ([@svrnm](https://github.com/svrnm))
  * [#2400](https://github.com/open-telemetry/opentelemetry-js/pull/2400) Website docs update 0821 ([@svrnm](https://github.com/svrnm))
* `opentelemetry-resources`, `opentelemetry-semantic-conventions`
  * [#2399](https://github.com/open-telemetry/opentelemetry-js/pull/2399) chore: update doc identifier names in readme ([@lonewolf3739](https://github.com/lonewolf3739))

### :house: (Internal)

* `opentelemetry-core`, `opentelemetry-exporter-collector-grpc`, `opentelemetry-exporter-collector-proto`, `opentelemetry-instrumentation-http`, `opentelemetry-sdk-trace-node`
  * [#2416](https://github.com/open-telemetry/opentelemetry-js/pull/2416) chore: hoist dependencies to speed up ci ([@dyladan](https://github.com/dyladan))
* `opentelemetry-propagator-b3`, `opentelemetry-propagator-jaeger`, `opentelemetry-resources`, `opentelemetry-sdk-metrics-base`
  * [#2406](https://github.com/open-telemetry/opentelemetry-js/pull/2406) chore: Fix lint warnings in propagator-jaeger, propagator-b3, resources, and sdk-metrics-base packages ([@alisabzevari](https://github.com/alisabzevari))
* `opentelemetry-core`
  * [#2405](https://github.com/open-telemetry/opentelemetry-js/pull/2405) chore: Fix lint warnings in core package ([@alisabzevari](https://github.com/alisabzevari))
* `opentelemetry-resource-detector-aws`, `opentelemetry-resource-detector-gcp`, `opentelemetry-sdk-node`
  * [#2392](https://github.com/open-telemetry/opentelemetry-js/pull/2392) refactor: move detectors to opentelemetry-js-contrib repo ([@legendecas](https://github.com/legendecas))
* `opentelemetry-exporter-collector-grpc`, `opentelemetry-exporter-collector-proto`, `opentelemetry-exporter-collector`, `opentelemetry-exporter-jaeger`, `opentelemetry-exporter-zipkin`, `opentelemetry-instrumentation-fetch`, `opentelemetry-instrumentation-grpc`, `opentelemetry-instrumentation-http`, `opentelemetry-instrumentation-xml-http-request`, `opentelemetry-sdk-node`, `opentelemetry-sdk-trace-node`, `opentelemetry-sdk-trace-web`, `opentelemetry-shim-opentracing`
  * [#2402](https://github.com/open-telemetry/opentelemetry-js/pull/2402) chore: sort entries in tsconfig ([@Flarna](https://github.com/Flarna))
* `opentelemetry-api-metrics`, `opentelemetry-context-zone-peer-dep`
  * [#2390](https://github.com/open-telemetry/opentelemetry-js/pull/2390) chore: fix Lint warnings in api-metrics and context-zone-peer-dep ([@alisabzevari](https://github.com/alisabzevari))
* Other
  * [#2397](https://github.com/open-telemetry/opentelemetry-js/pull/2397) chore: change codeowners to point to team ([@dyladan](https://github.com/dyladan))
  * [#2385](https://github.com/open-telemetry/opentelemetry-js/pull/2385) chore: move api into dependencies in integration tests ([@Flarna](https://github.com/Flarna))

### Committers: 11

* Aaron Abbott ([@aabmass](https://github.com/aabmass))
* Ali Sabzevari ([@alisabzevari](https://github.com/alisabzevari))
* Clark Jacobsohn ([@quickgiant](https://github.com/quickgiant))
* Daniel Dyla ([@dyladan](https://github.com/dyladan))
* Gerhard Stöbich ([@Flarna](https://github.com/Flarna))
* Julien Fabre ([@jufab](https://github.com/jufab))
* Severin Neumann ([@svrnm](https://github.com/svrnm))
* Srikanth Chekuri ([@lonewolf3739](https://github.com/lonewolf3739))
* Valentin Marchaud ([@vmarchaud](https://github.com/vmarchaud))
* legendecas ([@legendecas](https://github.com/legendecas))
* t2t2 ([@t2t2](https://github.com/t2t2))

## 0.24.0

### :boom: Breaking Change

* `opentelemetry-core`, `opentelemetry-exporter-jaeger`, `opentelemetry-exporter-zipkin`, `opentelemetry-node`, `opentelemetry-resource-detector-aws`, `opentelemetry-resource-detector-gcp`, `opentelemetry-resources`, `opentelemetry-semantic-conventions`, `opentelemetry-web`
  * [#2345](https://github.com/open-telemetry/opentelemetry-js/pull/2345) feat: updated spec to v1.5.0 and renamed resource class ([@weyert](https://github.com/weyert))

### :rocket: (Enhancement)

* `opentelemetry-exporter-collector-proto`, `opentelemetry-exporter-collector`
  * [#2337](https://github.com/open-telemetry/opentelemetry-js/pull/2337) Support gzip compression for node exporter collector ([@alisabzevari](https://github.com/alisabzevari))
* `opentelemetry-instrumentation-http`
  * [#2332](https://github.com/open-telemetry/opentelemetry-js/pull/2332) feat(@opentelemetry-instrumentation-http): support adding custom attributes before a span is started ([@echoontheway](https://github.com/echoontheway))
  * [#2349](https://github.com/open-telemetry/opentelemetry-js/pull/2349) fix(instrumentation-http): set outgoing request attributes on start span ([@blumamir](https://github.com/blumamir))
* `opentelemetry-web`
  * [#2343](https://github.com/open-telemetry/opentelemetry-js/pull/2343) feat(opentelemetry-web): capture decodedBodySize / http.response_content_length_uncompressed ([@t2t2](https://github.com/t2t2))
* `opentelemetry-instrumentation`
  * [#2309](https://github.com/open-telemetry/opentelemetry-js/pull/2309) chore: add includePrerelease option to instrumentation config ([@dyladan](https://github.com/dyladan))

### :bug: (Bug Fix)

* `opentelemetry-exporter-collector`
  * [#2357](https://github.com/open-telemetry/opentelemetry-js/pull/2357) fix: headers are appended to existing one (open-telemetry#2335) ([@niko-achilles](https://github.com/niko-achilles))
* `opentelemetry-exporter-collector-grpc`
  * [#2322](https://github.com/open-telemetry/opentelemetry-js/pull/2322) fix(@opentelemetry/exporter-collector-grpc) regression from #2130 when host specified without protocol ([@lizthegrey](https://github.com/lizthegrey))
* `opentelemetry-exporter-collector-proto`
  * [#2331](https://github.com/open-telemetry/opentelemetry-js/pull/2331) Change default HTTP exporter port to 55681 ([@NathanielRN](https://github.com/NathanielRN))

### :books: (Refine Doc)

* Other
  * [#2344](https://github.com/open-telemetry/opentelemetry-js/pull/2344) Additional website docs updates ([@svrnm](https://github.com/svrnm))
  * [#2365](https://github.com/open-telemetry/opentelemetry-js/pull/2365) docs: add quickstart code example ([@vreynolds](https://github.com/vreynolds))
  * [#2358](https://github.com/open-telemetry/opentelemetry-js/pull/2358) examples opentelemetry-api version fix ([@CptSchnitz](https://github.com/CptSchnitz))
  * [#2308](https://github.com/open-telemetry/opentelemetry-js/pull/2308) chore: use typedoc to build sdk reference ([@dyladan](https://github.com/dyladan))
  * [#2324](https://github.com/open-telemetry/opentelemetry-js/pull/2324) fix: update and make website docs work ([@svrnm](https://github.com/svrnm))
  * [#2328](https://github.com/open-telemetry/opentelemetry-js/pull/2328) chore: updating compatibility matrix ([@obecny](https://github.com/obecny))
  * [#2326](https://github.com/open-telemetry/opentelemetry-js/pull/2326) chore: fix tracer-web example webpack config ([@jonchurch](https://github.com/jonchurch))
* `opentelemetry-resource-detector-aws`
  * [#2379](https://github.com/open-telemetry/opentelemetry-js/pull/2379) fix: fixup aws detector readme ([@legendecas](https://github.com/legendecas))
* `opentelemetry-propagator-b3`
  * [#2342](https://github.com/open-telemetry/opentelemetry-js/pull/2342) docs: updates README.md for @opentelemetry/propagator-b3 ([@OmkarKirpan](https://github.com/OmkarKirpan))
* `opentelemetry-exporter-collector-grpc`
  * [#2266](https://github.com/open-telemetry/opentelemetry-js/pull/2266) fix(exporter-collector-grpc): incorrect URL format on docs after 0.20.0 update ([@brunoluiz](https://github.com/brunoluiz))

### :house: (Internal)

* Other
  * [#2366](https://github.com/open-telemetry/opentelemetry-js/pull/2366) chore: adding Rauno56 to js approvers ([@obecny](https://github.com/obecny))
  * [#2350](https://github.com/open-telemetry/opentelemetry-js/pull/2350) chore: ignore backcompat in renovate ([@dyladan](https://github.com/dyladan))
  * [#2352](https://github.com/open-telemetry/opentelemetry-js/pull/2352) replaced word plugin with instrumentation ([@niko-achilles](https://github.com/niko-achilles))
  * [#2311](https://github.com/open-telemetry/opentelemetry-js/pull/2311) chore: ignore @types/node in backcompat ([@dyladan](https://github.com/dyladan))
* `opentelemetry-exporter-collector-grpc`, `opentelemetry-exporter-jaeger`, `opentelemetry-instrumentation`, `opentelemetry-node`, `opentelemetry-sdk-node`, `opentelemetry-shim-opentracing`, `opentelemetry-tracing`, `opentelemetry-web`
  * [#2351](https://github.com/open-telemetry/opentelemetry-js/pull/2351) style: use single quotes everywhere and add a rule to eslint ([@blumamir](https://github.com/blumamir))
* `template`
  * [#2319](https://github.com/open-telemetry/opentelemetry-js/pull/2319) chore: update package template engines version ([@jonchurch](https://github.com/jonchurch))

### Committers: 18

* (Eliseo) Nathaniel Ruiz Nowell ([@NathanielRN](https://github.com/NathanielRN))
* Ali Sabzevari ([@alisabzevari](https://github.com/alisabzevari))
* Amir Blum ([@blumamir](https://github.com/blumamir))
* Bartlomiej Obecny ([@obecny](https://github.com/obecny))
* Bruno Luiz Silva ([@brunoluiz](https://github.com/brunoluiz))
* Daniel Dyla ([@dyladan](https://github.com/dyladan))
* Gerhard Stöbich ([@Flarna](https://github.com/Flarna))
* Jonathan Church ([@jonchurch](https://github.com/jonchurch))
* Liz Fong-Jones ([@lizthegrey](https://github.com/lizthegrey))
* Niko Achilles Kokkinos ([@niko-achilles](https://github.com/niko-achilles))
* Ofer Adelstein ([@CptSchnitz](https://github.com/CptSchnitz))
* Omkar Kirpan ([@OmkarKirpan](https://github.com/OmkarKirpan))
* Severin Neumann ([@svrnm](https://github.com/svrnm))
* Vera Reynolds ([@vreynolds](https://github.com/vreynolds))
* Weyert de Boer ([@weyert](https://github.com/weyert))
* [@echoontheway](https://github.com/echoontheway)
* legendecas ([@legendecas](https://github.com/legendecas))
* t2t2 ([@t2t2](https://github.com/t2t2))

## 0.23.0

### :rocket: (Enhancement)

* `opentelemetry-shim-opentracing`
  * [#2282](https://github.com/open-telemetry/opentelemetry-js/pull/2282) feat(shim-opentracing): update logging based on new spec ([@vreynolds](https://github.com/vreynolds))
* `opentelemetry-exporter-collector-grpc`
  * [#2304](https://github.com/open-telemetry/opentelemetry-js/pull/2304) feat: otlp-grpc exporter uses headers environment variables ([@vreynolds](https://github.com/vreynolds))
* `opentelemetry-propagator-b3`
  * [#2285](https://github.com/open-telemetry/opentelemetry-js/pull/2285) fix(propagator-b3): update extract to check for array ([@jordanworner](https://github.com/jordanworner))
* `opentelemetry-core`, `opentelemetry-instrumentation-fetch`, `opentelemetry-instrumentation-xml-http-request`, `opentelemetry-web`
  * [#2226](https://github.com/open-telemetry/opentelemetry-js/pull/2226) fix(xhr): make performance observer work with relative urls ([@mhennoch](https://github.com/mhennoch))

### :books: (Refine Doc)

* Other
  * [#2306](https://github.com/open-telemetry/opentelemetry-js/pull/2306) chore: update the website getting started docs ([@dyladan](https://github.com/dyladan))
  * [#2283](https://github.com/open-telemetry/opentelemetry-js/pull/2283) Module opentelemetry/instrumentation-grpc required ([@pramodsreek](https://github.com/pramodsreek))
* `opentelemetry-sdk-node`
  * [#2300](https://github.com/open-telemetry/opentelemetry-js/pull/2300) chore(README): update link to BatchSpanProcessor in sdk node ([@pragmaticivan](https://github.com/pragmaticivan))
* `opentelemetry-exporter-jaeger`, `opentelemetry-exporter-zipkin`, `opentelemetry-sdk-node`
  * [#2290](https://github.com/open-telemetry/opentelemetry-js/pull/2290) fix: service.name resource attribute ([@OmkarKirpan](https://github.com/OmkarKirpan))
* `opentelemetry-resources`
  * [#2289](https://github.com/open-telemetry/opentelemetry-js/pull/2289) docs(opentelemetry-resources): fix wrong sample code in readme ([@alisabzevari](https://github.com/alisabzevari))

### :house: (Internal)

* `opentelemetry-context-async-hooks`, `opentelemetry-context-zone-peer-dep`, `opentelemetry-web`
  * [#2247](https://github.com/open-telemetry/opentelemetry-js/pull/2247) feat: unify the signatures of bind and with ([@Rauno56](https://github.com/Rauno56))
* Other
  * [#2296](https://github.com/open-telemetry/opentelemetry-js/pull/2296) chore: do not upgrade backwards compatibility ([@dyladan](https://github.com/dyladan))
  * [#2302](https://github.com/open-telemetry/opentelemetry-js/pull/2302) chore: use setup-node ([@dyladan](https://github.com/dyladan))

### Committers: 9

* Ali Sabzevari ([@alisabzevari](https://github.com/alisabzevari))
* Daniel Dyla ([@dyladan](https://github.com/dyladan))
* Ivan Santos ([@pragmaticivan](https://github.com/pragmaticivan))
* Jordan Worner ([@jordanworner](https://github.com/jordanworner))
* MartenH ([@mhennoch](https://github.com/mhennoch))
* Omkar Kirpan ([@OmkarKirpan](https://github.com/OmkarKirpan))
* Pramod ([@pramodsreek](https://github.com/pramodsreek))
* Rauno Viskus ([@Rauno56](https://github.com/Rauno56))
* Vera Reynolds ([@vreynolds](https://github.com/vreynolds))

## 0.22.0

### :rocket: (Enhancement)

* `opentelemetry-tracing`
  * [#2243](https://github.com/open-telemetry/opentelemetry-js/pull/2243) feat(tracing): auto flush BatchSpanProcessor on browser ([@kkruk-sumo](https://github.com/kkruk-sumo))
* `opentelemetry-resource-detector-aws`, `opentelemetry-semantic-conventions`
  * [#2268](https://github.com/open-telemetry/opentelemetry-js/pull/2268) feat(semantic-conventions): upgrade semantic conventions to version 1… ([@weyert](https://github.com/weyert))
* `opentelemetry-api-metrics`, `opentelemetry-context-async-hooks`, `opentelemetry-context-zone-peer-dep`, `opentelemetry-core`, `opentelemetry-exporter-collector-grpc`, `opentelemetry-exporter-collector-proto`, `opentelemetry-exporter-collector`, `opentelemetry-exporter-jaeger`, `opentelemetry-exporter-prometheus`, `opentelemetry-exporter-zipkin`, `opentelemetry-instrumentation-fetch`, `opentelemetry-instrumentation-grpc`, `opentelemetry-instrumentation-http`, `opentelemetry-instrumentation-xml-http-request`, `opentelemetry-instrumentation`, `opentelemetry-metrics`, `opentelemetry-node`, `opentelemetry-propagator-b3`, `opentelemetry-propagator-jaeger`, `opentelemetry-resource-detector-aws`, `opentelemetry-resource-detector-gcp`, `opentelemetry-resources`, `opentelemetry-sdk-node`, `opentelemetry-shim-opentracing`, `opentelemetry-tracing`, `opentelemetry-web`
  * [#2276](https://github.com/open-telemetry/opentelemetry-js/pull/2276) chore(deps): update dependency @opentelemetry/api to v1 ([@renovate-bot](https://github.com/renovate-bot))

### :books: (Refine Doc)

* [#2287](https://github.com/open-telemetry/opentelemetry-js/pull/2287) chore(doc): update compatibility matrix ([@vmarchaud](https://github.com/vmarchaud))

### Committers: 3

* Krystian Kruk ([@kkruk-sumo](https://github.com/kkruk-sumo))
* Valentin Marchaud ([@vmarchaud](https://github.com/vmarchaud))
* Weyert de Boer ([@weyert](https://github.com/weyert))

## 0.21.0

### :rocket: (Enhancement)

* `opentelemetry-instrumentation-fetch`, `opentelemetry-instrumentation-grpc`, `opentelemetry-instrumentation-http`, `opentelemetry-instrumentation-xml-http-request`, `opentelemetry-instrumentation`
  * [#2261](https://github.com/open-telemetry/opentelemetry-js/pull/2261) Adding ComponentLogger into instrumentations ([@obecny](https://github.com/obecny))
* `opentelemetry-api-metrics`, `opentelemetry-context-async-hooks`, `opentelemetry-context-zone-peer-dep`, `opentelemetry-core`, `opentelemetry-exporter-collector-grpc`, `opentelemetry-exporter-collector-proto`, `opentelemetry-exporter-collector`, `opentelemetry-exporter-jaeger`, `opentelemetry-exporter-prometheus`, `opentelemetry-exporter-zipkin`, `opentelemetry-instrumentation-fetch`, `opentelemetry-instrumentation-grpc`, `opentelemetry-instrumentation-http`, `opentelemetry-instrumentation-xml-http-request`, `opentelemetry-instrumentation`, `opentelemetry-metrics`, `opentelemetry-node`, `opentelemetry-propagator-b3`, `opentelemetry-propagator-jaeger`, `opentelemetry-resource-detector-aws`, `opentelemetry-resource-detector-gcp`, `opentelemetry-resources`, `opentelemetry-sdk-node`, `opentelemetry-shim-opentracing`, `opentelemetry-tracing`, `opentelemetry-web`
  * [#2255](https://github.com/open-telemetry/opentelemetry-js/pull/2255) chore: update API to 0.21.0 ([@dyladan](https://github.com/dyladan))

### :books: (Refine Doc)

* [#2263](https://github.com/open-telemetry/opentelemetry-js/pull/2263) docs(README): update link to @opentelemetry/api package ([@nvenegas](https://github.com/nvenegas))
* [#2254](https://github.com/open-telemetry/opentelemetry-js/pull/2254) chore: update compatibility matrix ([@dyladan](https://github.com/dyladan))
* [#2253](https://github.com/open-telemetry/opentelemetry-js/pull/2253) chore: add missing changelog entry ([@dyladan](https://github.com/dyladan))

### :house: (Internal)

* `opentelemetry-api-metrics`, `opentelemetry-context-async-hooks`, `opentelemetry-context-zone-peer-dep`, `opentelemetry-context-zone`, `opentelemetry-core`, `opentelemetry-exporter-collector-grpc`, `opentelemetry-exporter-collector-proto`, `opentelemetry-exporter-collector`, `opentelemetry-exporter-jaeger`, `opentelemetry-exporter-prometheus`, `opentelemetry-exporter-zipkin`, `opentelemetry-instrumentation-fetch`, `opentelemetry-instrumentation-grpc`, `opentelemetry-instrumentation-http`, `opentelemetry-instrumentation-xml-http-request`, `opentelemetry-instrumentation`, `opentelemetry-metrics`, `opentelemetry-node`, `opentelemetry-propagator-b3`, `opentelemetry-propagator-jaeger`, `opentelemetry-resource-detector-aws`, `opentelemetry-resource-detector-gcp`, `opentelemetry-resources`, `opentelemetry-sdk-node`, `opentelemetry-semantic-conventions`, `opentelemetry-shim-opentracing`, `opentelemetry-tracing`, `opentelemetry-web`, `template`
  * [#2244](https://github.com/open-telemetry/opentelemetry-js/pull/2244) chore: add node:16 to the test matrix ([@Rauno56](https://github.com/Rauno56))

### Committers: 4

* Bartlomiej Obecny ([@obecny](https://github.com/obecny))
* Daniel Dyla ([@dyladan](https://github.com/dyladan))
* Nicolas Venegas ([@nvenegas](https://github.com/nvenegas))
* Rauno Viskus ([@Rauno56](https://github.com/Rauno56))

## 0.20.0

### :boom: Breaking Change

* `opentelemetry-sdk-node`, `opentelemetry-tracing`
  * [#2190](https://github.com/open-telemetry/opentelemetry-js/pull/2190) feat: apply spec changes for `TraceParams` ([@weyert](https://github.com/weyert))
* `opentelemetry-node`, `opentelemetry-propagator-jaeger`, `opentelemetry-shim-opentracing`
  * [#2148](https://github.com/open-telemetry/opentelemetry-js/pull/2148) chore: renaming jaeger http trace propagator to jaeger propagator ([@obecny](https://github.com/obecny))
* `opentelemetry-core`, `opentelemetry-instrumentation-grpc`, `opentelemetry-shim-opentracing`, `opentelemetry-tracing`
  * [#2149](https://github.com/open-telemetry/opentelemetry-js/pull/2149) chore: adding sufix propagator to http baggage and http trace context ([@obecny](https://github.com/obecny))

### :rocket: (Enhancement)

* `opentelemetry-shim-opentracing`
  * [#2194](https://github.com/open-telemetry/opentelemetry-js/pull/2194) feat(shim-opentracing): update setTag based on new spec ([@vreynolds](https://github.com/vreynolds))
* `opentelemetry-tracing`
  * [#2221](https://github.com/open-telemetry/opentelemetry-js/pull/2221) feat: add startActiveSpan method to Tracer ([@naseemkullah](https://github.com/naseemkullah))
* `opentelemetry-core`, `opentelemetry-exporter-collector-grpc`, `opentelemetry-exporter-collector-proto`, `opentelemetry-exporter-collector`, `opentelemetry-exporter-jaeger`, `opentelemetry-exporter-zipkin`, `opentelemetry-metrics`, `opentelemetry-resources`, `opentelemetry-sdk-node`, `opentelemetry-tracing`
  * [#2227](https://github.com/open-telemetry/opentelemetry-js/pull/2227) chore: set default service name ([@dyladan](https://github.com/dyladan))
* `opentelemetry-api-metrics`, `opentelemetry-context-async-hooks`, `opentelemetry-context-zone-peer-dep`, `opentelemetry-context-zone`, `opentelemetry-core`, `opentelemetry-exporter-collector-grpc`, `opentelemetry-exporter-collector-proto`, `opentelemetry-exporter-collector`, `opentelemetry-exporter-jaeger`, `opentelemetry-exporter-prometheus`, `opentelemetry-exporter-zipkin`, `opentelemetry-instrumentation-fetch`, `opentelemetry-instrumentation-grpc`, `opentelemetry-instrumentation-http`, `opentelemetry-instrumentation-xml-http-request`, `opentelemetry-instrumentation`, `opentelemetry-metrics`, `opentelemetry-node`, `opentelemetry-propagator-b3`, `opentelemetry-propagator-jaeger`, `opentelemetry-resource-detector-aws`, `opentelemetry-resource-detector-gcp`, `opentelemetry-resources`, `opentelemetry-sdk-node`, `opentelemetry-shim-opentracing`, `opentelemetry-tracing`, `opentelemetry-web`
  * [#2225](https://github.com/open-telemetry/opentelemetry-js/pull/2225) chore: upgrading to api ver. 0.20.0 ([@obecny](https://github.com/obecny))
* `opentelemetry-instrumentation`
  * [#2224](https://github.com/open-telemetry/opentelemetry-js/pull/2224) feat(opentelemetry-instrumentation): getConfig and setConfig ([@mottibec](https://github.com/mottibec))
* `opentelemetry-core`, `opentelemetry-instrumentation-http`, `opentelemetry-propagator-b3`, `opentelemetry-propagator-jaeger`, `opentelemetry-tracing`
  * [#2202](https://github.com/open-telemetry/opentelemetry-js/pull/2202) Move suppress tracing context key to SDK ([@dyladan](https://github.com/dyladan))
* `opentelemetry-core`, `opentelemetry-tracing`
  * [#2100](https://github.com/open-telemetry/opentelemetry-js/pull/2100) feat(tracing): allow to configure exporter by environment #1676 ([@vmarchaud](https://github.com/vmarchaud))
* `opentelemetry-core`, `opentelemetry-exporter-collector-grpc`, `opentelemetry-exporter-collector-proto`, `opentelemetry-exporter-collector`
  * [#2117](https://github.com/open-telemetry/opentelemetry-js/pull/2117) feat(exporter-collector): support config from env #2099 ([@vmarchaud](https://github.com/vmarchaud))
* `opentelemetry-exporter-collector`, `opentelemetry-exporter-zipkin`, `opentelemetry-tracing`
  * [#2183](https://github.com/open-telemetry/opentelemetry-js/pull/2183) chore: removing usage of timed event from api ([@obecny](https://github.com/obecny))
* Other
  * [#2195](https://github.com/open-telemetry/opentelemetry-js/pull/2195) fix: remove redundant try-catch from http/https server examples ([@legendecas](https://github.com/legendecas))
* `opentelemetry-exporter-collector-grpc`
  * [#2130](https://github.com/open-telemetry/opentelemetry-js/pull/2130) chore: url validation & README to prevent gRPC footguns. ([@lizthegrey](https://github.com/lizthegrey))
* `opentelemetry-semantic-conventions`
  * [#2167](https://github.com/open-telemetry/opentelemetry-js/pull/2167) semantic-conventions: include built esm files in package ([@t2t2](https://github.com/t2t2))
* `opentelemetry-instrumentation-xml-http-request`
  * [#2134](https://github.com/open-telemetry/opentelemetry-js/pull/2134) feat(instrumentation-xhr): add applyCustomAttributesOnSpan hook ([@mhennoch](https://github.com/mhennoch))
* `opentelemetry-exporter-prometheus`
  * [#2122](https://github.com/open-telemetry/opentelemetry-js/pull/2122) feat: add diag warning when metric name is invalid ([@weyert](https://github.com/weyert))
* `opentelemetry-api-metrics`, `opentelemetry-exporter-collector-grpc`, `opentelemetry-exporter-collector-proto`, `opentelemetry-exporter-collector`, `opentelemetry-metrics`
  * [#2118](https://github.com/open-telemetry/opentelemetry-js/pull/2118) chore(deps): support cumulative, delta, and pass-through exporters ([@sergeylanzman](https://github.com/sergeylanzman))

### :bug: (Bug Fix)

* `opentelemetry-exporter-collector-grpc`
  * [#2214](https://github.com/open-telemetry/opentelemetry-js/pull/2214) chore: fixes after last changes to url ([@obecny](https://github.com/obecny))
* `opentelemetry-tracing`
  * [#2185](https://github.com/open-telemetry/opentelemetry-js/pull/2185) fix: use invalid parent for sampler when options.root ([@dyladan](https://github.com/dyladan))
  * [#2171](https://github.com/open-telemetry/opentelemetry-js/pull/2171) fix: move initialization of const above first use #2170 ([@dyladan](https://github.com/dyladan))
* `opentelemetry-instrumentation-grpc`
  * [#2179](https://github.com/open-telemetry/opentelemetry-js/pull/2179) chore(grpc-instrumentation): fix grpc example #2160 ([@vmarchaud](https://github.com/vmarchaud))
* `opentelemetry-core`
  * [#2165](https://github.com/open-telemetry/opentelemetry-js/pull/2165) [sampler] treat invalid SpanContext as no SpanContext ([@thisthat](https://github.com/thisthat))

### :books: (Refine Doc)

* `opentelemetry-node`
  * [#2180](https://github.com/open-telemetry/opentelemetry-js/pull/2180) fix docs typo ([@sbrichardson](https://github.com/sbrichardson))
* Other
  * [#2168](https://github.com/open-telemetry/opentelemetry-js/pull/2168) chore: update feature status in readme ([@dyladan](https://github.com/dyladan))
* `opentelemetry-instrumentation-fetch`, `opentelemetry-instrumentation-grpc`, `opentelemetry-instrumentation-http`, `opentelemetry-instrumentation-xml-http-request`, `opentelemetry-instrumentation`, `opentelemetry-node`, `opentelemetry-sdk-node`, `opentelemetry-web`
  * [#2127](https://github.com/open-telemetry/opentelemetry-js/pull/2127) chore: prefer use of global TracerProvider/MeterProvider ([@Flarna](https://github.com/Flarna))

### :house: (Internal)

* `opentelemetry-api-metrics`, `opentelemetry-context-async-hooks`, `opentelemetry-context-zone-peer-dep`, `opentelemetry-context-zone`, `opentelemetry-core`, `opentelemetry-exporter-collector-grpc`, `opentelemetry-exporter-collector-proto`, `opentelemetry-exporter-collector`, `opentelemetry-exporter-jaeger`, `opentelemetry-exporter-prometheus`, `opentelemetry-exporter-zipkin`, `opentelemetry-instrumentation-fetch`, `opentelemetry-instrumentation-grpc`, `opentelemetry-instrumentation-http`, `opentelemetry-instrumentation-xml-http-request`, `opentelemetry-instrumentation`, `opentelemetry-metrics`, `opentelemetry-node`, `opentelemetry-propagator-b3`, `opentelemetry-propagator-jaeger`, `opentelemetry-resource-detector-aws`, `opentelemetry-resource-detector-gcp`, `opentelemetry-resources`, `opentelemetry-sdk-node`, `opentelemetry-semantic-conventions`, `opentelemetry-shim-opentracing`, `opentelemetry-tracing`, `opentelemetry-web`, `template`
  * [#2241](https://github.com/open-telemetry/opentelemetry-js/pull/2241) chore: update typescript to 4.3 and enable noImplicitOverride ([@Flarna](https://github.com/Flarna))
  * [#2204](https://github.com/open-telemetry/opentelemetry-js/pull/2204) Remove GTS and prettier ([@dyladan](https://github.com/dyladan))
* `opentelemetry-instrumentation-http`, `opentelemetry-instrumentation`, `opentelemetry-tracing`
  * [#2229](https://github.com/open-telemetry/opentelemetry-js/pull/2229) chore: remove references to NOOP singletons ([@dyladan](https://github.com/dyladan))
* `opentelemetry-node`, `opentelemetry-sdk-node`, `opentelemetry-web`
  * [#2230](https://github.com/open-telemetry/opentelemetry-js/pull/2230) chore: remove references to Noop classes from API ([@dyladan](https://github.com/dyladan))
* `opentelemetry-api-metrics`, `opentelemetry-context-zone-peer-dep`, `opentelemetry-context-zone`, `opentelemetry-core`, `opentelemetry-exporter-collector`, `opentelemetry-exporter-zipkin`, `opentelemetry-instrumentation-fetch`, `opentelemetry-instrumentation-xml-http-request`, `opentelemetry-instrumentation`, `opentelemetry-propagator-jaeger`, `opentelemetry-tracing`, `opentelemetry-web`
  * [#2234](https://github.com/open-telemetry/opentelemetry-js/pull/2234) chore: downgrade karma-webpack ([@dyladan](https://github.com/dyladan))
* `opentelemetry-sdk-node`
  * [#2219](https://github.com/open-telemetry/opentelemetry-js/pull/2219) fix(opentelemetry-sdk-node): move nock to dev dependencies ([@nflaig](https://github.com/nflaig))
* `opentelemetry-core`
  * [#2155](https://github.com/open-telemetry/opentelemetry-js/pull/2155) chore: move tracecontext propagator into trace ([@dyladan](https://github.com/dyladan))
* `opentelemetry-api-metrics`, `opentelemetry-context-zone-peer-dep`, `opentelemetry-context-zone`, `opentelemetry-core`, `opentelemetry-exporter-collector`, `opentelemetry-exporter-zipkin`, `opentelemetry-instrumentation-fetch`, `opentelemetry-instrumentation-xml-http-request`, `opentelemetry-instrumentation`, `opentelemetry-metrics`, `opentelemetry-propagator-b3`, `opentelemetry-propagator-jaeger`, `opentelemetry-resources`, `opentelemetry-semantic-conventions`, `opentelemetry-tracing`, `opentelemetry-web`, `template`
  * [#2112](https://github.com/open-telemetry/opentelemetry-js/pull/2112) feat: add ESM builds for packages used in browser ([@t2t2](https://github.com/t2t2))

### Committers: 18

* Bartlomiej Obecny ([@obecny](https://github.com/obecny))
* Daniel Dyla ([@dyladan](https://github.com/dyladan))
* Gerhard Stöbich ([@Flarna](https://github.com/Flarna))
* Giovanni Liva ([@thisthat](https://github.com/thisthat))
* Liz Fong-Jones ([@lizthegrey](https://github.com/lizthegrey))
* MartenH ([@mhennoch](https://github.com/mhennoch))
* Motti Bechhofer ([@mottibec](https://github.com/mottibec))
* Naseem ([@naseemkullah](https://github.com/naseemkullah))
* Nico Flaig ([@nflaig](https://github.com/nflaig))
* Sergey Lanzman ([@sergeylanzman](https://github.com/sergeylanzman))
* Severin Neumann ([@svrnm](https://github.com/svrnm))
* Stephen Richardson  ([@sbrichardson](https://github.com/sbrichardson))
* Valentin Marchaud ([@vmarchaud](https://github.com/vmarchaud))
* Vera Reynolds ([@vreynolds](https://github.com/vreynolds))
* Weyert de Boer ([@weyert](https://github.com/weyert))
* andrew quartey ([@drexler](https://github.com/drexler))
* legendecas ([@legendecas](https://github.com/legendecas))
* t2t2 ([@t2t2](https://github.com/t2t2))

## 0.19.0

### :boom: Breaking Change

* `opentelemetry-core`, `opentelemetry-tracing`
  * [#2111](https://github.com/open-telemetry/opentelemetry-js/pull/2111) feat: handle OTEL_TRACES_SAMPLER env var ([@jtmalinowski](https://github.com/jtmalinowski))
  * [#2098](https://github.com/open-telemetry/opentelemetry-js/pull/2098) chore(env): update default value for span's attributes/links/events count #1675 ([@vmarchaud](https://github.com/vmarchaud))
* `opentelemetry-instrumentation-fetch`, `opentelemetry-instrumentation-grpc`, `opentelemetry-instrumentation-http`, `opentelemetry-instrumentation-xml-http-request`, `opentelemetry-semantic-conventions`, `opentelemetry-tracing`, `opentelemetry-web`
  * [#2083](https://github.com/open-telemetry/opentelemetry-js/pull/2083) feat: add semconv generator for `semantic-conventions`-package ([@weyert](https://github.com/weyert))
* `opentelemetry-core`, `opentelemetry-grpc-utils`, `opentelemetry-instrumentation-fetch`, `opentelemetry-instrumentation-grpc`, `opentelemetry-instrumentation-http`, `opentelemetry-instrumentation-xml-http-request`, `opentelemetry-instrumentation`, `opentelemetry-node`, `opentelemetry-plugin-grpc-js`, `opentelemetry-plugin-grpc`, `opentelemetry-plugin-http`, `opentelemetry-plugin-https`, `opentelemetry-sdk-node`, `opentelemetry-web`
  * [#2081](https://github.com/open-telemetry/opentelemetry-js/pull/2081) remove plugins ([@obecny](https://github.com/obecny))
* `opentelemetry-api-metrics`, `opentelemetry-context-async-hooks`, `opentelemetry-context-zone-peer-dep`, `opentelemetry-core`, `opentelemetry-exporter-collector-grpc`, `opentelemetry-exporter-collector-proto`, `opentelemetry-exporter-collector`, `opentelemetry-exporter-jaeger`, `opentelemetry-exporter-prometheus`, `opentelemetry-exporter-zipkin`, `opentelemetry-grpc-utils`, `opentelemetry-instrumentation-fetch`, `opentelemetry-instrumentation-grpc`, `opentelemetry-instrumentation-http`, `opentelemetry-instrumentation-xml-http-request`, `opentelemetry-instrumentation`, `opentelemetry-metrics`, `opentelemetry-node`, `opentelemetry-plugin-grpc-js`, `opentelemetry-plugin-grpc`, `opentelemetry-plugin-http`, `opentelemetry-plugin-https`, `opentelemetry-propagator-b3`, `opentelemetry-propagator-jaeger`, `opentelemetry-resource-detector-aws`, `opentelemetry-resource-detector-gcp`, `opentelemetry-resources`, `opentelemetry-sdk-node`, `opentelemetry-shim-opentracing`, `opentelemetry-tracing`, `opentelemetry-web`
  * [#2074](https://github.com/open-telemetry/opentelemetry-js/pull/2074) chore: peer depend on API ([@dyladan](https://github.com/dyladan))
  * [#2063](https://github.com/open-telemetry/opentelemetry-js/pull/2063) chore: update API dependency to 1.0.0-rc.0 ([@dyladan](https://github.com/dyladan))
* `opentelemetry-core`, `opentelemetry-propagator-b3`
  * [#2054](https://github.com/open-telemetry/opentelemetry-js/pull/2054) refactor: simplify b3 options ([@mwear](https://github.com/mwear))

### :rocket: (Enhancement)

* `opentelemetry-instrumentation`
  * [#2135](https://github.com/open-telemetry/opentelemetry-js/pull/2135) fix: add isEnabled to InstrumentationBase ([@seemk](https://github.com/seemk))
* `opentelemetry-semantic-conventions`
  * [#2115](https://github.com/open-telemetry/opentelemetry-js/pull/2115) feat: upgrade semantic conventions to v1.2.0 of spec ([@weyert](https://github.com/weyert))
* `opentelemetry-core`, `opentelemetry-exporter-zipkin`
  * [#2097](https://github.com/open-telemetry/opentelemetry-js/pull/2097) feat(zipkin): allow to configure url via environment #1675 ([@vmarchaud](https://github.com/vmarchaud))
* `opentelemetry-exporter-zipkin`
  * [#2050](https://github.com/open-telemetry/opentelemetry-js/pull/2050) chore: adding interceptor for getting headers before each request ([@obecny](https://github.com/obecny))
* `opentelemetry-exporter-collector-grpc`
  * [#2092](https://github.com/open-telemetry/opentelemetry-js/pull/2092) Migrate exporter-collector-grpc to grpc-js ([@obecny](https://github.com/obecny))
* `opentelemetry-instrumentation-http`
  * [#2043](https://github.com/open-telemetry/opentelemetry-js/pull/2043) chore: avoid unneeded context.with in http instrumentation ([@Flarna](https://github.com/Flarna))
* `opentelemetry-instrumentation-fetch`, `opentelemetry-instrumentation-xml-http-request`
  * [#2061](https://github.com/open-telemetry/opentelemetry-js/pull/2061) chore: adding info to debug whenever headers are being skipped due to cors policy ([@obecny](https://github.com/obecny))

### :bug: (Bug Fix)

* `opentelemetry-exporter-prometheus`
  * [#2121](https://github.com/open-telemetry/opentelemetry-js/pull/2121) fix: ensure the label names are sanitised ([@weyert](https://github.com/weyert))
* `opentelemetry-instrumentation`
  * [#2120](https://github.com/open-telemetry/opentelemetry-js/pull/2120) fix(instrumentation): support multiple module definitions with different versions ([@seemk](https://github.com/seemk))
* `opentelemetry-instrumentation-http`, `opentelemetry-tracing`
  * [#2105](https://github.com/open-telemetry/opentelemetry-js/pull/2105) fix: don't use spanId from invalid parent ([@Flarna](https://github.com/Flarna))
* `opentelemetry-context-async-hooks`
  * [#2088](https://github.com/open-telemetry/opentelemetry-js/pull/2088) fix: correct removeAllListeners in case no event is passed ([@Flarna](https://github.com/Flarna))
* `opentelemetry-resource-detector-aws`
  * [#2076](https://github.com/open-telemetry/opentelemetry-js/pull/2076) fix: await http response in AWS EKS detector ([@vreynolds](https://github.com/vreynolds))
* `opentelemetry-core`, `opentelemetry-propagator-b3`, `opentelemetry-propagator-jaeger`
  * [#2082](https://github.com/open-telemetry/opentelemetry-js/pull/2082) chore: do not inject span context when instrumentation is suppressed ([@dyladan](https://github.com/dyladan))
* `opentelemetry-core`
  * [#2080](https://github.com/open-telemetry/opentelemetry-js/pull/2080) fix: do not inject invalid span context ([@dyladan](https://github.com/dyladan))
* `opentelemetry-tracing`
  * [#2086](https://github.com/open-telemetry/opentelemetry-js/pull/2086) fix: exception.type should always be a string ([@YanivD](https://github.com/YanivD))
* `opentelemetry-propagator-jaeger`
  * [#1986](https://github.com/open-telemetry/opentelemetry-js/pull/1986) fix(propagator-jaeger): zero pad extracted trace id to 32 characters ([@sid-maddy](https://github.com/sid-maddy))

### :books: (Refine Doc)

* [#2094](https://github.com/open-telemetry/opentelemetry-js/pull/2094) chore: fixing readme info ([@obecny](https://github.com/obecny))
* [#2051](https://github.com/open-telemetry/opentelemetry-js/pull/2051) Add opentelemetry.io docs ([@austinlparker](https://github.com/austinlparker))

### :house: (Internal)

* `opentelemetry-exporter-collector-grpc`, `opentelemetry-metrics`, `opentelemetry-tracing`
  * [#1780](https://github.com/open-telemetry/opentelemetry-js/pull/1780) chore: no-floating-promises ([@naseemkullah](https://github.com/naseemkullah))
* `opentelemetry-context-zone`, `opentelemetry-core`, `opentelemetry-exporter-collector-grpc`, `opentelemetry-exporter-collector-proto`, `opentelemetry-exporter-collector`, `opentelemetry-exporter-jaeger`, `opentelemetry-exporter-prometheus`, `opentelemetry-exporter-zipkin`, `opentelemetry-instrumentation-fetch`, `opentelemetry-instrumentation-grpc`, `opentelemetry-instrumentation-http`, `opentelemetry-instrumentation-xml-http-request`, `opentelemetry-instrumentation`, `opentelemetry-metrics`, `opentelemetry-node`, `opentelemetry-propagator-jaeger`, `opentelemetry-resource-detector-aws`, `opentelemetry-resource-detector-gcp`, `opentelemetry-resources`, `opentelemetry-sdk-node`, `opentelemetry-shim-opentracing`, `opentelemetry-tracing`, `opentelemetry-web`
  * [#2073](https://github.com/open-telemetry/opentelemetry-js/pull/2073) chore: pin own deps ([@dyladan](https://github.com/dyladan))

### Committers: 15

* Anuraag Agrawal ([@anuraaga](https://github.com/anuraaga))
* Austin Parker ([@austinlparker](https://github.com/austinlparker))
* Bartlomiej Obecny ([@obecny](https://github.com/obecny))
* Daniel Dyla ([@dyladan](https://github.com/dyladan))
* Gerhard Stöbich ([@Flarna](https://github.com/Flarna))
* Jakub Malinowski ([@jtmalinowski](https://github.com/jtmalinowski))
* Matthew Wear ([@mwear](https://github.com/mwear))
* Naseem ([@naseemkullah](https://github.com/naseemkullah))
* Niek Kruse ([@niekert](https://github.com/niekert))
* Siddhesh Mhadnak ([@sid-maddy](https://github.com/sid-maddy))
* Siim Kallas ([@seemk](https://github.com/seemk))
* Valentin Marchaud ([@vmarchaud](https://github.com/vmarchaud))
* Vera Reynolds ([@vreynolds](https://github.com/vreynolds))
* Weyert de Boer ([@weyert](https://github.com/weyert))
* Yaniv Davidi ([@YanivD](https://github.com/YanivD))

## 0.18.2

### :bug: (Bug Fix)

* `opentelemetry-api-metrics`, `opentelemetry-context-async-hooks`, `opentelemetry-context-zone-peer-dep`, `opentelemetry-core`, `opentelemetry-exporter-collector-grpc`, `opentelemetry-exporter-collector-proto`, `opentelemetry-exporter-collector`, `opentelemetry-exporter-jaeger`, `opentelemetry-exporter-prometheus`, `opentelemetry-exporter-zipkin`, `opentelemetry-grpc-utils`, `opentelemetry-instrumentation-fetch`, `opentelemetry-instrumentation-grpc`, `opentelemetry-instrumentation-http`, `opentelemetry-instrumentation-xml-http-request`, `opentelemetry-instrumentation`, `opentelemetry-metrics`, `opentelemetry-node`, `opentelemetry-plugin-grpc-js`, `opentelemetry-plugin-grpc`, `opentelemetry-plugin-http`, `opentelemetry-plugin-https`, `opentelemetry-propagator-b3`, `opentelemetry-propagator-jaeger`, `opentelemetry-resource-detector-aws`, `opentelemetry-resource-detector-gcp`, `opentelemetry-resources`, `opentelemetry-sdk-node`, `opentelemetry-shim-opentracing`, `opentelemetry-tracing`, `opentelemetry-web`
  * [#2056](https://github.com/open-telemetry/opentelemetry-js/pull/2056) chore: downgrade API for patch release ([@dyladan](https://github.com/dyladan))

### Committers: 1

* Daniel Dyla ([@dyladan](https://github.com/dyladan))

## 0.18.1

### :rocket: (Enhancement)

* `opentelemetry-instrumentation-fetch`, `opentelemetry-web`
  * [#2010](https://github.com/open-telemetry/opentelemetry-js/pull/2010) Server side rendering support ([@ryhinchey](https://github.com/ryhinchey))
* `opentelemetry-semantic-conventions`
  * [#2026](https://github.com/open-telemetry/opentelemetry-js/pull/2026) feat: add NET_TRANSPORT IPC attributes ([@seemk](https://github.com/seemk))
* `opentelemetry-instrumentation`
  * [#1999](https://github.com/open-telemetry/opentelemetry-js/pull/1999) chore: fixing path of instrumentation file for different systems ([@obecny](https://github.com/obecny))
* `opentelemetry-instrumentation-grpc`
  * [#2005](https://github.com/open-telemetry/opentelemetry-js/pull/2005) chore: exporting grpc instrumentation config ([@obecny](https://github.com/obecny))

### :bug: (Bug Fix)

* `opentelemetry-sdk-node`
  * [#2006](https://github.com/open-telemetry/opentelemetry-js/pull/2006) chore: replacing console with diag ([@obecny](https://github.com/obecny))

### :books: (Refine Doc)

* `opentelemetry-resource-detector-gcp`
  * [#2002](https://github.com/open-telemetry/opentelemetry-js/pull/2002) doc: add usage to README.md of gcp detector ([@weyert](https://github.com/weyert))
* `opentelemetry-api-metrics`, `opentelemetry-context-async-hooks`, `opentelemetry-context-zone-peer-dep`, `opentelemetry-context-zone`, `opentelemetry-core`, `opentelemetry-exporter-collector-grpc`, `opentelemetry-exporter-collector-proto`, `opentelemetry-exporter-collector`, `opentelemetry-exporter-jaeger`, `opentelemetry-exporter-prometheus`, `opentelemetry-exporter-zipkin`, `opentelemetry-grpc-utils`, `opentelemetry-instrumentation-fetch`, `opentelemetry-instrumentation-grpc`, `opentelemetry-instrumentation-http`, `opentelemetry-instrumentation-xml-http-request`, `opentelemetry-instrumentation`, `opentelemetry-metrics`, `opentelemetry-node`, `opentelemetry-plugin-grpc-js`, `opentelemetry-plugin-grpc`, `opentelemetry-plugin-http`, `opentelemetry-plugin-https`, `opentelemetry-propagator-b3`, `opentelemetry-resource-detector-aws`, `opentelemetry-resource-detector-gcp`, `opentelemetry-resources`, `opentelemetry-sdk-node`, `opentelemetry-semantic-conventions`, `opentelemetry-shim-opentracing`, `opentelemetry-tracing`, `opentelemetry-web`
  * [#2040](https://github.com/open-telemetry/opentelemetry-js/pull/2040) chore: fixing broken links, updating to correct base url ([@obecny](https://github.com/obecny))
* `opentelemetry-resources`
  * [#2031](https://github.com/open-telemetry/opentelemetry-js/pull/2031) chore: add resource example ([@vknelluri](https://github.com/vknelluri))
* Other
  * [#2021](https://github.com/open-telemetry/opentelemetry-js/pull/2021) chore: updating compatibility matrix ([@obecny](https://github.com/obecny))
* `opentelemetry-core`
  * [#2011](https://github.com/open-telemetry/opentelemetry-js/pull/2011) docs: fix links & headings about built-in samplers ([@pokutuna](https://github.com/pokutuna))

### :house: (Internal)

* Other
  * [#2028](https://github.com/open-telemetry/opentelemetry-js/pull/2028) chore: removing examples of packages that are part of contrib repo ([@obecny](https://github.com/obecny))
  * [#2033](https://github.com/open-telemetry/opentelemetry-js/pull/2033) chore: add husky to renovate ignore ([@dyladan](https://github.com/dyladan))
  * [#1985](https://github.com/open-telemetry/opentelemetry-js/pull/1985) chore: fix renovate config ([@dyladan](https://github.com/dyladan))
  * [#1992](https://github.com/open-telemetry/opentelemetry-js/pull/1992) chore: update eslint ([@Flarna](https://github.com/Flarna))
  * [#1981](https://github.com/open-telemetry/opentelemetry-js/pull/1981) chore: do not pin the api package ([@dyladan](https://github.com/dyladan))
* `opentelemetry-api-metrics`, `opentelemetry-context-async-hooks`, `opentelemetry-context-zone-peer-dep`, `opentelemetry-core`, `opentelemetry-exporter-collector-grpc`, `opentelemetry-exporter-collector-proto`, `opentelemetry-exporter-collector`, `opentelemetry-exporter-jaeger`, `opentelemetry-exporter-prometheus`, `opentelemetry-exporter-zipkin`, `opentelemetry-grpc-utils`, `opentelemetry-instrumentation-fetch`, `opentelemetry-instrumentation-grpc`, `opentelemetry-instrumentation-http`, `opentelemetry-instrumentation-xml-http-request`, `opentelemetry-instrumentation`, `opentelemetry-metrics`, `opentelemetry-node`, `opentelemetry-plugin-grpc-js`, `opentelemetry-plugin-grpc`, `opentelemetry-plugin-http`, `opentelemetry-plugin-https`, `opentelemetry-propagator-b3`, `opentelemetry-resource-detector-aws`, `opentelemetry-resource-detector-gcp`, `opentelemetry-resources`, `opentelemetry-sdk-node`, `opentelemetry-shim-opentracing`, `opentelemetry-tracing`, `opentelemetry-web`
  * [#2038](https://github.com/open-telemetry/opentelemetry-js/pull/2038) chore: use api release candidate ([@dyladan](https://github.com/dyladan))
* `opentelemetry-exporter-zipkin`
  * [#2039](https://github.com/open-telemetry/opentelemetry-js/pull/2039) Check type of navigator.sendBeacon ([@dyladan](https://github.com/dyladan))
* `opentelemetry-core`, `opentelemetry-exporter-collector`, `opentelemetry-instrumentation-fetch`, `opentelemetry-metrics`, `opentelemetry-propagator-b3`
  * [#1978](https://github.com/open-telemetry/opentelemetry-js/pull/1978) chore: don't disable rule eqeqeq ([@Flarna](https://github.com/Flarna))
* `opentelemetry-propagator-jaeger`
  * [#1931](https://github.com/open-telemetry/opentelemetry-js/pull/1931) adopt opentelemetry-propagator-jaeger ([@jtmalinowski](https://github.com/jtmalinowski))

### Committers: 12

* Bartlomiej Obecny ([@obecny](https://github.com/obecny))
* Daniel Dyla ([@dyladan](https://github.com/dyladan))
* Gerhard Stöbich ([@Flarna](https://github.com/Flarna))
* Jakub Malinowski ([@jtmalinowski](https://github.com/jtmalinowski))
* Neil Fordyce ([@neilfordyce](https://github.com/neilfordyce))
* Nir Hadassi ([@nirsky](https://github.com/nirsky))
* Ryan Hinchey ([@ryhinchey](https://github.com/ryhinchey))
* SJ ([@skjindal93](https://github.com/skjindal93))
* Siim Kallas ([@seemk](https://github.com/seemk))
* Weyert de Boer ([@weyert](https://github.com/weyert))
* [@vknelluri](https://github.com/vknelluri)
* pokutuna ([@pokutuna](https://github.com/pokutuna))

## 0.18.0

### :boom: Breaking Change

* `opentelemetry-resources`
  * [#1975](https://github.com/open-telemetry/opentelemetry-js/pull/1975) fix: specification compliant resource collision precedence ([@lonewolf3739](https://github.com/lonewolf3739))

### :rocket: (Enhancement)

* `opentelemetry-semantic-conventions`
  * [#1976](https://github.com/open-telemetry/opentelemetry-js/pull/1976) feat(semantic-conventions): add missing RpcAttributes from spec ([@blumamir](https://github.com/blumamir))

### :bug: (Bug Fix)

* `opentelemetry-exporter-collector-grpc`, `opentelemetry-exporter-collector`
  * [#1938](https://github.com/open-telemetry/opentelemetry-js/pull/1938) fix(exporter-collector): wrong data type for numbers ([@kudlatyamroth](https://github.com/kudlatyamroth))
* `opentelemetry-instrumentation-http`, `opentelemetry-plugin-http`
  * [#1939](https://github.com/open-telemetry/opentelemetry-js/pull/1939) fix: use socket from the request ([@mzahor](https://github.com/mzahor))
* `opentelemetry-context-async-hooks`
  * [#1937](https://github.com/open-telemetry/opentelemetry-js/pull/1937) fix: isolate binding EventEmitter ([@Flarna](https://github.com/Flarna))

### :books: (Refine Doc)

* [#1973](https://github.com/open-telemetry/opentelemetry-js/pull/1973) docs(readme): fix @opentelemetry/instrumentation-http link ([@Hongbo-Miao](https://github.com/Hongbo-Miao))
* [#1941](https://github.com/open-telemetry/opentelemetry-js/pull/1941) fix: update readme upgrade guidelines version setting ([@MSNev](https://github.com/MSNev))

### :house: (Internal)

* `opentelemetry-api-metrics`, `opentelemetry-context-async-hooks`, `opentelemetry-context-zone-peer-dep`, `opentelemetry-core`, `opentelemetry-exporter-collector-grpc`, `opentelemetry-exporter-collector-proto`, `opentelemetry-exporter-collector`, `opentelemetry-exporter-jaeger`, `opentelemetry-exporter-prometheus`, `opentelemetry-exporter-zipkin`, `opentelemetry-grpc-utils`, `opentelemetry-instrumentation-fetch`, `opentelemetry-instrumentation-grpc`, `opentelemetry-instrumentation-http`, `opentelemetry-instrumentation-xml-http-request`, `opentelemetry-instrumentation`, `opentelemetry-metrics`, `opentelemetry-node`, `opentelemetry-plugin-grpc-js`, `opentelemetry-plugin-grpc`, `opentelemetry-plugin-http`, `opentelemetry-plugin-https`, `opentelemetry-propagator-b3`, `opentelemetry-resource-detector-aws`, `opentelemetry-resource-detector-gcp`, `opentelemetry-resources`, `opentelemetry-sdk-node`, `opentelemetry-shim-opentracing`, `opentelemetry-tracing`, `opentelemetry-web`
  * [#1977](https://github.com/open-telemetry/opentelemetry-js/pull/1977) chore: update API to 0.18.0 ([@Flarna](https://github.com/Flarna))
* Other
  * [#1960](https://github.com/open-telemetry/opentelemetry-js/pull/1960) chore: updating current state of compatibility matrix ([@obecny](https://github.com/obecny))
* `opentelemetry-api-metrics`, `opentelemetry-api`, `opentelemetry-context-async-hooks`, `opentelemetry-context-base`, `opentelemetry-context-zone-peer-dep`, `opentelemetry-core`, `opentelemetry-exporter-collector-grpc`, `opentelemetry-exporter-collector-proto`, `opentelemetry-exporter-collector`, `opentelemetry-exporter-jaeger`, `opentelemetry-exporter-prometheus`, `opentelemetry-exporter-zipkin`, `opentelemetry-grpc-utils`, `opentelemetry-instrumentation-fetch`, `opentelemetry-instrumentation-grpc`, `opentelemetry-instrumentation-http`, `opentelemetry-instrumentation-xml-http-request`, `opentelemetry-instrumentation`, `opentelemetry-metrics`, `opentelemetry-node`, `opentelemetry-plugin-grpc-js`, `opentelemetry-plugin-grpc`, `opentelemetry-plugin-http`, `opentelemetry-plugin-https`, `opentelemetry-propagator-b3`, `opentelemetry-resource-detector-aws`, `opentelemetry-resource-detector-gcp`, `opentelemetry-resources`, `opentelemetry-sdk-node`, `opentelemetry-shim-opentracing`, `opentelemetry-tracing`, `opentelemetry-web`
  * [#1942](https://github.com/open-telemetry/opentelemetry-js/pull/1942) chore: remove API and context-base ([@dyladan](https://github.com/dyladan))
* `opentelemetry-core`, `opentelemetry-exporter-collector`, `opentelemetry-instrumentation-http`, `opentelemetry-metrics`, `opentelemetry-plugin-http`
  * [#1922](https://github.com/open-telemetry/opentelemetry-js/pull/1922) chore: lint on shadowing in non-test sources, fix a few of them ([@johnbley](https://github.com/johnbley))

### Committers: 10

* Amir Blum ([@blumamir](https://github.com/blumamir))
* Bartlomiej Obecny ([@obecny](https://github.com/obecny))
* Daniel Dyla ([@dyladan](https://github.com/dyladan))
* Gerhard Stöbich ([@Flarna](https://github.com/Flarna))
* Hongbo Miao ([@Hongbo-Miao](https://github.com/Hongbo-Miao))
* John Bley ([@johnbley](https://github.com/johnbley))
* Karol Fuksiewicz ([@kudlatyamroth](https://github.com/kudlatyamroth))
* Marian Zagoruiko ([@mzahor](https://github.com/mzahor))
* Nev ([@MSNev](https://github.com/MSNev))
* Srikanth Chekuri ([@lonewolf3739](https://github.com/lonewolf3739))

## 0.17.0

### :boom: Breaking Change

* `opentelemetry-api-metrics`, `opentelemetry-api`, `opentelemetry-core`, `opentelemetry-exporter-collector-grpc`, `opentelemetry-exporter-collector-proto`, `opentelemetry-exporter-collector`, `opentelemetry-exporter-jaeger`, `opentelemetry-exporter-prometheus`, `opentelemetry-exporter-zipkin`, `opentelemetry-grpc-utils`, `opentelemetry-instrumentation-fetch`, `opentelemetry-instrumentation-grpc`, `opentelemetry-instrumentation-http`, `opentelemetry-instrumentation-xml-http-request`, `opentelemetry-instrumentation`, `opentelemetry-metrics`, `opentelemetry-node`, `opentelemetry-plugin-grpc-js`, `opentelemetry-plugin-grpc`, `opentelemetry-plugin-http`, `opentelemetry-plugin-https`, `opentelemetry-resource-detector-aws`, `opentelemetry-resource-detector-gcp`, `opentelemetry-resources`, `opentelemetry-sdk-node`, `opentelemetry-shim-opentracing`, `opentelemetry-tracing`, `opentelemetry-web`
  * [#1925](https://github.com/open-telemetry/opentelemetry-js/pull/1925) feat(diag-logger): replace logger with diag logger ([@MSNev](https://github.com/MSNev))
* `opentelemetry-api`, `opentelemetry-instrumentation-http`, `opentelemetry-node`, `opentelemetry-plugin-http`, `opentelemetry-tracing`
  * [#1899](https://github.com/open-telemetry/opentelemetry-js/pull/1899) chore: create NoopSpan instead reusing NOOP_SPAN ([@Flarna](https://github.com/Flarna))
* `opentelemetry-tracing`
  * [#1908](https://github.com/open-telemetry/opentelemetry-js/pull/1908) chore: remove config from BasicTracerProvider#getTracer ([@Flarna](https://github.com/Flarna))
* `opentelemetry-core`, `opentelemetry-instrumentation-http`, `opentelemetry-node`, `opentelemetry-plugin-http`, `opentelemetry-tracing`
  * [#1900](https://github.com/open-telemetry/opentelemetry-js/pull/1900) chore: remove NoRecordingSpan ([@Flarna](https://github.com/Flarna))
* `opentelemetry-instrumentation-fetch`, `opentelemetry-instrumentation-xml-http-request`, `opentelemetry-instrumentation`, `opentelemetry-node`, `opentelemetry-sdk-node`, `opentelemetry-web`
  * [#1855](https://github.com/open-telemetry/opentelemetry-js/pull/1855) Use instrumentation loader to load plugins and instrumentations ([@obecny](https://github.com/obecny))
* `opentelemetry-api`, `opentelemetry-core`, `opentelemetry-shim-opentracing`
  * [#1876](https://github.com/open-telemetry/opentelemetry-js/pull/1876) refactor!: specification compliant baggage ([@dyladan](https://github.com/dyladan))
* `opentelemetry-api-metrics`, `opentelemetry-api`, `opentelemetry-context-async-hooks`, `opentelemetry-context-base`, `opentelemetry-context-zone-peer-dep`, `opentelemetry-context-zone`, `opentelemetry-core`, `opentelemetry-exporter-collector-grpc`, `opentelemetry-exporter-collector-proto`, `opentelemetry-exporter-collector`, `opentelemetry-exporter-jaeger`, `opentelemetry-exporter-prometheus`, `opentelemetry-exporter-zipkin`, `opentelemetry-grpc-utils`, `opentelemetry-instrumentation-fetch`, `opentelemetry-instrumentation-grpc`, `opentelemetry-instrumentation-http`, `opentelemetry-instrumentation-xml-http-request`, `opentelemetry-instrumentation`, `opentelemetry-metrics`, `opentelemetry-node`, `opentelemetry-plugin-grpc-js`, `opentelemetry-plugin-grpc`, `opentelemetry-plugin-http`, `opentelemetry-plugin-https`, `opentelemetry-propagator-b3`, `opentelemetry-resource-detector-aws`, `opentelemetry-resource-detector-gcp`, `opentelemetry-resources`, `opentelemetry-sdk-node`, `opentelemetry-semantic-conventions`, `opentelemetry-shim-opentracing`, `opentelemetry-tracing`, `opentelemetry-web`
  * [#1874](https://github.com/open-telemetry/opentelemetry-js/pull/1874) More specific api type names ([@dyladan](https://github.com/dyladan))

### :rocket: (Enhancement)

* `opentelemetry-exporter-prometheus`
  * [#1857](https://github.com/open-telemetry/opentelemetry-js/pull/1857) feat: add prometheus exporter host and port env vars ([@naseemkullah](https://github.com/naseemkullah))
  * [#1879](https://github.com/open-telemetry/opentelemetry-js/pull/1879) feat(prometheus): add `getMetricsRequestHandler`-method to Prometheus ([@weyert](https://github.com/weyert))
* `opentelemetry-core`, `opentelemetry-tracing`
  * [#1918](https://github.com/open-telemetry/opentelemetry-js/pull/1918) chore: batch processor, aligning with latest spec changes for environments variables ([@obecny](https://github.com/obecny))
* `opentelemetry-instrumentation-grpc`
  * [#1806](https://github.com/open-telemetry/opentelemetry-js/pull/1806) feat: merge grpc-js into grpc instrumentation #1657 ([@vmarchaud](https://github.com/vmarchaud))
* `opentelemetry-api`, `opentelemetry-core`
  * [#1880](https://github.com/open-telemetry/opentelemetry-js/pull/1880) feat(diag-logger): introduce a new global level api.diag for internal diagnostic logging ([@MSNev](https://github.com/MSNev))
* Other
  * [#1920](https://github.com/open-telemetry/opentelemetry-js/pull/1920) chore: adding compatibility matrix for core and contrib versions ([@obecny](https://github.com/obecny))
* `opentelemetry-api`, `opentelemetry-context-async-hooks`, `opentelemetry-context-base`, `opentelemetry-context-zone-peer-dep`, `opentelemetry-tracing`, `opentelemetry-web`
  * [#1883](https://github.com/open-telemetry/opentelemetry-js/pull/1883) feat: add support to forward args in context.with ([@Flarna](https://github.com/Flarna))
* `opentelemetry-api`, `opentelemetry-core`, `opentelemetry-shim-opentracing`
  * [#1876](https://github.com/open-telemetry/opentelemetry-js/pull/1876) refactor!: specification compliant baggage ([@dyladan](https://github.com/dyladan))

### :books: (Refine Doc)

* Other
  * [#1904](https://github.com/open-telemetry/opentelemetry-js/pull/1904) chore: fix upgrade guideline ([@dyladan](https://github.com/dyladan))
* `opentelemetry-api`
  * [#1901](https://github.com/open-telemetry/opentelemetry-js/pull/1901) doc: correct tracer docs ([@Flarna](https://github.com/Flarna))

### Committers: 8

* Bartlomiej Obecny ([@obecny](https://github.com/obecny))
* Daniel Dyla ([@dyladan](https://github.com/dyladan))
* Gerhard Stöbich ([@Flarna](https://github.com/Flarna))
* Naseem ([@naseemkullah](https://github.com/naseemkullah))
* Nev ([@MSNev](https://github.com/MSNev))
* Srikanth Chekuri ([@lonewolf3739](https://github.com/lonewolf3739))
* Valentin Marchaud ([@vmarchaud](https://github.com/vmarchaud))
* Weyert de Boer ([@weyert](https://github.com/weyert))

## 0.16.0

### :boom: Breaking Change

* `opentelemetry-exporter-collector`
  * [#1863](https://github.com/open-telemetry/opentelemetry-js/pull/1863) fix(exporter-collector): all http export requests should share same a… ([@blumamir](https://github.com/blumamir))
* `opentelemetry-api`, `opentelemetry-exporter-collector`, `opentelemetry-exporter-jaeger`
  * [#1860](https://github.com/open-telemetry/opentelemetry-js/pull/1860) chore: fixing status code aligning it with proto ([@obecny](https://github.com/obecny))

### :rocket: (Enhancement)

* `opentelemetry-core`
  * [#1837](https://github.com/open-telemetry/opentelemetry-js/pull/1837) chore(http-propagation): reduce complexity of traceparent parsing ([@marcbachmann](https://github.com/marcbachmann))
* `opentelemetry-api`, `opentelemetry-exporter-collector`, `opentelemetry-exporter-jaeger`
  * [#1860](https://github.com/open-telemetry/opentelemetry-js/pull/1860) chore: fixing status code aligning it with proto ([@obecny](https://github.com/obecny))

### :bug: (Bug Fix)

* `opentelemetry-exporter-collector`
  * [#1863](https://github.com/open-telemetry/opentelemetry-js/pull/1863) fix(exporter-collector): all http export requests should share same a… ([@blumamir](https://github.com/blumamir))

### :books: (Refine Doc)

* `opentelemetry-api`
  * [#1864](https://github.com/open-telemetry/opentelemetry-js/pull/1864) chore: export API singleton types ([@dyladan](https://github.com/dyladan))
* `opentelemetry-api-metrics`, `opentelemetry-api`, `opentelemetry-context-async-hooks`, `opentelemetry-context-base`, `opentelemetry-context-zone-peer-dep`, `opentelemetry-context-zone`, `opentelemetry-core`, `opentelemetry-exporter-collector-grpc`, `opentelemetry-exporter-collector-proto`, `opentelemetry-exporter-collector`, `opentelemetry-exporter-jaeger`, `opentelemetry-exporter-prometheus`, `opentelemetry-exporter-zipkin`, `opentelemetry-grpc-utils`, `opentelemetry-instrumentation-fetch`, `opentelemetry-instrumentation-grpc`, `opentelemetry-instrumentation-http`, `opentelemetry-instrumentation-xml-http-request`, `opentelemetry-instrumentation`, `opentelemetry-metrics`, `opentelemetry-node`, `opentelemetry-plugin-grpc-js`, `opentelemetry-plugin-grpc`, `opentelemetry-plugin-http`, `opentelemetry-plugin-https`, `opentelemetry-propagator-b3`, `opentelemetry-resource-detector-aws`, `opentelemetry-resource-detector-gcp`, `opentelemetry-resources`, `opentelemetry-sdk-node`, `opentelemetry-semantic-conventions`, `opentelemetry-shim-opentracing`, `opentelemetry-tracing`, `opentelemetry-web`
  * [#1866](https://github.com/open-telemetry/opentelemetry-js/pull/1866) chore: remove all gitter links and replace with dicussions ([@dyladan](https://github.com/dyladan))
* `opentelemetry-exporter-jaeger`
  * [#1869](https://github.com/open-telemetry/opentelemetry-js/pull/1869) Add info that the project only works with Node.js ([@JapuDCret](https://github.com/JapuDCret))
* `opentelemetry-api-metrics`, `opentelemetry-api`, `opentelemetry-context-async-hooks`, `opentelemetry-context-base`, `opentelemetry-context-zone-peer-dep`, `opentelemetry-context-zone`, `opentelemetry-core`, `opentelemetry-exporter-collector-grpc`, `opentelemetry-exporter-collector-proto`, `opentelemetry-exporter-collector`, `opentelemetry-exporter-jaeger`, `opentelemetry-exporter-prometheus`, `opentelemetry-exporter-zipkin`, `opentelemetry-grpc-utils`, `opentelemetry-instrumentation-fetch`, `opentelemetry-instrumentation-grpc`, `opentelemetry-instrumentation-http`, `opentelemetry-instrumentation-xml-http-request`, `opentelemetry-instrumentation`, `opentelemetry-metrics`, `opentelemetry-node`, `opentelemetry-plugin-grpc-js`, `opentelemetry-plugin-grpc`, `opentelemetry-plugin-http`, `opentelemetry-plugin-https`, `opentelemetry-resource-detector-aws`, `opentelemetry-resource-detector-gcp`, `opentelemetry-resources`, `opentelemetry-sdk-node`, `opentelemetry-semantic-conventions`, `opentelemetry-shim-opentracing`, `opentelemetry-tracing`, `opentelemetry-web`
  * [#1865](https://github.com/open-telemetry/opentelemetry-js/pull/1865) Fix all links to point to main ([@dyladan](https://github.com/dyladan))
* Other
  * [#1858](https://github.com/open-telemetry/opentelemetry-js/pull/1858) docs: update contribution documentation ([@drexler](https://github.com/drexler))

### Committers: 6

* Amir Blum ([@blumamir](https://github.com/blumamir))
* Bartlomiej Obecny ([@obecny](https://github.com/obecny))
* Daniel Dyla ([@dyladan](https://github.com/dyladan))
* Marc Bachmann ([@marcbachmann](https://github.com/marcbachmann))
* [@JapuDCret](https://github.com/JapuDCret)
* andrew quartey ([@drexler](https://github.com/drexler))

## 0.15.0

### :boom: Breaking Change

* `opentelemetry-api-metrics`, `opentelemetry-api`, `opentelemetry-exporter-collector-grpc`, `opentelemetry-exporter-collector-proto`, `opentelemetry-exporter-collector`, `opentelemetry-exporter-prometheus`, `opentelemetry-instrumentation`, `opentelemetry-metrics`, `opentelemetry-sdk-node`
  * [#1797](https://github.com/open-telemetry/opentelemetry-js/pull/1797) chore!: split metrics into its own api package ([@dyladan](https://github.com/dyladan))
* `opentelemetry-api`, `opentelemetry-context-zone-peer-dep`, `opentelemetry-context-zone`, `opentelemetry-grpc-utils`, `opentelemetry-instrumentation-http`, `opentelemetry-instrumentation-xml-http-request`, `opentelemetry-node`, `opentelemetry-plugin-fetch`, `opentelemetry-plugin-grpc-js`, `opentelemetry-plugin-grpc`, `opentelemetry-plugin-http`, `opentelemetry-plugin-https`, `opentelemetry-tracing`, `opentelemetry-web`
  * [#1764](https://github.com/open-telemetry/opentelemetry-js/pull/1764) chore: remove tracer apis not part of spec ([@Flarna](https://github.com/Flarna))
* `opentelemetry-exporter-collector-grpc`, `opentelemetry-exporter-collector-proto`
  * [#1725](https://github.com/open-telemetry/opentelemetry-js/pull/1725) Use new gRPC default port ([@jufab](https://github.com/jufab))
* `opentelemetry-api`, `opentelemetry-core`, `opentelemetry-instrumentation-http`, `opentelemetry-node`, `opentelemetry-plugin-fetch`, `opentelemetry-plugin-http`, `opentelemetry-plugin-https`, `opentelemetry-propagator-b3`, `opentelemetry-shim-opentracing`, `opentelemetry-tracing`
  * [#1749](https://github.com/open-telemetry/opentelemetry-js/pull/1749) chore: improve naming of span related context APIs ([@Flarna](https://github.com/Flarna))

### :rocket: (Enhancement)

* `opentelemetry-instrumentation-http`, `opentelemetry-plugin-http`, `opentelemetry-plugin-https`
  * [#1838](https://github.com/open-telemetry/opentelemetry-js/pull/1838) improv(instrumentation-http): supressInstrumentation when we get a request on ignoredPath [#1831] ([@vmarchaud](https://github.com/vmarchaud))
* `opentelemetry-web`
  * [#1769](https://github.com/open-telemetry/opentelemetry-js/pull/1769) Allow zero/negative performance timings ([@johnbley](https://github.com/johnbley))
* `opentelemetry-instrumentation-fetch`
  * [#1662](https://github.com/open-telemetry/opentelemetry-js/pull/1662) fix(plugin-fetch): check if PerformanceObserver exists ([@mhennoch](https://github.com/mhennoch))
  * [#1796](https://github.com/open-telemetry/opentelemetry-js/pull/1796) Convert fetch plugin to instrumentation ([@obecny](https://github.com/obecny))
* `opentelemetry-exporter-zipkin`
  * [#1789](https://github.com/open-telemetry/opentelemetry-js/pull/1789) feat(exporter-zipkin): per-span service name ([@sfishel-splunk](https://github.com/sfishel-splunk))
* `opentelemetry-api-metrics`, `opentelemetry-api`, `opentelemetry-exporter-collector-grpc`, `opentelemetry-exporter-collector-proto`, `opentelemetry-exporter-collector`, `opentelemetry-exporter-prometheus`, `opentelemetry-instrumentation`, `opentelemetry-metrics`, `opentelemetry-sdk-node`
  * [#1797](https://github.com/open-telemetry/opentelemetry-js/pull/1797) chore!: split metrics into its own api package ([@dyladan](https://github.com/dyladan))
* `opentelemetry-exporter-collector`
  * [#1822](https://github.com/open-telemetry/opentelemetry-js/pull/1822) chore: remove unused dependency ([@dyladan](https://github.com/dyladan))
* `opentelemetry-api`
  * [#1815](https://github.com/open-telemetry/opentelemetry-js/pull/1815) chore: change SpanOptions startTime to TimeInput ([@dyladan](https://github.com/dyladan))
  * [#1813](https://github.com/open-telemetry/opentelemetry-js/pull/1813) fix(api): add public 'fields' function to api.propagator ([@blumamir](https://github.com/blumamir))
* `opentelemetry-instrumentation`
  * [#1803](https://github.com/open-telemetry/opentelemetry-js/pull/1803) chore: adding async function for safe execute in instrumentation ([@obecny](https://github.com/obecny))
  * [#1731](https://github.com/open-telemetry/opentelemetry-js/pull/1731) feat: creating one auto loader for instrumentation and old plugins ([@obecny](https://github.com/obecny))
* `opentelemetry-instrumentation`, `opentelemetry-node`
  * [#1807](https://github.com/open-telemetry/opentelemetry-js/pull/1807) perf(opentelemetry-node): plugin loader search required cache ([@blumamir](https://github.com/blumamir))
* Other
  * [#1785](https://github.com/open-telemetry/opentelemetry-js/pull/1785) Add CodeQL security scans ([@amanbrar1999](https://github.com/amanbrar1999))
* `opentelemetry-instrumentation-grpc`, `opentelemetry-instrumentation`
  * [#1744](https://github.com/open-telemetry/opentelemetry-js/pull/1744) feat(grpc-instrumentation): migrate grpc to instrumentation #1656 ([@vmarchaud](https://github.com/vmarchaud))
* `opentelemetry-core`, `opentelemetry-tracing`
  * [#1755](https://github.com/open-telemetry/opentelemetry-js/pull/1755) feat: batch span processor environment config ([@mwear](https://github.com/mwear))
* `opentelemetry-instrumentation-http`
  * [#1771](https://github.com/open-telemetry/opentelemetry-js/pull/1771) feat(http-instrumentation): add content size attributes to spans ([@vmarchaud](https://github.com/vmarchaud))
* `opentelemetry-core`, `opentelemetry-exporter-collector-proto`, `opentelemetry-exporter-collector`, `opentelemetry-exporter-jaeger`, `opentelemetry-exporter-prometheus`, `opentelemetry-exporter-zipkin`, `opentelemetry-grpc-utils`, `opentelemetry-instrumentation-http`, `opentelemetry-metrics`, `opentelemetry-node`, `opentelemetry-plugin-http`, `opentelemetry-plugin-https`, `opentelemetry-resource-detector-aws`, `opentelemetry-resource-detector-gcp`, `opentelemetry-resources`, `opentelemetry-shim-opentracing`, `opentelemetry-tracing`, `opentelemetry-web`
  * [#1746](https://github.com/open-telemetry/opentelemetry-js/pull/1746) chore: remove NoopLogger from sdk and use from api ([@lonewolf3739](https://github.com/lonewolf3739))

### :bug: (Bug Fix)

* `opentelemetry-core`
  * [#1784](https://github.com/open-telemetry/opentelemetry-js/pull/1784) fix(opentelemetry-core): fixed timeInputToHrTime when time is Date type ([@zoomchan-cxj](https://github.com/zoomchan-cxj))
* `opentelemetry-exporter-collector-grpc`, `opentelemetry-exporter-collector-proto`
  * [#1725](https://github.com/open-telemetry/opentelemetry-js/pull/1725) Use new gRPC default port ([@jufab](https://github.com/jufab))

### :books: (Refine Doc)

* `opentelemetry-exporter-collector`
  * [#1791](https://github.com/open-telemetry/opentelemetry-js/pull/1791) docs: fix readme MetricProvider -> MeterProvider ([@aabmass](https://github.com/aabmass))

### Committers: 17

* Aaron Abbott ([@aabmass](https://github.com/aabmass))
* Aman Brar ([@amanbrar1999](https://github.com/amanbrar1999))
* Amir Blum ([@blumamir](https://github.com/blumamir))
* Bartlomiej Obecny ([@obecny](https://github.com/obecny))
* Daniel Dyla ([@dyladan](https://github.com/dyladan))
* Gerhard Stöbich ([@Flarna](https://github.com/Flarna))
* Jakub Malinowski ([@jtmalinowski](https://github.com/jtmalinowski))
* John Bley ([@johnbley](https://github.com/johnbley))
* Julien Fabre ([@jufab](https://github.com/jufab))
* MartenH ([@mhennoch](https://github.com/mhennoch))
* Matthew Wear ([@mwear](https://github.com/mwear))
* Naseem ([@naseemkullah](https://github.com/naseemkullah))
* Paul Draper ([@pauldraper](https://github.com/pauldraper))
* Simon Fishel ([@sfishel-splunk](https://github.com/sfishel-splunk))
* Srikanth Chekuri ([@lonewolf3739](https://github.com/lonewolf3739))
* Valentin Marchaud ([@vmarchaud](https://github.com/vmarchaud))
* Zoom Chan ([@zoomchan-cxj](https://github.com/zoomchan-cxj))

## 0.14.0

### :boom: Breaking Change

* `opentelemetry-api`, `opentelemetry-metrics`
  * [#1709](https://github.com/open-telemetry/opentelemetry-js/pull/1709) refactor: batch observer to be independent from metric types ([@legendecas](https://github.com/legendecas))
* `opentelemetry-api`, `opentelemetry-instrumentation-http`, `opentelemetry-instrumentation-xml-http-request`, `opentelemetry-plugin-fetch`, `opentelemetry-plugin-grpc-js`, `opentelemetry-plugin-grpc`, `opentelemetry-plugin-http`, `opentelemetry-shim-opentracing`
  * [#1734](https://github.com/open-telemetry/opentelemetry-js/pull/1734) chore: requires user to pass context to propagation APIs ([@Flarna](https://github.com/Flarna))
* `opentelemetry-api`, `opentelemetry-core`, `opentelemetry-grpc-utils`, `opentelemetry-node`, `opentelemetry-plugin-fetch`, `opentelemetry-plugin-grpc-js`, `opentelemetry-plugin-grpc`, `opentelemetry-plugin-http`
  * [#1715](https://github.com/open-telemetry/opentelemetry-js/pull/1715) chore: moving plugin from api to core ([@obecny](https://github.com/obecny))

### :rocket: (Enhancement)

* `opentelemetry-semantic-conventions`
  * [#1684](https://github.com/open-telemetry/opentelemetry-js/pull/1684) feat(semantic-conventions): messaging specifications ([@nirsky](https://github.com/nirsky))
* `opentelemetry-tracing`
  * [#1685](https://github.com/open-telemetry/opentelemetry-js/pull/1685) chore: remove ordered attribute dropping ([@dyladan](https://github.com/dyladan))
* `opentelemetry-api`, `opentelemetry-core`, `opentelemetry-sdk-node`, `opentelemetry-shim-opentracing`, `opentelemetry-tracing`
  * [#1687](https://github.com/open-telemetry/opentelemetry-js/pull/1687) chore: rename CorrelationContext to Baggage ([@dyladan](https://github.com/dyladan))
* `opentelemetry-exporter-prometheus`
  * [#1697](https://github.com/open-telemetry/opentelemetry-js/pull/1697) fix(exporter-prometheus): add appendTimestamp option to ExporterConfig ([@antoniomrfranco](https://github.com/antoniomrfranco))
* `opentelemetry-exporter-collector-proto`, `opentelemetry-exporter-collector`
  * [#1661](https://github.com/open-telemetry/opentelemetry-js/pull/1661) Use http keep-alive in collector exporter ([@lonewolf3739](https://github.com/lonewolf3739))
* `opentelemetry-plugin-http`, `opentelemetry-semantic-conventions`
  * [#1625](https://github.com/open-telemetry/opentelemetry-js/pull/1625)  feat(opentelemetry-js): add content size attributes to HTTP spans  ([@nijotz](https://github.com/nijotz))
* `opentelemetry-exporter-collector`
  * [#1708](https://github.com/open-telemetry/opentelemetry-js/pull/1708) feat(exporter-collector): implement concurrencyLimit option ([@dobesv](https://github.com/dobesv))
* `opentelemetry-api`, `opentelemetry-core`, `opentelemetry-grpc-utils`, `opentelemetry-node`, `opentelemetry-plugin-fetch`, `opentelemetry-plugin-grpc-js`, `opentelemetry-plugin-grpc`, `opentelemetry-plugin-http`
  * [#1715](https://github.com/open-telemetry/opentelemetry-js/pull/1715) chore: moving plugin from api to core ([@obecny](https://github.com/obecny))

### :bug: (Bug Fix)

* `opentelemetry-exporter-jaeger`
  * [#1758](https://github.com/open-telemetry/opentelemetry-js/pull/1758) fix(@opentelemetry/exporter-jaeger): fixed issue #1757 ([@debagger](https://github.com/debagger))
* `opentelemetry-exporter-collector-grpc`, `opentelemetry-exporter-collector-proto`, `opentelemetry-exporter-collector`
  * [#1751](https://github.com/open-telemetry/opentelemetry-js/pull/1751) Fixing Span status when exporting span ([@obecny](https://github.com/obecny))
* `opentelemetry-instrumentation-http`, `opentelemetry-plugin-http`
  * [#1747](https://github.com/open-telemetry/opentelemetry-js/pull/1747) feat: fixing failing test ([@obecny](https://github.com/obecny))
* `opentelemetry-instrumentation-xml-http-request`
  * [#1720](https://github.com/open-telemetry/opentelemetry-js/pull/1720) fix(xhr): check for resource timing support ([@bradfrosty](https://github.com/bradfrosty))

### Committers: 13

* Antônio Franco ([@antoniomrfranco](https://github.com/antoniomrfranco))
* Bartlomiej Obecny ([@obecny](https://github.com/obecny))
* Brad Frost ([@bradfrosty](https://github.com/bradfrosty))
* Daniel Dyla ([@dyladan](https://github.com/dyladan))
* Dobes Vandermeer ([@dobesv](https://github.com/dobesv))
* Gerhard Stöbich ([@Flarna](https://github.com/Flarna))
* Mikhail Sokolov ([@debagger](https://github.com/debagger))
* Nik Zap ([@nijotz](https://github.com/nijotz))
* Nir Hadassi ([@nirsky](https://github.com/nirsky))
* Shovnik Bhattacharya ([@shovnik](https://github.com/shovnik))
* Srikanth Chekuri ([@lonewolf3739](https://github.com/lonewolf3739))
* Valentin Marchaud ([@vmarchaud](https://github.com/vmarchaud))
* legendecas ([@legendecas](https://github.com/legendecas))

## 0.13.0

### :boom: Breaking Change

* `opentelemetry-api`, `opentelemetry-exporter-collector-grpc`, `opentelemetry-exporter-collector-proto`, `opentelemetry-exporter-collector`, `opentelemetry-exporter-prometheus`, `opentelemetry-metrics`, `opentelemetry-sdk-node`
  * [#1700](https://github.com/open-telemetry/opentelemetry-js/pull/1700) Metrics updates ([@obecny](https://github.com/obecny))
* `opentelemetry-api`, `opentelemetry-exporter-collector-grpc`, `opentelemetry-exporter-collector-proto`, `opentelemetry-exporter-collector`, `opentelemetry-exporter-jaeger`, `opentelemetry-exporter-zipkin`, `opentelemetry-grpc-utils`, `opentelemetry-plugin-grpc-js`, `opentelemetry-plugin-grpc`, `opentelemetry-plugin-http`, `opentelemetry-plugin-https`, `opentelemetry-shim-opentracing`, `opentelemetry-tracing`
  * [#1644](https://github.com/open-telemetry/opentelemetry-js/pull/1644) fix!: change status codes from grpc status codes ([@lonewolf3739](https://github.com/lonewolf3739))
* `opentelemetry-core`, `opentelemetry-exporter-collector-proto`, `opentelemetry-exporter-collector`, `opentelemetry-exporter-jaeger`, `opentelemetry-exporter-prometheus`, `opentelemetry-exporter-zipkin`, `opentelemetry-metrics`, `opentelemetry-tracing`
  * [#1643](https://github.com/open-telemetry/opentelemetry-js/pull/1643) refactor: new interface for ExportResult #1569 ([@vmarchaud](https://github.com/vmarchaud))
* `opentelemetry-api`, `opentelemetry-core`, `opentelemetry-plugin-fetch`, `opentelemetry-plugin-xml-http-request`, `opentelemetry-propagator-b3`, `opentelemetry-web`
  * [#1595](https://github.com/open-telemetry/opentelemetry-js/pull/1595) chore!: move b3 into its own package ([@mwear](https://github.com/mwear))
* `opentelemetry-api`, `opentelemetry-core`, `opentelemetry-plugin-fetch`, `opentelemetry-plugin-grpc-js`, `opentelemetry-plugin-grpc`, `opentelemetry-shim-opentracing`
  * [#1576](https://github.com/open-telemetry/opentelemetry-js/pull/1576) feat: add keys operation to getter ([@dyladan](https://github.com/dyladan))

### :rocket: (Enhancement)

* `opentelemetry-resource-detector-aws`
  * [#1669](https://github.com/open-telemetry/opentelemetry-js/pull/1669) Feat: Added Amazon EKS Resource Detector ([@KKelvinLo](https://github.com/KKelvinLo))
* `opentelemetry-api`, `opentelemetry-exporter-collector-grpc`, `opentelemetry-exporter-collector-proto`, `opentelemetry-exporter-collector`, `opentelemetry-exporter-prometheus`, `opentelemetry-metrics`, `opentelemetry-sdk-node`
  * [#1700](https://github.com/open-telemetry/opentelemetry-js/pull/1700) Metrics updates ([@obecny](https://github.com/obecny))
* `opentelemetry-tracing`
  * [#1692](https://github.com/open-telemetry/opentelemetry-js/pull/1692) chore: remove unused tracer config gracefulShutdown ([@Flarna](https://github.com/Flarna))
  * [#1622](https://github.com/open-telemetry/opentelemetry-js/pull/1622) fix(tracing): use globalErrorHandler when flushing fails ([@johanneswuerbach](https://github.com/johanneswuerbach))
* `opentelemetry-semantic-conventions`
  * [#1670](https://github.com/open-telemetry/opentelemetry-js/pull/1670) feat(semantic-conventions): FaaS specifications ([@nirsky](https://github.com/nirsky))
* `opentelemetry-exporter-collector-grpc`, `opentelemetry-exporter-collector-proto`, `opentelemetry-exporter-collector`, `opentelemetry-exporter-prometheus`, `opentelemetry-metrics`
  * [#1628](https://github.com/open-telemetry/opentelemetry-js/pull/1628) fix: boundaries option propagation in ValueRecorder Metric ([@AndrewGrachov](https://github.com/AndrewGrachov))
* `opentelemetry-exporter-collector-proto`, `opentelemetry-exporter-collector`
  * [#1607](https://github.com/open-telemetry/opentelemetry-js/pull/1607) feat(exporter-collector): log upstream error #1459 ([@vmarchaud](https://github.com/vmarchaud))
* `opentelemetry-instrumentation-xml-http-request`
  * [#1651](https://github.com/open-telemetry/opentelemetry-js/pull/1651) chore: use performance directly in xhr plugin ([@dyladan](https://github.com/dyladan))
* `opentelemetry-instrumentation-xml-http-request`, `opentelemetry-instrumentation`, `opentelemetry-web`
  * [#1659](https://github.com/open-telemetry/opentelemetry-js/pull/1659) feat: replacing base plugin with instrumentation for xml-http-request ([@obecny](https://github.com/obecny))
* `opentelemetry-core`, `opentelemetry-tracing`
  * [#1653](https://github.com/open-telemetry/opentelemetry-js/pull/1653) chore: env vars for span limit as per specification ([@jtmalinowski](https://github.com/jtmalinowski))
* `opentelemetry-exporter-zipkin`
  * [#1474](https://github.com/open-telemetry/opentelemetry-js/pull/1474) chore(zipkin): export ExporterConfig ([@shivkanya9146](https://github.com/shivkanya9146))
* `opentelemetry-api`, `opentelemetry-node`, `opentelemetry-plugin-fetch`, `opentelemetry-tracing`
  * [#1612](https://github.com/open-telemetry/opentelemetry-js/pull/1612) chore: remove explicit parent option ([@dyladan](https://github.com/dyladan))
* `opentelemetry-exporter-zipkin`, `opentelemetry-plugin-http`, `opentelemetry-tracing`
  * [#1632](https://github.com/open-telemetry/opentelemetry-js/pull/1632) feat: span processor onstart recieves context ([@dyladan](https://github.com/dyladan))
* `opentelemetry-api`, `opentelemetry-core`, `opentelemetry-tracing`
  * [#1631](https://github.com/open-telemetry/opentelemetry-js/pull/1631) chore: sampler gets a full context ([@dyladan](https://github.com/dyladan))
* `opentelemetry-api`, `opentelemetry-core`, `opentelemetry-plugin-http`, `opentelemetry-plugin-https`, `opentelemetry-propagator-b3`
  * [#1615](https://github.com/open-telemetry/opentelemetry-js/pull/1615) chore: add fields operation to TextMapPropagator ([@dyladan](https://github.com/dyladan))
* `opentelemetry-plugin-xml-http-request`, `opentelemetry-tracing`
  * [#1621](https://github.com/open-telemetry/opentelemetry-js/pull/1621) chore: ensure onStart is called with a writeable span ([@dyladan](https://github.com/dyladan))
* `opentelemetry-api`, `opentelemetry-core`
  * [#1597](https://github.com/open-telemetry/opentelemetry-js/pull/1597) fix: make TraceState immutable ([@Flarna](https://github.com/Flarna))

### :bug: (Bug Fix)

* `opentelemetry-tracing`
  * [#1666](https://github.com/open-telemetry/opentelemetry-js/pull/1666) fix: clear BatchSpanProcessor internal spans buffer before exporting ([@TsvetanMilanov](https://github.com/TsvetanMilanov))
* `opentelemetry-exporter-collector-grpc`, `opentelemetry-exporter-collector-proto`, `opentelemetry-exporter-collector`
  * [#1641](https://github.com/open-telemetry/opentelemetry-js/pull/1641) fix: do not access promise before resolve ([@obecny](https://github.com/obecny))
  * [#1627](https://github.com/open-telemetry/opentelemetry-js/pull/1627) chore: fixing conversion of id to hex and base64 ([@obecny](https://github.com/obecny))

### :books: (Refine Doc)

* `opentelemetry-context-zone-peer-dep`, `opentelemetry-context-zone`, `opentelemetry-instrumentation-xml-http-request`
  * [#1696](https://github.com/open-telemetry/opentelemetry-js/pull/1696) chore: use WebTracerProvider instead of WebTracer in docs ([@bradfrosty](https://github.com/bradfrosty))
* `opentelemetry-api`
  * [#1650](https://github.com/open-telemetry/opentelemetry-js/pull/1650) docs: document null and undefined attribute values undefined behavior ([@dyladan](https://github.com/dyladan))
* `opentelemetry-context-zone-peer-dep`, `opentelemetry-web`
  * [#1616](https://github.com/open-telemetry/opentelemetry-js/pull/1616) docs: zone ctx manager can only be used with es2015 ([@dyladan](https://github.com/dyladan))

### Committers: 16

* Andrew ([@AndrewGrachov](https://github.com/AndrewGrachov))
* Bartlomiej Obecny ([@obecny](https://github.com/obecny))
* Brad Frost ([@bradfrosty](https://github.com/bradfrosty))
* Daniel Dyla ([@dyladan](https://github.com/dyladan))
* Gerhard Stöbich ([@Flarna](https://github.com/Flarna))
* Jakub Malinowski ([@jtmalinowski](https://github.com/jtmalinowski))
* Johannes Würbach ([@johanneswuerbach](https://github.com/johanneswuerbach))
* Kelvin Lo ([@KKelvinLo](https://github.com/KKelvinLo))
* Matthew Wear ([@mwear](https://github.com/mwear))
* Naga ([@tannaga](https://github.com/tannaga))
* Nir Hadassi ([@nirsky](https://github.com/nirsky))
* Shivkanya Andhare ([@shivkanya9146](https://github.com/shivkanya9146))
* Srikanth Chekuri ([@lonewolf3739](https://github.com/lonewolf3739))
* Tsvetan Milanov ([@TsvetanMilanov](https://github.com/TsvetanMilanov))
* Valentin Marchaud ([@vmarchaud](https://github.com/vmarchaud))
* [@snyder114](https://github.com/snyder114)

## 0.12.0

### :boom: Breaking Change

* `opentelemetry-api`, `opentelemetry-exporter-collector-grpc`, `opentelemetry-exporter-collector-proto`, `opentelemetry-exporter-collector`, `opentelemetry-exporter-prometheus`, `opentelemetry-metrics`
  * [#1588](https://github.com/open-telemetry/opentelemetry-js/pull/1588) Update to Proto v0.5.0 ([@obecny](https://github.com/obecny))
* `opentelemetry-api`, `opentelemetry-core`, `opentelemetry-plugin-http`, `opentelemetry-plugin-https`, `opentelemetry-shim-opentracing`
  * [#1589](https://github.com/open-telemetry/opentelemetry-js/pull/1589) feat: simplify active span logic ([@mwear](https://github.com/mwear))
* `opentelemetry-resource-detector-aws`, `opentelemetry-resources`
  * [#1581](https://github.com/open-telemetry/opentelemetry-js/pull/1581) chore: remove duplicate hostname resource attribute ([@mwear](https://github.com/mwear))
* `opentelemetry-api`, `opentelemetry-core`, `opentelemetry-plugin-fetch`, `opentelemetry-plugin-xml-http-request`
  * [#1560](https://github.com/open-telemetry/opentelemetry-js/pull/1560) feat: b3 single header support ([@mwear](https://github.com/mwear))
* `opentelemetry-core`, `opentelemetry-tracing`
  * [#1562](https://github.com/open-telemetry/opentelemetry-js/pull/1562) feat(core): rename ProbabilitySampler to TraceIdRatioBasedSampler ([@legendecas](https://github.com/legendecas))
* `opentelemetry-exporter-prometheus`
  * [#1375](https://github.com/open-telemetry/opentelemetry-js/pull/1375) feat: make prometheus config preventServerStart optional ([@legendecas](https://github.com/legendecas))
* `opentelemetry-core`, `opentelemetry-exporter-prometheus`, `opentelemetry-metrics`, `opentelemetry-sdk-node`, `opentelemetry-tracing`
  * [#1522](https://github.com/open-telemetry/opentelemetry-js/pull/1522) Remove process listener ([@dyladan](https://github.com/dyladan))

### :rocket: (Enhancement)

* `opentelemetry-api`, `opentelemetry-exporter-collector-grpc`, `opentelemetry-exporter-collector-proto`, `opentelemetry-exporter-collector`, `opentelemetry-exporter-prometheus`, `opentelemetry-metrics`
  * [#1588](https://github.com/open-telemetry/opentelemetry-js/pull/1588) Update to Proto v0.5.0 ([@obecny](https://github.com/obecny))
* `opentelemetry-core`, `opentelemetry-tracing`
  * [#1577](https://github.com/open-telemetry/opentelemetry-js/pull/1577) feat: implement parent based sampler ([@dyladan](https://github.com/dyladan))
* `opentelemetry-instrumentation`
  * [#1572](https://github.com/open-telemetry/opentelemetry-js/pull/1572) feat: adding function for checking wrapped into instrumentation ([@obecny](https://github.com/obecny))
* `opentelemetry-core`
  * [#1579](https://github.com/open-telemetry/opentelemetry-js/pull/1579) fix: correlation-context header ([@Asafb26](https://github.com/Asafb26))
  * [#1503](https://github.com/open-telemetry/opentelemetry-js/pull/1503) feat: add deep-merge util ([@naseemkullah](https://github.com/naseemkullah))
* `opentelemetry-exporter-prometheus`
  * [#1570](https://github.com/open-telemetry/opentelemetry-js/pull/1570) fix: make prometheus histogram export  cumulative ([@AndrewGrachov](https://github.com/AndrewGrachov))
* `opentelemetry-api`, `opentelemetry-core`, `opentelemetry-exporter-collector-proto`, `opentelemetry-exporter-collector`, `opentelemetry-exporter-jaeger`, `opentelemetry-exporter-prometheus`, `opentelemetry-exporter-zipkin`, `opentelemetry-metrics`, `opentelemetry-tracing`
  * [#1514](https://github.com/open-telemetry/opentelemetry-js/pull/1514) feat: add global error handler ([@mwear](https://github.com/mwear))
* `opentelemetry-api`, `opentelemetry-core`, `opentelemetry-node`, `opentelemetry-plugin-http`, `opentelemetry-plugin-https`, `opentelemetry-shim-opentracing`, `opentelemetry-tracing`
  * [#1527](https://github.com/open-telemetry/opentelemetry-js/pull/1527) feat(api): propagate spanContext only using API #1456 ([@vmarchaud](https://github.com/vmarchaud))
* `opentelemetry-node`, `opentelemetry-sdk-node`
  * [#1525](https://github.com/open-telemetry/opentelemetry-js/pull/1525) feat(node-tracer): use AsyncLocalStorageContextManager by default starting Node 14.8 #1511 ([@vmarchaud](https://github.com/vmarchaud))
* `opentelemetry-exporter-collector`, `opentelemetry-exporter-jaeger`, `opentelemetry-exporter-zipkin`, `opentelemetry-grpc-utils`, `opentelemetry-plugin-grpc-js`, `opentelemetry-plugin-grpc`, `opentelemetry-plugin-http`, `opentelemetry-plugin-https`
  * [#1548](https://github.com/open-telemetry/opentelemetry-js/pull/1548) chore(http): remove `x-opentelemetry-outgoing-request` header #1547 ([@vmarchaud](https://github.com/vmarchaud))
* Other
  * [#1553](https://github.com/open-telemetry/opentelemetry-js/pull/1553) docs: fix and update getting-started ([@svrnm](https://github.com/svrnm))
  * [#1550](https://github.com/open-telemetry/opentelemetry-js/pull/1550) EOL semantics by adding .gitattributes and changing tsconfig.json ([@MarkSeufert](https://github.com/MarkSeufert))
* `opentelemetry-api`, `opentelemetry-instrumentation`, `opentelemetry-node`
  * [#1540](https://github.com/open-telemetry/opentelemetry-js/pull/1540) Plugins refactoring - new instrumentation package for plugins ([@obecny](https://github.com/obecny))
* `opentelemetry-api`, `opentelemetry-tracing`
  * [#1555](https://github.com/open-telemetry/opentelemetry-js/pull/1555) chore: disallow null attribute values ([@dyladan](https://github.com/dyladan))
* `opentelemetry-resource-detector-aws`, `opentelemetry-resources`
  * [#1404](https://github.com/open-telemetry/opentelemetry-js/pull/1404) Feat: Added AWS ECS Plugins Resource Detector ([@EdZou](https://github.com/EdZou))
* `opentelemetry-node`
  * [#1543](https://github.com/open-telemetry/opentelemetry-js/pull/1543) feat: enable dns instrumentation by default ([@naseemkullah](https://github.com/naseemkullah))
  * [#1532](https://github.com/open-telemetry/opentelemetry-js/pull/1532) fix: decrease level of unsupported-version logs to warn ([@naseemkullah](https://github.com/naseemkullah))
* `opentelemetry-resources`, `opentelemetry-sdk-node`
  * [#1531](https://github.com/open-telemetry/opentelemetry-js/pull/1531) feat: process resource detector ([@mihirsoni](https://github.com/mihirsoni))
* `opentelemetry-api`, `opentelemetry-context-async-hooks`, `opentelemetry-context-base`, `opentelemetry-context-zone-peer-dep`, `opentelemetry-core`, `opentelemetry-shim-opentracing`, `opentelemetry-tracing`, `opentelemetry-web`
  * [#1515](https://github.com/open-telemetry/opentelemetry-js/pull/1515) chore: use interface for context types ([@dyladan](https://github.com/dyladan))
* `opentelemetry-exporter-zipkin`
  * [#1399](https://github.com/open-telemetry/opentelemetry-js/pull/1399) chore: refactoring zipkin to be able to use it in web ([@obecny](https://github.com/obecny))
* `opentelemetry-exporter-collector-grpc`, `opentelemetry-exporter-collector-proto`, `opentelemetry-exporter-collector`, `opentelemetry-exporter-jaeger`, `opentelemetry-exporter-prometheus`, `opentelemetry-exporter-zipkin`, `opentelemetry-metrics`, `opentelemetry-plugin-fetch`, `opentelemetry-plugin-xml-http-request`, `opentelemetry-tracing`
  * [#1439](https://github.com/open-telemetry/opentelemetry-js/pull/1439) unifying shutdown across code base ([@obecny](https://github.com/obecny))

### :bug: (Bug Fix)

* `opentelemetry-plugin-http`
  * [#1546](https://github.com/open-telemetry/opentelemetry-js/pull/1546) fix(http): do not set outgoing http span as active in the context #1479 ([@vmarchaud](https://github.com/vmarchaud))
* `opentelemetry-metrics`
  * [#1567](https://github.com/open-telemetry/opentelemetry-js/pull/1567) fix: histogram aggregator lastUpdateTime ([@AndrewGrachov](https://github.com/AndrewGrachov))
  * [#1470](https://github.com/open-telemetry/opentelemetry-js/pull/1470) IMPORTANT - Fixing collecting data from observers when using batch observer in first run ([@obecny](https://github.com/obecny))
* `opentelemetry-plugin-http`, `opentelemetry-plugin-https`
  * [#1551](https://github.com/open-telemetry/opentelemetry-js/pull/1551) fix: avoid circular require in plugins ([@dyladan](https://github.com/dyladan))
* `opentelemetry-context-async-hooks`
  * [#1530](https://github.com/open-telemetry/opentelemetry-js/pull/1530) fix: ignore TIMERWRAP in AsyncHooksContextManager ([@Flarna](https://github.com/Flarna))
* `opentelemetry-exporter-collector-grpc`, `opentelemetry-exporter-collector-proto`
  * [#1539](https://github.com/open-telemetry/opentelemetry-js/pull/1539) fix: include missing proto files in npm distribution ([@blumamir](https://github.com/blumamir))

### :books: (Refine Doc)

* Other
  * [#1536](https://github.com/open-telemetry/opentelemetry-js/pull/1536) chore: variable names cleanup ([@DarkPurple141](https://github.com/DarkPurple141))
* `opentelemetry-exporter-collector-proto`, `opentelemetry-exporter-collector`
  * [#1483](https://github.com/open-telemetry/opentelemetry-js/pull/1483) docs: change CollectorExporter to CollectorTraceExporter ([@Hongbo-Miao](https://github.com/Hongbo-Miao))

### :sparkles: (Feature)

* `opentelemetry-resource-detector-aws`, `opentelemetry-resources`
  * [#1404](https://github.com/open-telemetry/opentelemetry-js/pull/1404) Feat: Added AWS ECS Plugins Resource Detector ([@EdZou](https://github.com/EdZou))
* `opentelemetry-exporter-zipkin`
  * [#1399](https://github.com/open-telemetry/opentelemetry-js/pull/1399) chore: refactoring zipkin to be able to use it in web ([@obecny](https://github.com/obecny))

### Committers: 19

* Alex Hinds ([@DarkPurple141](https://github.com/DarkPurple141))
* Amir Blum ([@blumamir](https://github.com/blumamir))
* Andrew ([@AndrewGrachov](https://github.com/AndrewGrachov))
* Asaf Ben Aharon ([@Asafb26](https://github.com/Asafb26))
* Bartlomiej Obecny ([@obecny](https://github.com/obecny))
* Cong Zou ([@EdZou](https://github.com/EdZou))
* Daniel Dyla ([@dyladan](https://github.com/dyladan))
* Gerhard Stöbich ([@Flarna](https://github.com/Flarna))
* Hongbo Miao ([@Hongbo-Miao](https://github.com/Hongbo-Miao))
* Igor Morozov ([@morigs](https://github.com/morigs))
* Justin Walz ([@justinwalz](https://github.com/justinwalz))
* Mark ([@MarkSeufert](https://github.com/MarkSeufert))
* Matthew Wear ([@mwear](https://github.com/mwear))
* Mihir Soni ([@mihirsoni](https://github.com/mihirsoni))
* Naseem ([@naseemkullah](https://github.com/naseemkullah))
* Severin Neumann ([@svrnm](https://github.com/svrnm))
* Steve Flanders ([@flands](https://github.com/flands))
* Valentin Marchaud ([@vmarchaud](https://github.com/vmarchaud))
* legendecas ([@legendecas](https://github.com/legendecas))

## 0.11.0

### :boom: Breaking Change

* `opentelemetry-api`, `opentelemetry-core`, `opentelemetry-node`, `opentelemetry-plugin-http`, `opentelemetry-plugin-https`, `opentelemetry-sdk-node`, `opentelemetry-tracing`, `opentelemetry-web`
  * [#1458](https://github.com/open-telemetry/opentelemetry-js/pull/1458) refactor: rename HttpText to TextMap propagator ([@dengliming](https://github.com/dengliming))
* `opentelemetry-api`, `opentelemetry-core`, `opentelemetry-exporter-collector-grpc`, `opentelemetry-exporter-collector-proto`, `opentelemetry-exporter-collector`, `opentelemetry-metrics`
  * [#1446](https://github.com/open-telemetry/opentelemetry-js/pull/1446) Collector split ([@obecny](https://github.com/obecny))
* `opentelemetry-exporter-collector`, `opentelemetry-exporter-jaeger`, `opentelemetry-exporter-zipkin`, `opentelemetry-node`, `opentelemetry-resources`, `opentelemetry-web`
  * [#1419](https://github.com/open-telemetry/opentelemetry-js/pull/1419) chore!: refer to resource labels as attributes ([@mwear](https://github.com/mwear))

### :rocket: (Enhancement)

* `opentelemetry-api`, `opentelemetry-core`, `opentelemetry-shim-opentracing`, `opentelemetry-tracing`
  * [#1447](https://github.com/open-telemetry/opentelemetry-js/pull/1447) Move SpanContext isValid to the API ([@srjames90](https://github.com/srjames90))
* `opentelemetry-plugin-xml-http-request`
  * [#1476](https://github.com/open-telemetry/opentelemetry-js/pull/1476) Align xhr span name with spec ([@johnbley](https://github.com/johnbley))
* `opentelemetry-resource-detector-gcp`, `opentelemetry-sdk-node`
  * [#1469](https://github.com/open-telemetry/opentelemetry-js/pull/1469) chore: bump gcp-metadata ([@dyladan](https://github.com/dyladan))
* `opentelemetry-exporter-prometheus`
  * [#1310](https://github.com/open-telemetry/opentelemetry-js/pull/1310) feat: prometheus serializer ([@legendecas](https://github.com/legendecas))
  * [#1428](https://github.com/open-telemetry/opentelemetry-js/pull/1428) feat: Add missing prometheus exports for ValueRecorder, SumObserver & UpDownSumObserver ([@paulfairless](https://github.com/paulfairless))
* `opentelemetry-core`, `opentelemetry-tracing`
  * [#1344](https://github.com/open-telemetry/opentelemetry-js/pull/1344) feat: introduces ability to suppress tracing via context ([@michaelgoin](https://github.com/michaelgoin))
* `opentelemetry-api`, `opentelemetry-exporter-collector-proto`, `opentelemetry-plugin-http`, `opentelemetry-semantic-conventions`, `opentelemetry-tracing`
  * [#1372](https://github.com/open-telemetry/opentelemetry-js/pull/1372) feat: adding possibility of recording exception ([@obecny](https://github.com/obecny))
* `opentelemetry-api`, `opentelemetry-core`, `opentelemetry-exporter-collector-grpc`, `opentelemetry-exporter-collector-proto`, `opentelemetry-exporter-collector`, `opentelemetry-metrics`
  * [#1446](https://github.com/open-telemetry/opentelemetry-js/pull/1446) Collector split ([@obecny](https://github.com/obecny))
* `opentelemetry-metrics`
  * [#1366](https://github.com/open-telemetry/opentelemetry-js/pull/1366) fix: ignore non-number value on BaseBoundInstrument.update ([@legendecas](https://github.com/legendecas))
* `opentelemetry-node`
  * [#1440](https://github.com/open-telemetry/opentelemetry-js/pull/1440) fix: add Hapi and Koa to default supported plugins ([@carolinee21](https://github.com/carolinee21))
* `opentelemetry-resources`
  * [#1408](https://github.com/open-telemetry/opentelemetry-js/pull/1408) Feat: Migrate EC2 Plugin Resource Detector from IMDSv1 to IMDSv2 ([@EdZou](https://github.com/EdZou))
* `opentelemetry-core`
  * [#1349](https://github.com/open-telemetry/opentelemetry-js/pull/1349) feat: faster span and trace id generation ([@dyladan](https://github.com/dyladan))
* `opentelemetry-context-async-hooks`
  * [#1356](https://github.com/open-telemetry/opentelemetry-js/pull/1356) feat: use a symbol to store patched listeners ([@Flarna](https://github.com/Flarna))
* `opentelemetry-semantic-conventions`
  * [#1407](https://github.com/open-telemetry/opentelemetry-js/pull/1407) semantic conventions for operating system ([@obecny](https://github.com/obecny))
  * [#1409](https://github.com/open-telemetry/opentelemetry-js/pull/1409) removing semantic conventions from code coverage ([@obecny](https://github.com/obecny))
  * [#1388](https://github.com/open-telemetry/opentelemetry-js/pull/1388) chore: transpile semantic conventions to es5 ([@dyladan](https://github.com/dyladan))

### :bug: (Bug Fix)

* `opentelemetry-api`, `opentelemetry-metrics`
  * [#1373](https://github.com/open-telemetry/opentelemetry-js/pull/1373) fix: updates ValueRecorder to allow negative values ([@michaelgoin](https://github.com/michaelgoin))
* `opentelemetry-metrics`
  * [#1475](https://github.com/open-telemetry/opentelemetry-js/pull/1475) fix: proper histogram boundaries sort ([@AndrewGrachov](https://github.com/AndrewGrachov))
* `opentelemetry-core`
  * [#1336](https://github.com/open-telemetry/opentelemetry-js/pull/1336) fix: correlation context propagation extract for a single entry ([@rubenvp8510](https://github.com/rubenvp8510))
  * [#1406](https://github.com/open-telemetry/opentelemetry-js/pull/1406) Pass W3C Trace Context test suite at strictness 1 ([@michaelgoin](https://github.com/michaelgoin))
* `opentelemetry-context-base`
  * [#1387](https://github.com/open-telemetry/opentelemetry-js/pull/1387) fix: allow multiple instances of core to interact with context ([@dyladan](https://github.com/dyladan))

### :books: (Refine Doc)

* `opentelemetry-exporter-collector`
  * [#1432](https://github.com/open-telemetry/opentelemetry-js/pull/1432) docs(exporter-collector): CollectorTransportNode should be CollectorProtocolNode ([@Hongbo-Miao](https://github.com/Hongbo-Miao))
  * [#1361](https://github.com/open-telemetry/opentelemetry-js/pull/1361) chore: adding info about collector compatible version, removing duplicated doc after merge ([@obecny](https://github.com/obecny))
* `opentelemetry-metrics`
  * [#1427](https://github.com/open-telemetry/opentelemetry-js/pull/1427) chore: fix histogram type documentation ([@TigerHe7](https://github.com/TigerHe7))
* Other
  * [#1431](https://github.com/open-telemetry/opentelemetry-js/pull/1431) Fix typo in document. ([@dengliming](https://github.com/dengliming))

### Committers: 21

* Andrew ([@AndrewGrachov](https://github.com/AndrewGrachov))
* Bartlomiej Obecny ([@obecny](https://github.com/obecny))
* Cong Zou ([@EdZou](https://github.com/EdZou))
* Daniel Dyla ([@dyladan](https://github.com/dyladan))
* Gerhard Stöbich ([@Flarna](https://github.com/Flarna))
* Hongbo Miao ([@Hongbo-Miao](https://github.com/Hongbo-Miao))
* Igor Konforti ([@confiq](https://github.com/confiq))
* John Bley ([@johnbley](https://github.com/johnbley))
* Jonah Rosenblum ([@jonahrosenblum](https://github.com/jonahrosenblum))
* Mark Wolff ([@markwolff](https://github.com/markwolff))
* Matthew Wear ([@mwear](https://github.com/mwear))
* Michael Goin ([@michaelgoin](https://github.com/michaelgoin))
* Paul Fairless ([@paulfairless](https://github.com/paulfairless))
* Reginald McDonald ([@reggiemcdonald](https://github.com/reggiemcdonald))
* Ruben Vargas Palma ([@rubenvp8510](https://github.com/rubenvp8510))
* Sergio Regueira ([@sergioregueira](https://github.com/sergioregueira))
* Tiger He ([@TigerHe7](https://github.com/TigerHe7))
* [@carolinee21](https://github.com/carolinee21)
* [@dengliming](https://github.com/dengliming)
* [@srjames90](https://github.com/srjames90)
* legendecas ([@legendecas](https://github.com/legendecas))

## 0.10.2

### :rocket: (Enhancement)

* `opentelemetry-core`, `opentelemetry-tracing`
  * [#1331](https://github.com/open-telemetry/opentelemetry-js/pull/1331) Feat: Make ID generator configurable ([@EdZou](https://github.com/EdZou))
* `opentelemetry-api`, `opentelemetry-context-base`
  * [#1368](https://github.com/open-telemetry/opentelemetry-js/pull/1368) feat(api/context-base): change compile target to es5 ([@markwolff](https://github.com/markwolff))

### Committers: 3

* Cong Zou ([@EdZou](https://github.com/EdZou))
* Mark Wolff ([@markwolff](https://github.com/markwolff))
* Reginald McDonald ([@reggiemcdonald](https://github.com/reggiemcdonald))

## 0.10.1

### :bug: (Bug Fix)

* `opentelemetry-plugin-grpc-js`
  * [#1358](https://github.com/open-telemetry/opentelemetry-js/pull/1358) fix: add missing grpc-js index ([@dyladan](https://github.com/dyladan))

### Committers: 1

* Daniel Dyla ([@dyladan](https://github.com/dyladan))

## 0.10.0

### :boom: Breaking Change

* `opentelemetry-exporter-collector`, `opentelemetry-metrics`
  * [#1292](https://github.com/open-telemetry/opentelemetry-js/pull/1292) feat: remove HistogramAggregator.reset ([@legendecas](https://github.com/legendecas))
* `opentelemetry-api`, `opentelemetry-exporter-prometheus`, `opentelemetry-metrics`
  * [#1137](https://github.com/open-telemetry/opentelemetry-js/pull/1137) Batch observer ([@obecny](https://github.com/obecny))
* `opentelemetry-exporter-collector`
  * [#1256](https://github.com/open-telemetry/opentelemetry-js/pull/1256) feat: [Collector Metric Exporter][1/x] Rename CollectorExporter to CollectorTraceExporter  ([@davidwitten](https://github.com/davidwitten))

### :rocket: (Enhancement)

* `opentelemetry-exporter-collector`
  * [#1339](https://github.com/open-telemetry/opentelemetry-js/pull/1339) Proto update to latest to support arrays and maps ([@obecny](https://github.com/obecny))
  * [#1302](https://github.com/open-telemetry/opentelemetry-js/pull/1302) feat: adding proto over http for collector exporter ([@obecny](https://github.com/obecny))
  * [#1247](https://github.com/open-telemetry/opentelemetry-js/pull/1247) feat: adding json over http for collector exporter ([@obecny](https://github.com/obecny))
* `opentelemetry-core`, `opentelemetry-metrics`, `opentelemetry-tracing`
  * [#974](https://github.com/open-telemetry/opentelemetry-js/pull/974) feat: add OTEL_LOG_LEVEL env var ([@naseemkullah](https://github.com/naseemkullah))
* `opentelemetry-metrics`, `opentelemetry-node`, `opentelemetry-sdk-node`
  * [#1187](https://github.com/open-telemetry/opentelemetry-js/pull/1187) Add nodejs sdk package ([@dyladan](https://github.com/dyladan))
* `opentelemetry-shim-opentracing`
  * [#918](https://github.com/open-telemetry/opentelemetry-js/pull/918) feat: add baggage support to the opentracing shim ([@rubenvp8510](https://github.com/rubenvp8510))
* `opentelemetry-tracing`
  * [#1069](https://github.com/open-telemetry/opentelemetry-js/pull/1069) feat: add OTEL_SAMPLING_PROBABILITY env var ([@naseemkullah](https://github.com/naseemkullah))
  * [#1296](https://github.com/open-telemetry/opentelemetry-js/pull/1296) feat: force flush and shutdown callback for span exporters ([@dyladan](https://github.com/dyladan))
* `opentelemetry-node`
  * [#1343](https://github.com/open-telemetry/opentelemetry-js/pull/1343) feat(grpc-js): enable autoinstrumentation by default ([@markwolff](https://github.com/markwolff))
* `opentelemetry-exporter-collector`, `opentelemetry-exporter-prometheus`, `opentelemetry-metrics`
  * [#1276](https://github.com/open-telemetry/opentelemetry-js/pull/1276) chore: updating aggregator MinMaxLastSumCount and use it for value observer and value recorder ([@obecny](https://github.com/obecny))
* `opentelemetry-plugin-fetch`, `opentelemetry-plugin-xml-http-request`, `opentelemetry-semantic-conventions`, `opentelemetry-web`
  * [#1262](https://github.com/open-telemetry/opentelemetry-js/pull/1262) feat(opentelemetry-web): capture decodedBodySize / http.response_content_length ([@johnbley](https://github.com/johnbley))
* `opentelemetry-resources`
  * [#1211](https://github.com/open-telemetry/opentelemetry-js/pull/1211) Resource auto detection logging ([@adamegyed](https://github.com/adamegyed))
* `opentelemetry-api`, `opentelemetry-exporter-prometheus`, `opentelemetry-metrics`
  * [#1137](https://github.com/open-telemetry/opentelemetry-js/pull/1137) Batch observer ([@obecny](https://github.com/obecny))
* `opentelemetry-core`
  * [#1191](https://github.com/open-telemetry/opentelemetry-js/pull/1191) Add platform agnostic way to read environment variables ([@obecny](https://github.com/obecny))
* `opentelemetry-context-async-hooks`
  * [#1210](https://github.com/open-telemetry/opentelemetry-js/pull/1210) AsyncLocalStorage based ContextManager ([@johanneswuerbach](https://github.com/johanneswuerbach))
* `opentelemetry-api`, `opentelemetry-context-async-hooks`, `opentelemetry-context-base`, `opentelemetry-context-zone-peer-dep`, `opentelemetry-context-zone`, `opentelemetry-core`, `opentelemetry-exporter-collector`, `opentelemetry-exporter-jaeger`, `opentelemetry-exporter-prometheus`, `opentelemetry-exporter-zipkin`, `opentelemetry-metrics`, `opentelemetry-node`, `opentelemetry-plugin-fetch`, `opentelemetry-plugin-grpc-js`, `opentelemetry-plugin-grpc`, `opentelemetry-plugin-http`, `opentelemetry-plugin-https`, `opentelemetry-plugin-xml-http-request`, `opentelemetry-resources`, `opentelemetry-semantic-conventions`, `opentelemetry-shim-opentracing`, `opentelemetry-tracing`, `opentelemetry-web`
  * [#1237](https://github.com/open-telemetry/opentelemetry-js/pull/1237) fix(package.json): publish source maps ([@markwolff](https://github.com/markwolff))
* `opentelemetry-core`, `opentelemetry-exporter-collector`, `opentelemetry-exporter-jaeger`, `opentelemetry-exporter-zipkin`, `opentelemetry-metrics`, `opentelemetry-tracing`
  * [#1171](https://github.com/open-telemetry/opentelemetry-js/pull/1171) feat: add instrumentation library and update collector exporter ([@mwear](https://github.com/mwear))
* `opentelemetry-plugin-xml-http-request`
  * [#1216](https://github.com/open-telemetry/opentelemetry-js/pull/1216) Increase Test Coverage for XML Http Plugin ([@thgao](https://github.com/thgao))
* `opentelemetry-core`, `opentelemetry-node`, `opentelemetry-tracing`, `opentelemetry-web`
  * [#1218](https://github.com/open-telemetry/opentelemetry-js/pull/1218) fix: change default propagator to match spec ([@jonahrosenblum](https://github.com/jonahrosenblum))

### :bug: (Bug Fix)

* `opentelemetry-plugin-grpc`
  * [#1289](https://github.com/open-telemetry/opentelemetry-js/pull/1289) fix(grpc): camelCase methods can be double patched ([@markwolff](https://github.com/markwolff))
* `opentelemetry-plugin-fetch`
  * [#1274](https://github.com/open-telemetry/opentelemetry-js/pull/1274) fix: do not crash on fetch(new Request(url)) ([@dyladan](https://github.com/dyladan))
* `opentelemetry-core`
  * [#1269](https://github.com/open-telemetry/opentelemetry-js/pull/1269) fix(opentelemetry-core): modify regex to allow future versions ([@srjames90](https://github.com/srjames90))
* `opentelemetry-exporter-collector`
  * [#1254](https://github.com/open-telemetry/opentelemetry-js/pull/1254) fix: default url for otelcol ([@jufab](https://github.com/jufab))

### :books: (Refine Doc)

* `opentelemetry-metrics`
  * [#1239](https://github.com/open-telemetry/opentelemetry-js/pull/1239) chore: update metrics example with UpDownCounter ([@mayurkale22](https://github.com/mayurkale22))
* `opentelemetry-exporter-jaeger`
  * [#1234](https://github.com/open-telemetry/opentelemetry-js/pull/1234) docs: add note about endpoint config option ([@danielmbarlow](https://github.com/danielmbarlow))
* `opentelemetry-api`
  * [#1231](https://github.com/open-telemetry/opentelemetry-js/pull/1231) fix(jsdoc): change null to undefined ([@markwolff](https://github.com/markwolff))

### :sparkles: (Feature)

* `opentelemetry-api`, `opentelemetry-metrics`
  * [#1272](https://github.com/open-telemetry/opentelemetry-js/pull/1272) feat: adding new metric: up down sum observer ([@obecny](https://github.com/obecny))

### Committers: 21

* Adam Egyed ([@adamegyed](https://github.com/adamegyed))
* Aravin ([@aravinsiva](https://github.com/aravinsiva))
* Bartlomiej Obecny ([@obecny](https://github.com/obecny))
* Bryan Clement ([@lykkin](https://github.com/lykkin))
* Connor Lindsey ([@connorlindsey](https://github.com/connorlindsey))
* Daniel Dyla ([@dyladan](https://github.com/dyladan))
* Daniel M Barlow ([@danielmbarlow](https://github.com/danielmbarlow))
* David W. ([@davidwitten](https://github.com/davidwitten))
* Johannes Würbach ([@johanneswuerbach](https://github.com/johanneswuerbach))
* John Bley ([@johnbley](https://github.com/johnbley))
* Jonah Rosenblum ([@jonahrosenblum](https://github.com/jonahrosenblum))
* Julien FABRE ([@jufab](https://github.com/jufab))
* Mark Wolff ([@markwolff](https://github.com/markwolff))
* Matthew Wear ([@mwear](https://github.com/mwear))
* Mayur Kale ([@mayurkale22](https://github.com/mayurkale22))
* Naseem ([@naseemkullah](https://github.com/naseemkullah))
* Ruben Vargas Palma ([@rubenvp8510](https://github.com/rubenvp8510))
* Shivkanya Andhare ([@shivkanya9146](https://github.com/shivkanya9146))
* Tina Gao ([@thgao](https://github.com/thgao))
* [@srjames90](https://github.com/srjames90)
* legendecas ([@legendecas](https://github.com/legendecas))

## 0.9.0

### :boom: Breaking Change

* `opentelemetry-api`, `opentelemetry-exporter-prometheus`, `opentelemetry-metrics`
  * [#1120](https://github.com/open-telemetry/opentelemetry-js/pull/1120) feat: add the UpDownCounter instrument ([@mayurkale22](https://github.com/mayurkale22))
  * [#1126](https://github.com/open-telemetry/opentelemetry-js/pull/1126) feat!: remove label keys as they are no longer part of the spec ([@naseemkullah](https://github.com/naseemkullah))
* `opentelemetry-api`, `opentelemetry-metrics`
  * [#1117](https://github.com/open-telemetry/opentelemetry-js/pull/1117) chore: rename meaure to value recorder ([@dyladan](https://github.com/dyladan))
* `opentelemetry-api`, `opentelemetry-core`, `opentelemetry-tracing`
  * [#1058](https://github.com/open-telemetry/opentelemetry-js/pull/1058) feat: spec compliant sampling result support ([@legendecas](https://github.com/legendecas))

### :rocket: (Enhancement)

* Other
  * [#1181](https://github.com/open-telemetry/opentelemetry-js/pull/1181) feat: add node-plugins-all package ([@dyladan](https://github.com/dyladan))
* `opentelemetry-plugin-fetch`, `opentelemetry-plugin-xml-http-request`, `opentelemetry-web`
  * [#1121](https://github.com/open-telemetry/opentelemetry-js/pull/1121) chore: adding plugin-fetch and example ([@obecny](https://github.com/obecny))
* `opentelemetry-node`
  * [#1153](https://github.com/open-telemetry/opentelemetry-js/pull/1153) feat: add OPENTELEMETRY_NO_PATCH_MODULES ([@markwolff](https://github.com/markwolff))
  * [#1151](https://github.com/open-telemetry/opentelemetry-js/pull/1151) chore(todo): add missing span sampling test ([@markwolff](https://github.com/markwolff))
* `opentelemetry-exporter-jaeger`
  * [#965](https://github.com/open-telemetry/opentelemetry-js/pull/965) feat(opentelemetry-exporter-jaeger): http sender ([@leonardodalcin](https://github.com/leonardodalcin))
* `opentelemetry-exporter-zipkin`
  * [#1138](https://github.com/open-telemetry/opentelemetry-js/pull/1138) feat(opentelemetry-js): infer zipkin service name from resource ([@rezakrimi](https://github.com/rezakrimi))
* `opentelemetry-plugin-xml-http-request`
  * [#1133](https://github.com/open-telemetry/opentelemetry-js/pull/1133) fix(plugin-xml-http-request): support sync requests ([@johnbley](https://github.com/johnbley))
* `opentelemetry-metrics`
  * [#1145](https://github.com/open-telemetry/opentelemetry-js/pull/1145) chore: creating new metric kind ([@obecny](https://github.com/obecny))
* `opentelemetry-exporter-collector`
  * [#1204](https://github.com/open-telemetry/opentelemetry-js/pull/1204) feat: collector exporter custom headers and metadata ([@mwear](https://github.com/mwear))
* `opentelemetry-exporter-zipkin`
  * [#1202](https://github.com/open-telemetry/opentelemetry-js/pull/1202) Adds possibility to set headers to zipkin exporter ([@obecny](https://github.com/obecny))

### :bug: (Bug Fix)

* `opentelemetry-exporter-collector`
  * [#1197](https://github.com/open-telemetry/opentelemetry-js/pull/1197) fix(exporter-collector): default endpoint for node and browser ([@davidwitten](https://github.com/davidwitten))
* `opentelemetry-context-zone-peer-dep`
  * [#1209](https://github.com/open-telemetry/opentelemetry-js/pull/1209) chore: fixing zone from which to fork a new zone ([@obecny](https://github.com/obecny))

### :sparkles: (Feature)

* `opentelemetry-semantic-conventions`
  * [#1160](https://github.com/open-telemetry/opentelemetry-js/pull/1160) refactor(attributes): move enums to @opentelemetry/semantic-conventions ([@markwolff](https://github.com/markwolff))

### :books: (Refine Doc)

* Other
  * [#1192](https://github.com/open-telemetry/opentelemetry-js/pull/1192) Fix_typo ([@shivkanya9146](https://github.com/shivkanya9146))
  * [#1147](https://github.com/open-telemetry/opentelemetry-js/pull/1147) ci: lint markdown files ([@naseemkullah](https://github.com/naseemkullah))
  * [#1142](https://github.com/open-telemetry/opentelemetry-js/pull/1142) chore: template prometheus endpoint in examples rather than hardcode ([@naseemkullah](https://github.com/naseemkullah))
  * [#1217](https://github.com/open-telemetry/opentelemetry-js/pull/1217) chore: fix markdown linting and add npm script ([@dyladan](https://github.com/dyladan))

### Committers: 13

* David W. ([@davidwitten](https://github.com/davidwitten))
* Bartlomiej Obecny ([@obecny](https://github.com/obecny))
* Daniel Dyla ([@dyladan](https://github.com/dyladan))
* Mark Wolff ([@markwolff](https://github.com/markwolff))
* Mayur Kale ([@mayurkale22](https://github.com/mayurkale22))
* Naseem ([@naseemkullah](https://github.com/naseemkullah))
* Valentin Marchaud ([@vmarchaud](https://github.com/vmarchaud))
* legendecas ([@legendecas](https://github.com/legendecas))
* Shivkanya Andhare ([@shivkanya9146](https://github.com/shivkanya9146))
* Leonardo Dalcin ([@leonardodalcin](https://github.com/leonardodalcin))
* [@rezakrimi](https://github.com/rezakrimi)
* John Bley ([@johnbley](https://github.com/johnbley))
* Matthew Wear ([@mwear](https://github.com/mwear))

## 0.8.3

### :rocket: (Enhancement)

* `opentelemetry-node`
  * [#980](https://github.com/open-telemetry/opentelemetry-js/pull/980) feat: merge user supplied and default plugin configs ([@naseemkullah](https://github.com/naseemkullah))

### :bug: (Bug Fix)

* `opentelemetry-context-async-hooks`
  * [#1099](https://github.com/open-telemetry/opentelemetry-js/pull/1099) fix(asynchooks-scope): fix context loss using .with() #1101 ([@vmarchaud](https://github.com/vmarchaud))

### :books: (Refine Doc)

* Other
  * [#1100](https://github.com/open-telemetry/opentelemetry-js/pull/1100) docs(batcher): document how to configure custom aggregators #989 ([@vmarchaud](https://github.com/vmarchaud))
* `opentelemetry-api`
  * [#1106](https://github.com/open-telemetry/opentelemetry-js/pull/1106) chore: improve API documentation ([@mayurkale22](https://github.com/mayurkale22))

### Committers: 7

* Bartlomiej Obecny ([@obecny](https://github.com/obecny))
* Daniel Dyla ([@dyladan](https://github.com/dyladan))
* Kanika Shah ([@kanikashah90](https://github.com/kanikashah90))
* Mayur Kale ([@mayurkale22](https://github.com/mayurkale22))
* Naseem ([@naseemkullah](https://github.com/naseemkullah))
* Valentin Marchaud ([@vmarchaud](https://github.com/vmarchaud))
* [@shivkanya9146](https://github.com/shivkanya9146)

## 0.8.2

### :rocket: (Enhancement)

* `opentelemetry-exporter-collector`
  * [#1063](https://github.com/open-telemetry/opentelemetry-js/pull/1063) feat: exporter collector TLS option ([@mzahor](https://github.com/mzahor))
* `opentelemetry-core`
  * [#838](https://github.com/open-telemetry/opentelemetry-js/pull/838) feat: implement W3C Correlation Context propagator ([@rubenvp8510](https://github.com/rubenvp8510))

### :bug: (Bug Fix)

* `opentelemetry-api`
  * [#1067](https://github.com/open-telemetry/opentelemetry-js/pull/1067) fix: missing `global` in browser environments ([@legendecas](https://github.com/legendecas))

### :books: (Refine Doc)

* Other
  * [#1057](https://github.com/open-telemetry/opentelemetry-js/pull/1057) chore: add examples README.md ([@mayurkale22](https://github.com/mayurkale22))
* `opentelemetry-core`
  * [#1080](https://github.com/open-telemetry/opentelemetry-js/pull/1080) docs: document CorrelationContext propagator under Built-in Implement… ([@rubenvp8510](https://github.com/rubenvp8510))

### Committers: 5

* Marian Zagoruiko ([@mzahor](https://github.com/mzahor))
* Mayur Kale ([@mayurkale22](https://github.com/mayurkale22))
* Olivier Albertini ([@OlivierAlbertini](https://github.com/OlivierAlbertini))
* Ruben Vargas Palma ([@rubenvp8510](https://github.com/rubenvp8510))
* legendecas ([@legendecas](https://github.com/legendecas))

## 0.8.1

### :rocket: (Enhancement)

* Other
  * [#1050](https://github.com/open-telemetry/opentelemetry-js/pull/1050) feat: add plugin metapackages ([@dyladan](https://github.com/dyladan))
* `opentelemetry-resources`
  * [#1055](https://github.com/open-telemetry/opentelemetry-js/pull/1055) chore(opentelemetry-resources): add instance type and az to aws detector ([@justinwalz](https://github.com/justinwalz))
* `opentelemetry-plugin-http`
  * [#963](https://github.com/open-telemetry/opentelemetry-js/pull/963) feat(plugin-http): add plugin hooks before processing req and res ([@BlumAmir](https://github.com/BlumAmir))
* `opentelemetry-metrics`
  * [#1049](https://github.com/open-telemetry/opentelemetry-js/pull/1049) chore: pipe resource through to MetricRecord ([@mwear](https://github.com/mwear))
* `opentelemetry-api`, `opentelemetry-metrics`
  * [#1032](https://github.com/open-telemetry/opentelemetry-js/pull/1032) Make Labels Optional for CounterMetric::add ([@astorm](https://github.com/astorm))

### :bug: (Bug Fix)

* `opentelemetry-plugin-http`
  * [#1060](https://github.com/open-telemetry/opentelemetry-js/pull/1060) fix(http-plugin): don't modify user's headers object in plugin ([@BlumAmir](https://github.com/BlumAmir))
* `opentelemetry-exporter-collector`
  * [#1053](https://github.com/open-telemetry/opentelemetry-js/pull/1053) fix: include proto files in deployment package ([@dyladan](https://github.com/dyladan))

### :books: (Refine Doc)

* Other
  * [#1065](https://github.com/open-telemetry/opentelemetry-js/pull/1065) style: format README ([@naseemkullah](https://github.com/naseemkullah))
  * [#1064](https://github.com/open-telemetry/opentelemetry-js/pull/1064) chore: update README ([@mayurkale22](https://github.com/mayurkale22))
  * [#1051](https://github.com/open-telemetry/opentelemetry-js/pull/1051) chore: deploy docs using github action ([@dyladan](https://github.com/dyladan))
* `opentelemetry-exporter-prometheus`
  * [#1056](https://github.com/open-telemetry/opentelemetry-js/pull/1056) fix readme: setting labelKeys when creating the counter ([@luebken](https://github.com/luebken))

### Committers: 9

* Alan Storm ([@astorm](https://github.com/astorm))
* Amir Blum ([@BlumAmir](https://github.com/BlumAmir))
* Daniel Dyla ([@dyladan](https://github.com/dyladan))
* Justin Walz ([@justinwalz](https://github.com/justinwalz))
* Matthew Wear ([@mwear](https://github.com/mwear))
* Matthias Lübken ([@luebken](https://github.com/luebken))
* Mayur Kale ([@mayurkale22](https://github.com/mayurkale22))
* Naseem ([@naseemkullah](https://github.com/naseemkullah))
* [@shivkanya9146](https://github.com/shivkanya9146)

## 0.8.0

Released 2020-05-12

### :boom: Breaking Change

* `opentelemetry-api`, `opentelemetry-metrics`
  * [#1001](https://github.com/open-telemetry/opentelemetry-js/pull/1001) fix: observers should not expose bind/unbind method ([@legendecas](https://github.com/legendecas))

### :bug: (Bug Fix)

* `opentelemetry-plugin-http`
  * [#984](https://github.com/open-telemetry/opentelemetry-js/pull/984) fix(http-plugin): strip otel custom http header #983 ([@vmarchaud](https://github.com/vmarchaud))
* `opentelemetry-core`
  * [#1021](https://github.com/open-telemetry/opentelemetry-js/pull/1021) fix: left pad short b3 trace identifiers ([@dyladan](https://github.com/dyladan))
* `opentelemetry-plugin-xml-http-reques`
  * [#1002](https://github.com/open-telemetry/opentelemetry-js/pull/1002) fix(opentelemetry-plugin-xml-http-request): define span kind as CLIENT for xmlhttprequests ([@ivansenic](https://github.com/ivansenic))
* `opentelemetry-plugin-grpc`
  * [#1005](https://github.com/open-telemetry/opentelemetry-js/pull/1005) fix: add missing error status handler ([@markwolff](https://github.com/markwolff))
* `opentelemetry-exporter-collector`
  * [#1008](https://github.com/open-telemetry/opentelemetry-js/pull/1008) fix: permission denied error when cloning submodules ([@sleighzy](https://github.com/sleighzy))

### :rocket: (Enhancement)

* `opentelemetry-exporter-zipkin`, `opentelemetry-plugin-http`, `opentelemetry-tracing`
  * [#1037](https://github.com/open-telemetry/opentelemetry-js/pull/1037) fix(tracing): span processor should receive a readable span as parameters ([@legendecas](https://github.com/legendecas))
* `opentelemetry-tracing`
  * [#1024](https://github.com/open-telemetry/opentelemetry-js/pull/1024) fix: multi span processor should flush child span processors ([@legendecas](https://github.com/legendecas))
* `opentelemetry-metrics`, `opentelemetry-tracing`
  * [#1015](https://github.com/open-telemetry/opentelemetry-js/pull/1015) fix: prevent duplicated resource creation ([@legendecas](https://github.com/legendecas))
* `opentelemetry-metrics`
  * [#1014](https://github.com/open-telemetry/opentelemetry-js/pull/1014) feat(metrics): use MetricDescriptor to determine aggregator #989 ([@vmarchaud](https://github.com/vmarchaud))
* `opentelemetry-plugin-http`
  * [#948](https://github.com/open-telemetry/opentelemetry-js/pull/948) feat(http-plugin): add options to disable new spans if no parent ([@vmarchaud](https://github.com/vmarchaud))
* `opentelemetry-api`, `opentelemetry-node`, `opentelemetry-plugin-grpc`, `opentelemetry-plugin-http`, `opentelemetry-plugin-https`, `opentelemetry-plugin-xml-http-request`, `opentelemetry-tracing`, `opentelemetry-web`
  * [#943](https://github.com/open-telemetry/opentelemetry-js/pull/943) Use global API instances ([@dyladan](https://github.com/dyladan))
* `opentelemetry-api`
  * [#1016](https://github.com/open-telemetry/opentelemetry-js/pull/1016) refactor: normalize namespace import name for @opentelemetry/api ([@legendecas](https://github.com/legendecas))
* `opentelemetry-core`, `opentelemetry-base`
  * [#991](https://github.com/open-telemetry/opentelemetry-js/pull/991) refactor: merge opentelemetry-base to opentelemetry-core ([@legendecas](https://github.com/legendecas))
* `opentelemetry-core`
  * [#981](https://github.com/open-telemetry/opentelemetry-js/pull/981) chore: splitting BasePlugin into browser and node ([@obecny](https://github.com/obecny))

### :books: (Refine Doc)

* Other
  * [#1003](https://github.com/open-telemetry/opentelemetry-js/pull/1003) chore: test on node 14 ([@dyladan](https://github.com/dyladan))
  * [#990](https://github.com/open-telemetry/opentelemetry-js/pull/990) fix(opentracing-shim): update opentracing shim example ([@sleighzy](https://github.com/sleighzy))

### Committers: 7

* legendecas ([@legendecas](https://github.com/legendecas))
* Valentin Marchaud ([@vmarchaud](https://github.com/vmarchaud))
* Daniel Dyla ([@dyladan](https://github.com/dyladan))
* Ivan Senic ([@ivansenic](https://github.com/ivansenic))
* Mark Wolff ([@markwolff](https://github.com/markwolff))
* Simon Leigh ([@sleighzy](https://github.com/sleighzy))
* Bartlomiej Obecny ([@obecny](https://github.com/obecny))

## 0.7.0

Released 2020-04-23

### :boom: Breaking Change

* `opentelemetry-exporter-collector`
  * [#901](https://github.com/open-telemetry/opentelemetry-js/pull/901) grpc for node and support for new proto format for node and browser ([@obecny](https://github.com/obecny))
* `opentelemetry-api`, `opentelemetry-metrics`
  * [#964](https://github.com/open-telemetry/opentelemetry-js/pull/964) chore: adding metric observable to be able to support async update ([@obecny](https://github.com/obecny))

### :bug: (Bug Fix)

* `opentelemetry-plugin-http`
  * [#960](https://github.com/open-telemetry/opentelemetry-js/pull/960) [http] fix: use url.URL ([@naseemkullah](https://github.com/naseemkullah))
* `opentelemetry-core`
  * [#977](https://github.com/open-telemetry/opentelemetry-js/pull/977) fix(B3Propagator): B3 sampled causing gRPC error ([@mayurkale22](https://github.com/mayurkale22))

### :rocket: (Enhancement)

* `opentelemetry-resources`
  * [#899](https://github.com/open-telemetry/opentelemetry-js/pull/899) feat: resource auto-detection ([@mwear](https://github.com/mwear))
* `opentelemetry-metrics`
  * [#930](https://github.com/open-telemetry/opentelemetry-js/pull/930) feat(aggregators): implement histogram aggregator ([@vmarchaud](https://github.com/vmarchaud))

### Committers: 5

* Naseem ([@naseemkullah](https://github.com/naseemkullah))
* Matthew Wear ([@mwear](https://github.com/mwear))
* Bartlomiej Obecny ([@obecny](https://github.com/obecny))
* Mayur Kale ([@mayurkale22](https://github.com/mayurkale22))
* Valentin Marchaud ([@vmarchaud](https://github.com/vmarchaud))

## 0.6.1

Released 2020-04-08

### :rocket: (Enhancement)

* `opentelemetry-exporter-jaeger`
  * [#924](https://github.com/open-telemetry/opentelemetry-js/pull/924) [Jaeger-Exporter] host default env var ([@naseemkullah](https://github.com/naseemkullah))
* `opentelemetry-metrics`
  * [#933](https://github.com/open-telemetry/opentelemetry-js/pull/933) feat(meter): allow custom batcher #932 ([@vmarchaud](https://github.com/vmarchaud))

### :bug: (Bug Fix)

* `opentelemetry-plugin-http`
  * [#946](https://github.com/open-telemetry/opentelemetry-js/pull/946) Remove bad null check ([@dyladan](https://github.com/dyladan))
* `opentelemetry-exporter-prometheus`, `opentelemetry-metrics`
  * [#941](https://github.com/open-telemetry/opentelemetry-js/pull/941) fix: do not clear other labelsets when updating metrics ([@dyladan](https://github.com/dyladan))

### :books: (Refine Doc)

* `opentelemetry-propagator-jaeger`
  * [#937](https://github.com/open-telemetry/opentelemetry-js/pull/937) fix: Jaeger propagator example of usage" ([@shivkanya9146](https://github.com/shivkanya9146))

### Committers: 4

* Daniel Dyla ([@dyladan](https://github.com/dyladan))
* Naseem ([@naseemkullah](https://github.com/naseemkullah))
* Valentin Marchaud ([@vmarchaud](https://github.com/vmarchaud))
* [@shivkanya9146](https://github.com/shivkanya9146)

## 0.6.0

Released 2020-04-01

### :boom: Breaking Change

* `opentelemetry-api`, `opentelemetry-metrics`
  * [#915](https://github.com/open-telemetry/opentelemetry-js/pull/915) Remove label set from metrics API ([@mayurkale22](https://github.com/mayurkale22))

### :rocket: (Enhancement)

* `opentelemetry-tracing`
  * [#913](https://github.com/open-telemetry/opentelemetry-js/pull/913) chore: remove unused default argument in Tracer ([@Flarna](https://github.com/Flarna))
* `opentelemetry-exporter-jaeger`
  * [#916](https://github.com/open-telemetry/opentelemetry-js/pull/916) chore: removing force flush ([@obecny](https://github.com/obecny))

### :books: (Refine Doc)

* `opentelemetry-node`
  * [#921](https://github.com/open-telemetry/opentelemetry-js/pull/921) chore: fix Require Path in README [@shivkanya9146](https://github.com/shivkanya9146))

### Committers: 4

* Mayur Kale ([@mayurkale22](https://github.com/mayurkale22))
* Bartlomiej Obecny ([@obecny](https://github.com/obecny))
* Gerhard Stöbich ([@Flarna](https://github.com/Flarna))
* Shivkanya Andhare ([@shivkanya9146](https://github.com/shivkanya9146))

## 0.5.2

Released 2020-03-27

### :rocket: (Enhancement)

* `opentelemetry-exporter-prometheus`, `opentelemetry-metrics`
  * [#893](https://github.com/open-telemetry/opentelemetry-js/pull/893) Metrics: Add lastUpdateTimestamp associated with point ([@mayurkale22](https://github.com/mayurkale22))
* `opentelemetry-tracing`
  * [#896](https://github.com/open-telemetry/opentelemetry-js/pull/896) Do not export empty span lists ([@dyladan](https://github.com/dyladan))
* `opentelemetry-api`, `opentelemetry-tracing`
  * [#889](https://github.com/open-telemetry/opentelemetry-js/pull/889) feat: start a root span with spanOptions.parent = null ([@dyladan](https://github.com/dyladan))

### :bug: (Bug Fix)

* `opentelemetry-core`, `opentelemetry-propagator-jaeger`
  * [#904](https://github.com/open-telemetry/opentelemetry-js/pull/904) fix: add type checking in propagators ([@dyladan](https://github.com/dyladan))
* `opentelemetry-context-base`, `opentelemetry-core`, `opentelemetry-plugin-document-load`, `opentelemetry-plugin-user-interaction`, `opentelemetry-web`
  * [#906](https://github.com/open-telemetry/opentelemetry-js/pull/906) chore: fixing documentation for web tracer provider, fixing examples … ([@obecny](https://github.com/obecny))
* Other
  * [#884](https://github.com/open-telemetry/opentelemetry-js/pull/884) chore: fixing main package.json version ([@obecny](https://github.com/obecny))

### :books: (Refine Doc)

* `opentelemetry-context-base`, `opentelemetry-core`, `opentelemetry-plugin-document-load`, `opentelemetry-plugin-user-interaction`, `opentelemetry-web`
  * [#906](https://github.com/open-telemetry/opentelemetry-js/pull/906) chore: fixing documentation for web tracer provider, fixing examples … ([@obecny](https://github.com/obecny))

### Committers: 4

* Bartlomiej Obecny ([@obecny](https://github.com/obecny))
* Daniel Dyla ([@dyladan](https://github.com/dyladan))
* Mark Robert Henderson ([@aphelionz](https://github.com/aphelionz))
* Mayur Kale ([@mayurkale22](https://github.com/mayurkale22))

## 0.5.1

Released 2020-03-19

### :bug: (Bug Fix)

* `opentelemetry-web`
  * [#873](https://github.com/open-telemetry/opentelemetry-js/pull/873) Remove unnecessary `this` overwrite in stack context manager ([@dyladan](https://github.com/dyladan))
* `opentelemetry-plugin-mysql`
  * [#880](https://github.com/open-telemetry/opentelemetry-js/pull/880) Do not multiwrap pool queries ([@dyladan](https://github.com/dyladan))
* `opentelemetry-metrics`
  * [#881](https://github.com/open-telemetry/opentelemetry-js/pull/881)  fix: @opentelemetry/metrics fails to run due to bad import ([@mayurkale22](https://github.com/mayurkale22))

### Committers: 2

* Daniel Dyla ([@dyladan](https://github.com/dyladan))
* Mayur Kale ([@mayurkale22](https://github.com/mayurkale22))

## 0.5.0

Released 2020-03-16

### This is a first official beta release, which provides almost fully complete metrics, tracing, and context propagation functionality but makes no promises around breaking changes

### :boom: Breaking Change

* [#853](https://github.com/open-telemetry/opentelemetry-js/pull/853) Rename scope to context
* [#851](https://github.com/open-telemetry/opentelemetry-js/pull/851) Rename formatter to propagator

### :rocket: (Enhancement)

* [#828](https://github.com/open-telemetry/opentelemetry-js/pull/828) feat: metric observer
* [#858](https://github.com/open-telemetry/opentelemetry-js/pull/858) chore: update out-of-date dependencies
* [#856](https://github.com/open-telemetry/opentelemetry-js/pull/856) fix: change loglevel for beta
* [#843](https://github.com/open-telemetry/opentelemetry-js/pull/843) export resource to exporters
* [#846](https://github.com/open-telemetry/opentelemetry-js/pull/846) SDK Resource
* [#625](https://github.com/open-telemetry/opentelemetry-js/pull/625) feat: introduce ended property on Span
* [#837](https://github.com/open-telemetry/opentelemetry-js/pull/837) Simplify SDK registration
* [#818](https://github.com/open-telemetry/opentelemetry-js/pull/818) fix: change SpanContext.traceFlags to mandatory
* [#827](https://github.com/open-telemetry/opentelemetry-js/pull/827) Add getter and setter arguments to propagation API
* [#821](https://github.com/open-telemetry/opentelemetry-js/pull/821) feat: add composite propagator
* [#824](https://github.com/open-telemetry/opentelemetry-js/pull/824) Faster trace id generation
* [#708](https://github.com/open-telemetry/opentelemetry-js/pull/708) Simplify and speed up trace context parsing
* [#802](https://github.com/open-telemetry/opentelemetry-js/pull/802) chore: adding force flush to span processors
* [#816](https://github.com/open-telemetry/opentelemetry-js/pull/816) feat: use context-based tracing
* [#815](https://github.com/open-telemetry/opentelemetry-js/pull/815) Resources API: package, semantic conventions, and test utils
* [#797](https://github.com/open-telemetry/opentelemetry-js/pull/797) Add propagation API
* [#792](https://github.com/open-telemetry/opentelemetry-js/pull/792) Add context API
* [#685](https://github.com/open-telemetry/opentelemetry-js/pull/685) feat: add express plugin #666
* [#769](https://github.com/open-telemetry/opentelemetry-js/pull/769) Separate context propagation (OTEP 66)
* [#653](https://github.com/open-telemetry/opentelemetry-js/pull/653) Prevent loading plugins for incorrect module #626
* [#654](https://github.com/open-telemetry/opentelemetry-js/pull/654) feat: warn user when a instrumented package was already required #636
* [#772](https://github.com/open-telemetry/opentelemetry-js/pull/772) chore: add typing to propagator carrier
* [#735](https://github.com/open-telemetry/opentelemetry-js/pull/735) feat: decode jaeger header
* [#719](https://github.com/open-telemetry/opentelemetry-js/pull/719) feat(plugin-http): sync. specs for statuscode
* [#701](https://github.com/open-telemetry/opentelemetry-js/pull/701) feat: add jaeger http trace format (#696)

### :bug: (Bug Fix)

* [#798](https://github.com/open-telemetry/opentelemetry-js/pull/798) Respect sampled bit in probability sampler
* [#743](https://github.com/open-telemetry/opentelemetry-js/pull/743) fix: left pad jaeger trace ids
* [#715](https://github.com/open-telemetry/opentelemetry-js/pull/715) fix: unref jaeger socket to prevent process running indefinitely

## 0.4.0

Released 2020-02-05

### :rocket: (Enhancement)

* `opentelemetry-api`
  * [#727](https://github.com/open-telemetry/opentelemetry-js/pull/727) Api separation (deprecate `opentelemetry-types`)
  * [#749](https://github.com/open-telemetry/opentelemetry-js/pull/749) chore: rename registry to provider

### :sparkles: (Feature)

* `opentelemetry-plugin-http`
  * [#719](https://github.com/open-telemetry/opentelemetry-js/pull/719) feat(plugin-http): sync. specs for statuscode
* `opentelemetry-exporter-jaeger`
  * [#735](https://github.com/open-telemetry/opentelemetry-js/pull/735) feat: decode jaeger header
* `opentelemetry-plugin-user-interaction`
  * [#658](https://github.com/open-telemetry/opentelemetry-js/pull/658) feat: plugin user interaction for web

### :books: (Refine Doc)

* [#689](https://github.com/open-telemetry/opentelemetry-js/pull/689) Add benchmark README and latest numbers
* [#733](https://github.com/open-telemetry/opentelemetry-js/pull/733) chore: add instruction for pg-pool plugin
* [#665](https://github.com/open-telemetry/opentelemetry-js/pull/665) docs: add ioredis example
* [#731](https://github.com/open-telemetry/opentelemetry-js/pull/731) Update Stackdriver exporter example

### :bug: (Bug Fix)

* `opentelemetry-exporter-jaeger`
  * [#715](https://github.com/open-telemetry/opentelemetry-js/pull/715) fix: unref jaeger socket to prevent process running indefinitely
* `opentelemetry-plugin-ioredis`
  * [#671](https://github.com/open-telemetry/opentelemetry-js/pull/671) [ioredis plugin] fix: change supportedVersions to >1 <5

## 0.3.3

Released 2020-01-22

### :rocket: (Enhancement)

* `opentelemetry-core`, `opentelemetry-exporter-collector`, `opentelemetry-exporter-zipkin`, `opentelemetry-node`, `opentelemetry-plugin-dns`, `opentelemetry-plugin-document-load`, `opentelemetry-plugin-grpc`, `opentelemetry-plugin-http`, `opentelemetry-plugin-https`, `opentelemetry-plugin-ioredis`, `opentelemetry-plugin-mongodb`, `opentelemetry-plugin-mysql`, `opentelemetry-plugin-postgres`, `opentelemetry-plugin-redis`, `opentelemetry-plugin-xml-http-request`, `opentelemetry-shim-opentracing`, `opentelemetry-tracing`, `opentelemetry-types`, `opentelemetry-web`
  * [#582](https://github.com/open-telemetry/opentelemetry-js/pull/582) Named Tracers / Tracer Registry
* `opentelemetry-node`, `opentelemetry-plugin-postgres`
  * [#662](https://github.com/open-telemetry/opentelemetry-js/pull/662) feat: add pg-pool to default list of instrumented plugins
  * [#708](https://github.com/open-telemetry/opentelemetry-js/pull/708) Simplify and speed up trace context parsing
* `opentelemetry-metrics`
  * [#700](https://github.com/open-telemetry/opentelemetry-js/pull/700) implement named meter

### :sparkles: (Feature)

* `opentelemetry-propagator-jaeger`
  * [#701](https://github.com/open-telemetry/opentelemetry-js/pull/701) add jaeger http trace format
* `opentelemetry-exporter-stackdriver-trace`
  * [#648](https://github.com/open-telemetry/opentelemetry-js/pull/648) Stackdriver Trace exporter

### :books: (Refine Doc)

* [#673](https://github.com/open-telemetry/opentelemetry-js/pull/673) chore(getting-started): Added a TypeScript version for Getting Started Guide

### :bug: (Bug Fix)

* `opentelemetry-plugin-ioredis`
  * [#714](https://github.com/open-telemetry/opentelemetry-js/pull/714) fix: return module exports from ioredis

## 0.3.2

Released 2020-01-03

### :rocket: (Enhancement)

* `opentelemetry-plugin-http`, `opentelemetry-plugin-https`
  * [#643](https://github.com/open-telemetry/opentelemetry-js/pull/643) feat(plugin-http): add/modify attributes
  * [#651](https://github.com/open-telemetry/opentelemetry-js/pull/651) chore: add version script to all packages
* `opentelemetry-plugin-mongodb`
  * [#652](https://github.com/open-telemetry/opentelemetry-js/pull/652) feat: port mongodb-core plugin to mongodb
* `opentelemetry-metrics`
  * [#634](https://github.com/open-telemetry/opentelemetry-js/pull/634) Rename metric handle to bound instrument
* `opentelemetry-test-utils`
  * [#644](https://github.com/open-telemetry/opentelemetry-js/pull/644) feat: test-utils

### :sparkles: (Feature)

* `opentelemetry-plugin-ioredis`
  * [#558](https://github.com/open-telemetry/opentelemetry-js/pull/558) feat(plugin): add ioredis plugin

### :books: (Refine Doc)

* `opentelemetry-node`, `opentelemetry-plugin-xml-http-request`
  * [#646](https://github.com/open-telemetry/opentelemetry-js/pull/646) chore: update default plugins list and fix npm badge
* `opentelemetry-plugin-document-load`, `opentelemetry-plugin-mysql`, `opentelemetry-plugin-redis`, `opentelemetry-plugin-xml-http-request`, `opentelemetry-shim-opentracing`
  * [#647](https://github.com/open-telemetry/opentelemetry-js/pull/647) chore: update plugin readme with example links
* `opentelemetry-plugin-postgres`
  * [#539](https://github.com/open-telemetry/opentelemetry-js/pull/539) chore(docs:postgres): add usage instructions
* Other
  * [#645](https://github.com/open-telemetry/opentelemetry-js/pull/645) chore(plugin-pg): move dev dependencies out of `dependencies` in package.json

## 0.3.1

Released 2019-12-20

### :bug: (Bug Fix)

* `opentelemetry-plugin-grpc`
  * [#631](https://github.com/open-telemetry/opentelemetry-js/pull/631) fix(grpc): patch original client methods
  * [#593](https://github.com/open-telemetry/opentelemetry-js/pull/593) fix: transpile to es2017 as esnext may result in unsupported JS code

### :books: (Refine Doc)

* Other
  * [#629](https://github.com/open-telemetry/opentelemetry-js/pull/629) ci: deploy documentation on releases
  * [#581](https://github.com/open-telemetry/opentelemetry-js/pull/581) feat: add OpenTracing example

### :rocket: (Enhancement)

* [#633](https://github.com/open-telemetry/opentelemetry-js/pull/633) chore: enable incremental builds

### :sparkles: (Feature)

* `opentelemetry-plugin-xml-http-request`
  * [#595](https://github.com/open-telemetry/opentelemetry-js/pull/595) feat: implement XMLHttpRequest plugin

## 0.3.0

Released 2019-12-13

### :rocket: (Enhancement)

* `opentelemetry-core`, `opentelemetry-node`, `opentelemetry-plugin-dns`, `opentelemetry-plugin-document-load`, `opentelemetry-plugin-grpc`, `opentelemetry-plugin-postgres`, `opentelemetry-plugin-redis`, `opentelemetry-tracing`, `opentelemetry-types`
  * [#569](https://github.com/open-telemetry/opentelemetry-js/pull/569) chore: allow parent span to be null
* `opentelemetry-plugin-document-load`
  * [#546](https://github.com/open-telemetry/opentelemetry-js/pull/546) chore: fixing issue when metric time is 0 in document-load plugin
  * [#469](https://github.com/open-telemetry/opentelemetry-js/pull/469) chore: fixing problem with load event and performance for loadend
* `opentelemetry-plugin-http`, `opentelemetry-plugin-https`
  * [#548](https://github.com/open-telemetry/opentelemetry-js/pull/548) fix(plugin-http): adapt to current @types/node
* Other
  * [#510](https://github.com/open-telemetry/opentelemetry-js/pull/510) chore(circleci): remove duplicate compile step
  * [#514](https://github.com/open-telemetry/opentelemetry-js/pull/514) ci: enumerate caching paths manually
  * [#470](https://github.com/open-telemetry/opentelemetry-js/pull/470) chore: remove examples from lerna packages
* `opentelemetry-core`, `opentelemetry-metrics`, `opentelemetry-types`
  * [#507](https://github.com/open-telemetry/opentelemetry-js/pull/507) feat: direct calling of metric instruments
  * [#517](https://github.com/open-telemetry/opentelemetry-js/pull/517) chore: update dependencies gts and codecov
  * [#497](https://github.com/open-telemetry/opentelemetry-js/pull/497) chore: bump typescript version to ^3.7.2
* `opentelemetry-metrics`
  * [#475](https://github.com/open-telemetry/opentelemetry-js/pull/475) add shutdown method on MetricExporter interface
* `opentelemetry-core`, `opentelemetry-plugin-document-load`, `opentelemetry-tracing`, `opentelemetry-web`
  * [#466](https://github.com/open-telemetry/opentelemetry-js/pull/466) chore: fixing coverage for karma using istanbul

### :bug: (Bug Fix)

* `opentelemetry-exporter-jaeger`
  * [#609](https://github.com/open-telemetry/opentelemetry-js/pull/609) Jaeger no flush interval
* `opentelemetry-plugin-dns`
  * [#613](https://github.com/open-telemetry/opentelemetry-js/pull/613) fix(plugin-dns): remove from default plugin list
* `opentelemetry-plugin-http`
  * [#589](https://github.com/open-telemetry/opentelemetry-js/pull/589) fix(plugin-http): correct handling of WHATWG urls
  * [#580](https://github.com/open-telemetry/opentelemetry-js/pull/580) fix(plugin-http): http.url attribute
* `opentelemetry-shim-opentracing`
  * [#577](https://github.com/open-telemetry/opentelemetry-js/pull/577) fix: add missing `main` in package.json
* `opentelemetry-exporter-zipkin`
  * [#526](https://github.com/open-telemetry/opentelemetry-js/pull/526) fix: zipkin-exporter: don't export after shutdown
* `opentelemetry-plugin-grpc`
  * [#487](https://github.com/open-telemetry/opentelemetry-js/pull/487) fix(grpc): use correct supportedVersions
* `opentelemetry-core`
  * [#472](https://github.com/open-telemetry/opentelemetry-js/pull/472) fix(core): add missing semver dependency

### :books: (Refine Doc)

* Other
  * [#574](https://github.com/open-telemetry/opentelemetry-js/pull/574) chore: add CHANGELOG.md
  * [#575](https://github.com/open-telemetry/opentelemetry-js/pull/575) Add exporter guide
  * [#534](https://github.com/open-telemetry/opentelemetry-js/pull/534) feat: add redis plugin example
  * [#562](https://github.com/open-telemetry/opentelemetry-js/pull/562) chore(web-example): Added a README for the existing example
  * [#537](https://github.com/open-telemetry/opentelemetry-js/pull/537) examples(tracing): add multi exporter example
  * [#484](https://github.com/open-telemetry/opentelemetry-js/pull/484) chore: update README for new milestones
* `opentelemetry-plugin-mongodb-core`
  * [#564](https://github.com/open-telemetry/opentelemetry-js/pull/564) docs: add usage for mongodb-core plugin #543)
* `opentelemetry-metrics`
  * [#490](https://github.com/open-telemetry/opentelemetry-js/pull/490) chore: update metrics README
* `opentelemetry-plugin-redis`
  * [#551](https://github.com/open-telemetry/opentelemetry-js/pull/551) chore: fix minor typo
* `opentelemetry-exporter-prometheus`
  * [#521](https://github.com/open-telemetry/opentelemetry-js/pull/521) chore: update prometheus exporter readme with usage and links
* `opentelemetry-types`
  * [#512](https://github.com/open-telemetry/opentelemetry-js/pull/512) chore: minor name change
* `opentelemetry-plugin-postgres`
  * [#473](https://github.com/open-telemetry/opentelemetry-js/pull/473) chore(plugin): postgres-pool plugin skeleton

### :sparkles: (Feature)

* `opentelemetry-core`, `opentelemetry-exporter-collector`
  * [#552](https://github.com/open-telemetry/opentelemetry-js/pull/552) Collector exporter
* `opentelemetry-node`, `opentelemetry-plugin-mysql`
  * [#525](https://github.com/open-telemetry/opentelemetry-js/pull/525) feat: mysql support
* `opentelemetry-plugin-redis`
  * [#503](https://github.com/open-telemetry/opentelemetry-js/pull/503) feat(plugin): implement redis plugin
* `opentelemetry-plugin-mongodb-core`
  * [#205](https://github.com/open-telemetry/opentelemetry-js/pull/205) feat: add mongodb plugin
* `opentelemetry-exporter-prometheus`
  * [#483](https://github.com/open-telemetry/opentelemetry-js/pull/483) feat: Add prometheus exporter
* `opentelemetry-metrics`
  * [#500](https://github.com/open-telemetry/opentelemetry-js/pull/500) feat: add ConsoleMetricExporter
  * [#468](https://github.com/open-telemetry/opentelemetry-js/pull/468) feat: validate metric names
* `opentelemetry-scope-zone-peer-dep`, `opentelemetry-scope-zone`, `opentelemetry-web`
  * [#461](https://github.com/open-telemetry/opentelemetry-js/pull/461) feat(scope-zone): new scope manager to support async operations in web
* `opentelemetry-core`, `opentelemetry-plugin-document-load`
  * [#477](https://github.com/open-telemetry/opentelemetry-js/pull/477) feat(traceparent): setting parent span from server
* `opentelemetry-core`, `opentelemetry-metrics`, `opentelemetry-types`
  * [#463](https://github.com/open-telemetry/opentelemetry-js/pull/463) feat: implement labelset
* `opentelemetry-metrics`, `opentelemetry-types`
  * [#437](https://github.com/open-telemetry/opentelemetry-js/pull/437) feat(metrics): add registerMetric and getMetrics

## 0.2.0

Released 2019-11-04

### :rocket: (Enhancement)

* `opentelemetry-shim-opentracing`, `opentelemetry-tracing`, `opentelemetry-types`
  * [#449](https://github.com/open-telemetry/opentelemetry-js/pull/449) fix: allow recording links only at Span creation time
* `opentelemetry-core`, `opentelemetry-node`, `opentelemetry-tracing`, `opentelemetry-types`
  * [#454](https://github.com/open-telemetry/opentelemetry-js/pull/454) fix(span): rename span recording flag
* `opentelemetry-metrics`
  * [#475](https://github.com/open-telemetry/opentelemetry-js/pull/475) add shutdown method on MetricExporter interface
* `opentelemetry-plugin-document-load`
  * [#469](https://github.com/open-telemetry/opentelemetry-js/pull/469) chore: fixing problem with load event and performance for loadend
* `opentelemetry-core`, `opentelemetry-plugin-document-load`, `opentelemetry-tracing`, `opentelemetry-web`
  * [#466](https://github.com/open-telemetry/opentelemetry-js/pull/466) chore: fixing coverage for karma using istanbul

### :bug: (Bug Fix)

* `opentelemetry-tracing`
  * [#444](https://github.com/open-telemetry/opentelemetry-js/pull/444) fix: batchSpanProcessor test failing intermittently
* `opentelemetry-core`
  * [#472](https://github.com/open-telemetry/opentelemetry-js/pull/472) fix(core): add missing semver dependency

### :books: (Refine Doc)

* [#462](https://github.com/open-telemetry/opentelemetry-js/pull/462) chore: update README
* [#460](https://github.com/open-telemetry/opentelemetry-js/pull/460) chore: move members list out of community repo
* [#445](https://github.com/open-telemetry/opentelemetry-js/pull/445) chore: update CONTRIBUTING.md
* [#459](https://github.com/open-telemetry/opentelemetry-js/pull/459) chore: update API docs

### :sparkles: (Feature)

* `opentelemetry-metrics`, `opentelemetry-types`
  * [#437](https://github.com/open-telemetry/opentelemetry-js/pull/437) feat(metrics): add registerMetric and getMetrics
* `opentelemetry-metrics`
  * [#468](https://github.com/open-telemetry/opentelemetry-js/pull/468) feat: validate metric names
* `opentelemetry-plugin-postgres`
  * [#417](https://github.com/open-telemetry/opentelemetry-js/pull/417) feature(plugin): implement postgres plugin
* `opentelemetry-core`, `opentelemetry-types`
  * [#451](https://github.com/open-telemetry/opentelemetry-js/pull/451) feat: add IsRemote field to SpanContext, set by propagators
* `opentelemetry-core`, `opentelemetry-plugin-document-load`, `opentelemetry-tracing`, `opentelemetry-types`, `opentelemetry-web`
  * [#433](https://github.com/open-telemetry/opentelemetry-js/pull/433) feat(plugin-document-load): new plugin for document load for web tracer

## 0.1.1

* chore: add prepare script and bump the version (#431)
* docs: fix broken links (#428)
* docs(exporter-jaeger): fix jaeger version (#430)
* fix(plugin-http): ensure no leaks (#398)
* Update readme (#421)
* refactor: cal duration once instead of each get duration call (#412)
* chore: add npm version badge (#414)

## 0.1.0

* Initial release<|MERGE_RESOLUTION|>--- conflicted
+++ resolved
@@ -27,13 +27,10 @@
   * Meters (Scopes) that were created, but did not have any instruments with measurements under them will not be exported anymore.
 * fix(exporter-zipkin): round duration to the nearest int in annotations to be compliant with zipkin protocol [#4167](https://github.com/open-telemetry/opentelemetry-js/pull/4167) @FelipeEmerim
 
-<<<<<<< HEAD
-=======
 ### :books: (Refine Doc)
 
 * docs(contributing): added guidelines for adding benchmark tests [#4169](https://github.com/open-telemetry/opentelemetry-js/pull/4169)
 
->>>>>>> 5ce32c0f
 ### :house: (Internal)
 
 * test: added a performance benchmark test for span creation [#4105](https://github.com/open-telemetry/opentelemetry-js/pull/4105)
