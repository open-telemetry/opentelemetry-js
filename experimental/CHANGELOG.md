--- conflicted
+++ resolved
@@ -25,11 +25,8 @@
 
 ### :bug: (Bug Fix)
 
-<<<<<<< HEAD
 * fix(otlp-transformer): Avoid precision loss when converting from HrTime to unix nanoseconds. [#4062](https://github.com/open-telemetry/opentelemetry-js/pull/4062)
-=======
 * fix(exporter-logs-otlp-http): add @opentelemetry/api-logs as dependency
->>>>>>> 1da2b1bb
 
 ### :books: (Refine Doc)
 
