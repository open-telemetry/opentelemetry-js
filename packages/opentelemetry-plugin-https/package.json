{
  "name": "@opentelemetry/plugin-https",
  "version": "0.18.2",
  "description": "OpenTelemetry https automatic instrumentation package.",
  "main": "build/src/index.js",
  "types": "build/src/index.d.ts",
  "repository": "open-telemetry/opentelemetry-js",
  "scripts": {
    "compile": "tsc --build",
    "clean": "tsc --build --clean",
    "test": "nyc ts-mocha -p tsconfig.json test/**/*.test.ts",
    "tdd": "npm run test -- --watch-extensions ts --watch",
    "lint": "eslint . --ext .ts",
    "lint:fix": "eslint . --ext .ts --fix",
    "codecov": "nyc report --reporter=json && codecov -f coverage/*.json -p ../../",
    "version": "node ../../scripts/version-update.js"
  },
  "keywords": [
    "opentelemetry",
    "https",
    "nodejs",
    "tracing",
    "profiling",
    "plugin"
  ],
  "author": "OpenTelemetry Authors",
  "license": "Apache-2.0",
  "engines": {
    "node": ">=8.0.0"
  },
  "files": [
    "build/src/**/*.js",
    "build/src/**/*.js.map",
    "build/src/**/*.d.ts",
    "doc",
    "LICENSE",
    "README.md"
  ],
  "publishConfig": {
    "access": "public"
  },
  "devDependencies": {
    "@opentelemetry/context-async-hooks": "0.18.2",
    "@opentelemetry/node": "0.18.2",
    "@opentelemetry/tracing": "0.18.2",
    "@types/got": "9.6.11",
    "@types/mocha": "8.2.2",
    "@types/node": "14.14.37",
    "@types/request-promise-native": "1.0.17",
    "@types/semver": "7.3.4",
    "@types/shimmer": "1.0.1",
    "@types/sinon": "9.0.11",
    "@types/superagent": "4.1.10",
    "axios": "0.21.1",
    "codecov": "3.8.1",
    "got": "9.6.0",
    "gts": "3.1.0",
    "mocha": "7.2.0",
    "nock": "12.0.3",
    "nyc": "15.1.0",
    "request": "2.88.2",
    "request-promise-native": "1.0.9",
    "rimraf": "3.0.2",
    "sinon": "9.2.4",
    "superagent": "6.1.0",
    "ts-mocha": "8.0.0",
    "ts-node": "9.1.1",
    "typescript": "4.2.3"
  },
  "dependencies": {
<<<<<<< HEAD
    "@opentelemetry/api": "^0.18.1",
    "@opentelemetry/core": "0.18.2",
    "@opentelemetry/plugin-http": "0.18.2",
    "@opentelemetry/semantic-conventions": "0.18.2",
=======
    "@opentelemetry/api": "^1.0.0-rc.0",
    "@opentelemetry/core": "^0.18.2",
    "@opentelemetry/plugin-http": "^0.18.2",
    "@opentelemetry/semantic-conventions": "^0.18.2",
>>>>>>> 02175dfa
    "semver": "^7.1.3",
    "shimmer": "^1.2.1"
  }
}<|MERGE_RESOLUTION|>--- conflicted
+++ resolved
@@ -68,17 +68,10 @@
     "typescript": "4.2.3"
   },
   "dependencies": {
-<<<<<<< HEAD
-    "@opentelemetry/api": "^0.18.1",
+    "@opentelemetry/api": "^1.0.0-rc.0",
     "@opentelemetry/core": "0.18.2",
     "@opentelemetry/plugin-http": "0.18.2",
     "@opentelemetry/semantic-conventions": "0.18.2",
-=======
-    "@opentelemetry/api": "^1.0.0-rc.0",
-    "@opentelemetry/core": "^0.18.2",
-    "@opentelemetry/plugin-http": "^0.18.2",
-    "@opentelemetry/semantic-conventions": "^0.18.2",
->>>>>>> 02175dfa
     "semver": "^7.1.3",
     "shimmer": "^1.2.1"
   }
