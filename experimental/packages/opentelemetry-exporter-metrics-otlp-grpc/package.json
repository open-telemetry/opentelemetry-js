--- conflicted
+++ resolved
@@ -69,24 +69,13 @@
     "@opentelemetry/api-metrics": "^1.0.0"
   },
   "dependencies": {
-<<<<<<< HEAD
-    "@grpc/grpc-js": "^1.5.9",
-    "@grpc/proto-loader": "^0.6.9",
+    "@grpc/grpc-js": "^1.7.1",
     "@opentelemetry/core": "1.8.0",
     "@opentelemetry/exporter-metrics-otlp-http": "0.34.0",
     "@opentelemetry/otlp-grpc-exporter-base": "0.34.0",
     "@opentelemetry/otlp-transformer": "0.34.0",
     "@opentelemetry/resources": "1.8.0",
-    "@opentelemetry/sdk-metrics": "1.8.0"
-=======
-    "@grpc/grpc-js": "^1.7.1",
-    "@opentelemetry/core": "1.7.0",
-    "@opentelemetry/exporter-metrics-otlp-http": "0.33.0",
-    "@opentelemetry/otlp-grpc-exporter-base": "0.33.0",
-    "@opentelemetry/otlp-transformer": "0.33.0",
-    "@opentelemetry/resources": "1.7.0",
-    "@opentelemetry/sdk-metrics": "0.33.0"
->>>>>>> e9347e46
+    "@opentelemetry/sdk-metrics": "0.34.0"
   },
   "homepage": "https://github.com/open-telemetry/opentelemetry-js/tree/main/experimental/packages/opentelemetry-exporter-metrics-otlp-grpc",
   "sideEffects": false
