--- conflicted
+++ resolved
@@ -76,17 +76,10 @@
     "webpack-merge": "^4.2.2"
   },
   "dependencies": {
-<<<<<<< HEAD
-    "@opentelemetry/base": "^0.3.2",
-    "@opentelemetry/core": "^0.3.2",
-    "@opentelemetry/api": "^0.3.2",
-    "@opentelemetry/web": "^0.3.2",
-=======
     "@opentelemetry/base": "^0.3.3",
     "@opentelemetry/core": "^0.3.3",
-    "@opentelemetry/types": "^0.3.3",
+    "@opentelemetry/api": "^0.3.3",
     "@opentelemetry/web": "^0.3.3",
->>>>>>> cb677c05
     "shimmer": "^1.2.1"
   }
 }