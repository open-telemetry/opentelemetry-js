<!-- markdownlint-disable MD004 -->
# CHANGELOG

All notable changes to this project will be documented in this file.

For API changes, see the [API CHANGELOG](api/CHANGELOG.md).
For experimental package changes, see the [experimental CHANGELOG](experimental/CHANGELOG.md).
For semantic convention package changes, see the [semconv CHANGELOG](packages/semantic-conventions/CHANGELOG.md).

## Unreleased

### :boom: Breaking Change

* feat(sdk-metrics)!: drop deprecated `type` field on `MetricDescriptor` [#5291](https://github.com/open-telemetry/opentelemetry-js/pull/5291) @chancancode
* feat(sdk-metrics)!: drop deprecated `InstrumentDescriptor` type; use `MetricDescriptor` instead [#5277](https://github.com/open-telemetry/opentelemetry-js/pull/5266) @chancancode
* feat(sdk-metrics)!: bump minimum version of `@opentelemetry/api` peer dependency to 1.9.0 [#5254](https://github.com/open-telemetry/opentelemetry-js/pull/5254) @chancancode
* chore(shim-opentracing): replace deprecated SpanAttributes [#4430](https://github.com/open-telemetry/opentelemetry-js/pull/4430) @JamieDanielson
* chore(otel-core): replace deprecated SpanAttributes [#4408](https://github.com/open-telemetry/opentelemetry-js/pull/4408) @JamieDanielson
* feat(sdk-metrics)!: remove MeterProvider.addMetricReader() in favor of constructor option [#4419](https://github.com/open-telemetry/opentelemetry-js/pull/4419) @pichlermarc
* chore(otel-resources): replace deprecated SpanAttributes [#4428](https://github.com/open-telemetry/opentelemetry-js/pull/4428) @JamieDanielson
* feat(sdk-metrics)!: remove MeterProvider.addMetricReader() in favor of constructor option [#4419](https://github.com/open-telemetry/opentelemetry-js/pull/4419) @pichlermarc
* feat(sdk-metrics)!: replace attributeKeys with custom processors option [#4532](https://github.com/open-telemetry/opentelemetry-js/pull/4532) @pichlermarc
* refactor(sdk-trace-base)!: replace `SpanAttributes` with `Attributes` [#5009](https://github.com/open-telemetry/opentelemetry-js/pull/5009) @david-luna
* refactor(resources)!: replace `ResourceAttributes` with `Attributes` [#5016](https://github.com/open-telemetry/opentelemetry-js/pull/5016) @david-luna
* feat(sdk-metrics)!: drop `View` and `Aggregation` in favor of `ViewOptions` and `AggregationOption` [#4931](https://github.com/open-telemetry/opentelemetry-js/pull/4931) @pichlermarc
* refactor(sdk-trace-base)!: remove `new Span` constructor in favor of `Tracer.startSpan` API [#5048](https://github.com/open-telemetry/opentelemetry-js/pull/5048) @david-luna
* refactor(sdk-trace-base)!: remove `BasicTracerProvider.addSpanProcessor` API in favor of constructor options. [#5134](https://github.com/open-telemetry/opentelemetry-js/pull/5134) @david-luna
* refactor(sdk-trace-base)!: make `resource` property private in `BasicTracerProvider` and remove `getActiveSpanProcessor` API. [#5192](https://github.com/open-telemetry/opentelemetry-js/pull/5192) @david-luna
* feat(sdk-metrics)!: extract `IMetricReader` interface and use it over abstract class [#5311](https://github.com/open-telemetry/opentelemetry-js/pull/5311)
  * (user-facing): `MeterProviderOptions` now provides the more general `IMetricReader` type over `MetricReader`
  * If you accept `MetricReader` in your public interface, consider accepting the more general `IMetricReader` instead to avoid unintentional breaking changes
* feat(sdk-trace)!: remove ability to have BasicTracerProvider instantiate exporters [#5239](https://github.com/open-telemetry/opentelemetry-js/pull/5239) @pichlermarc
  * When extending `BasicTracerProvider`, the class offered multiple methods to facilitate the creation of exporters and auto-pairing with `SpanProcessor`s.
    * This functionality has been removed - users may now pass `SpanProcessor`s to the base class constructor when extending
    * (user-facing): `_registeredExporters` has been removed
    * (user-facing): `_getSpanExporter` has been removed
    * (user-facing): `_buildExporterFromEnv` has been removed
* feat(core)!: remove deprecated `IdGenerator` and `RandomIdGenerator` [#5309](https://github.com/open-telemetry/opentelemetry-js/pull/5309) @pichlermarc
* feat(core)!: remove deprecated type `InstrumentationLibrary` [#5308](https://github.com/open-telemetry/opentelemetry-js/pull/5308) @pichlermarc
  * (user-facing): please use equivalent type `InstrumentationScope` instead
* feat(sdk-trace-base)!: replace usages fo `InstrumentationLibrary` with `InstrumentationScope` [#5308](https://github.com/open-telemetry/opentelemetry-js/pull/5308) @pichlermarc
  * (user-facing) rename `Tracer.instrumentationLibrary` -> `Tracer.instrumentationScope`
  * (user-facing) rename `ReadableSpan.instrumentationLibrary` -> `ReadableSpan.instrumentationScope`
    * also renames the property in implementations of `ReadableSpan`
* feat(exporter-jaeger): use `ReadableSpan.instrumentationScope` over `ReadableSpan.instrumentationLibrary` [#5308](https://github.com/open-telemetry/opentelemetry-js/pull/5308) @pichlermarc
* feat(exporter-zipkin): use `ReadableSpan.instrumentationScope` over `ReadableSpan.instrumentationLibrary` [#5308](https://github.com/open-telemetry/opentelemetry-js/pull/5308) @pichlermarc
* chore!: update typescript to version `5.0.4` [#5145](https://github.com/open-telemetry/opentelemetry-js/pull/5145) @david-luna
  * (user-facing) dropped support for `typescript@<5.0.4`
  * (user-facing) all packages published from this repository will from now on drop support for old versions of `typescript` in minor releases. We will only drop support for versions that are older than 2 years.
* feat(core)!: remove deprecated samplers [#5316](https://github.com/open-telemetry/opentelemetry-js/pull/5316) @pichlermarc
  * (user-facing): deprecated `AlwaysOnSampler` has moved to `@opentelemetry/sdk-trace-base`
  * (user-facing): deprecated `AlwaysOffSampler` has moved to `@opentelemetry/sdk-trace-base`
  * (user-facing): deprecated `TraceIdRatioSampler` has moved to `@opentelemetry/sdk-trace-base`
  * (user-facing): deprecated `TraceIdRatioSampler` has moved to  `@opentelemetry/sdk-trace-base`
* feat(sdk-trace-base)!: drop ability to instantiate propagators beyond defaults [#5355](https://github.com/open-telemetry/opentelemetry-js/pull/5355) @pichlermarc
  * (user-facing): only a non-env-var based default is now used on `BasicTracerProvider#register()`.
    * propagators can now not be configured via `OTEL_PROPAGATORS` or `window.OTEL_PROPAGATORS` anymore, please pass the propagator to `NodeTracerProvider#register()` instead.
    * if not configured directly via code, `BasicTracerProvider#register()` will now fall back to defaults (`tracecontext` and `baggage`)
* feat(sdk-trace-node)!: drop ability to instantiate propagators beyond defaults [#5355](https://github.com/open-telemetry/opentelemetry-js/pull/5355) @pichlermarc
  * (user-facing): only a non-env-var based default is now used on `NodeTracerProvider#register()`.
    * propagators can now not be configured via `OTEL_PROPAGATORS` anymore, please pass the propagator to `NodeTracerProvider#register()` instead.
    * if not configured via code, `NodeTracerProvider#register()` will now fall back to the defaults (`tracecontext` and `baggage`)
    * if autoconfiguration based on enviornment variables is needed, please use `NodeSDK` from `@opentelemetry/sdk-node`.
* feat(sdk-trace-web)!: drop ability to instantiate propagators beyond defaults [#5355](https://github.com/open-telemetry/opentelemetry-js/pull/5355) @pichlermarc
  * (user-facing): only a non-env-var based default is now used on `WebTracerProvider#register()`.
    * propagators can now not be configured via `window.OTEL_PROPAGATORS` anymore, please pass the propagator to `WebTracerProvider#register()` instead.
    * if not configured via code, `WebTracerProvider#register()` will now fall back to defaults (`tracecontext` and `baggage`)
<<<<<<< HEAD
* feat(sdk-trace-*)!: drop unnecessary exports [#5405](https://github.com/open-telemetry/opentelemetry-js/pull/5405) @pichlermarc
  * (user-facing): `EXPORTER_FACTORY` is not used anymore and has been removed
  * (user-facing): `PROPAGATOR_FACTORY` is not used anymore and has been removed
  * (user-facing): `ForceFlushState` was intended for internal use and has been removed
  * (user-facing): the `Tracer` class was unintentionally exported and has been removed
    * to obtain a `Tracer`, please use `BasicTracerProvider#getTracer()`, `NodeTracerProvider#getTracer()` or `WebTracerProvider#getTracer()`
    * to reference a `Tracer`, please use the `Tracer` type from `@opentelemetry/api`
=======
* feat(core)!: remove TracesSamplerValues from exports [#5406](https://github.com/open-telemetry/opentelemetry-js/pull/5406) @pichlermarc
  * (user-facing): TracesSamplerValues was only consumed internally and has been removed from exports without replacement
>>>>>>> 15ba2d7d

### :rocket: (Enhancement)

* feat(sdk-trace-web): do not throw when passing extra options [#5357](https://github.com/open-telemetry/opentelemetry-js/pull/5357) @pichlermarc
  * `WebTracerProvider` constructor now does not throw anymore when `contextManager` or `propagator` are passed as extra options to the constructor
* feat(sdk-trace-base): add stack trace warning to debug instrumentation [#5363](https://github.com/open-telemetry/opentelemetry-js/pull/5363) @neilfordyce

### :bug: (Bug Fix)

* fix(exporter-zipkin): remove usages of deprecated `url.parse` from `node:url` [#5390](https://github.com/open-telemetry/opentelemetry-js/pull/5390) @chancancode
* fix(sdk-metrics): do not export from `PeriodicExportingMetricReader` when there are no metrics to export. [#5288](https://github.com/open-telemetry/opentelemetry-js/pull/5288) @jacksonweber

### :books: (Refine Doc)

### :house: (Internal)

* refactor(sdk-metrics): the internal `InstrumentDescriptor` type now extends `MetricDescriptor`; moved public `InstrumentType` type enum into `./src/export/MetricData.ts` [#5277](https://github.com/open-telemetry/opentelemetry-js/pull/5266)
* refactor(sdk-metrics): remove `Gauge` and `MetricAdvice` workaround types in favor of the upstream `@opentelemetry/api` types [#5254](https://github.com/open-telemetry/opentelemetry-js/pull/5254) @chancancode
* chore: remove checks for unsupported node versions [#4341](https://github.com/open-telemetry/opentelemetry-js/pull/4341) @dyladan
* refactor(sdk-trace-base): remove `BasicTracerProvider._registeredSpanProcessors` private property. [#5134](https://github.com/open-telemetry/opentelemetry-js/pull/5134) @david-luna
* refactor(sdk-trace-base): rename `BasicTracerProvider.activeSpanProcessor` private property. [#5211](https://github.com/open-telemetry/opentelemetry-js/pull/5211) @david-luna
* chore(selenium-tests): remove internal selenium-tests/ package, it wasn't being used @trentm
* chore: update typescript `module` compiler option to `node16`. [#5347](https://github.com/open-telemetry/opentelemetry-js/pull/5347) @david-luna
* feat(opentelemetry-instrumentation): replace `semver` package with internal semantic versioning check implementation to get rid of `semver` package initialization overhead especially in the AWS Lambda environment during coldstart [#5305](https://github.com/open-telemetry/opentelemetry-js/pull/5305) @serkan-ozal

## 1.30.0

### :rocket: (Enhancement)

* feat(sdk-metrics): PeriodicExportingMetricReader now flushes pending tasks at shutdown [#5242](https://github.com/open-telemetry/opentelemetry-js/pull/5242)

### :bug: (Bug Fix)

* fix(sdk-trace-base): do not load OTEL_ env vars on module load, but when needed [#5233](https://github.com/open-telemetry/opentelemetry-js/pull/5233)
* fix(instrumentation-xhr, instrumentation-fetch): content length attributes no longer get removed with `ignoreNetworkEvents: true` being set [#5229](https://github.com/open-telemetry/opentelemetry-js/issues/5229)

## 1.29.0

### :rocket: (Enhancement)

* feat(sdk-metrics): Add support for aggregation cardinality limit with a default limit of 2000. This limit can be customized via views [#5128](https://github.com/open-telemetry/opentelemetry-js/pull/5128)

## 1.28.0

### :rocket: (Enhancement)

* feat(sdk-metrics, sdk-trace): add `mergeResourceWithDefaults` flag, which allows opting-out of resources getting merged with the default resource [#4617](https://github.com/open-telemetry/opentelemetry-js/pull/4617)
  * default: `true` (no change in behavior)
  * note: `false` will become the default behavior in the next major version in order to comply with [specification requirements](https://github.com/open-telemetry/opentelemetry-specification/blob/f3511a5ccda376dfd1de76dfa086fc9b35b54757/specification/resource/sdk.md?plain=1#L31-L36)

* feat(sdk-trace-base): add `spanProcessors` property in `TracerConfig` interface. [#5138](https://github.com/open-telemetry/opentelemetry-js/pull/5138) @david-luna

### :bug: (Bug Fix)

* fix(sdk-metrics): await exports in `PeriodicExportingMetricReader` when async resource attributes have not yet settled [#5119](https://github.com/open-telemetry/opentelemetry-js/pull/5119/) @pichlermarc
* fix(sdk-trace): performance.now() may return the same value for consecutive calls [#5150](https://github.com/open-telemetry/opentelemetry-js/pull/5150) @dyladan
* fix(sdk-trace-base): pass BatchSpanProcessor#forceFlush() errors on visibilitychange/pagehide to globalErrorHandler [#5143](https://github.com/open-telemetry/opentelemetry-js/pull/5143) @pichlermarc
  * fixes a bug where switching browser tabs with a failing exporter would cause an unhandled error

## 1.27.0

### :rocket: (Enhancement)

* feat: add processors for adding session.id attribute to spans and logs [#4972](https://github.com/open-telemetry/opentelemetry-js/pull/4972)

### :bug: (Bug Fix)

* fix(sdk-trace-base): avoid keeping non-string `status.message` on `Span#setStatus()` [#4999](https://github.com/open-telemetry/opentelemetry-js/pull/4999) @pichlermarc
* fix(sdk-metrics): Add missing catch and handle error in promise of `PeriodicExportingMetricReader` [#5006](https://github.com/open-telemetry/opentelemetry-js/pull/5006) @jj22ee
* fix(opentelemetry-core): confusing log extract of composite propagator [#5017](https://github.com/open-telemetry/opentelemetry-js/pull/5017) @rv2673
* fix(propagator-aws-xray-*): move propagators back to contrib repository [#4966](https://github.com/open-telemetry/opentelemetry-js/pull/4966) @pichlermarc
  * The [specification](https://github.com/open-telemetry/opentelemetry-specification/blob/6672dbc97ddeb34f36c020a0f0a30323c8bc4d95/specification/context/api-propagators.md?plain=1#L354-L356) prohibits hosting these packages in the core repository
  * `@opentelemetry/propagator-aws-xray` is now located in [open-telemetry/opentelemetry-js-contrib](https://github.com/open-telemetry/opentelemetry-js-contrib)
  * `@opentelemetry/propagator-aws-xray-lambda` is now located in [open-telemetry/opentelemetry-js-contrib](https://github.com/open-telemetry/opentelemetry-js-contrib)

* docs: [Browser] Define the supported browser runtimes [Issue #4168](https://github.com/open-telemetry/opentelemetry-js/issues/4168) PR:[#5059](https://github.com/open-telemetry/opentelemetry-js/pull/5059) @MSNev

### :house: (Internal)

* deps: set `@opentelemetry/api` dependency min version to 1.3.0 in `examples`, `experimental/packages`, `integration-tests` and `selenium-tests`
  [#4992](https://github.com/open-telemetry/opentelemetry-js/pull/4992)
* refactor(sdk-metrics): replace `MetricsAttributes` with `Attributes` [#5021](https://github.com/open-telemetry/opentelemetry-js/pull/5021) @david-luna
* refactor(instrumentation-http): replace `SpanAttributes` and `MetricsAttributes` with `Attributes` [#5023](https://github.com/open-telemetry/opentelemetry-js/pull/5023) @david-luna
* chore(exporter-zipkin): remove usages of Span constructor [#5030](https://github.com/open-telemetry/opentelemetry-js/pull/5030) @david-luna
* test(instrumentation-http): remove usages of `new Span` in tests [#5035](https://github.com/open-telemetry/opentelemetry-js/pull/5035) @david-luna

## 1.26.0

### :rocket: (Enhancement)

* feat: include instrumentation scope info in console span and log record exporters [#4848](https://github.com/open-telemetry/opentelemetry-js/pull/4848) @blumamir
* feat(semconv): update semantic conventions to 1.27 (from 1.7.0) [#4690](https://github.com/open-telemetry/opentelemetry-js/pull/4690) @dyladan
  * Exported names have changed to `ATTR_{name}` for attributes (e.g. `ATTR_HTTP_REQUEST_METHOD`), `{name}_VALUE_{value}` for enumeration values (e.g. `HTTP_REQUEST_METHOD_VALUE_POST`), and `METRIC_{name}` for metrics. Exported names from previous versions are deprecated.
  * Import `@opentelemetry/semantic-conventions` for *stable* semantic conventions. Import `@opentelemetry/semantic-conventions/incubating` for all semantic conventions, stable and unstable.
  * Note: Semantic conventions are now versioned separately from other stable artifacts, to correspond to the version of semantic conventions they provide. Changes will be in a separate changelog.

### :bug: (Bug Fix)

* fix(sdk-node): avoid spurious diag errors for unknown OTEL_NODE_RESOURCE_DETECTORS values [#4879](https://github.com/open-telemetry/opentelemetry-js/pull/4879) @trentm
* deps(opentelemetry-instrumentation): Bump `shimmer` types to 1.2.0 [#4865](https://github.com/open-telemetry/opentelemetry-js/pull/4865) @lforst
* fix(instrumentation): Fix optional property types [#4833](https://github.com/open-telemetry/opentelemetry-js/pull/4833) @alecmev
* fix(sdk-metrics): fix(sdk-metrics): use inclusive upper bounds in histogram [#4829](https://github.com/open-telemetry/opentelemetry-js/pull/4829)

### :house: (Internal)

* refactor: Simplify the code for the `getEnv` function [#4799](https://github.com/open-telemetry/opentelemetry-js/pull/4799) @danstarns
* refactor: remove "export *" in favor of explicit named exports [#4880](https://github.com/open-telemetry/opentelemetry-js/pull/4880) @robbkidd
  * Packages updated:
    * opentelemetry-context-zone
    * opentelemetry-core
    * opentelemetry-exporter-jaeger
    * opentelemetry-exporter-zipkin
    * opentelemetry-propagator-b3
    * opentelemetry-propagator-jaeger
    * opentelemetry-sdk-trace-base
    * opentelemetry-sdk-trace-node
    * opentelemetry-sdk-trace-web
    * propagator-aws-xray
    * sdk-metrics
* deps(sdk-metrics): remove unused lodash.merge dependency [#4905](https://github.com/open-telemetry/opentelemetry-js/pull/4905) @pichlermarc

## 1.25.1

### :books: (Refine Doc)

* refactor(examples): added usage of @opentelemetry/semantic-conventions and @opentelemetry/resources to the examples in examples/opentelemetry-web for maintaining consistency across all examples. [#4764](https://github.com/open-telemetry/opentelemetry-js/pull/4764) @Zen-cronic

### :house: (Internal)

* refactor(context-zone-peer-dep): use explicit exports [#4785](https://github.com/open-telemetry/opentelemetry-js/pull/4787) @pichlermarc
* refactor(context-async-hooks): use explicit exports [#4785](https://github.com/open-telemetry/opentelemetry-js/pull/4786) @pichlermarc

## 1.25.0

### :rocket: (Enhancement)

* feat: support node 22 [#4666](https://github.com/open-telemetry/opentelemetry-js/pull/4666) @dyladan
* feat(context-zone*): support zone.js 0.12.x [#4376](https://github.com/open-telemetry/opentelemetry-js/pull/4736) @maldago
* refactor(core): Use tree-shakeable string constants for semconv [#4739](https://github.com/open-telemetry/opentelemetry-js/pull/4739) @JohannesHuster
* refactor(shim-opentracing): Use tree-shakeable string constants for semconv [#4746](https://github.com/open-telemetry/opentelemetry-js/pull/4746) @JohannesHuster
* refactor(sdk-trace-web): Use tree-shakeable string constants for semconv [#4747](https://github.com/open-telemetry/opentelemetry-js/pull/4747) @JohannesHuster
* refactor(sdk-trace-node): Use tree-shakeable string constants for semconv [#4748](https://github.com/open-telemetry/opentelemetry-js/pull/4748) @JohannesHuster
* refactor(sdk-trace-base): Use tree-shakeable string constants for semconv [#4749](https://github.com/open-telemetry/opentelemetry-js/pull/4749) @JohannesHuster
* refactor(resources): update deprecated semconv to use exported strings [#4755](https://github.com/open-telemetry/opentelemetry-js/pull/#4755) @JamieDanielson
* refactor(exporters): update deprecated semconv to use exported strings [#4756](https://github.com/open-telemetry/opentelemetry-js/pull/#4756) @JamieDanielson

### :books: (Refine Doc)

* refactor(examples): use new exported string constants for semconv in examples/esm-http-ts [#4758](https://github.com/open-telemetry/opentelemetry-js/pull/4758) @Zen-cronic
* refactor(examples): use new exported string constants for semconv in examples/basic-tracer-node [#4759](https://github.com/open-telemetry/opentelemetry-js/pull/4759#pull) @Zen-cronic
* refactor(examples): use new exported string constants for semconv in examples/http [#4750](https://github.com/open-telemetry/opentelemetry-js/pull/4750) @Zen-cronic
* refactor(examples): use new exported string constants for semconv in examples/grpc-js [#4760](https://github.com/open-telemetry/opentelemetry-js/pull/4760#pull) @Zen-cronic
* refactor(examples): use new exported string constants for semconv in examples/otlp-exporter-node [#4762](https://github.com/open-telemetry/opentelemetry-js/pull/4762) @Zen-cronic
* refactor(examples): use new exported string constants for semconv in examples/opentracing-shim [#4761](https://github.com/open-telemetry/opentelemetry-js/pull/4761) @Zen-cronic

## 1.24.1

### :bug: (Bug Fix)

* fix(core): align inconsistent behavior of `getEnv()` and `getEnvWithoutDefaults()` when a `process` polyfill is used [#4648](https://github.com/open-telemetry/opentelemetry-js/pull/4648) @pichlermarc
  * `getEnvWithoutDefaults()` would use `process.env` if it was defined when running in a browser, while `getEnv()` would always use `_globalThis`. Now both use `_globalThis` when running in a browser.
* fix(resources): prevent circular import (resource -> detector -> resource -> ...) [#4653](https://github.com/open-telemetry/opentelemetry-js/pull/4653) @pichlermarc
  * fixes a circular import warning which would appear in rollup when bundling `@opentelemetry/resources`
* fix(exporter-metrics-otlp-grpc): add explicit otlp-exporter-base dependency to exporter-metrics-otlp-grpc [#4678](https://github.com/open-telemetry/opentelemetry-js/pull/4678) @AkselAllas
* fix(resources) wait for async attributes for detecting resources [#4687](https://github.com/open-telemetry/opentelemetry-js/pull/4687) @ziolekjj

## 1.24.0

### :rocket: (Enhancement)

* feat(sdk-trace-base): log resource attributes in ConsoleSpanExporter [#4605](https://github.com/open-telemetry/opentelemetry-js/pull/4605) @pichlermarc
* feat(propagator-aws-xray): moved AWS Xray propagator from contrib [4603](https://github.com/open-telemetry/opentelemetry-js/pull/4603) @martinkuba
* feat(resources): new experimental detector ServiceInstanceIdDetectorSync that sets the value for `service.instance.id` as random UUID. [#4608](https://github.com/open-telemetry/opentelemetry-js/pull/4608) @maryliag

### :bug: (Bug Fix)

* fix(sdk-trace-web): fix invalid timings in span events [#4486](https://github.com/open-telemetry/opentelemetry-js/pull/4486) @Abinet18
* fix(resources): ensure BrowserDetector does not think Node.js v21 is a browser [#4561](https://github.com/open-telemetry/opentelemetry-js/issues/4561) @trentm
* fix(core): align inconsistent behavior of `getEnv()` and `getEnvWithoutDefaults()` when a `process` polyfill is used [#4648](https://github.com/open-telemetry/opentelemetry-js/pull/4648) @pichlermarc
  * `getEnvWithoutDefaults()` would use `process.env` if it was defined when running in a browser, while `getEnv()` would always use `_globalThis`. Now both use `_globalThis` when running in a browser.

## 1.23.0

### :rocket: (Enhancement)

* perf(sdk-trace-base): do not allocate arrays if resource has no pending async attributes [#4576](https://github.com/open-telemetry/opentelemetry-js/pull/4576) @Samuron
* feat(sdk-metrics): added experimental synchronous gauge to SDK [#4565](https://github.com/open-telemetry/opentelemetry-js/pull/4565) @clintonb
  * this change will become user-facing in an upcoming release

### :bug: (Bug Fix)

* fix(sdk-metrics): increase the depth of the output to the console such that objects in the metric are printed fully to the console [#4522](https://github.com/open-telemetry/opentelemetry-js/pull/4522) @JacksonWeber

## 1.22.0

### :rocket: (Enhancement)

* feat(sdk-metrics): allow single bucket histograms [#4456](https://github.com/open-telemetry/opentelemetry-js/pull/4456) @pichlermarc
* feat(instrumentation): Make `init()` method public [#4418](https://github.com/open-telemetry/opentelemetry-js/pull/4418)
* feat(context-zone-peer-dep, context-zone): support zone.js 0.13.x, 0.14.x [#4469](https://github.com/open-telemetry/opentelemetry-js/pull/4469) @pichlermarc
* chore: Semantic Conventions export individual strings [4185](https://github.com/open-telemetry/opentelemetry-js/issues/4185)
* feat(sdk-trace-base): allow adding span links after span creation [#4536](https://github.com/open-telemetry/opentelemetry-js/pull/4536) @seemk

### :bug: (Bug Fix)

* fix(sdk-metrics): handle zero bucket counts in exponential histogram merge [#4459](https://github.com/open-telemetry/opentelemetry-js/pull/4459) @mwear
* fix(sdk-metrics): ignore `NaN` value recordings in Histograms [#4455](https://github.com/open-telemetry/opentelemetry-js/pull/4455) @pichlermarc
  * fixes a bug where recording `NaN` on a histogram would result in the sum of bucket count values not matching the overall count
* fix(sdk-metrics): allow single bucket histograms [#4456](https://github.com/open-telemetry/opentelemetry-js/pull/4456) @pichlermarc
  * fixes a bug where `Meter.createHistogram()` with the advice `explicitBucketBoundaries: []` would throw
* fix(context-zone-peer-dep, context-zone):  support zone.js 0.13.x, 0.14.x [#4469](https://github.com/open-telemetry/opentelemetry-js/pull/4469) @pichlermarc
  * fixes a bug where old versions of `zone.js` affected by <https://github.com/angular/angular/issues/53507> would be pulled in

### :books: (Refine Doc)

* docs: shorten readme sections [#4460](https://github.com/open-telemetry/opentelemetry-js/pull/4460) @legendecas

## 1.21.0

### :rocket: (Enhancement)

* feat(sdk-metrics): add constructor option to add metric readers [#4427](https://github.com/open-telemetry/opentelemetry-js/pull/4427) @pichlermarc
  * deprecates `MeterProvider.addMetricReader()` please use the constructor option `readers` instead.

### :bug: (Bug Fix)

* fix(sdk-trace-base): ensure attribute value length limit is enforced on span creation [#4417](https://github.com/open-telemetry/opentelemetry-js/pull/4417) @pichlermarc
* fix(sdk-trace-base): Export processed spans while exporter failed [#4287](https://github.com/open-telemetry/opentelemetry-js/pull/4287) @Zirak

### :house: (Internal)

* chore(opentelemetry-context-zone-peer-dep): support zone.js ^v0.13.0 [#4320](https://github.com/open-telemetry/opentelemetry-js/pull/4320)
* refactor(core): drop unnecessary assignment of HOSTNAME [#4421](https://github.com/open-telemetry/opentelemetry-js/pull/4421) @pichlermarc
* test(opentelemetry-context-zone-peer-dep): transpile zone.js in tests [#4423](https://github.com/open-telemetry/opentelemetry-js/pull/4423) @legendecas

## 1.20.0

### :rocket: (Enhancement)

* perf(otlp-transformer): skip unnecessary base64 encode of span contexts [#4343](https://github.com/open-telemetry/opentelemetry-js/pull/4343) @seemk
* feat(sdk-trace-base): improve log messages when dropping span events [#4223](https://github.com/open-telemetry/opentelemetry-js/pull/4223) @mkubliniak

## 1.19.0

### :rocket: (Enhancement)

* feat: add node 20 support [#4336](https://github.com/open-telemetry/opentelemetry-js/pull/4336) @dyladan

### :house: (Internal)

* chore: type reference on zone.js [#4257](https://github.com/open-telemetry/opentelemetry-js/pull/4257) @legendecas
* chore: no need for 'packages' in lerna.json [#4264](https://github.com/open-telemetry/opentelemetry-js/pull/4264) @trentm
* test: add node 20 to test matrix [#4336](https://github.com/open-telemetry/opentelemetry-js/pull/4336) @dyladan

### :bug: (Bug Fix)

* fix(api-logs): allow for TimeInput type for LogRecord timestamps [#4345](https://github.com/open-telemetry/opentelemetry-js/pull/4345)
* fix(sdk-trace-web): only access location if it is defined [#4063](https://github.com/open-telemetry/opentelemetry-js/pull/4063)
* fix(sdk-trace-base): processor onStart called with a span having empty attributes

## 1.18.1

### :bug: (Bug Fix)

* fix(sdk-metrics): hand-roll MetricAdvice type as older API versions do not include it #4260

## 1.18.0

### :rocket: (Enhancement)

* feat(metrics): prototype experimental advice support [#3876](https://github.com/open-telemetry/opentelemetry-js/pull/3876) @legendecas

### :bug: (Bug Fix)

* fix(core): remove re-export of `version.ts` [#4225](https://github.com/open-telemetry/opentelemetry-js/pull/4225) @david-luna

### :house: (Internal)

* chore: track package-lock.json [#4238](https://github.com/open-telemetry/opentelemetry-js/pull/4238) @legendecas
  * Switched to npm workspaces to bootstrap dependencies.

## 1.17.1

### :bug: (Bug Fix)

* fix(sdk-trace-base): BatchSpanProcessor flushes when `maxExportBatchSize` is reached [#3958](https://github.com/open-telemetry/opentelemetry-js/pull/3958) @nordfjord
* fix(sdk-metrics): allow instrument names to contain '/' [#4155](https://github.com/open-telemetry/opentelemetry-js/pull/4155)
* fix(sdk-metrics): prevent per-reader storages from keeping unreported accumulations in memory [#4163](https://github.com/open-telemetry/opentelemetry-js/pull/4163) @pichlermarc
  * fixes a memory leak which occurred when two or more `MetricReader` instances are registered to a `MeterProvider`
* fix(sdk-metrics): do not report empty scopes and metrics [#4135](https://github.com/open-telemetry/opentelemetry-js/pull/4135) @pichlermarc
  * Instruments that were created, but did not have measurements will not be exported anymore
  * Meters (Scopes) that were created, but did not have any instruments with measurements under them will not be exported anymore.
* fix(exporter-zipkin): round duration to the nearest int in annotations to be compliant with zipkin protocol [#4167](https://github.com/open-telemetry/opentelemetry-js/pull/4167) @FelipeEmerim

### :books: (Refine Doc)

* docs(contributing): added guidelines for adding benchmark tests [#4169](https://github.com/open-telemetry/opentelemetry-js/pull/4169)

### :house: (Internal)

* test: added a performance benchmark test for span creation [#4105](https://github.com/open-telemetry/opentelemetry-js/pull/4105)
* test: added a workflow to run performance benchmark tests automatically [#4144](https://github.com/open-telemetry/opentelemetry-js/pull/4144)

## 1.17.0

### :bug: (Bug Fix)

* Revert "feat(api): add attributes argument to recordException API [#4071](https://github.com/open-telemetry/opentelemetry-js/pull/4071)"
  * This feature was an unintentional breaking change introduced with API 1.5.0
  * This PR updates all SDK packages to allow API 1.6.0, where this change has been reverted.

## 1.16.0

### :rocket: (Enhancement)

* feat(sdk-metrics): implement MetricProducer specification [#4007](https://github.com/open-telemetry/opentelemetry-js/pull/4007)
* feat: update PeriodicExportingMetricReader and PrometheusExporter to accept optional metric producers [#4077](https://github.com/open-telemetry/opentelemetry-js/pull/4077) @aabmass

### :bug: (Bug Fix)

* fix(exporter-zipkin): rounding duration to the nearest int to be compliant with zipkin protocol [#4064](https://github.com/open-telemetry/opentelemetry-js/pull/4064) @n0cloud
* fix(sdk-metrics): metric names should be case-insensitive

### :books: (Refine Doc)

* docs(guidelines): add dependencies guidelines [#4040](https://github.com/open-telemetry/opentelemetry-js/pull/4040)

## 1.15.2

### :bug: (Bug Fix)

* fix(core): stop rounding to nearest int in hrTimeTo*seconds() functions [#4014](https://github.com/open-telemetry/opentelemetry-js/pull/4014/) @aabmass
* fix(sdk-metrics): ignore invalid metric values [#3988](https://github.com/open-telemetry/opentelemetry-js/pull/3988) @legendecas
* fix(core): add baggage support for values containing an equals sign [#3975](https://github.com/open-telemetry/opentelemetry-js/pull/3975) @krosenk729

## 1.15.1

### :bug: (Bug Fix)

* Revert "feat(minification): Add noEmitHelpers, importHelpers and tslib as a dependency (#3914)"
  [#4011](https://github.com/open-telemetry/opentelemetry-js/pull/4011) @dyladan

## 1.15.0

### :bug: (Bug Fix)

* fix(opentelemetry-exporter-prometheus): Update default PrometheusExporter to not append a timestamp to match the text based exposition format [#3961](https://github.com/open-telemetry/opentelemetry-js/pull/3961) @JacksonWeber
* fix(sdk-metrics): Update default Histogram's boundary to match OTEL's spec [#3893](https://github.com/open-telemetry/opentelemetry-js/pull/3893/) @chigia001
* fix(sdk-metrics): preserve startTime for cumulative ExponentialHistograms [#3934](https://github.com/open-telemetry/opentelemetry-js/pull/3934/) @aabmass
* fix(sdk-trace-web): add secureConnectionStart to https only [#3879](https://github.com/open-telemetry/opentelemetry-js/pull/3879) @Abinet18

### :house: (Internal)

* feat(minification): [Minification] Add noEmitHelpers, importHelpers and tslib as a dependency [#3913](https://github.com/open-telemetry/opentelemetry-js/issues/3913) @MSNev

## 1.14.0

### :rocket: (Enhancement)

* feat(SpanExporter): Add optional forceFlush to SpanExporter interface [#3753](https://github.com/open-telemetry/opentelemetry-js/pull/3753/) @sgracias1 @JacksonWeber

## 1.13.0

### :rocket: (Enhancement)

* feat(core): add environment variables for OTLP log exporters. [#3712](https://github.com/open-telemetry/opentelemetry-js/pull/3712/) @llc1123

### :bug: (Bug Fix)

* fix(http-instrumentation): stop listening to `request`'s `close` event once it has emitted `response` [#3625](https://github.com/open-telemetry/opentelemetry-js/pull/3625) @SimenB
* fix(sdk-node): fix initialization in bundled environments by not loading @opentelemetry/exporter-jaeger [#3739](https://github.com/open-telemetry/opentelemetry-js/pull/3739) @pichlermarc

## 1.12.0

### :rocket: (Enhancement)

* feat(tracing): log span name and IDs when span end is called multiple times [#3716](https://github.com/open-telemetry/opentelemetry-js/pull/3716)
* feat(core): add logs environment variables; add timeout utils method. [#3549](https://github.com/open-telemetry/opentelemetry-js/pull/3549/) @fuaiyi

### :bug: (Bug Fix)

* fix(instrumentation-http): fixed description for http.server.duration metric [#3710](https://github.com/open-telemetry/opentelemetry-js/pull/3710)
* fix(opentelemetry-sdk-trace-web): don't crash in runtimes where location isn't defined [#3715](https://github.com/open-telemetry/opentelemetry-js/pull/3715)

## 1.11.0

### :rocket: (Enhancement)

* feat(sdk-metrics): add exponential histogram support [#3505](https://github.com/open-telemetry/opentelemetry-js/pull/3505), [#3506](https://github.com/open-telemetry/opentelemetry-js/pull/3506) @mwear
* feat(resources): collect additional process attributes [#3605](https://github.com/open-telemetry/opentelemetry-js/pull/3605) @mwear

### :bug: (Bug Fix)

* fix(sdk-metrics): merge uncollected delta accumulations [#3667](https://github.com/open-telemetry/opentelemetry-js/pull/3667) @legendecas
* fix(sdk-trace-web): make `parseUrl()` respect document.baseURI [#3670](https://github.com/open-telemetry/opentelemetry-js/pull/3670) @domasx2

### :books: (Refine Doc)

* doc(sdk): update NodeSDK example [#3684](https://github.com/open-telemetry/opentelemetry-js/pull/3684) @martinkuba
* docs: change vmarchaud status from maintainer to emeritus [#3710](https://github.com/open-telemetry/opentelemetry-js/pull/3710) @vmarchaud
* docs: change rauno56 status from maintainer to emeritus [#3706](https://github.com/open-telemetry/opentelemetry-js/pull/3706) @rauno56

## 1.10.1

### :bug: (Bug Fix)

* fix(resource): make properties for async resource resolution optional [#3677](https://github.com/open-telemetry/opentelemetry-js/pull/3677) @pichlermarc
* fix(resource): change fs/promises import to be node 12 compatible [#3681](https://github.com/open-telemetry/opentelemetry-js/pull/3681) @pichlermarc

## 1.10.0

### :rocket: (Enhancement)

* feat(resource): create sync resource with some attributes that resolve asynchronously [#3460](https://github.com/open-telemetry/opentelemetry-js/pull/3460) @samimusallam
* feat: collect host id for non-cloud environments [#3575](https://github.com/open-telemetry/opentelemetry-js/pull/3575) @mwear
* feat (api-logs): separate Events API into its own package [3550](https://github.com/open-telemetry/opentelemetry-js/pull/3550) @martinkuba
* feat(sdk-metrics): apply binary search in histogram recording [#3539](https://github.com/open-telemetry/opentelemetry-js/pull/3539) @legendecas
* perf(propagator-jaeger): improve deserializeSpanContext performance [#3541](https://github.com/open-telemetry/opentelemetry-js/pull/3541) @doochik
* feat: support TraceState in SamplingResult [#3530](https://github.com/open-telemetry/opentelemetry-js/pull/3530) @raphael-theriault-swi
* feat(sdk-trace-base): add diagnostic logging when spans are dropped [#3610](https://github.com/open-telemetry/opentelemetry-js/pull/3610) @neoeinstein
* feat: add unit to view instrument selection criteria [#3647](https://github.com/open-telemetry/opentelemetry-js/pull/3647) @jlabatut
* feat(tracing): expose dropped counts for attributes, events and links on span [#3576](https://github.com/open-telemetry/opentelemetry-js/pull/3576) @mohitk05

### :bug: (Bug Fix)

* fix(core): added falsy check to make otel core work with browser where webpack config had process as false or null [#3613](https://github.com/open-telemetry/opentelemetry-js/issues/3613) @ravindra-dyte
* fix(instrumentation-http): include query params in http.target [#3646](https://github.com/open-telemetry/opentelemetry-js/pull/3646) @kobi-co

### :books: (Refine Doc)

* chore: update http example [#3651](https://github.com/open-telemetry/opentelemetry-js/pull/3651) @JamieDanielson

### :house: (Internal)

* chore(exporter-jaeger): deprecate jaeger exporter [#3585](https://github.com/open-telemetry/opentelemetry-js/pull/3585) @pichlermarc
* fix(sdk-metrics): fix flaky LastValueAggregator test by using fake timer [#3587](https://github.com/open-telemetry/opentelemetry-js/pull/3587) @pichlermarc
* fix(test): fix failing tests by preventing source-map generation [#3642](https://github.com/open-telemetry/opentelemetry-js/pull/3642) @pichlermarc

## 1.9.1

### :bug: (Bug Fix)

* fix: avoid grpc types dependency [#3551](https://github.com/open-telemetry/opentelemetry-js/pull/3551) @flarna
* fix(otlp-proto-exporter-base): Match Accept header with Content-Type in the proto exporter
 [#3562](https://github.com/open-telemetry/opentelemetry-js/pull/3562) @scheler
* fix: include tracestate in export [#3569](https://github.com/open-telemetry/opentelemetry-js/pull/3569) @flarna

### :house: (Internal)

* chore: fix cross project links and missing implicitly exported types [#3533](https://github.com/open-telemetry/opentelemetry-js/pull/3533) @legendecas
* feat(sdk-metrics): add exponential histogram mapping functions [#3504](https://github.com/open-telemetry/opentelemetry-js/pull/3504) @mwear

## 1.9.0

### :rocket: (Enhancement)

* feat(instrumentation-grpc): set net.peer.name and net.peer.port on client spans [#3430](https://github.com/open-telemetry/opentelemetry-js/pull/3430)
* feat(exporter-trace-otlp-proto): Add protobuf otlp trace exporter support for browser [#3208](https://github.com/open-telemetry/opentelemetry-js/pull/3208) @pkanal

### :bug: (Bug Fix)

* fix(sdk-metrics): use default Resource to comply with semantic conventions [#3411](https://github.com/open-telemetry/opentelemetry-js/pull/3411) @pichlermarc
  * Metrics exported by the SDK now contain the following resource attributes by default:
    * `service.name`
    * `telemetry.sdk.name`
    * `telemetry.sdk.language`
    * `telemetry.sdk.version`
* fix(sdk-metrics): use Date.now() for instrument recording timestamps [#3514](https://github.com/open-telemetry/opentelemetry-js/pull/3514) @MisterSquishy
* fix(sdk-trace): make spans resilient to clock drift [#3434](https://github.com/open-telemetry/opentelemetry-js/pull/3434) @dyladan
* fix(selenium-tests): updated webpack version for selenium test issue [#3456](https://github.com/open-telemetry/opentelemetry-js/issues/3456) @SaumyaBhushan
* fix(sdk-metrics): collect metrics when periodic exporting metric reader flushes [#3517](https://github.com/open-telemetry/opentelemetry-js/pull/3517) @legendecas
* fix(sdk-metrics): fix duplicated registration of metrics for collectors [#3488](https://github.com/open-telemetry/opentelemetry-js/pull/3488) @legendecas
* fix(core): fix precision loss in numberToHrtime [#3480](https://github.com/open-telemetry/opentelemetry-js/pull/3480) @legendecas

### :house: (Internal)

* chore: automatically generate tsconfigs [#3432](https://github.com/open-telemetry/opentelemetry-js/pull/3432) @legendecas
* chore: enforce format with prettier [#3444](https://github.com/open-telemetry/opentelemetry-js/pull/3444) @legendecas

## 1.8.0

* `@opentelemetry/sdk-metrics` has been promoted to stable
* `@opentelemetry/api-metrics` has been merged into `@opentelemetry/api` and deprecated

### :boom: Breaking Change

* feat(api): merge api-metrics into api [#3374](https://github.com/open-telemetry/opentelemetry-js/pull/3374) @legendecas

### :rocket: (Enhancement)

* feat(sdk-trace): re-export sdk-trace-base in sdk-trace-node and web [#3319](https://github.com/open-telemetry/opentelemetry-js/pull/3319) @legendecas
* feat: enable tree shaking [#3329](https://github.com/open-telemetry/opentelemetry-js/pull/3329) @pkanal

### :bug: (Bug Fix)

* fix(sdk-trace): enforce consistent span durations
  [#3327](https://github.com/open-telemetry/opentelemetry-js/pull/3327) @dyladan
* fix(resources): fix EnvDetector throwing errors when attribute values contain spaces
  [#3295](https://github.com/open-telemetry/opentelemetry-js/issues/3295)
* fix(trace): fix an issue which caused negative span durations in web based spans
  [#3359](https://github.com/open-telemetry/opentelemetry-js/pull/3359) @dyladan
* fix(resources): strict OTEL_RESOURCE_ATTRIBUTES baggage octet decoding
  [#3341](https://github.com/open-telemetry/opentelemetry-js/pull/3341) @legendecas

### :books: (Refine Doc)

* doc: Added Metrics documentation [#3360](https://github.com/open-telemetry/opentelemetry-js/pull/3360) @weyert
* docs(api): fix counter negative value wording [#3396](https://github.com/open-telemetry/opentelemetry-js/pull/3396) @legendecas

### :house: (Internal)

* ci: run browser tests without circle [#3328](https://github.com/open-telemetry/opentelemetry-js/pull/3328) @dyladan

## Metrics API 1.0.0

Metrics API is now stable and generally available.
There are no changes between 1.0.0 and the previous 0.33.0 version.

### :boom: Breaking Change

* Add semver check to metrics API [#3357](https://github.com/open-telemetry/opentelemetry-js/pull/3357) @dyladan
  * Previously API versions were only considered compatible if the API was exactly the same

## 1.7.0

### :bug: (Bug Fix)

* fix(sdk-trace-base): make span start times resistant to hrtime clock drift
  [#3129](https://github.com/open-telemetry/opentelemetry-js/issues/3129)

* fix(sdk-trace-base): validate maxExportBatchSize in BatchSpanProcessorBase
  [#3232](https://github.com/open-telemetry/opentelemetry-js/issues/3232)

### :books: (Refine Doc)

* docs(metrics): add missing metrics packages to SDK reference documentation [#3239](https://github.com/open-telemetry/opentelemetry-js/pull/3239) @dyladan

### :house: (Internal)

* deps: update markdownlint-cli to 0.32.2 [#3253](https://github.com/open-telemetry/opentelemetry-js/pull/3253) @pichlermarc

## 1.6.0

### :rocket: (Enhancement)

* perf(opentelemetry-core): improve hexToBase64 performance [#3178](https://github.com/open-telemetry/opentelemetry-js/pull/3178) @seemk
* feat(sdk-trace-base): move Sampler declaration into sdk-trace-base [#3088](https://github.com/open-telemetry/opentelemetry-js/pull/3088) @legendecas
* fix(grpc-instrumentation): added grpc attributes in instrumentation [#3127](https://github.com/open-telemetry/opentelemetry-js/pull/3127) @andrewzenkov
* feat: support latest `@opentelemetry/api` [#3177](https://github.com/open-telemetry/opentelemetry-js/pull/3177) @dyladan

### :bug: (Bug Fix)

* fix(context-async-hooks): Ensure listeners added using `once` can be removed using `removeListener`
  [#3133](https://github.com/open-telemetry/opentelemetry-js/pull/3133)

### :books: (Refine Doc)

* chore: update trace-web example and rename it to opentelemetry-web [#3145](https://github.com/open-telemetry/opentelemetry-js/pull/3145) @pichlermarc
* chore: update https example [#3152](https://github.com/open-telemetry/opentelemetry-js/pull/3152) @pichlermarc

## 1.5.0

### :rocket: (Enhancement)

* feat(sdk-trace-base): Improve extensibility of BasicTracerProvider [#3023](https://github.com/open-telemetry/opentelemetry-js/pull/3023) @Rauno56

## 1.4.0

### :rocket: (Enhancement)

* fix(resources): fix browser compatibility for host and os detectors [#3004](https://github.com/open-telemetry/opentelemetry-js/pull/3004) @legendecas
* fix(sdk-trace-base): fix crash on environments without global document [#3000](https://github.com/open-telemetry/opentelemetry-js/pull/3000) @legendecas
* fix(sdk-trace-base): fix spanLimits attribute length/count to consider env values [#3068](https://github.com/open-telemetry/opentelemetry-js/pull/3068) @svetlanabrennan

### :house: (Internal)

* test: add node 18 and remove EoL node versions [#3048](https://github.com/open-telemetry/opentelemetry-js/pull/3048) @dyladan

## 1.3.1

### :bug: (Bug Fix)

* fix(resources): fix browser compatibility for host and os detectors [#3004](https://github.com/open-telemetry/opentelemetry-js/pull/3004) @legendecas

## 1.3.0

### :boom: Breaking Change

* chore: remove unused InstrumentationConfig#path [#2944](https://github.com/open-telemetry/opentelemetry-js/pull/2944) @flarna

### :rocket: (Enhancement)

* feat(ConsoleSpanExporter): export span links [#2917](https://github.com/open-telemetry/opentelemetry-js/pull/2917) @trentm
* feat: warn when hooked module is already loaded [#2926](https://github.com/open-telemetry/opentelemetry-js/pull/2926) @nozik
* feat: implement OSDetector [#2927](https://github.com/open-telemetry/opentelemetry-js/pull/2927) @rauno56
* feat: implement HostDetector [#2921](https://github.com/open-telemetry/opentelemetry-js/pull/2921) @rauno56
* feat(opentelemetry-core): add InstrumentationScope [#2959](https://github.com/open-telemetry/opentelemetry-js/pull/2959) @pichlermarc

### :bug: (Bug Fix)

* fix(sdk-web): parse url with relative url string [#2972](https://github.com/open-telemetry/opentelemetry-js/pull/2972) @legendecas

## 1.2.0

### :bug: (Bug Fix)

* fix: sanitize attributes inputs [#2881](https://github.com/open-telemetry/opentelemetry-js/pull/2881) @legendecas
* fix: support earlier API versions [#2892](https://github.com/open-telemetry/opentelemetry-js/pull/2892) @dyladan
* fix: support extract one digit '0' in jaeger traceFlag [#2905](https://github.com/open-telemetry/opentelemetry-js/issues/2905) @shmilyoo
* fix(resources): extend ResourceAttributes interface to comply with spec [#2924](https://github.com/open-telemetry/opentelemetry-js/pull/2924) @blumamir

### :books: (Refine Doc)

* docs(sdk): update earliest support node version [#2860](https://github.com/open-telemetry/opentelemetry-js/pull/2860) @svetlanabrennan

### :house: (Internal)

* chore: require changelog entry to merge PR [#2847](https://github.com/open-telemetry/opentelemetry-js/pull/2847) @dyladan
* chore: remove peer API check [#2892](https://github.com/open-telemetry/opentelemetry-js/pull/2892) @dyladan
* chore: merge lerna subdirectories into a single monorepo [#2892](https://github.com/open-telemetry/opentelemetry-js/pull/2892) @dyladan
* chore: indent the code with eslint [#2923](https://github.com/open-telemetry/opentelemetry-js/pull/2923) @blumamir
* `opentelemetry-propagator-jaeger`
  * [#2906](https://github.com/open-telemetry/opentelemetry-js/pull/2906) fix: support extract one digit '0' in jaeger traceFlag ([@shmilyoo](https://github.com/shmilyoo))

## 1.1.1

* [#2849](https://github.com/open-telemetry/opentelemetry-js/pull/2849) fix: correct changelog and compat matrix for 1.1 release ([@Flarna](https://github.com/Flarna))
* [#2823](https://github.com/open-telemetry/opentelemetry-js/pull/2823) fix: enable downlevelIteration for es5 targets ([@legendecas](https://github.com/legendecas))
* [#2844](https://github.com/open-telemetry/opentelemetry-js/pull/2844) chore: add prepublishOnly to ensure a full build ([@legendecas](https://github.com/legendecas))

## 1.1.0

### :rocket: (Enhancement)

* `opentelemetry-resources`
  * [#2727](https://github.com/open-telemetry/opentelemetry-js/pull/2727) feat(opentelemetry-resources): add runtime version information ([@cuichenli](https://github.com/cuichenli))
* `exporter-trace-otlp-http`, `opentelemetry-core`
  * [#2796](https://github.com/open-telemetry/opentelemetry-js/pull/2796) feat(trace-otlp-http-exporter): add compression env vars ([@svetlanabrennan](https://github.com/svetlanabrennan))
* `instrumentation-http`
  * [#2704](https://github.com/open-telemetry/opentelemetry-js/pull/2704) feat(instrumentation-http): add options to ignore requests ([@legendecas](https://github.com/legendecas))
* `opentelemetry-core`, `opentelemetry-exporter-jaeger`
  * [#2754](https://github.com/open-telemetry/opentelemetry-js/pull/2754) fix(exporter-jaeger): add env variable for agent port ([@blumamir](https://github.com/blumamir))
* `exporter-trace-otlp-grpc`, `exporter-trace-otlp-http`, `exporter-trace-otlp-proto`, `opentelemetry-context-async-hooks`, `opentelemetry-context-zone-peer-dep`, `opentelemetry-core`, `opentelemetry-exporter-jaeger`, `opentelemetry-exporter-zipkin`, `opentelemetry-propagator-b3`, `opentelemetry-propagator-jaeger`, `opentelemetry-resources`, `opentelemetry-sdk-trace-base`, `opentelemetry-sdk-trace-node`, `opentelemetry-sdk-trace-web`, `opentelemetry-shim-opentracing`
  * [#2737](https://github.com/open-telemetry/opentelemetry-js/pull/2737) feat: add support for API 1.1.x ([@dyladan](https://github.com/dyladan))
* `opentelemetry-sdk-trace-web`
  * [#2719](https://github.com/open-telemetry/opentelemetry-js/pull/2719) feat(sdk-trace-web): web worker support ([@legendecas](https://github.com/legendecas))
* `exporter-trace-otlp-http`, `exporter-trace-otlp-proto`
  * [#2557](https://github.com/open-telemetry/opentelemetry-js/pull/2557) feat(otlp-exporter-http): change otlp-http port to canonical 4318 ([@secustor](https://github.com/secustor))
* `exporter-trace-otlp-grpc`, `exporter-trace-otlp-http`, `exporter-trace-otlp-proto`, `opentelemetry-core`, `opentelemetry-exporter-jaeger`, `opentelemetry-sdk-trace-base`
  * [#2695](https://github.com/open-telemetry/opentelemetry-js/pull/2695) refactor: unifying shutdown once with BindOnceFuture ([@legendecas](https://github.com/legendecas))
* `opentelemetry-propagator-jaeger`
  * [#2673](https://github.com/open-telemetry/opentelemetry-js/pull/2673) feat(@opentelemetry/propagator-jaeger): support custom baggage prefix ([@sschegolev](https://github.com/sschegolev))
* `exporter-trace-otlp-grpc`, `exporter-trace-otlp-http`, `exporter-trace-otlp-proto`
  * [#2626](https://github.com/open-telemetry/opentelemetry-js/pull/2626) chore: bump otlp trace exporters to v1 ([@Rauno56](https://github.com/Rauno56))
* `opentelemetry-context-zone-peer-dep`, `opentelemetry-context-zone`, `opentelemetry-core`, `opentelemetry-exporter-zipkin`, `opentelemetry-propagator-b3`, `opentelemetry-resources`, `opentelemetry-sdk-trace-base`, `opentelemetry-sdk-trace-web`, `opentelemetry-semantic-conventions`
  * [#2556](https://github.com/open-telemetry/opentelemetry-js/pull/2556) chore: add esm2015 entry for web apps aiming at modern browsers ([@echoontheway](https://github.com/echoontheway))

### :bug: (Bug Fix)

* `exporter-trace-otlp-grpc`, `exporter-trace-otlp-http`, `exporter-trace-otlp-proto`
  * [#2788](https://github.com/open-telemetry/opentelemetry-js/pull/2788) fix(deps): use 1.x trace otlp http exporter ([@dyladan](https://github.com/dyladan))
* `opentelemetry-sdk-trace-base`
  * [#2790](https://github.com/open-telemetry/opentelemetry-js/pull/2790) fix: pass same context to Sampler and SpanProcessor in root span case ([@Flarna](https://github.com/Flarna))
  * [#2757](https://github.com/open-telemetry/opentelemetry-js/pull/2757) fix: add parentContext to onStart ([@Flarna](https://github.com/Flarna))
  * [#2678](https://github.com/open-telemetry/opentelemetry-js/pull/2678) fix: span attribute count and value limits (#2671) ([@Bataran](https://github.com/Bataran))
  * [#2679](https://github.com/open-telemetry/opentelemetry-js/pull/2679) fix: span events count limit when set to 0 ([@Bataran](https://github.com/Bataran))
* `opentelemetry-core`
  * [#2766](https://github.com/open-telemetry/opentelemetry-js/pull/2766) fix(baggage): include baggage metadata when propagating baggage entries ([@chrskrchr](https://github.com/chrskrchr))
* `opentelemetry-exporter-jaeger`
  * [#2731](https://github.com/open-telemetry/opentelemetry-js/pull/2731) fix(exporter-jaeger): transform all links to jaeger reference ([@blumamir](https://github.com/blumamir))
* `opentelemetry-resources`
  * [#2739](https://github.com/open-telemetry/opentelemetry-js/pull/2739) fix(resources): align exported names in different environments ([@legendecas](https://github.com/legendecas))
* Other
  * [#2680](https://github.com/open-telemetry/opentelemetry-js/pull/2680) fix: tracer typo in fetchxhr examples ([@MSNev](https://github.com/MSNev))
  * [#2650](https://github.com/open-telemetry/opentelemetry-js/pull/2650) fix: clientMethodTrace missing original properties ([@bgpo](https://github.com/bgpo))
* `opentelemetry-propagator-jaeger`
  * [#2694](https://github.com/open-telemetry/opentelemetry-js/pull/2694) fix(propagator-jaeger): 0-pad span-id to match 16-symbol validation ([@nikolaylagutko](https://github.com/nikolaylagutko))
* `opentelemetry-exporter-zipkin`, `opentelemetry-sdk-trace-web`
  * [#2689](https://github.com/open-telemetry/opentelemetry-js/pull/2689) fix: remove window and document dependencies in web packages ([@legendecas](https://github.com/legendecas))

### :books: (Refine Doc)

* Other
  * [#2830](https://github.com/open-telemetry/opentelemetry-js/pull/2830) Cleanup removed documentation for missing benchmarks ([@dmathieu](https://github.com/dmathieu))
  * [#2807](https://github.com/open-telemetry/opentelemetry-js/pull/2807) docs: document removal of shutdown flag in OTLPExporterBase ([@legendecas](https://github.com/legendecas))
  * [#2814](https://github.com/open-telemetry/opentelemetry-js/pull/2814) docs: simplify contrib part in readme ([@Flarna](https://github.com/Flarna))
  * [#2802](https://github.com/open-telemetry/opentelemetry-js/pull/2802) docs(prom-example): remove deprecated startServer option ([@naseemkullah](https://github.com/naseemkullah))
  * [#2728](https://github.com/open-telemetry/opentelemetry-js/pull/2728) docs: specify minimun version of npm to run command in subproject ([@cuichenli](https://github.com/cuichenli))
  * [#2720](https://github.com/open-telemetry/opentelemetry-js/pull/2720) docs: document node v10 EOL ([@YanivD](https://github.com/YanivD))
  * [#2688](https://github.com/open-telemetry/opentelemetry-js/pull/2688) docs: update typedoc config ([@dyladan](https://github.com/dyladan))
  * [#2685](https://github.com/open-telemetry/opentelemetry-js/pull/2685) docs: remove circle-ci from development guide, update link, and fix typo. ([@pichlermarc](https://github.com/pichlermarc))
  * [#2661](https://github.com/open-telemetry/opentelemetry-js/pull/2661) chore: update and fix tracer-web examples ([@MSNev](https://github.com/MSNev))
  * [#2647](https://github.com/open-telemetry/opentelemetry-js/pull/2647) chore: update opentelemetry dependencies to latest versions ([@svetlanabrennan](https://github.com/svetlanabrennan))
* `exporter-trace-otlp-grpc`
  * [#2726](https://github.com/open-telemetry/opentelemetry-js/pull/2726) docs(otlp-grpc-exporter): update default url ([@svetlanabrennan](https://github.com/svetlanabrennan))
* `opentelemetry-context-async-hooks`
  * [#2619](https://github.com/open-telemetry/opentelemetry-js/pull/2619) docs(context): Fix links, edit prose ([@spencerwilson](https://github.com/spencerwilson))
* `opentelemetry-context-async-hooks`, `opentelemetry-sdk-trace-node`
  * [#2651](https://github.com/open-telemetry/opentelemetry-js/pull/2651) docs: fix links to the context document ([@legendecas](https://github.com/legendecas))

### :house: (Internal)

* `opentelemetry-sdk-trace-base`
  * [#2768](https://github.com/open-telemetry/opentelemetry-js/pull/2768) test(sdk-trace-base): pin core.hrtime dependencies on timeOrigin ([@legendecas](https://github.com/legendecas))
* `exporter-trace-otlp-http`, `opentelemetry-context-zone-peer-dep`, `opentelemetry-context-zone`, `opentelemetry-core`, `opentelemetry-exporter-zipkin`, `opentelemetry-propagator-b3`, `opentelemetry-resources`, `opentelemetry-sdk-trace-base`, `opentelemetry-sdk-trace-web`, `opentelemetry-semantic-conventions`
  * [#2765](https://github.com/open-telemetry/opentelemetry-js/pull/2765) chore: target to es2017 in the no-polyfill target ([@legendecas](https://github.com/legendecas))
* Other
  * [#2743](https://github.com/open-telemetry/opentelemetry-js/pull/2743) test(sdk-metrics-base): test metric instrument interfaces ([@legendecas](https://github.com/legendecas))
  * [#2752](https://github.com/open-telemetry/opentelemetry-js/pull/2752) test(integration-w3c): fix inconsistent api versions loaded ([@legendecas](https://github.com/legendecas))
  * [#2715](https://github.com/open-telemetry/opentelemetry-js/pull/2715) chore: update actions/checkout to v2 ([@legendecas](https://github.com/legendecas))
  * [#2702](https://github.com/open-telemetry/opentelemetry-js/pull/2702) chore: add Chengzhong Wu as maintainer ([@dyladan](https://github.com/dyladan))
  * [#2703](https://github.com/open-telemetry/opentelemetry-js/pull/2703) chore: add Amir Blum as maintainer ([@dyladan](https://github.com/dyladan))
  * [#2701](https://github.com/open-telemetry/opentelemetry-js/pull/2701) chore: add Rauno Viskus as maintainer ([@dyladan](https://github.com/dyladan))
  * [#2693](https://github.com/open-telemetry/opentelemetry-js/pull/2693) chore: retry link checks on code 429 with 'retry-after' header ([@legendecas](https://github.com/legendecas))
  * [#2669](https://github.com/open-telemetry/opentelemetry-js/pull/2669) chore: checks links in typedoc html ([@legendecas](https://github.com/legendecas))
  * [#2683](https://github.com/open-telemetry/opentelemetry-js/pull/2683) chore: start a style guide ([@dyladan](https://github.com/dyladan))
  * [#2684](https://github.com/open-telemetry/opentelemetry-js/pull/2684) chore: remove @obecny as maintainer ([@dyladan](https://github.com/dyladan))
  * [#2663](https://github.com/open-telemetry/opentelemetry-js/pull/2663) chore: fix nojekyll in docs command ([@dyladan](https://github.com/dyladan))
  * [#2648](https://github.com/open-telemetry/opentelemetry-js/pull/2648) refactor(opentelemetry-sdk-node): remove redundant judgments for metric ([@rickyes](https://github.com/rickyes))
  * [#2638](https://github.com/open-telemetry/opentelemetry-js/pull/2638) chore: Update wip metrics references ([@dyladan](https://github.com/dyladan))
  * [#2629](https://github.com/open-telemetry/opentelemetry-js/pull/2629) chore: rename metrics packages to prevent lerna linking ([@dyladan](https://github.com/dyladan))
  * [#2623](https://github.com/open-telemetry/opentelemetry-js/pull/2623) chore: fix the compilation for typescript 4.4 ([@dyladan](https://github.com/dyladan))
  * [#2598](https://github.com/open-telemetry/opentelemetry-js/pull/2598) chore: Remove old metrics SDK ([@dyladan](https://github.com/dyladan))
* `opentelemetry-core`
  * [#2709](https://github.com/open-telemetry/opentelemetry-js/pull/2709) test(sdk-metrics): browser compatibility tests ([@legendecas](https://github.com/legendecas))
* `exporter-trace-otlp-grpc`, `exporter-trace-otlp-http`, `exporter-trace-otlp-proto`, `opentelemetry-exporter-jaeger`, `opentelemetry-exporter-zipkin`, `opentelemetry-propagator-b3`, `opentelemetry-resources`, `opentelemetry-sdk-trace-base`, `opentelemetry-sdk-trace-web`, `opentelemetry-semantic-conventions`
  * [#2710](https://github.com/open-telemetry/opentelemetry-js/pull/2710) chore: apply eslint rule semi ([@legendecas](https://github.com/legendecas))
* `exporter-trace-otlp-grpc`, `exporter-trace-otlp-http`, `exporter-trace-otlp-proto`, `opentelemetry-context-async-hooks`, `opentelemetry-context-zone-peer-dep`, `opentelemetry-context-zone`, `opentelemetry-core`, `opentelemetry-exporter-jaeger`, `opentelemetry-exporter-zipkin`, `opentelemetry-propagator-b3`, `opentelemetry-propagator-jaeger`, `opentelemetry-resources`, `opentelemetry-sdk-trace-base`, `opentelemetry-sdk-trace-node`, `opentelemetry-sdk-trace-web`, `opentelemetry-semantic-conventions`, `opentelemetry-shim-opentracing`, `template`
  * [#2699](https://github.com/open-telemetry/opentelemetry-js/pull/2699) chore: rename `--include-filtered-dependencies` ([@Rauno56](https://github.com/Rauno56))
* `opentelemetry-context-async-hooks`, `opentelemetry-context-zone-peer-dep`, `opentelemetry-context-zone`, `opentelemetry-core`, `opentelemetry-exporter-jaeger`, `opentelemetry-exporter-zipkin`, `opentelemetry-propagator-b3`, `opentelemetry-propagator-jaeger`, `opentelemetry-resources`, `opentelemetry-sdk-trace-base`, `opentelemetry-sdk-trace-node`, `opentelemetry-sdk-trace-web`, `opentelemetry-semantic-conventions`, `opentelemetry-shim-opentracing`
  * [#2657](https://github.com/open-telemetry/opentelemetry-js/pull/2657) chore: add markdown link checks ([@legendecas](https://github.com/legendecas))
* `opentelemetry-exporter-jaeger`, `opentelemetry-exporter-zipkin`, `opentelemetry-resources`, `opentelemetry-semantic-conventions`
  * [#2652](https://github.com/open-telemetry/opentelemetry-js/pull/2652) Update nock ([@dyladan](https://github.com/dyladan))
* `opentelemetry-sdk-trace-web`
  * [#2451](https://github.com/open-telemetry/opentelemetry-js/pull/2451) chore(sdk-trace-web): fix lint warnings ([@alisabzevari](https://github.com/alisabzevari))

### Committers: 24

* Ali Sabzevari ([@alisabzevari](https://github.com/alisabzevari))
* Amir Blum ([@blumamir](https://github.com/blumamir))
* Chris Karcher ([@chrskrchr](https://github.com/chrskrchr))
* Damien Mathieu ([@dmathieu](https://github.com/dmathieu))
* Daniel Dyla ([@dyladan](https://github.com/dyladan))
* Gerhard Stöbich ([@Flarna](https://github.com/Flarna))
* Marc Pichler ([@pichlermarc](https://github.com/pichlermarc))
* Mitar Milanovic ([@Bataran](https://github.com/Bataran))
* Nev ([@MSNev](https://github.com/MSNev))
* Nikolay Lagutko ([@nikolaylagutko](https://github.com/nikolaylagutko))
* Rauno Viskus ([@Rauno56](https://github.com/Rauno56))
* Ricky Zhou ([@rickyes](https://github.com/rickyes))
* Sebastian Poxhofer ([@secustor](https://github.com/secustor))
* Siim Kallas ([@seemk](https://github.com/seemk))
* Spencer Wilson ([@spencerwilson](https://github.com/spencerwilson))
* Srikanth Chekuri ([@srikanthccv](https://github.com/srikanthccv))
* Svetlana Brennan ([@svetlanabrennan](https://github.com/svetlanabrennan))
* Will Li ([@cuichenli](https://github.com/cuichenli))
* Yaniv Davidi ([@YanivD](https://github.com/YanivD))
* [@bgpo](https://github.com/bgpo)
* [@echoontheway](https://github.com/echoontheway)
* [@naseemkullah](https://github.com/naseemkullah)
* [@sschegolev](https://github.com/sschegolev)
* legendecas ([@legendecas](https://github.com/legendecas))

## 1.0.1 / Experimental 0.27.0

### :boom: Breaking Change

* Other
  * [#2566](https://github.com/open-telemetry/opentelemetry-js/pull/2566) feat!(metrics): remove batch observer ([@dyladan](https://github.com/dyladan))
  * [#2485](https://github.com/open-telemetry/opentelemetry-js/pull/2485) feat!: Split metric and trace exporters into new experimental packages ([@willarmiros](https://github.com/willarmiros))
  * [#2540](https://github.com/open-telemetry/opentelemetry-js/pull/2540) fix(sdk-metrics-base): remove metric kind BATCH_OBSERVER ([@legendecas](https://github.com/legendecas))
  * [#2496](https://github.com/open-telemetry/opentelemetry-js/pull/2496) feat(api-metrics): rename metric instruments to match feature-freeze API specification ([@legendecas](https://github.com/legendecas))
* `opentelemetry-core`
  * [#2529](https://github.com/open-telemetry/opentelemetry-js/pull/2529) feat(api-metrics): add schemaUrl to meter creations ([@legendecas](https://github.com/legendecas))

### :rocket: (Enhancement)

* Other
  * [#2523](https://github.com/open-telemetry/opentelemetry-js/pull/2523) feat: Rename Labels to Attributes ([@pirgeo](https://github.com/pirgeo))
  * [#2559](https://github.com/open-telemetry/opentelemetry-js/pull/2559) feat(api-metrics): remove bind/unbind and bound instruments ([@legendecas](https://github.com/legendecas))
  * [#2563](https://github.com/open-telemetry/opentelemetry-js/pull/2563) feat(sdk-metrics-base): remove per-meter config on MeterProvider.getMeter ([@legendecas](https://github.com/legendecas))
* `opentelemetry-core`
  * [#2465](https://github.com/open-telemetry/opentelemetry-js/pull/2465) fix: prefer globalThis instead of window to support webworkers ([@legendecas](https://github.com/legendecas))
* `opentelemetry-semantic-conventions`
  * [#2532](https://github.com/open-telemetry/opentelemetry-js/pull/2532) feat(@opentelemetry/semantic-conventions): change enum to object literals ([@echoontheway](https://github.com/echoontheway))
  * [#2528](https://github.com/open-telemetry/opentelemetry-js/pull/2528) feat: upgrade semantic-conventions to latest v1.7.0 spec ([@weyert](https://github.com/weyert))
* `opentelemetry-core`, `opentelemetry-sdk-trace-base`
  * [#2484](https://github.com/open-telemetry/opentelemetry-js/pull/2484) feat: new merge function ([@obecny](https://github.com/obecny))

### :bug: (Bug Fix)

* Other
  * [#2610](https://github.com/open-telemetry/opentelemetry-js/pull/2610) fix: preventing double enable for instrumentation that has been already enabled ([@obecny](https://github.com/obecny))
  * [#2581](https://github.com/open-telemetry/opentelemetry-js/pull/2581) feat: lazy initialization of the gzip stream ([@fungiboletus](https://github.com/fungiboletus))
  * [#2584](https://github.com/open-telemetry/opentelemetry-js/pull/2584) fix: fixing compatibility versions for detectors ([@obecny](https://github.com/obecny))
  * [#2558](https://github.com/open-telemetry/opentelemetry-js/pull/2558) fix(@opentelemetry/exporter-prometheus): unref prometheus server to prevent process running indefinitely ([@mothershipper](https://github.com/mothershipper))
  * [#2495](https://github.com/open-telemetry/opentelemetry-js/pull/2495) fix(sdk-metrics-base): metrics name should be in the max length of 63 ([@legendecas](https://github.com/legendecas))
  * [#2497](https://github.com/open-telemetry/opentelemetry-js/pull/2497) feat(@opentelemetry-instrumentation-fetch): support reading response body from the hook applyCustomAttributesOnSpan ([@echoontheway](https://github.com/echoontheway))
* `opentelemetry-core`
  * [#2560](https://github.com/open-telemetry/opentelemetry-js/pull/2560) fix(core): support regex global flag in urlMatches ([@moander](https://github.com/moander))
* `opentelemetry-exporter-zipkin`
  * [#2519](https://github.com/open-telemetry/opentelemetry-js/pull/2519) fix(exporter-zipkin): correct status tags names ([@t2t2](https://github.com/t2t2))

### :books: (Refine Doc)

* Other
  * [#2561](https://github.com/open-telemetry/opentelemetry-js/pull/2561) Use new canonical path to Getting Started ([@chalin](https://github.com/chalin))
  * [#2576](https://github.com/open-telemetry/opentelemetry-js/pull/2576) docs(instrumentation): update links in the Readme ([@OlivierAlbertini](https://github.com/OlivierAlbertini))
  * [#2600](https://github.com/open-telemetry/opentelemetry-js/pull/2600) docs: fix URLs in README post-experimental move ([@arbourd](https://github.com/arbourd))
  * [#2579](https://github.com/open-telemetry/opentelemetry-js/pull/2579) doc: Move upgrade propagator notes to correct section ([@NathanielRN](https://github.com/NathanielRN))
  * [#2568](https://github.com/open-telemetry/opentelemetry-js/pull/2568) chore(doc): update matrix with contrib version for 1.0 core ([@vmarchaud](https://github.com/vmarchaud))
  * [#2555](https://github.com/open-telemetry/opentelemetry-js/pull/2555) docs: expose existing comments ([@moander](https://github.com/moander))
  * [#2493](https://github.com/open-telemetry/opentelemetry-js/pull/2493) chore: remove getting started and link to documentation. ([@svrnm](https://github.com/svrnm))
* `opentelemetry-core`
  * [#2604](https://github.com/open-telemetry/opentelemetry-js/pull/2604) Docs: Document the HrTime format ([@JamesJHPark](https://github.com/JamesJHPark))

### :house: (Internal)

* Other
  * [#2404](https://github.com/open-telemetry/opentelemetry-js/pull/2404) chore: Fix lint warnings in instrumentation package ([@alisabzevari](https://github.com/alisabzevari))
  * [#2533](https://github.com/open-telemetry/opentelemetry-js/pull/2533) chore: regularly close stale issues ([@Rauno56](https://github.com/Rauno56))
  * [#2570](https://github.com/open-telemetry/opentelemetry-js/pull/2570) chore: adding selenium tests with browserstack ([@obecny](https://github.com/obecny))
  * [#2522](https://github.com/open-telemetry/opentelemetry-js/pull/2522) chore: cleanup setting config in instrumentations ([@Flarna](https://github.com/Flarna))
  * [#2541](https://github.com/open-telemetry/opentelemetry-js/pull/2541) chore: slim font size for section title in PR template ([@legendecas](https://github.com/legendecas))
  * [#2509](https://github.com/open-telemetry/opentelemetry-js/pull/2509) chore: expand pull request template with action items ([@pragmaticivan](https://github.com/pragmaticivan))
  * [#2488](https://github.com/open-telemetry/opentelemetry-js/pull/2488) chore: inline sources in source maps ([@dyladan](https://github.com/dyladan))
  * [#2514](https://github.com/open-telemetry/opentelemetry-js/pull/2514) chore: update stable dependencies to 1.0 ([@dyladan](https://github.com/dyladan))
* `opentelemetry-sdk-trace-base`, `opentelemetry-sdk-trace-node`, `opentelemetry-sdk-trace-web`
  * [#2607](https://github.com/open-telemetry/opentelemetry-js/pull/2607) chore: update npm badge image links ([@legendecas](https://github.com/legendecas))
* `opentelemetry-context-async-hooks`, `opentelemetry-context-zone-peer-dep`, `opentelemetry-core`, `opentelemetry-exporter-jaeger`, `opentelemetry-exporter-zipkin`, `opentelemetry-propagator-b3`, `opentelemetry-propagator-jaeger`, `opentelemetry-resources`, `opentelemetry-sdk-trace-base`, `opentelemetry-sdk-trace-node`, `opentelemetry-sdk-trace-web`, `opentelemetry-shim-opentracing`
  * [#2531](https://github.com/open-telemetry/opentelemetry-js/pull/2531) chore(deps): pin minor API version ([@Flarna](https://github.com/Flarna))
* `opentelemetry-core`
  * [#2520](https://github.com/open-telemetry/opentelemetry-js/pull/2520) chore(deps): remove unused semver  ([@mhennoch](https://github.com/mhennoch))

### Committers: 23

* (Eliseo) Nathaniel Ruiz Nowell ([@NathanielRN](https://github.com/NathanielRN))
* Ali Sabzevari ([@alisabzevari](https://github.com/alisabzevari))
* Antoine Pultier ([@fungiboletus](https://github.com/fungiboletus))
* Bartlomiej Obecny ([@obecny](https://github.com/obecny))
* Daniel Dyla ([@dyladan](https://github.com/dyladan))
* Dylan Arbour ([@arbourd](https://github.com/arbourd))
* Georg Pirklbauer ([@pirgeo](https://github.com/pirgeo))
* Gerhard Stöbich ([@Flarna](https://github.com/Flarna))
* Ivan Santos ([@pragmaticivan](https://github.com/pragmaticivan))
* Jack ([@mothershipper](https://github.com/mothershipper))
* James ([@JamesJHPark](https://github.com/JamesJHPark))
* MartenH ([@mhennoch](https://github.com/mhennoch))
* Olivier Albertini ([@OlivierAlbertini](https://github.com/OlivierAlbertini))
* Patrice Chalin ([@chalin](https://github.com/chalin))
* Rauno Viskus ([@Rauno56](https://github.com/Rauno56))
* Severin Neumann ([@svrnm](https://github.com/svrnm))
* Valentin Marchaud ([@vmarchaud](https://github.com/vmarchaud))
* Weyert de Boer ([@weyert](https://github.com/weyert))
* William Armiros ([@willarmiros](https://github.com/willarmiros))
* [@echoontheway](https://github.com/echoontheway)
* legendecas ([@legendecas](https://github.com/legendecas))
* moander ([@moander](https://github.com/moander))
* t2t2 ([@t2t2](https://github.com/t2t2))

## 1.0.0

No changes

## 0.26.0

### :boom: Breaking Change

* `opentelemetry-exporter-collector-grpc`, `opentelemetry-exporter-otlp-grpc`, `opentelemetry-exporter-otlp-http`, `opentelemetry-exporter-otlp-proto`
  * [#2476](https://github.com/open-telemetry/opentelemetry-js/pull/2476) chore!: rename collector exporters ([@dyladan](https://github.com/dyladan))
* `opentelemetry-core`, `opentelemetry-instrumentation-grpc`, `opentelemetry-sdk-trace-base`, `opentelemetry-shim-opentracing`
  * [#2429](https://github.com/open-telemetry/opentelemetry-js/pull/2429) fix!: remove 'Http' from W3C propagator names ([@aabmass](https://github.com/aabmass))

### :rocket: (Enhancement)

* `opentelemetry-core`, `opentelemetry-sdk-trace-base`
  * [#2430](https://github.com/open-telemetry/opentelemetry-js/pull/2430) feat(opentelemetry-sdk-trace-base): implemented general limits of attributes ([@banothurameshnaik](https://github.com/banothurameshnaik))
  * [#2418](https://github.com/open-telemetry/opentelemetry-js/pull/2418) feat(opentelemetry-sdk-trace-base): implemented option to limit length of values of attributes ([@banothurameshnaik](https://github.com/banothurameshnaik))
* `opentelemetry-instrumentation`
  * [#2450](https://github.com/open-telemetry/opentelemetry-js/pull/2450) fix: handle missing package.json file when checking for version ([@nozik](https://github.com/nozik))
* `opentelemetry-semantic-conventions`
  * [#2456](https://github.com/open-telemetry/opentelemetry-js/pull/2456) feat: upgrade semantic conventions to the latest 1.6.1 version ([@weyert](https://github.com/weyert))
* `opentelemetry-exporter-collector-proto`, `opentelemetry-exporter-collector`
  * [#2438](https://github.com/open-telemetry/opentelemetry-js/pull/2438) feat: OTEL_EXPORTER_OTLP_ENDPOINT append version and signal ([@longility](https://github.com/longility))

### :bug: (Bug Fix)

* Other
  * [#2494](https://github.com/open-telemetry/opentelemetry-js/pull/2494) fix: remove setting http.route in http span attributes ([@mustafain117](https://github.com/mustafain117))
* `opentelemetry-instrumentation-fetch`
  * [#2426](https://github.com/open-telemetry/opentelemetry-js/pull/2426) fix(opentelemetry-instrumentation-fetch): fixed override of headers ([@philipszalla](https://github.com/philipszalla))
* `opentelemetry-sdk-trace-base`
  * [#2434](https://github.com/open-telemetry/opentelemetry-js/pull/2434) fix: ReferenceError when OTEL_TRACES_SAMPLER used without OTEL_TRACES_SAMPLER_ARG ([@hermanbanken](https://github.com/hermanbanken))

### :books: (Refine Doc)

* [#2478](https://github.com/open-telemetry/opentelemetry-js/pull/2478) Update links to packages moved to experimental ([@jessitron](https://github.com/jessitron))
* [#2463](https://github.com/open-telemetry/opentelemetry-js/pull/2463) docs(README): Fix links in README.md ([@JamesJHPark](https://github.com/JamesJHPark))
* [#2437](https://github.com/open-telemetry/opentelemetry-js/pull/2437) docs(examples): updated examples readme links ([@banothurameshnaik](https://github.com/banothurameshnaik))
* [#2421](https://github.com/open-telemetry/opentelemetry-js/pull/2421) docs(website): support GH page links to canonical src ([@chalin](https://github.com/chalin))
* [#2408](https://github.com/open-telemetry/opentelemetry-js/pull/2408) docs: make link to exporters filter only exporters ([@Rauno56](https://github.com/Rauno56))
* [#2297](https://github.com/open-telemetry/opentelemetry-js/pull/2297) eslint configuration for getting-started examples ([@alisabzevari](https://github.com/alisabzevari))

### :house: (Internal)

* `opentelemetry-exporter-otlp-http`
  * [#2490](https://github.com/open-telemetry/opentelemetry-js/pull/2490) chore: mark otlp exporters experimental ([@dyladan](https://github.com/dyladan))
  * [#2491](https://github.com/open-telemetry/opentelemetry-js/pull/2491) fix: remove usage of serviceName property in tests for otel collector ([@mustafain117](https://github.com/mustafain117))
* `opentelemetry-sdk-node`
  * [#2473](https://github.com/open-telemetry/opentelemetry-js/pull/2473) chore: move sdk-node to experimental ([@dyladan](https://github.com/dyladan))
  * [#2453](https://github.com/open-telemetry/opentelemetry-js/pull/2453) chore(sdk-node): fix lint warnings ([@alisabzevari](https://github.com/alisabzevari))
* Other
  * [#2469](https://github.com/open-telemetry/opentelemetry-js/pull/2469) Drop website_docs folder ([@chalin](https://github.com/chalin))
  * [#2474](https://github.com/open-telemetry/opentelemetry-js/pull/2474) chore: move missed test file to its package ([@dyladan](https://github.com/dyladan))
  * [#2435](https://github.com/open-telemetry/opentelemetry-js/pull/2435) chore: simplify unit test cache ([@dyladan](https://github.com/dyladan))
* `opentelemetry-context-zone`, `opentelemetry-core`, `opentelemetry-exporter-collector-grpc`, `opentelemetry-exporter-collector-proto`, `opentelemetry-exporter-collector`, `opentelemetry-exporter-prometheus`, `opentelemetry-exporter-zipkin`, `opentelemetry-instrumentation-fetch`, `opentelemetry-instrumentation-grpc`, `opentelemetry-instrumentation-http`, `opentelemetry-instrumentation-xml-http-request`, `opentelemetry-propagator-b3`, `opentelemetry-propagator-jaeger`, `opentelemetry-resources`, `opentelemetry-sdk-metrics-base`, `opentelemetry-sdk-node`, `opentelemetry-sdk-trace-base`, `opentelemetry-sdk-trace-web`
  * [#2462](https://github.com/open-telemetry/opentelemetry-js/pull/2462) chore: split stable and experimental packages into groups using directories ([@dyladan](https://github.com/dyladan))
* `opentelemetry-instrumentation-http`
  * [#2126](https://github.com/open-telemetry/opentelemetry-js/pull/2126) feat(instrumentation-http): add diag debug on http request events ([@Asafb26](https://github.com/Asafb26))
  * [#2455](https://github.com/open-telemetry/opentelemetry-js/pull/2455) chore(instrumentation-http): fix lint warnings ([@alisabzevari](https://github.com/alisabzevari))
* `opentelemetry-instrumentation-fetch`
  * [#2454](https://github.com/open-telemetry/opentelemetry-js/pull/2454) chore(instrumentation-fetch): fix lint warnings ([@alisabzevari](https://github.com/alisabzevari))
* `opentelemetry-exporter-collector`
  * [#2452](https://github.com/open-telemetry/opentelemetry-js/pull/2452) chore(exporter-collector): fix lint warnings ([@alisabzevari](https://github.com/alisabzevari))
* `opentelemetry-sdk-trace-base`, `opentelemetry-sdk-trace-node`
  * [#2446](https://github.com/open-telemetry/opentelemetry-js/pull/2446) chore(sdk-trace): fix lint warnings ([@alisabzevari](https://github.com/alisabzevari))
* `opentelemetry-exporter-prometheus`, `opentelemetry-exporter-zipkin`, `opentelemetry-shim-opentracing`
  * [#2447](https://github.com/open-telemetry/opentelemetry-js/pull/2447) chore(exporter): fix lint warnings ([@alisabzevari](https://github.com/alisabzevari))

### Committers: 18

* Aaron Abbott ([@aabmass](https://github.com/aabmass))
* Ali Sabzevari ([@alisabzevari](https://github.com/alisabzevari))
* Asaf Ben Aharon ([@Asafb26](https://github.com/Asafb26))
* Banothu Ramesh Naik ([@banothurameshnaik](https://github.com/banothurameshnaik))
* Daniel Dyla ([@dyladan](https://github.com/dyladan))
* Gerhard Stöbich ([@Flarna](https://github.com/Flarna))
* Herman ([@hermanbanken](https://github.com/hermanbanken))
* James ([@JamesJHPark](https://github.com/JamesJHPark))
* Jessica Kerr ([@jessitron](https://github.com/jessitron))
* Long Mai ([@longility](https://github.com/longility))
* Mustafain Ali Khan ([@mustafain117](https://github.com/mustafain117))
* Patrice Chalin ([@chalin](https://github.com/chalin))
* Philip Szalla ([@philipszalla](https://github.com/philipszalla))
* Ran Nozik ([@nozik](https://github.com/nozik))
* Rauno Viskus ([@Rauno56](https://github.com/Rauno56))
* Siim Kallas ([@seemk](https://github.com/seemk))
* Weyert de Boer ([@weyert](https://github.com/weyert))
* legendecas ([@legendecas](https://github.com/legendecas))

## 0.25.0

### :boom: Breaking Change

* `opentelemetry-api-metrics`, `opentelemetry-context-zone-peer-dep`, `opentelemetry-context-zone`, `opentelemetry-core`, `opentelemetry-exporter-collector-grpc`, `opentelemetry-exporter-collector-proto`, `opentelemetry-exporter-collector`, `opentelemetry-exporter-jaeger`, `opentelemetry-exporter-prometheus`, `opentelemetry-exporter-zipkin`, `opentelemetry-instrumentation-fetch`, `opentelemetry-instrumentation-grpc`, `opentelemetry-instrumentation-http`, `opentelemetry-instrumentation-xml-http-request`, `opentelemetry-instrumentation`, `opentelemetry-propagator-jaeger`, `opentelemetry-sdk-metrics-base`, `opentelemetry-sdk-node`, `opentelemetry-sdk-trace-base`, `opentelemetry-sdk-trace-node`, `opentelemetry-sdk-trace-web`, `opentelemetry-shim-opentracing`
  * [#2340](https://github.com/open-telemetry/opentelemetry-js/pull/2340) chore: rename sdks to better represent what they are [#2146] ([@vmarchaud](https://github.com/vmarchaud))

### :rocket: (Enhancement)

* `opentelemetry-exporter-collector-grpc`, `opentelemetry-exporter-collector-proto`, `opentelemetry-exporter-collector`, `opentelemetry-exporter-zipkin`
  * [#1775](https://github.com/open-telemetry/opentelemetry-js/pull/1775) fix(@opentelemetry/exporter-collector): remove fulfilled promises cor… ([@aabmass](https://github.com/aabmass))
* `opentelemetry-exporter-collector`
  * [#2336](https://github.com/open-telemetry/opentelemetry-js/pull/2336) feat: use Blob in sendBeacon to add application/json type ([@jufab](https://github.com/jufab))

### :bug: (Bug Fix)

* `opentelemetry-instrumentation-grpc`, `opentelemetry-instrumentation-http`, `opentelemetry-instrumentation-jaeger`, `opentelemetry-exporter-zipkin`, `opentelemetry-sdk-trace-base`
  * [#2499](https://github.com/open-telemetry/opentelemetry-js/pull/2499) fix: 2389- replaced logger unformatted strings with template literals ([@PaurushGarg](https://github.com/PaurushGarg))
* `opentelemetry-instrumentation-fetch`
  * [#2411](https://github.com/open-telemetry/opentelemetry-js/pull/2411) fix(instrumentation-fetch): `fetch(string, Request)` silently drops request body ([@t2t2](https://github.com/t2t2))
* `opentelemetry-sdk-trace-base`
  * [#2396](https://github.com/open-telemetry/opentelemetry-js/pull/2396) fix: respect sampled flag in Span Processors, fix associated tests ([@quickgiant](https://github.com/quickgiant))

### :books: (Refine Doc)

* Other
  * [#2412](https://github.com/open-telemetry/opentelemetry-js/pull/2412) docs: fix examples in website_docs/instrumentation.md ([@svrnm](https://github.com/svrnm))
  * [#2400](https://github.com/open-telemetry/opentelemetry-js/pull/2400) Website docs update 0821 ([@svrnm](https://github.com/svrnm))
* `opentelemetry-resources`, `opentelemetry-semantic-conventions`
  * [#2399](https://github.com/open-telemetry/opentelemetry-js/pull/2399) chore: update doc identifier names in readme ([@lonewolf3739](https://github.com/lonewolf3739))

### :house: (Internal)

* `opentelemetry-core`, `opentelemetry-exporter-collector-grpc`, `opentelemetry-exporter-collector-proto`, `opentelemetry-instrumentation-http`, `opentelemetry-sdk-trace-node`
  * [#2416](https://github.com/open-telemetry/opentelemetry-js/pull/2416) chore: hoist dependencies to speed up ci ([@dyladan](https://github.com/dyladan))
* `opentelemetry-propagator-b3`, `opentelemetry-propagator-jaeger`, `opentelemetry-resources`, `opentelemetry-sdk-metrics-base`
  * [#2406](https://github.com/open-telemetry/opentelemetry-js/pull/2406) chore: Fix lint warnings in propagator-jaeger, propagator-b3, resources, and sdk-metrics-base packages ([@alisabzevari](https://github.com/alisabzevari))
* `opentelemetry-core`
  * [#2405](https://github.com/open-telemetry/opentelemetry-js/pull/2405) chore: Fix lint warnings in core package ([@alisabzevari](https://github.com/alisabzevari))
* `opentelemetry-resource-detector-aws`, `opentelemetry-resource-detector-gcp`, `opentelemetry-sdk-node`
  * [#2392](https://github.com/open-telemetry/opentelemetry-js/pull/2392) refactor: move detectors to opentelemetry-js-contrib repo ([@legendecas](https://github.com/legendecas))
* `opentelemetry-exporter-collector-grpc`, `opentelemetry-exporter-collector-proto`, `opentelemetry-exporter-collector`, `opentelemetry-exporter-jaeger`, `opentelemetry-exporter-zipkin`, `opentelemetry-instrumentation-fetch`, `opentelemetry-instrumentation-grpc`, `opentelemetry-instrumentation-http`, `opentelemetry-instrumentation-xml-http-request`, `opentelemetry-sdk-node`, `opentelemetry-sdk-trace-node`, `opentelemetry-sdk-trace-web`, `opentelemetry-shim-opentracing`
  * [#2402](https://github.com/open-telemetry/opentelemetry-js/pull/2402) chore: sort entries in tsconfig ([@Flarna](https://github.com/Flarna))
* `opentelemetry-api-metrics`, `opentelemetry-context-zone-peer-dep`
  * [#2390](https://github.com/open-telemetry/opentelemetry-js/pull/2390) chore: fix Lint warnings in api-metrics and context-zone-peer-dep ([@alisabzevari](https://github.com/alisabzevari))
* Other
  * [#2397](https://github.com/open-telemetry/opentelemetry-js/pull/2397) chore: change codeowners to point to team ([@dyladan](https://github.com/dyladan))
  * [#2385](https://github.com/open-telemetry/opentelemetry-js/pull/2385) chore: move api into dependencies in integration tests ([@Flarna](https://github.com/Flarna))

### Committers: 11

* Aaron Abbott ([@aabmass](https://github.com/aabmass))
* Ali Sabzevari ([@alisabzevari](https://github.com/alisabzevari))
* Clark Jacobsohn ([@quickgiant](https://github.com/quickgiant))
* Daniel Dyla ([@dyladan](https://github.com/dyladan))
* Gerhard Stöbich ([@Flarna](https://github.com/Flarna))
* Julien Fabre ([@jufab](https://github.com/jufab))
* Severin Neumann ([@svrnm](https://github.com/svrnm))
* Srikanth Chekuri ([@lonewolf3739](https://github.com/lonewolf3739))
* Valentin Marchaud ([@vmarchaud](https://github.com/vmarchaud))
* legendecas ([@legendecas](https://github.com/legendecas))
* t2t2 ([@t2t2](https://github.com/t2t2))

## 0.24.0

### :boom: Breaking Change

* `opentelemetry-core`, `opentelemetry-exporter-jaeger`, `opentelemetry-exporter-zipkin`, `opentelemetry-node`, `opentelemetry-resource-detector-aws`, `opentelemetry-resource-detector-gcp`, `opentelemetry-resources`, `opentelemetry-semantic-conventions`, `opentelemetry-web`
  * [#2345](https://github.com/open-telemetry/opentelemetry-js/pull/2345) feat: updated spec to v1.5.0 and renamed resource class ([@weyert](https://github.com/weyert))

### :rocket: (Enhancement)

* `opentelemetry-exporter-collector-proto`, `opentelemetry-exporter-collector`
  * [#2337](https://github.com/open-telemetry/opentelemetry-js/pull/2337) Support gzip compression for node exporter collector ([@alisabzevari](https://github.com/alisabzevari))
* `opentelemetry-instrumentation-http`
  * [#2332](https://github.com/open-telemetry/opentelemetry-js/pull/2332) feat(@opentelemetry-instrumentation-http): support adding custom attributes before a span is started ([@echoontheway](https://github.com/echoontheway))
  * [#2349](https://github.com/open-telemetry/opentelemetry-js/pull/2349) fix(instrumentation-http): set outgoing request attributes on start span ([@blumamir](https://github.com/blumamir))
* `opentelemetry-web`
  * [#2343](https://github.com/open-telemetry/opentelemetry-js/pull/2343) feat(opentelemetry-web): capture decodedBodySize / http.response_content_length_uncompressed ([@t2t2](https://github.com/t2t2))
* `opentelemetry-instrumentation`
  * [#2309](https://github.com/open-telemetry/opentelemetry-js/pull/2309) chore: add includePrerelease option to instrumentation config ([@dyladan](https://github.com/dyladan))

### :bug: (Bug Fix)

* `opentelemetry-exporter-collector`
  * [#2357](https://github.com/open-telemetry/opentelemetry-js/pull/2357) fix: headers are appended to existing one (open-telemetry#2335) ([@niko-achilles](https://github.com/niko-achilles))
* `opentelemetry-exporter-collector-grpc`
  * [#2322](https://github.com/open-telemetry/opentelemetry-js/pull/2322) fix(@opentelemetry/exporter-collector-grpc) regression from #2130 when host specified without protocol ([@lizthegrey](https://github.com/lizthegrey))
* `opentelemetry-exporter-collector-proto`
  * [#2331](https://github.com/open-telemetry/opentelemetry-js/pull/2331) Change default HTTP exporter port to 55681 ([@NathanielRN](https://github.com/NathanielRN))

### :books: (Refine Doc)

* Other
  * [#2344](https://github.com/open-telemetry/opentelemetry-js/pull/2344) Additional website docs updates ([@svrnm](https://github.com/svrnm))
  * [#2365](https://github.com/open-telemetry/opentelemetry-js/pull/2365) docs: add quickstart code example ([@vreynolds](https://github.com/vreynolds))
  * [#2358](https://github.com/open-telemetry/opentelemetry-js/pull/2358) examples opentelemetry-api version fix ([@CptSchnitz](https://github.com/CptSchnitz))
  * [#2308](https://github.com/open-telemetry/opentelemetry-js/pull/2308) chore: use typedoc to build sdk reference ([@dyladan](https://github.com/dyladan))
  * [#2324](https://github.com/open-telemetry/opentelemetry-js/pull/2324) fix: update and make website docs work ([@svrnm](https://github.com/svrnm))
  * [#2328](https://github.com/open-telemetry/opentelemetry-js/pull/2328) chore: updating compatibility matrix ([@obecny](https://github.com/obecny))
  * [#2326](https://github.com/open-telemetry/opentelemetry-js/pull/2326) chore: fix tracer-web example webpack config ([@jonchurch](https://github.com/jonchurch))
* `opentelemetry-resource-detector-aws`
  * [#2379](https://github.com/open-telemetry/opentelemetry-js/pull/2379) fix: fixup aws detector readme ([@legendecas](https://github.com/legendecas))
* `opentelemetry-propagator-b3`
  * [#2342](https://github.com/open-telemetry/opentelemetry-js/pull/2342) docs: updates README.md for @opentelemetry/propagator-b3 ([@OmkarKirpan](https://github.com/OmkarKirpan))
* `opentelemetry-exporter-collector-grpc`
  * [#2266](https://github.com/open-telemetry/opentelemetry-js/pull/2266) fix(exporter-collector-grpc): incorrect URL format on docs after 0.20.0 update ([@brunoluiz](https://github.com/brunoluiz))

### :house: (Internal)

* Other
  * [#2366](https://github.com/open-telemetry/opentelemetry-js/pull/2366) chore: adding Rauno56 to js approvers ([@obecny](https://github.com/obecny))
  * [#2350](https://github.com/open-telemetry/opentelemetry-js/pull/2350) chore: ignore backcompat in renovate ([@dyladan](https://github.com/dyladan))
  * [#2352](https://github.com/open-telemetry/opentelemetry-js/pull/2352) replaced word plugin with instrumentation ([@niko-achilles](https://github.com/niko-achilles))
  * [#2311](https://github.com/open-telemetry/opentelemetry-js/pull/2311) chore: ignore @types/node in backcompat ([@dyladan](https://github.com/dyladan))
* `opentelemetry-exporter-collector-grpc`, `opentelemetry-exporter-jaeger`, `opentelemetry-instrumentation`, `opentelemetry-node`, `opentelemetry-sdk-node`, `opentelemetry-shim-opentracing`, `opentelemetry-tracing`, `opentelemetry-web`
  * [#2351](https://github.com/open-telemetry/opentelemetry-js/pull/2351) style: use single quotes everywhere and add a rule to eslint ([@blumamir](https://github.com/blumamir))
* `template`
  * [#2319](https://github.com/open-telemetry/opentelemetry-js/pull/2319) chore: update package template engines version ([@jonchurch](https://github.com/jonchurch))

### Committers: 18

* (Eliseo) Nathaniel Ruiz Nowell ([@NathanielRN](https://github.com/NathanielRN))
* Ali Sabzevari ([@alisabzevari](https://github.com/alisabzevari))
* Amir Blum ([@blumamir](https://github.com/blumamir))
* Bartlomiej Obecny ([@obecny](https://github.com/obecny))
* Bruno Luiz Silva ([@brunoluiz](https://github.com/brunoluiz))
* Daniel Dyla ([@dyladan](https://github.com/dyladan))
* Gerhard Stöbich ([@Flarna](https://github.com/Flarna))
* Jonathan Church ([@jonchurch](https://github.com/jonchurch))
* Liz Fong-Jones ([@lizthegrey](https://github.com/lizthegrey))
* Niko Achilles Kokkinos ([@niko-achilles](https://github.com/niko-achilles))
* Ofer Adelstein ([@CptSchnitz](https://github.com/CptSchnitz))
* Omkar Kirpan ([@OmkarKirpan](https://github.com/OmkarKirpan))
* Severin Neumann ([@svrnm](https://github.com/svrnm))
* Vera Reynolds ([@vreynolds](https://github.com/vreynolds))
* Weyert de Boer ([@weyert](https://github.com/weyert))
* [@echoontheway](https://github.com/echoontheway)
* legendecas ([@legendecas](https://github.com/legendecas))
* t2t2 ([@t2t2](https://github.com/t2t2))

## 0.23.0

### :rocket: (Enhancement)

* `opentelemetry-shim-opentracing`
  * [#2282](https://github.com/open-telemetry/opentelemetry-js/pull/2282) feat(shim-opentracing): update logging based on new spec ([@vreynolds](https://github.com/vreynolds))
* `opentelemetry-exporter-collector-grpc`
  * [#2304](https://github.com/open-telemetry/opentelemetry-js/pull/2304) feat: otlp-grpc exporter uses headers environment variables ([@vreynolds](https://github.com/vreynolds))
* `opentelemetry-propagator-b3`
  * [#2285](https://github.com/open-telemetry/opentelemetry-js/pull/2285) fix(propagator-b3): update extract to check for array ([@jordanworner](https://github.com/jordanworner))
* `opentelemetry-core`, `opentelemetry-instrumentation-fetch`, `opentelemetry-instrumentation-xml-http-request`, `opentelemetry-web`
  * [#2226](https://github.com/open-telemetry/opentelemetry-js/pull/2226) fix(xhr): make performance observer work with relative urls ([@mhennoch](https://github.com/mhennoch))

### :books: (Refine Doc)

* Other
  * [#2306](https://github.com/open-telemetry/opentelemetry-js/pull/2306) chore: update the website getting started docs ([@dyladan](https://github.com/dyladan))
  * [#2283](https://github.com/open-telemetry/opentelemetry-js/pull/2283) Module opentelemetry/instrumentation-grpc required ([@pramodsreek](https://github.com/pramodsreek))
* `opentelemetry-sdk-node`
  * [#2300](https://github.com/open-telemetry/opentelemetry-js/pull/2300) chore(README): update link to BatchSpanProcessor in sdk node ([@pragmaticivan](https://github.com/pragmaticivan))
* `opentelemetry-exporter-jaeger`, `opentelemetry-exporter-zipkin`, `opentelemetry-sdk-node`
  * [#2290](https://github.com/open-telemetry/opentelemetry-js/pull/2290) fix: service.name resource attribute ([@OmkarKirpan](https://github.com/OmkarKirpan))
* `opentelemetry-resources`
  * [#2289](https://github.com/open-telemetry/opentelemetry-js/pull/2289) docs(opentelemetry-resources): fix wrong sample code in readme ([@alisabzevari](https://github.com/alisabzevari))

### :house: (Internal)

* `opentelemetry-context-async-hooks`, `opentelemetry-context-zone-peer-dep`, `opentelemetry-web`
  * [#2247](https://github.com/open-telemetry/opentelemetry-js/pull/2247) feat: unify the signatures of bind and with ([@Rauno56](https://github.com/Rauno56))
* Other
  * [#2296](https://github.com/open-telemetry/opentelemetry-js/pull/2296) chore: do not upgrade backwards compatibility ([@dyladan](https://github.com/dyladan))
  * [#2302](https://github.com/open-telemetry/opentelemetry-js/pull/2302) chore: use setup-node ([@dyladan](https://github.com/dyladan))

### Committers: 9

* Ali Sabzevari ([@alisabzevari](https://github.com/alisabzevari))
* Daniel Dyla ([@dyladan](https://github.com/dyladan))
* Ivan Santos ([@pragmaticivan](https://github.com/pragmaticivan))
* Jordan Worner ([@jordanworner](https://github.com/jordanworner))
* MartenH ([@mhennoch](https://github.com/mhennoch))
* Omkar Kirpan ([@OmkarKirpan](https://github.com/OmkarKirpan))
* Pramod ([@pramodsreek](https://github.com/pramodsreek))
* Rauno Viskus ([@Rauno56](https://github.com/Rauno56))
* Vera Reynolds ([@vreynolds](https://github.com/vreynolds))

## 0.22.0

### :rocket: (Enhancement)

* `opentelemetry-tracing`
  * [#2243](https://github.com/open-telemetry/opentelemetry-js/pull/2243) feat(tracing): auto flush BatchSpanProcessor on browser ([@kkruk-sumo](https://github.com/kkruk-sumo))
* `opentelemetry-resource-detector-aws`, `opentelemetry-semantic-conventions`
  * [#2268](https://github.com/open-telemetry/opentelemetry-js/pull/2268) feat(semantic-conventions): upgrade semantic conventions to version 1… ([@weyert](https://github.com/weyert))
* `opentelemetry-api-metrics`, `opentelemetry-context-async-hooks`, `opentelemetry-context-zone-peer-dep`, `opentelemetry-core`, `opentelemetry-exporter-collector-grpc`, `opentelemetry-exporter-collector-proto`, `opentelemetry-exporter-collector`, `opentelemetry-exporter-jaeger`, `opentelemetry-exporter-prometheus`, `opentelemetry-exporter-zipkin`, `opentelemetry-instrumentation-fetch`, `opentelemetry-instrumentation-grpc`, `opentelemetry-instrumentation-http`, `opentelemetry-instrumentation-xml-http-request`, `opentelemetry-instrumentation`, `opentelemetry-metrics`, `opentelemetry-node`, `opentelemetry-propagator-b3`, `opentelemetry-propagator-jaeger`, `opentelemetry-resource-detector-aws`, `opentelemetry-resource-detector-gcp`, `opentelemetry-resources`, `opentelemetry-sdk-node`, `opentelemetry-shim-opentracing`, `opentelemetry-tracing`, `opentelemetry-web`
  * [#2276](https://github.com/open-telemetry/opentelemetry-js/pull/2276) chore(deps): update dependency @opentelemetry/api to v1 ([@renovate-bot](https://github.com/renovate-bot))

### :books: (Refine Doc)

* [#2287](https://github.com/open-telemetry/opentelemetry-js/pull/2287) chore(doc): update compatibility matrix ([@vmarchaud](https://github.com/vmarchaud))

### Committers: 3

* Krystian Kruk ([@kkruk-sumo](https://github.com/kkruk-sumo))
* Valentin Marchaud ([@vmarchaud](https://github.com/vmarchaud))
* Weyert de Boer ([@weyert](https://github.com/weyert))

## 0.21.0

### :rocket: (Enhancement)

* `opentelemetry-instrumentation-fetch`, `opentelemetry-instrumentation-grpc`, `opentelemetry-instrumentation-http`, `opentelemetry-instrumentation-xml-http-request`, `opentelemetry-instrumentation`
  * [#2261](https://github.com/open-telemetry/opentelemetry-js/pull/2261) Adding ComponentLogger into instrumentations ([@obecny](https://github.com/obecny))
* `opentelemetry-api-metrics`, `opentelemetry-context-async-hooks`, `opentelemetry-context-zone-peer-dep`, `opentelemetry-core`, `opentelemetry-exporter-collector-grpc`, `opentelemetry-exporter-collector-proto`, `opentelemetry-exporter-collector`, `opentelemetry-exporter-jaeger`, `opentelemetry-exporter-prometheus`, `opentelemetry-exporter-zipkin`, `opentelemetry-instrumentation-fetch`, `opentelemetry-instrumentation-grpc`, `opentelemetry-instrumentation-http`, `opentelemetry-instrumentation-xml-http-request`, `opentelemetry-instrumentation`, `opentelemetry-metrics`, `opentelemetry-node`, `opentelemetry-propagator-b3`, `opentelemetry-propagator-jaeger`, `opentelemetry-resource-detector-aws`, `opentelemetry-resource-detector-gcp`, `opentelemetry-resources`, `opentelemetry-sdk-node`, `opentelemetry-shim-opentracing`, `opentelemetry-tracing`, `opentelemetry-web`
  * [#2255](https://github.com/open-telemetry/opentelemetry-js/pull/2255) chore: update API to 0.21.0 ([@dyladan](https://github.com/dyladan))

### :books: (Refine Doc)

* [#2263](https://github.com/open-telemetry/opentelemetry-js/pull/2263) docs(README): update link to @opentelemetry/api package ([@nvenegas](https://github.com/nvenegas))
* [#2254](https://github.com/open-telemetry/opentelemetry-js/pull/2254) chore: update compatibility matrix ([@dyladan](https://github.com/dyladan))
* [#2253](https://github.com/open-telemetry/opentelemetry-js/pull/2253) chore: add missing changelog entry ([@dyladan](https://github.com/dyladan))

### :house: (Internal)

* `opentelemetry-api-metrics`, `opentelemetry-context-async-hooks`, `opentelemetry-context-zone-peer-dep`, `opentelemetry-context-zone`, `opentelemetry-core`, `opentelemetry-exporter-collector-grpc`, `opentelemetry-exporter-collector-proto`, `opentelemetry-exporter-collector`, `opentelemetry-exporter-jaeger`, `opentelemetry-exporter-prometheus`, `opentelemetry-exporter-zipkin`, `opentelemetry-instrumentation-fetch`, `opentelemetry-instrumentation-grpc`, `opentelemetry-instrumentation-http`, `opentelemetry-instrumentation-xml-http-request`, `opentelemetry-instrumentation`, `opentelemetry-metrics`, `opentelemetry-node`, `opentelemetry-propagator-b3`, `opentelemetry-propagator-jaeger`, `opentelemetry-resource-detector-aws`, `opentelemetry-resource-detector-gcp`, `opentelemetry-resources`, `opentelemetry-sdk-node`, `opentelemetry-semantic-conventions`, `opentelemetry-shim-opentracing`, `opentelemetry-tracing`, `opentelemetry-web`, `template`
  * [#2244](https://github.com/open-telemetry/opentelemetry-js/pull/2244) chore: add node:16 to the test matrix ([@Rauno56](https://github.com/Rauno56))

### Committers: 4

* Bartlomiej Obecny ([@obecny](https://github.com/obecny))
* Daniel Dyla ([@dyladan](https://github.com/dyladan))
* Nicolas Venegas ([@nvenegas](https://github.com/nvenegas))
* Rauno Viskus ([@Rauno56](https://github.com/Rauno56))

## 0.20.0

### :boom: Breaking Change

* `opentelemetry-sdk-node`, `opentelemetry-tracing`
  * [#2190](https://github.com/open-telemetry/opentelemetry-js/pull/2190) feat: apply spec changes for `TraceParams` ([@weyert](https://github.com/weyert))
* `opentelemetry-node`, `opentelemetry-propagator-jaeger`, `opentelemetry-shim-opentracing`
  * [#2148](https://github.com/open-telemetry/opentelemetry-js/pull/2148) chore: renaming jaeger http trace propagator to jaeger propagator ([@obecny](https://github.com/obecny))
* `opentelemetry-core`, `opentelemetry-instrumentation-grpc`, `opentelemetry-shim-opentracing`, `opentelemetry-tracing`
  * [#2149](https://github.com/open-telemetry/opentelemetry-js/pull/2149) chore: adding sufix propagator to http baggage and http trace context ([@obecny](https://github.com/obecny))

### :rocket: (Enhancement)

* `opentelemetry-shim-opentracing`
  * [#2194](https://github.com/open-telemetry/opentelemetry-js/pull/2194) feat(shim-opentracing): update setTag based on new spec ([@vreynolds](https://github.com/vreynolds))
* `opentelemetry-tracing`
  * [#2221](https://github.com/open-telemetry/opentelemetry-js/pull/2221) feat: add startActiveSpan method to Tracer ([@naseemkullah](https://github.com/naseemkullah))
* `opentelemetry-core`, `opentelemetry-exporter-collector-grpc`, `opentelemetry-exporter-collector-proto`, `opentelemetry-exporter-collector`, `opentelemetry-exporter-jaeger`, `opentelemetry-exporter-zipkin`, `opentelemetry-metrics`, `opentelemetry-resources`, `opentelemetry-sdk-node`, `opentelemetry-tracing`
  * [#2227](https://github.com/open-telemetry/opentelemetry-js/pull/2227) chore: set default service name ([@dyladan](https://github.com/dyladan))
* `opentelemetry-api-metrics`, `opentelemetry-context-async-hooks`, `opentelemetry-context-zone-peer-dep`, `opentelemetry-context-zone`, `opentelemetry-core`, `opentelemetry-exporter-collector-grpc`, `opentelemetry-exporter-collector-proto`, `opentelemetry-exporter-collector`, `opentelemetry-exporter-jaeger`, `opentelemetry-exporter-prometheus`, `opentelemetry-exporter-zipkin`, `opentelemetry-instrumentation-fetch`, `opentelemetry-instrumentation-grpc`, `opentelemetry-instrumentation-http`, `opentelemetry-instrumentation-xml-http-request`, `opentelemetry-instrumentation`, `opentelemetry-metrics`, `opentelemetry-node`, `opentelemetry-propagator-b3`, `opentelemetry-propagator-jaeger`, `opentelemetry-resource-detector-aws`, `opentelemetry-resource-detector-gcp`, `opentelemetry-resources`, `opentelemetry-sdk-node`, `opentelemetry-shim-opentracing`, `opentelemetry-tracing`, `opentelemetry-web`
  * [#2225](https://github.com/open-telemetry/opentelemetry-js/pull/2225) chore: upgrading to api ver. 0.20.0 ([@obecny](https://github.com/obecny))
* `opentelemetry-instrumentation`
  * [#2224](https://github.com/open-telemetry/opentelemetry-js/pull/2224) feat(opentelemetry-instrumentation): getConfig and setConfig ([@mottibec](https://github.com/mottibec))
* `opentelemetry-core`, `opentelemetry-instrumentation-http`, `opentelemetry-propagator-b3`, `opentelemetry-propagator-jaeger`, `opentelemetry-tracing`
  * [#2202](https://github.com/open-telemetry/opentelemetry-js/pull/2202) Move suppress tracing context key to SDK ([@dyladan](https://github.com/dyladan))
* `opentelemetry-core`, `opentelemetry-tracing`
  * [#2100](https://github.com/open-telemetry/opentelemetry-js/pull/2100) feat(tracing): allow to configure exporter by environment #1676 ([@vmarchaud](https://github.com/vmarchaud))
* `opentelemetry-core`, `opentelemetry-exporter-collector-grpc`, `opentelemetry-exporter-collector-proto`, `opentelemetry-exporter-collector`
  * [#2117](https://github.com/open-telemetry/opentelemetry-js/pull/2117) feat(exporter-collector): support config from env #2099 ([@vmarchaud](https://github.com/vmarchaud))
* `opentelemetry-exporter-collector`, `opentelemetry-exporter-zipkin`, `opentelemetry-tracing`
  * [#2183](https://github.com/open-telemetry/opentelemetry-js/pull/2183) chore: removing usage of timed event from api ([@obecny](https://github.com/obecny))
* Other
  * [#2195](https://github.com/open-telemetry/opentelemetry-js/pull/2195) fix: remove redundant try-catch from http/https server examples ([@legendecas](https://github.com/legendecas))
* `opentelemetry-exporter-collector-grpc`
  * [#2130](https://github.com/open-telemetry/opentelemetry-js/pull/2130) chore: url validation & README to prevent gRPC footguns. ([@lizthegrey](https://github.com/lizthegrey))
* `opentelemetry-semantic-conventions`
  * [#2167](https://github.com/open-telemetry/opentelemetry-js/pull/2167) semantic-conventions: include built esm files in package ([@t2t2](https://github.com/t2t2))
* `opentelemetry-instrumentation-xml-http-request`
  * [#2134](https://github.com/open-telemetry/opentelemetry-js/pull/2134) feat(instrumentation-xhr): add applyCustomAttributesOnSpan hook ([@mhennoch](https://github.com/mhennoch))
* `opentelemetry-exporter-prometheus`
  * [#2122](https://github.com/open-telemetry/opentelemetry-js/pull/2122) feat: add diag warning when metric name is invalid ([@weyert](https://github.com/weyert))
* `opentelemetry-api-metrics`, `opentelemetry-exporter-collector-grpc`, `opentelemetry-exporter-collector-proto`, `opentelemetry-exporter-collector`, `opentelemetry-metrics`
  * [#2118](https://github.com/open-telemetry/opentelemetry-js/pull/2118) chore(deps): support cumulative, delta, and pass-through exporters ([@sergeylanzman](https://github.com/sergeylanzman))

### :bug: (Bug Fix)

* `opentelemetry-exporter-collector-grpc`
  * [#2214](https://github.com/open-telemetry/opentelemetry-js/pull/2214) chore: fixes after last changes to url ([@obecny](https://github.com/obecny))
* `opentelemetry-tracing`
  * [#2185](https://github.com/open-telemetry/opentelemetry-js/pull/2185) fix: use invalid parent for sampler when options.root ([@dyladan](https://github.com/dyladan))
  * [#2171](https://github.com/open-telemetry/opentelemetry-js/pull/2171) fix: move initialization of const above first use #2170 ([@dyladan](https://github.com/dyladan))
* `opentelemetry-instrumentation-grpc`
  * [#2179](https://github.com/open-telemetry/opentelemetry-js/pull/2179) chore(grpc-instrumentation): fix grpc example #2160 ([@vmarchaud](https://github.com/vmarchaud))
* `opentelemetry-core`
  * [#2165](https://github.com/open-telemetry/opentelemetry-js/pull/2165) [sampler] treat invalid SpanContext as no SpanContext ([@thisthat](https://github.com/thisthat))

### :books: (Refine Doc)

* `opentelemetry-node`
  * [#2180](https://github.com/open-telemetry/opentelemetry-js/pull/2180) fix docs typo ([@sbrichardson](https://github.com/sbrichardson))
* Other
  * [#2168](https://github.com/open-telemetry/opentelemetry-js/pull/2168) chore: update feature status in readme ([@dyladan](https://github.com/dyladan))
* `opentelemetry-instrumentation-fetch`, `opentelemetry-instrumentation-grpc`, `opentelemetry-instrumentation-http`, `opentelemetry-instrumentation-xml-http-request`, `opentelemetry-instrumentation`, `opentelemetry-node`, `opentelemetry-sdk-node`, `opentelemetry-web`
  * [#2127](https://github.com/open-telemetry/opentelemetry-js/pull/2127) chore: prefer use of global TracerProvider/MeterProvider ([@Flarna](https://github.com/Flarna))

### :house: (Internal)

* `opentelemetry-api-metrics`, `opentelemetry-context-async-hooks`, `opentelemetry-context-zone-peer-dep`, `opentelemetry-context-zone`, `opentelemetry-core`, `opentelemetry-exporter-collector-grpc`, `opentelemetry-exporter-collector-proto`, `opentelemetry-exporter-collector`, `opentelemetry-exporter-jaeger`, `opentelemetry-exporter-prometheus`, `opentelemetry-exporter-zipkin`, `opentelemetry-instrumentation-fetch`, `opentelemetry-instrumentation-grpc`, `opentelemetry-instrumentation-http`, `opentelemetry-instrumentation-xml-http-request`, `opentelemetry-instrumentation`, `opentelemetry-metrics`, `opentelemetry-node`, `opentelemetry-propagator-b3`, `opentelemetry-propagator-jaeger`, `opentelemetry-resource-detector-aws`, `opentelemetry-resource-detector-gcp`, `opentelemetry-resources`, `opentelemetry-sdk-node`, `opentelemetry-semantic-conventions`, `opentelemetry-shim-opentracing`, `opentelemetry-tracing`, `opentelemetry-web`, `template`
  * [#2241](https://github.com/open-telemetry/opentelemetry-js/pull/2241) chore: update typescript to 4.3 and enable noImplicitOverride ([@Flarna](https://github.com/Flarna))
  * [#2204](https://github.com/open-telemetry/opentelemetry-js/pull/2204) Remove GTS and prettier ([@dyladan](https://github.com/dyladan))
* `opentelemetry-instrumentation-http`, `opentelemetry-instrumentation`, `opentelemetry-tracing`
  * [#2229](https://github.com/open-telemetry/opentelemetry-js/pull/2229) chore: remove references to NOOP singletons ([@dyladan](https://github.com/dyladan))
* `opentelemetry-node`, `opentelemetry-sdk-node`, `opentelemetry-web`
  * [#2230](https://github.com/open-telemetry/opentelemetry-js/pull/2230) chore: remove references to Noop classes from API ([@dyladan](https://github.com/dyladan))
* `opentelemetry-api-metrics`, `opentelemetry-context-zone-peer-dep`, `opentelemetry-context-zone`, `opentelemetry-core`, `opentelemetry-exporter-collector`, `opentelemetry-exporter-zipkin`, `opentelemetry-instrumentation-fetch`, `opentelemetry-instrumentation-xml-http-request`, `opentelemetry-instrumentation`, `opentelemetry-propagator-jaeger`, `opentelemetry-tracing`, `opentelemetry-web`
  * [#2234](https://github.com/open-telemetry/opentelemetry-js/pull/2234) chore: downgrade karma-webpack ([@dyladan](https://github.com/dyladan))
* `opentelemetry-sdk-node`
  * [#2219](https://github.com/open-telemetry/opentelemetry-js/pull/2219) fix(opentelemetry-sdk-node): move nock to dev dependencies ([@nflaig](https://github.com/nflaig))
* `opentelemetry-core`
  * [#2155](https://github.com/open-telemetry/opentelemetry-js/pull/2155) chore: move tracecontext propagator into trace ([@dyladan](https://github.com/dyladan))
* `opentelemetry-api-metrics`, `opentelemetry-context-zone-peer-dep`, `opentelemetry-context-zone`, `opentelemetry-core`, `opentelemetry-exporter-collector`, `opentelemetry-exporter-zipkin`, `opentelemetry-instrumentation-fetch`, `opentelemetry-instrumentation-xml-http-request`, `opentelemetry-instrumentation`, `opentelemetry-metrics`, `opentelemetry-propagator-b3`, `opentelemetry-propagator-jaeger`, `opentelemetry-resources`, `opentelemetry-semantic-conventions`, `opentelemetry-tracing`, `opentelemetry-web`, `template`
  * [#2112](https://github.com/open-telemetry/opentelemetry-js/pull/2112) feat: add ESM builds for packages used in browser ([@t2t2](https://github.com/t2t2))

### Committers: 18

* Bartlomiej Obecny ([@obecny](https://github.com/obecny))
* Daniel Dyla ([@dyladan](https://github.com/dyladan))
* Gerhard Stöbich ([@Flarna](https://github.com/Flarna))
* Giovanni Liva ([@thisthat](https://github.com/thisthat))
* Liz Fong-Jones ([@lizthegrey](https://github.com/lizthegrey))
* MartenH ([@mhennoch](https://github.com/mhennoch))
* Motti Bechhofer ([@mottibec](https://github.com/mottibec))
* Naseem ([@naseemkullah](https://github.com/naseemkullah))
* Nico Flaig ([@nflaig](https://github.com/nflaig))
* Sergey Lanzman ([@sergeylanzman](https://github.com/sergeylanzman))
* Severin Neumann ([@svrnm](https://github.com/svrnm))
* Stephen Richardson  ([@sbrichardson](https://github.com/sbrichardson))
* Valentin Marchaud ([@vmarchaud](https://github.com/vmarchaud))
* Vera Reynolds ([@vreynolds](https://github.com/vreynolds))
* Weyert de Boer ([@weyert](https://github.com/weyert))
* andrew quartey ([@drexler](https://github.com/drexler))
* legendecas ([@legendecas](https://github.com/legendecas))
* t2t2 ([@t2t2](https://github.com/t2t2))

## 0.19.0

### :boom: Breaking Change

* `opentelemetry-core`, `opentelemetry-tracing`
  * [#2111](https://github.com/open-telemetry/opentelemetry-js/pull/2111) feat: handle OTEL_TRACES_SAMPLER env var ([@jtmalinowski](https://github.com/jtmalinowski))
  * [#2098](https://github.com/open-telemetry/opentelemetry-js/pull/2098) chore(env): update default value for span's attributes/links/events count #1675 ([@vmarchaud](https://github.com/vmarchaud))
* `opentelemetry-instrumentation-fetch`, `opentelemetry-instrumentation-grpc`, `opentelemetry-instrumentation-http`, `opentelemetry-instrumentation-xml-http-request`, `opentelemetry-semantic-conventions`, `opentelemetry-tracing`, `opentelemetry-web`
  * [#2083](https://github.com/open-telemetry/opentelemetry-js/pull/2083) feat: add semconv generator for `semantic-conventions`-package ([@weyert](https://github.com/weyert))
* `opentelemetry-core`, `opentelemetry-grpc-utils`, `opentelemetry-instrumentation-fetch`, `opentelemetry-instrumentation-grpc`, `opentelemetry-instrumentation-http`, `opentelemetry-instrumentation-xml-http-request`, `opentelemetry-instrumentation`, `opentelemetry-node`, `opentelemetry-plugin-grpc-js`, `opentelemetry-plugin-grpc`, `opentelemetry-plugin-http`, `opentelemetry-plugin-https`, `opentelemetry-sdk-node`, `opentelemetry-web`
  * [#2081](https://github.com/open-telemetry/opentelemetry-js/pull/2081) remove plugins ([@obecny](https://github.com/obecny))
* `opentelemetry-api-metrics`, `opentelemetry-context-async-hooks`, `opentelemetry-context-zone-peer-dep`, `opentelemetry-core`, `opentelemetry-exporter-collector-grpc`, `opentelemetry-exporter-collector-proto`, `opentelemetry-exporter-collector`, `opentelemetry-exporter-jaeger`, `opentelemetry-exporter-prometheus`, `opentelemetry-exporter-zipkin`, `opentelemetry-grpc-utils`, `opentelemetry-instrumentation-fetch`, `opentelemetry-instrumentation-grpc`, `opentelemetry-instrumentation-http`, `opentelemetry-instrumentation-xml-http-request`, `opentelemetry-instrumentation`, `opentelemetry-metrics`, `opentelemetry-node`, `opentelemetry-plugin-grpc-js`, `opentelemetry-plugin-grpc`, `opentelemetry-plugin-http`, `opentelemetry-plugin-https`, `opentelemetry-propagator-b3`, `opentelemetry-propagator-jaeger`, `opentelemetry-resource-detector-aws`, `opentelemetry-resource-detector-gcp`, `opentelemetry-resources`, `opentelemetry-sdk-node`, `opentelemetry-shim-opentracing`, `opentelemetry-tracing`, `opentelemetry-web`
  * [#2074](https://github.com/open-telemetry/opentelemetry-js/pull/2074) chore: peer depend on API ([@dyladan](https://github.com/dyladan))
  * [#2063](https://github.com/open-telemetry/opentelemetry-js/pull/2063) chore: update API dependency to 1.0.0-rc.0 ([@dyladan](https://github.com/dyladan))
* `opentelemetry-core`, `opentelemetry-propagator-b3`
  * [#2054](https://github.com/open-telemetry/opentelemetry-js/pull/2054) refactor: simplify b3 options ([@mwear](https://github.com/mwear))

### :rocket: (Enhancement)

* `opentelemetry-instrumentation`
  * [#2135](https://github.com/open-telemetry/opentelemetry-js/pull/2135) fix: add isEnabled to InstrumentationBase ([@seemk](https://github.com/seemk))
* `opentelemetry-semantic-conventions`
  * [#2115](https://github.com/open-telemetry/opentelemetry-js/pull/2115) feat: upgrade semantic conventions to v1.2.0 of spec ([@weyert](https://github.com/weyert))
* `opentelemetry-core`, `opentelemetry-exporter-zipkin`
  * [#2097](https://github.com/open-telemetry/opentelemetry-js/pull/2097) feat(zipkin): allow to configure url via environment #1675 ([@vmarchaud](https://github.com/vmarchaud))
* `opentelemetry-exporter-zipkin`
  * [#2050](https://github.com/open-telemetry/opentelemetry-js/pull/2050) chore: adding interceptor for getting headers before each request ([@obecny](https://github.com/obecny))
* `opentelemetry-exporter-collector-grpc`
  * [#2092](https://github.com/open-telemetry/opentelemetry-js/pull/2092) Migrate exporter-collector-grpc to grpc-js ([@obecny](https://github.com/obecny))
* `opentelemetry-instrumentation-http`
  * [#2043](https://github.com/open-telemetry/opentelemetry-js/pull/2043) chore: avoid unneeded context.with in http instrumentation ([@Flarna](https://github.com/Flarna))
* `opentelemetry-instrumentation-fetch`, `opentelemetry-instrumentation-xml-http-request`
  * [#2061](https://github.com/open-telemetry/opentelemetry-js/pull/2061) chore: adding info to debug whenever headers are being skipped due to cors policy ([@obecny](https://github.com/obecny))

### :bug: (Bug Fix)

* `opentelemetry-exporter-prometheus`
  * [#2121](https://github.com/open-telemetry/opentelemetry-js/pull/2121) fix: ensure the label names are sanitised ([@weyert](https://github.com/weyert))
* `opentelemetry-instrumentation`
  * [#2120](https://github.com/open-telemetry/opentelemetry-js/pull/2120) fix(instrumentation): support multiple module definitions with different versions ([@seemk](https://github.com/seemk))
* `opentelemetry-instrumentation-http`, `opentelemetry-tracing`
  * [#2105](https://github.com/open-telemetry/opentelemetry-js/pull/2105) fix: don't use spanId from invalid parent ([@Flarna](https://github.com/Flarna))
* `opentelemetry-context-async-hooks`
  * [#2088](https://github.com/open-telemetry/opentelemetry-js/pull/2088) fix: correct removeAllListeners in case no event is passed ([@Flarna](https://github.com/Flarna))
* `opentelemetry-resource-detector-aws`
  * [#2076](https://github.com/open-telemetry/opentelemetry-js/pull/2076) fix: await http response in AWS EKS detector ([@vreynolds](https://github.com/vreynolds))
* `opentelemetry-core`, `opentelemetry-propagator-b3`, `opentelemetry-propagator-jaeger`
  * [#2082](https://github.com/open-telemetry/opentelemetry-js/pull/2082) chore: do not inject span context when instrumentation is suppressed ([@dyladan](https://github.com/dyladan))
* `opentelemetry-core`
  * [#2080](https://github.com/open-telemetry/opentelemetry-js/pull/2080) fix: do not inject invalid span context ([@dyladan](https://github.com/dyladan))
* `opentelemetry-tracing`
  * [#2086](https://github.com/open-telemetry/opentelemetry-js/pull/2086) fix: exception.type should always be a string ([@YanivD](https://github.com/YanivD))
* `opentelemetry-propagator-jaeger`
  * [#1986](https://github.com/open-telemetry/opentelemetry-js/pull/1986) fix(propagator-jaeger): zero pad extracted trace id to 32 characters ([@sid-maddy](https://github.com/sid-maddy))

### :books: (Refine Doc)

* [#2094](https://github.com/open-telemetry/opentelemetry-js/pull/2094) chore: fixing readme info ([@obecny](https://github.com/obecny))
* [#2051](https://github.com/open-telemetry/opentelemetry-js/pull/2051) Add opentelemetry.io docs ([@austinlparker](https://github.com/austinlparker))

### :house: (Internal)

* `opentelemetry-exporter-collector-grpc`, `opentelemetry-metrics`, `opentelemetry-tracing`
  * [#1780](https://github.com/open-telemetry/opentelemetry-js/pull/1780) chore: no-floating-promises ([@naseemkullah](https://github.com/naseemkullah))
* `opentelemetry-context-zone`, `opentelemetry-core`, `opentelemetry-exporter-collector-grpc`, `opentelemetry-exporter-collector-proto`, `opentelemetry-exporter-collector`, `opentelemetry-exporter-jaeger`, `opentelemetry-exporter-prometheus`, `opentelemetry-exporter-zipkin`, `opentelemetry-instrumentation-fetch`, `opentelemetry-instrumentation-grpc`, `opentelemetry-instrumentation-http`, `opentelemetry-instrumentation-xml-http-request`, `opentelemetry-instrumentation`, `opentelemetry-metrics`, `opentelemetry-node`, `opentelemetry-propagator-jaeger`, `opentelemetry-resource-detector-aws`, `opentelemetry-resource-detector-gcp`, `opentelemetry-resources`, `opentelemetry-sdk-node`, `opentelemetry-shim-opentracing`, `opentelemetry-tracing`, `opentelemetry-web`
  * [#2073](https://github.com/open-telemetry/opentelemetry-js/pull/2073) chore: pin own deps ([@dyladan](https://github.com/dyladan))

### Committers: 15

* Anuraag Agrawal ([@anuraaga](https://github.com/anuraaga))
* Austin Parker ([@austinlparker](https://github.com/austinlparker))
* Bartlomiej Obecny ([@obecny](https://github.com/obecny))
* Daniel Dyla ([@dyladan](https://github.com/dyladan))
* Gerhard Stöbich ([@Flarna](https://github.com/Flarna))
* Jakub Malinowski ([@jtmalinowski](https://github.com/jtmalinowski))
* Matthew Wear ([@mwear](https://github.com/mwear))
* Naseem ([@naseemkullah](https://github.com/naseemkullah))
* Niek Kruse ([@niekert](https://github.com/niekert))
* Siddhesh Mhadnak ([@sid-maddy](https://github.com/sid-maddy))
* Siim Kallas ([@seemk](https://github.com/seemk))
* Valentin Marchaud ([@vmarchaud](https://github.com/vmarchaud))
* Vera Reynolds ([@vreynolds](https://github.com/vreynolds))
* Weyert de Boer ([@weyert](https://github.com/weyert))
* Yaniv Davidi ([@YanivD](https://github.com/YanivD))

## 0.18.2

### :bug: (Bug Fix)

* `opentelemetry-api-metrics`, `opentelemetry-context-async-hooks`, `opentelemetry-context-zone-peer-dep`, `opentelemetry-core`, `opentelemetry-exporter-collector-grpc`, `opentelemetry-exporter-collector-proto`, `opentelemetry-exporter-collector`, `opentelemetry-exporter-jaeger`, `opentelemetry-exporter-prometheus`, `opentelemetry-exporter-zipkin`, `opentelemetry-grpc-utils`, `opentelemetry-instrumentation-fetch`, `opentelemetry-instrumentation-grpc`, `opentelemetry-instrumentation-http`, `opentelemetry-instrumentation-xml-http-request`, `opentelemetry-instrumentation`, `opentelemetry-metrics`, `opentelemetry-node`, `opentelemetry-plugin-grpc-js`, `opentelemetry-plugin-grpc`, `opentelemetry-plugin-http`, `opentelemetry-plugin-https`, `opentelemetry-propagator-b3`, `opentelemetry-propagator-jaeger`, `opentelemetry-resource-detector-aws`, `opentelemetry-resource-detector-gcp`, `opentelemetry-resources`, `opentelemetry-sdk-node`, `opentelemetry-shim-opentracing`, `opentelemetry-tracing`, `opentelemetry-web`
  * [#2056](https://github.com/open-telemetry/opentelemetry-js/pull/2056) chore: downgrade API for patch release ([@dyladan](https://github.com/dyladan))

### Committers: 1

* Daniel Dyla ([@dyladan](https://github.com/dyladan))

## 0.18.1

### :rocket: (Enhancement)

* `opentelemetry-instrumentation-fetch`, `opentelemetry-web`
  * [#2010](https://github.com/open-telemetry/opentelemetry-js/pull/2010) Server side rendering support ([@ryhinchey](https://github.com/ryhinchey))
* `opentelemetry-semantic-conventions`
  * [#2026](https://github.com/open-telemetry/opentelemetry-js/pull/2026) feat: add NET_TRANSPORT IPC attributes ([@seemk](https://github.com/seemk))
* `opentelemetry-instrumentation`
  * [#1999](https://github.com/open-telemetry/opentelemetry-js/pull/1999) chore: fixing path of instrumentation file for different systems ([@obecny](https://github.com/obecny))
* `opentelemetry-instrumentation-grpc`
  * [#2005](https://github.com/open-telemetry/opentelemetry-js/pull/2005) chore: exporting grpc instrumentation config ([@obecny](https://github.com/obecny))

### :bug: (Bug Fix)

* `opentelemetry-sdk-node`
  * [#2006](https://github.com/open-telemetry/opentelemetry-js/pull/2006) chore: replacing console with diag ([@obecny](https://github.com/obecny))

### :books: (Refine Doc)

* `opentelemetry-resource-detector-gcp`
  * [#2002](https://github.com/open-telemetry/opentelemetry-js/pull/2002) doc: add usage to README.md of gcp detector ([@weyert](https://github.com/weyert))
* `opentelemetry-api-metrics`, `opentelemetry-context-async-hooks`, `opentelemetry-context-zone-peer-dep`, `opentelemetry-context-zone`, `opentelemetry-core`, `opentelemetry-exporter-collector-grpc`, `opentelemetry-exporter-collector-proto`, `opentelemetry-exporter-collector`, `opentelemetry-exporter-jaeger`, `opentelemetry-exporter-prometheus`, `opentelemetry-exporter-zipkin`, `opentelemetry-grpc-utils`, `opentelemetry-instrumentation-fetch`, `opentelemetry-instrumentation-grpc`, `opentelemetry-instrumentation-http`, `opentelemetry-instrumentation-xml-http-request`, `opentelemetry-instrumentation`, `opentelemetry-metrics`, `opentelemetry-node`, `opentelemetry-plugin-grpc-js`, `opentelemetry-plugin-grpc`, `opentelemetry-plugin-http`, `opentelemetry-plugin-https`, `opentelemetry-propagator-b3`, `opentelemetry-resource-detector-aws`, `opentelemetry-resource-detector-gcp`, `opentelemetry-resources`, `opentelemetry-sdk-node`, `opentelemetry-semantic-conventions`, `opentelemetry-shim-opentracing`, `opentelemetry-tracing`, `opentelemetry-web`
  * [#2040](https://github.com/open-telemetry/opentelemetry-js/pull/2040) chore: fixing broken links, updating to correct base url ([@obecny](https://github.com/obecny))
* `opentelemetry-resources`
  * [#2031](https://github.com/open-telemetry/opentelemetry-js/pull/2031) chore: add resource example ([@vknelluri](https://github.com/vknelluri))
* Other
  * [#2021](https://github.com/open-telemetry/opentelemetry-js/pull/2021) chore: updating compatibility matrix ([@obecny](https://github.com/obecny))
* `opentelemetry-core`
  * [#2011](https://github.com/open-telemetry/opentelemetry-js/pull/2011) docs: fix links & headings about built-in samplers ([@pokutuna](https://github.com/pokutuna))

### :house: (Internal)

* Other
  * [#2028](https://github.com/open-telemetry/opentelemetry-js/pull/2028) chore: removing examples of packages that are part of contrib repo ([@obecny](https://github.com/obecny))
  * [#2033](https://github.com/open-telemetry/opentelemetry-js/pull/2033) chore: add husky to renovate ignore ([@dyladan](https://github.com/dyladan))
  * [#1985](https://github.com/open-telemetry/opentelemetry-js/pull/1985) chore: fix renovate config ([@dyladan](https://github.com/dyladan))
  * [#1992](https://github.com/open-telemetry/opentelemetry-js/pull/1992) chore: update eslint ([@Flarna](https://github.com/Flarna))
  * [#1981](https://github.com/open-telemetry/opentelemetry-js/pull/1981) chore: do not pin the api package ([@dyladan](https://github.com/dyladan))
* `opentelemetry-api-metrics`, `opentelemetry-context-async-hooks`, `opentelemetry-context-zone-peer-dep`, `opentelemetry-core`, `opentelemetry-exporter-collector-grpc`, `opentelemetry-exporter-collector-proto`, `opentelemetry-exporter-collector`, `opentelemetry-exporter-jaeger`, `opentelemetry-exporter-prometheus`, `opentelemetry-exporter-zipkin`, `opentelemetry-grpc-utils`, `opentelemetry-instrumentation-fetch`, `opentelemetry-instrumentation-grpc`, `opentelemetry-instrumentation-http`, `opentelemetry-instrumentation-xml-http-request`, `opentelemetry-instrumentation`, `opentelemetry-metrics`, `opentelemetry-node`, `opentelemetry-plugin-grpc-js`, `opentelemetry-plugin-grpc`, `opentelemetry-plugin-http`, `opentelemetry-plugin-https`, `opentelemetry-propagator-b3`, `opentelemetry-resource-detector-aws`, `opentelemetry-resource-detector-gcp`, `opentelemetry-resources`, `opentelemetry-sdk-node`, `opentelemetry-shim-opentracing`, `opentelemetry-tracing`, `opentelemetry-web`
  * [#2038](https://github.com/open-telemetry/opentelemetry-js/pull/2038) chore: use api release candidate ([@dyladan](https://github.com/dyladan))
* `opentelemetry-exporter-zipkin`
  * [#2039](https://github.com/open-telemetry/opentelemetry-js/pull/2039) Check type of navigator.sendBeacon ([@dyladan](https://github.com/dyladan))
* `opentelemetry-core`, `opentelemetry-exporter-collector`, `opentelemetry-instrumentation-fetch`, `opentelemetry-metrics`, `opentelemetry-propagator-b3`
  * [#1978](https://github.com/open-telemetry/opentelemetry-js/pull/1978) chore: don't disable rule eqeqeq ([@Flarna](https://github.com/Flarna))
* `opentelemetry-propagator-jaeger`
  * [#1931](https://github.com/open-telemetry/opentelemetry-js/pull/1931) adopt opentelemetry-propagator-jaeger ([@jtmalinowski](https://github.com/jtmalinowski))

### Committers: 12

* Bartlomiej Obecny ([@obecny](https://github.com/obecny))
* Daniel Dyla ([@dyladan](https://github.com/dyladan))
* Gerhard Stöbich ([@Flarna](https://github.com/Flarna))
* Jakub Malinowski ([@jtmalinowski](https://github.com/jtmalinowski))
* Neil Fordyce ([@neilfordyce](https://github.com/neilfordyce))
* Nir Hadassi ([@nirsky](https://github.com/nirsky))
* Ryan Hinchey ([@ryhinchey](https://github.com/ryhinchey))
* SJ ([@skjindal93](https://github.com/skjindal93))
* Siim Kallas ([@seemk](https://github.com/seemk))
* Weyert de Boer ([@weyert](https://github.com/weyert))
* [@vknelluri](https://github.com/vknelluri)
* pokutuna ([@pokutuna](https://github.com/pokutuna))

## 0.18.0

### :boom: Breaking Change

* `opentelemetry-resources`
  * [#1975](https://github.com/open-telemetry/opentelemetry-js/pull/1975) fix: specification compliant resource collision precedence ([@lonewolf3739](https://github.com/lonewolf3739))

### :rocket: (Enhancement)

* `opentelemetry-semantic-conventions`
  * [#1976](https://github.com/open-telemetry/opentelemetry-js/pull/1976) feat(semantic-conventions): add missing RpcAttributes from spec ([@blumamir](https://github.com/blumamir))

### :bug: (Bug Fix)

* `opentelemetry-exporter-collector-grpc`, `opentelemetry-exporter-collector`
  * [#1938](https://github.com/open-telemetry/opentelemetry-js/pull/1938) fix(exporter-collector): wrong data type for numbers ([@kudlatyamroth](https://github.com/kudlatyamroth))
* `opentelemetry-instrumentation-http`, `opentelemetry-plugin-http`
  * [#1939](https://github.com/open-telemetry/opentelemetry-js/pull/1939) fix: use socket from the request ([@mzahor](https://github.com/mzahor))
* `opentelemetry-context-async-hooks`
  * [#1937](https://github.com/open-telemetry/opentelemetry-js/pull/1937) fix: isolate binding EventEmitter ([@Flarna](https://github.com/Flarna))

### :books: (Refine Doc)

* [#1973](https://github.com/open-telemetry/opentelemetry-js/pull/1973) docs(readme): fix @opentelemetry/instrumentation-http link ([@Hongbo-Miao](https://github.com/Hongbo-Miao))
* [#1941](https://github.com/open-telemetry/opentelemetry-js/pull/1941) fix: update readme upgrade guidelines version setting ([@MSNev](https://github.com/MSNev))

### :house: (Internal)

* `opentelemetry-api-metrics`, `opentelemetry-context-async-hooks`, `opentelemetry-context-zone-peer-dep`, `opentelemetry-core`, `opentelemetry-exporter-collector-grpc`, `opentelemetry-exporter-collector-proto`, `opentelemetry-exporter-collector`, `opentelemetry-exporter-jaeger`, `opentelemetry-exporter-prometheus`, `opentelemetry-exporter-zipkin`, `opentelemetry-grpc-utils`, `opentelemetry-instrumentation-fetch`, `opentelemetry-instrumentation-grpc`, `opentelemetry-instrumentation-http`, `opentelemetry-instrumentation-xml-http-request`, `opentelemetry-instrumentation`, `opentelemetry-metrics`, `opentelemetry-node`, `opentelemetry-plugin-grpc-js`, `opentelemetry-plugin-grpc`, `opentelemetry-plugin-http`, `opentelemetry-plugin-https`, `opentelemetry-propagator-b3`, `opentelemetry-resource-detector-aws`, `opentelemetry-resource-detector-gcp`, `opentelemetry-resources`, `opentelemetry-sdk-node`, `opentelemetry-shim-opentracing`, `opentelemetry-tracing`, `opentelemetry-web`
  * [#1977](https://github.com/open-telemetry/opentelemetry-js/pull/1977) chore: update API to 0.18.0 ([@Flarna](https://github.com/Flarna))
* Other
  * [#1960](https://github.com/open-telemetry/opentelemetry-js/pull/1960) chore: updating current state of compatibility matrix ([@obecny](https://github.com/obecny))
* `opentelemetry-api-metrics`, `opentelemetry-api`, `opentelemetry-context-async-hooks`, `opentelemetry-context-base`, `opentelemetry-context-zone-peer-dep`, `opentelemetry-core`, `opentelemetry-exporter-collector-grpc`, `opentelemetry-exporter-collector-proto`, `opentelemetry-exporter-collector`, `opentelemetry-exporter-jaeger`, `opentelemetry-exporter-prometheus`, `opentelemetry-exporter-zipkin`, `opentelemetry-grpc-utils`, `opentelemetry-instrumentation-fetch`, `opentelemetry-instrumentation-grpc`, `opentelemetry-instrumentation-http`, `opentelemetry-instrumentation-xml-http-request`, `opentelemetry-instrumentation`, `opentelemetry-metrics`, `opentelemetry-node`, `opentelemetry-plugin-grpc-js`, `opentelemetry-plugin-grpc`, `opentelemetry-plugin-http`, `opentelemetry-plugin-https`, `opentelemetry-propagator-b3`, `opentelemetry-resource-detector-aws`, `opentelemetry-resource-detector-gcp`, `opentelemetry-resources`, `opentelemetry-sdk-node`, `opentelemetry-shim-opentracing`, `opentelemetry-tracing`, `opentelemetry-web`
  * [#1942](https://github.com/open-telemetry/opentelemetry-js/pull/1942) chore: remove API and context-base ([@dyladan](https://github.com/dyladan))
* `opentelemetry-core`, `opentelemetry-exporter-collector`, `opentelemetry-instrumentation-http`, `opentelemetry-metrics`, `opentelemetry-plugin-http`
  * [#1922](https://github.com/open-telemetry/opentelemetry-js/pull/1922) chore: lint on shadowing in non-test sources, fix a few of them ([@johnbley](https://github.com/johnbley))

### Committers: 10

* Amir Blum ([@blumamir](https://github.com/blumamir))
* Bartlomiej Obecny ([@obecny](https://github.com/obecny))
* Daniel Dyla ([@dyladan](https://github.com/dyladan))
* Gerhard Stöbich ([@Flarna](https://github.com/Flarna))
* Hongbo Miao ([@Hongbo-Miao](https://github.com/Hongbo-Miao))
* John Bley ([@johnbley](https://github.com/johnbley))
* Karol Fuksiewicz ([@kudlatyamroth](https://github.com/kudlatyamroth))
* Marian Zagoruiko ([@mzahor](https://github.com/mzahor))
* Nev ([@MSNev](https://github.com/MSNev))
* Srikanth Chekuri ([@lonewolf3739](https://github.com/lonewolf3739))

## 0.17.0

### :boom: Breaking Change

* `opentelemetry-api-metrics`, `opentelemetry-api`, `opentelemetry-core`, `opentelemetry-exporter-collector-grpc`, `opentelemetry-exporter-collector-proto`, `opentelemetry-exporter-collector`, `opentelemetry-exporter-jaeger`, `opentelemetry-exporter-prometheus`, `opentelemetry-exporter-zipkin`, `opentelemetry-grpc-utils`, `opentelemetry-instrumentation-fetch`, `opentelemetry-instrumentation-grpc`, `opentelemetry-instrumentation-http`, `opentelemetry-instrumentation-xml-http-request`, `opentelemetry-instrumentation`, `opentelemetry-metrics`, `opentelemetry-node`, `opentelemetry-plugin-grpc-js`, `opentelemetry-plugin-grpc`, `opentelemetry-plugin-http`, `opentelemetry-plugin-https`, `opentelemetry-resource-detector-aws`, `opentelemetry-resource-detector-gcp`, `opentelemetry-resources`, `opentelemetry-sdk-node`, `opentelemetry-shim-opentracing`, `opentelemetry-tracing`, `opentelemetry-web`
  * [#1925](https://github.com/open-telemetry/opentelemetry-js/pull/1925) feat(diag-logger): replace logger with diag logger ([@MSNev](https://github.com/MSNev))
* `opentelemetry-api`, `opentelemetry-instrumentation-http`, `opentelemetry-node`, `opentelemetry-plugin-http`, `opentelemetry-tracing`
  * [#1899](https://github.com/open-telemetry/opentelemetry-js/pull/1899) chore: create NoopSpan instead reusing NOOP_SPAN ([@Flarna](https://github.com/Flarna))
* `opentelemetry-tracing`
  * [#1908](https://github.com/open-telemetry/opentelemetry-js/pull/1908) chore: remove config from BasicTracerProvider#getTracer ([@Flarna](https://github.com/Flarna))
* `opentelemetry-core`, `opentelemetry-instrumentation-http`, `opentelemetry-node`, `opentelemetry-plugin-http`, `opentelemetry-tracing`
  * [#1900](https://github.com/open-telemetry/opentelemetry-js/pull/1900) chore: remove NoRecordingSpan ([@Flarna](https://github.com/Flarna))
* `opentelemetry-instrumentation-fetch`, `opentelemetry-instrumentation-xml-http-request`, `opentelemetry-instrumentation`, `opentelemetry-node`, `opentelemetry-sdk-node`, `opentelemetry-web`
  * [#1855](https://github.com/open-telemetry/opentelemetry-js/pull/1855) Use instrumentation loader to load plugins and instrumentations ([@obecny](https://github.com/obecny))
* `opentelemetry-api`, `opentelemetry-core`, `opentelemetry-shim-opentracing`
  * [#1876](https://github.com/open-telemetry/opentelemetry-js/pull/1876) refactor!: specification compliant baggage ([@dyladan](https://github.com/dyladan))
* `opentelemetry-api-metrics`, `opentelemetry-api`, `opentelemetry-context-async-hooks`, `opentelemetry-context-base`, `opentelemetry-context-zone-peer-dep`, `opentelemetry-context-zone`, `opentelemetry-core`, `opentelemetry-exporter-collector-grpc`, `opentelemetry-exporter-collector-proto`, `opentelemetry-exporter-collector`, `opentelemetry-exporter-jaeger`, `opentelemetry-exporter-prometheus`, `opentelemetry-exporter-zipkin`, `opentelemetry-grpc-utils`, `opentelemetry-instrumentation-fetch`, `opentelemetry-instrumentation-grpc`, `opentelemetry-instrumentation-http`, `opentelemetry-instrumentation-xml-http-request`, `opentelemetry-instrumentation`, `opentelemetry-metrics`, `opentelemetry-node`, `opentelemetry-plugin-grpc-js`, `opentelemetry-plugin-grpc`, `opentelemetry-plugin-http`, `opentelemetry-plugin-https`, `opentelemetry-propagator-b3`, `opentelemetry-resource-detector-aws`, `opentelemetry-resource-detector-gcp`, `opentelemetry-resources`, `opentelemetry-sdk-node`, `opentelemetry-semantic-conventions`, `opentelemetry-shim-opentracing`, `opentelemetry-tracing`, `opentelemetry-web`
  * [#1874](https://github.com/open-telemetry/opentelemetry-js/pull/1874) More specific api type names ([@dyladan](https://github.com/dyladan))

### :rocket: (Enhancement)

* `opentelemetry-exporter-prometheus`
  * [#1857](https://github.com/open-telemetry/opentelemetry-js/pull/1857) feat: add prometheus exporter host and port env vars ([@naseemkullah](https://github.com/naseemkullah))
  * [#1879](https://github.com/open-telemetry/opentelemetry-js/pull/1879) feat(prometheus): add `getMetricsRequestHandler`-method to Prometheus ([@weyert](https://github.com/weyert))
* `opentelemetry-core`, `opentelemetry-tracing`
  * [#1918](https://github.com/open-telemetry/opentelemetry-js/pull/1918) chore: batch processor, aligning with latest spec changes for environments variables ([@obecny](https://github.com/obecny))
* `opentelemetry-instrumentation-grpc`
  * [#1806](https://github.com/open-telemetry/opentelemetry-js/pull/1806) feat: merge grpc-js into grpc instrumentation #1657 ([@vmarchaud](https://github.com/vmarchaud))
* `opentelemetry-api`, `opentelemetry-core`
  * [#1880](https://github.com/open-telemetry/opentelemetry-js/pull/1880) feat(diag-logger): introduce a new global level api.diag for internal diagnostic logging ([@MSNev](https://github.com/MSNev))
* Other
  * [#1920](https://github.com/open-telemetry/opentelemetry-js/pull/1920) chore: adding compatibility matrix for core and contrib versions ([@obecny](https://github.com/obecny))
* `opentelemetry-api`, `opentelemetry-context-async-hooks`, `opentelemetry-context-base`, `opentelemetry-context-zone-peer-dep`, `opentelemetry-tracing`, `opentelemetry-web`
  * [#1883](https://github.com/open-telemetry/opentelemetry-js/pull/1883) feat: add support to forward args in context.with ([@Flarna](https://github.com/Flarna))
* `opentelemetry-api`, `opentelemetry-core`, `opentelemetry-shim-opentracing`
  * [#1876](https://github.com/open-telemetry/opentelemetry-js/pull/1876) refactor!: specification compliant baggage ([@dyladan](https://github.com/dyladan))

### :books: (Refine Doc)

* Other
  * [#1904](https://github.com/open-telemetry/opentelemetry-js/pull/1904) chore: fix upgrade guideline ([@dyladan](https://github.com/dyladan))
* `opentelemetry-api`
  * [#1901](https://github.com/open-telemetry/opentelemetry-js/pull/1901) doc: correct tracer docs ([@Flarna](https://github.com/Flarna))

### Committers: 8

* Bartlomiej Obecny ([@obecny](https://github.com/obecny))
* Daniel Dyla ([@dyladan](https://github.com/dyladan))
* Gerhard Stöbich ([@Flarna](https://github.com/Flarna))
* Naseem ([@naseemkullah](https://github.com/naseemkullah))
* Nev ([@MSNev](https://github.com/MSNev))
* Srikanth Chekuri ([@lonewolf3739](https://github.com/lonewolf3739))
* Valentin Marchaud ([@vmarchaud](https://github.com/vmarchaud))
* Weyert de Boer ([@weyert](https://github.com/weyert))

## 0.16.0

### :boom: Breaking Change

* `opentelemetry-exporter-collector`
  * [#1863](https://github.com/open-telemetry/opentelemetry-js/pull/1863) fix(exporter-collector): all http export requests should share same a… ([@blumamir](https://github.com/blumamir))
* `opentelemetry-api`, `opentelemetry-exporter-collector`, `opentelemetry-exporter-jaeger`
  * [#1860](https://github.com/open-telemetry/opentelemetry-js/pull/1860) chore: fixing status code aligning it with proto ([@obecny](https://github.com/obecny))

### :rocket: (Enhancement)

* `opentelemetry-core`
  * [#1837](https://github.com/open-telemetry/opentelemetry-js/pull/1837) chore(http-propagation): reduce complexity of traceparent parsing ([@marcbachmann](https://github.com/marcbachmann))
* `opentelemetry-api`, `opentelemetry-exporter-collector`, `opentelemetry-exporter-jaeger`
  * [#1860](https://github.com/open-telemetry/opentelemetry-js/pull/1860) chore: fixing status code aligning it with proto ([@obecny](https://github.com/obecny))

### :bug: (Bug Fix)

* `opentelemetry-exporter-collector`
  * [#1863](https://github.com/open-telemetry/opentelemetry-js/pull/1863) fix(exporter-collector): all http export requests should share same a… ([@blumamir](https://github.com/blumamir))

### :books: (Refine Doc)

* `opentelemetry-api`
  * [#1864](https://github.com/open-telemetry/opentelemetry-js/pull/1864) chore: export API singleton types ([@dyladan](https://github.com/dyladan))
* `opentelemetry-api-metrics`, `opentelemetry-api`, `opentelemetry-context-async-hooks`, `opentelemetry-context-base`, `opentelemetry-context-zone-peer-dep`, `opentelemetry-context-zone`, `opentelemetry-core`, `opentelemetry-exporter-collector-grpc`, `opentelemetry-exporter-collector-proto`, `opentelemetry-exporter-collector`, `opentelemetry-exporter-jaeger`, `opentelemetry-exporter-prometheus`, `opentelemetry-exporter-zipkin`, `opentelemetry-grpc-utils`, `opentelemetry-instrumentation-fetch`, `opentelemetry-instrumentation-grpc`, `opentelemetry-instrumentation-http`, `opentelemetry-instrumentation-xml-http-request`, `opentelemetry-instrumentation`, `opentelemetry-metrics`, `opentelemetry-node`, `opentelemetry-plugin-grpc-js`, `opentelemetry-plugin-grpc`, `opentelemetry-plugin-http`, `opentelemetry-plugin-https`, `opentelemetry-propagator-b3`, `opentelemetry-resource-detector-aws`, `opentelemetry-resource-detector-gcp`, `opentelemetry-resources`, `opentelemetry-sdk-node`, `opentelemetry-semantic-conventions`, `opentelemetry-shim-opentracing`, `opentelemetry-tracing`, `opentelemetry-web`
  * [#1866](https://github.com/open-telemetry/opentelemetry-js/pull/1866) chore: remove all gitter links and replace with dicussions ([@dyladan](https://github.com/dyladan))
* `opentelemetry-exporter-jaeger`
  * [#1869](https://github.com/open-telemetry/opentelemetry-js/pull/1869) Add info that the project only works with Node.js ([@JapuDCret](https://github.com/JapuDCret))
* `opentelemetry-api-metrics`, `opentelemetry-api`, `opentelemetry-context-async-hooks`, `opentelemetry-context-base`, `opentelemetry-context-zone-peer-dep`, `opentelemetry-context-zone`, `opentelemetry-core`, `opentelemetry-exporter-collector-grpc`, `opentelemetry-exporter-collector-proto`, `opentelemetry-exporter-collector`, `opentelemetry-exporter-jaeger`, `opentelemetry-exporter-prometheus`, `opentelemetry-exporter-zipkin`, `opentelemetry-grpc-utils`, `opentelemetry-instrumentation-fetch`, `opentelemetry-instrumentation-grpc`, `opentelemetry-instrumentation-http`, `opentelemetry-instrumentation-xml-http-request`, `opentelemetry-instrumentation`, `opentelemetry-metrics`, `opentelemetry-node`, `opentelemetry-plugin-grpc-js`, `opentelemetry-plugin-grpc`, `opentelemetry-plugin-http`, `opentelemetry-plugin-https`, `opentelemetry-resource-detector-aws`, `opentelemetry-resource-detector-gcp`, `opentelemetry-resources`, `opentelemetry-sdk-node`, `opentelemetry-semantic-conventions`, `opentelemetry-shim-opentracing`, `opentelemetry-tracing`, `opentelemetry-web`
  * [#1865](https://github.com/open-telemetry/opentelemetry-js/pull/1865) Fix all links to point to main ([@dyladan](https://github.com/dyladan))
* Other
  * [#1858](https://github.com/open-telemetry/opentelemetry-js/pull/1858) docs: update contribution documentation ([@drexler](https://github.com/drexler))

### Committers: 6

* Amir Blum ([@blumamir](https://github.com/blumamir))
* Bartlomiej Obecny ([@obecny](https://github.com/obecny))
* Daniel Dyla ([@dyladan](https://github.com/dyladan))
* Marc Bachmann ([@marcbachmann](https://github.com/marcbachmann))
* [@JapuDCret](https://github.com/JapuDCret)
* andrew quartey ([@drexler](https://github.com/drexler))

## 0.15.0

### :boom: Breaking Change

* `opentelemetry-api-metrics`, `opentelemetry-api`, `opentelemetry-exporter-collector-grpc`, `opentelemetry-exporter-collector-proto`, `opentelemetry-exporter-collector`, `opentelemetry-exporter-prometheus`, `opentelemetry-instrumentation`, `opentelemetry-metrics`, `opentelemetry-sdk-node`
  * [#1797](https://github.com/open-telemetry/opentelemetry-js/pull/1797) chore!: split metrics into its own api package ([@dyladan](https://github.com/dyladan))
* `opentelemetry-api`, `opentelemetry-context-zone-peer-dep`, `opentelemetry-context-zone`, `opentelemetry-grpc-utils`, `opentelemetry-instrumentation-http`, `opentelemetry-instrumentation-xml-http-request`, `opentelemetry-node`, `opentelemetry-plugin-fetch`, `opentelemetry-plugin-grpc-js`, `opentelemetry-plugin-grpc`, `opentelemetry-plugin-http`, `opentelemetry-plugin-https`, `opentelemetry-tracing`, `opentelemetry-web`
  * [#1764](https://github.com/open-telemetry/opentelemetry-js/pull/1764) chore: remove tracer apis not part of spec ([@Flarna](https://github.com/Flarna))
* `opentelemetry-exporter-collector-grpc`, `opentelemetry-exporter-collector-proto`
  * [#1725](https://github.com/open-telemetry/opentelemetry-js/pull/1725) Use new gRPC default port ([@jufab](https://github.com/jufab))
* `opentelemetry-api`, `opentelemetry-core`, `opentelemetry-instrumentation-http`, `opentelemetry-node`, `opentelemetry-plugin-fetch`, `opentelemetry-plugin-http`, `opentelemetry-plugin-https`, `opentelemetry-propagator-b3`, `opentelemetry-shim-opentracing`, `opentelemetry-tracing`
  * [#1749](https://github.com/open-telemetry/opentelemetry-js/pull/1749) chore: improve naming of span related context APIs ([@Flarna](https://github.com/Flarna))

### :rocket: (Enhancement)

* `opentelemetry-instrumentation-http`, `opentelemetry-plugin-http`, `opentelemetry-plugin-https`
  * [#1838](https://github.com/open-telemetry/opentelemetry-js/pull/1838) improv(instrumentation-http): supressInstrumentation when we get a request on ignoredPath [#1831] ([@vmarchaud](https://github.com/vmarchaud))
* `opentelemetry-web`
  * [#1769](https://github.com/open-telemetry/opentelemetry-js/pull/1769) Allow zero/negative performance timings ([@johnbley](https://github.com/johnbley))
* `opentelemetry-instrumentation-fetch`
  * [#1662](https://github.com/open-telemetry/opentelemetry-js/pull/1662) fix(plugin-fetch): check if PerformanceObserver exists ([@mhennoch](https://github.com/mhennoch))
  * [#1796](https://github.com/open-telemetry/opentelemetry-js/pull/1796) Convert fetch plugin to instrumentation ([@obecny](https://github.com/obecny))
* `opentelemetry-exporter-zipkin`
  * [#1789](https://github.com/open-telemetry/opentelemetry-js/pull/1789) feat(exporter-zipkin): per-span service name ([@sfishel-splunk](https://github.com/sfishel-splunk))
* `opentelemetry-api-metrics`, `opentelemetry-api`, `opentelemetry-exporter-collector-grpc`, `opentelemetry-exporter-collector-proto`, `opentelemetry-exporter-collector`, `opentelemetry-exporter-prometheus`, `opentelemetry-instrumentation`, `opentelemetry-metrics`, `opentelemetry-sdk-node`
  * [#1797](https://github.com/open-telemetry/opentelemetry-js/pull/1797) chore!: split metrics into its own api package ([@dyladan](https://github.com/dyladan))
* `opentelemetry-exporter-collector`
  * [#1822](https://github.com/open-telemetry/opentelemetry-js/pull/1822) chore: remove unused dependency ([@dyladan](https://github.com/dyladan))
* `opentelemetry-api`
  * [#1815](https://github.com/open-telemetry/opentelemetry-js/pull/1815) chore: change SpanOptions startTime to TimeInput ([@dyladan](https://github.com/dyladan))
  * [#1813](https://github.com/open-telemetry/opentelemetry-js/pull/1813) fix(api): add public 'fields' function to api.propagator ([@blumamir](https://github.com/blumamir))
* `opentelemetry-instrumentation`
  * [#1803](https://github.com/open-telemetry/opentelemetry-js/pull/1803) chore: adding async function for safe execute in instrumentation ([@obecny](https://github.com/obecny))
  * [#1731](https://github.com/open-telemetry/opentelemetry-js/pull/1731) feat: creating one auto loader for instrumentation and old plugins ([@obecny](https://github.com/obecny))
* `opentelemetry-instrumentation`, `opentelemetry-node`
  * [#1807](https://github.com/open-telemetry/opentelemetry-js/pull/1807) perf(opentelemetry-node): plugin loader search required cache ([@blumamir](https://github.com/blumamir))
* Other
  * [#1785](https://github.com/open-telemetry/opentelemetry-js/pull/1785) Add CodeQL security scans ([@amanbrar1999](https://github.com/amanbrar1999))
* `opentelemetry-instrumentation-grpc`, `opentelemetry-instrumentation`
  * [#1744](https://github.com/open-telemetry/opentelemetry-js/pull/1744) feat(grpc-instrumentation): migrate grpc to instrumentation #1656 ([@vmarchaud](https://github.com/vmarchaud))
* `opentelemetry-core`, `opentelemetry-tracing`
  * [#1755](https://github.com/open-telemetry/opentelemetry-js/pull/1755) feat: batch span processor environment config ([@mwear](https://github.com/mwear))
* `opentelemetry-instrumentation-http`
  * [#1771](https://github.com/open-telemetry/opentelemetry-js/pull/1771) feat(http-instrumentation): add content size attributes to spans ([@vmarchaud](https://github.com/vmarchaud))
* `opentelemetry-core`, `opentelemetry-exporter-collector-proto`, `opentelemetry-exporter-collector`, `opentelemetry-exporter-jaeger`, `opentelemetry-exporter-prometheus`, `opentelemetry-exporter-zipkin`, `opentelemetry-grpc-utils`, `opentelemetry-instrumentation-http`, `opentelemetry-metrics`, `opentelemetry-node`, `opentelemetry-plugin-http`, `opentelemetry-plugin-https`, `opentelemetry-resource-detector-aws`, `opentelemetry-resource-detector-gcp`, `opentelemetry-resources`, `opentelemetry-shim-opentracing`, `opentelemetry-tracing`, `opentelemetry-web`
  * [#1746](https://github.com/open-telemetry/opentelemetry-js/pull/1746) chore: remove NoopLogger from sdk and use from api ([@lonewolf3739](https://github.com/lonewolf3739))

### :bug: (Bug Fix)

* `opentelemetry-core`
  * [#1784](https://github.com/open-telemetry/opentelemetry-js/pull/1784) fix(opentelemetry-core): fixed timeInputToHrTime when time is Date type ([@zoomchan-cxj](https://github.com/zoomchan-cxj))
* `opentelemetry-exporter-collector-grpc`, `opentelemetry-exporter-collector-proto`
  * [#1725](https://github.com/open-telemetry/opentelemetry-js/pull/1725) Use new gRPC default port ([@jufab](https://github.com/jufab))

### :books: (Refine Doc)

* `opentelemetry-exporter-collector`
  * [#1791](https://github.com/open-telemetry/opentelemetry-js/pull/1791) docs: fix readme MetricProvider -> MeterProvider ([@aabmass](https://github.com/aabmass))

### Committers: 17

* Aaron Abbott ([@aabmass](https://github.com/aabmass))
* Aman Brar ([@amanbrar1999](https://github.com/amanbrar1999))
* Amir Blum ([@blumamir](https://github.com/blumamir))
* Bartlomiej Obecny ([@obecny](https://github.com/obecny))
* Daniel Dyla ([@dyladan](https://github.com/dyladan))
* Gerhard Stöbich ([@Flarna](https://github.com/Flarna))
* Jakub Malinowski ([@jtmalinowski](https://github.com/jtmalinowski))
* John Bley ([@johnbley](https://github.com/johnbley))
* Julien Fabre ([@jufab](https://github.com/jufab))
* MartenH ([@mhennoch](https://github.com/mhennoch))
* Matthew Wear ([@mwear](https://github.com/mwear))
* Naseem ([@naseemkullah](https://github.com/naseemkullah))
* Paul Draper ([@pauldraper](https://github.com/pauldraper))
* Simon Fishel ([@sfishel-splunk](https://github.com/sfishel-splunk))
* Srikanth Chekuri ([@lonewolf3739](https://github.com/lonewolf3739))
* Valentin Marchaud ([@vmarchaud](https://github.com/vmarchaud))
* Zoom Chan ([@zoomchan-cxj](https://github.com/zoomchan-cxj))

## 0.14.0

### :boom: Breaking Change

* `opentelemetry-api`, `opentelemetry-metrics`
  * [#1709](https://github.com/open-telemetry/opentelemetry-js/pull/1709) refactor: batch observer to be independent from metric types ([@legendecas](https://github.com/legendecas))
* `opentelemetry-api`, `opentelemetry-instrumentation-http`, `opentelemetry-instrumentation-xml-http-request`, `opentelemetry-plugin-fetch`, `opentelemetry-plugin-grpc-js`, `opentelemetry-plugin-grpc`, `opentelemetry-plugin-http`, `opentelemetry-shim-opentracing`
  * [#1734](https://github.com/open-telemetry/opentelemetry-js/pull/1734) chore: requires user to pass context to propagation APIs ([@Flarna](https://github.com/Flarna))
* `opentelemetry-api`, `opentelemetry-core`, `opentelemetry-grpc-utils`, `opentelemetry-node`, `opentelemetry-plugin-fetch`, `opentelemetry-plugin-grpc-js`, `opentelemetry-plugin-grpc`, `opentelemetry-plugin-http`
  * [#1715](https://github.com/open-telemetry/opentelemetry-js/pull/1715) chore: moving plugin from api to core ([@obecny](https://github.com/obecny))

### :rocket: (Enhancement)

* `opentelemetry-semantic-conventions`
  * [#1684](https://github.com/open-telemetry/opentelemetry-js/pull/1684) feat(semantic-conventions): messaging specifications ([@nirsky](https://github.com/nirsky))
* `opentelemetry-tracing`
  * [#1685](https://github.com/open-telemetry/opentelemetry-js/pull/1685) chore: remove ordered attribute dropping ([@dyladan](https://github.com/dyladan))
* `opentelemetry-api`, `opentelemetry-core`, `opentelemetry-sdk-node`, `opentelemetry-shim-opentracing`, `opentelemetry-tracing`
  * [#1687](https://github.com/open-telemetry/opentelemetry-js/pull/1687) chore: rename CorrelationContext to Baggage ([@dyladan](https://github.com/dyladan))
* `opentelemetry-exporter-prometheus`
  * [#1697](https://github.com/open-telemetry/opentelemetry-js/pull/1697) fix(exporter-prometheus): add appendTimestamp option to ExporterConfig ([@antoniomrfranco](https://github.com/antoniomrfranco))
* `opentelemetry-exporter-collector-proto`, `opentelemetry-exporter-collector`
  * [#1661](https://github.com/open-telemetry/opentelemetry-js/pull/1661) Use http keep-alive in collector exporter ([@lonewolf3739](https://github.com/lonewolf3739))
* `opentelemetry-plugin-http`, `opentelemetry-semantic-conventions`
  * [#1625](https://github.com/open-telemetry/opentelemetry-js/pull/1625)  feat(opentelemetry-js): add content size attributes to HTTP spans  ([@nijotz](https://github.com/nijotz))
* `opentelemetry-exporter-collector`
  * [#1708](https://github.com/open-telemetry/opentelemetry-js/pull/1708) feat(exporter-collector): implement concurrencyLimit option ([@dobesv](https://github.com/dobesv))
* `opentelemetry-api`, `opentelemetry-core`, `opentelemetry-grpc-utils`, `opentelemetry-node`, `opentelemetry-plugin-fetch`, `opentelemetry-plugin-grpc-js`, `opentelemetry-plugin-grpc`, `opentelemetry-plugin-http`
  * [#1715](https://github.com/open-telemetry/opentelemetry-js/pull/1715) chore: moving plugin from api to core ([@obecny](https://github.com/obecny))

### :bug: (Bug Fix)

* `opentelemetry-exporter-jaeger`
  * [#1758](https://github.com/open-telemetry/opentelemetry-js/pull/1758) fix(@opentelemetry/exporter-jaeger): fixed issue #1757 ([@debagger](https://github.com/debagger))
* `opentelemetry-exporter-collector-grpc`, `opentelemetry-exporter-collector-proto`, `opentelemetry-exporter-collector`
  * [#1751](https://github.com/open-telemetry/opentelemetry-js/pull/1751) Fixing Span status when exporting span ([@obecny](https://github.com/obecny))
* `opentelemetry-instrumentation-http`, `opentelemetry-plugin-http`
  * [#1747](https://github.com/open-telemetry/opentelemetry-js/pull/1747) feat: fixing failing test ([@obecny](https://github.com/obecny))
* `opentelemetry-instrumentation-xml-http-request`
  * [#1720](https://github.com/open-telemetry/opentelemetry-js/pull/1720) fix(xhr): check for resource timing support ([@bradfrosty](https://github.com/bradfrosty))

### Committers: 13

* Antônio Franco ([@antoniomrfranco](https://github.com/antoniomrfranco))
* Bartlomiej Obecny ([@obecny](https://github.com/obecny))
* Brad Frost ([@bradfrosty](https://github.com/bradfrosty))
* Daniel Dyla ([@dyladan](https://github.com/dyladan))
* Dobes Vandermeer ([@dobesv](https://github.com/dobesv))
* Gerhard Stöbich ([@Flarna](https://github.com/Flarna))
* Mikhail Sokolov ([@debagger](https://github.com/debagger))
* Nik Zap ([@nijotz](https://github.com/nijotz))
* Nir Hadassi ([@nirsky](https://github.com/nirsky))
* Shovnik Bhattacharya ([@shovnik](https://github.com/shovnik))
* Srikanth Chekuri ([@lonewolf3739](https://github.com/lonewolf3739))
* Valentin Marchaud ([@vmarchaud](https://github.com/vmarchaud))
* legendecas ([@legendecas](https://github.com/legendecas))

## 0.13.0

### :boom: Breaking Change

* `opentelemetry-api`, `opentelemetry-exporter-collector-grpc`, `opentelemetry-exporter-collector-proto`, `opentelemetry-exporter-collector`, `opentelemetry-exporter-prometheus`, `opentelemetry-metrics`, `opentelemetry-sdk-node`
  * [#1700](https://github.com/open-telemetry/opentelemetry-js/pull/1700) Metrics updates ([@obecny](https://github.com/obecny))
* `opentelemetry-api`, `opentelemetry-exporter-collector-grpc`, `opentelemetry-exporter-collector-proto`, `opentelemetry-exporter-collector`, `opentelemetry-exporter-jaeger`, `opentelemetry-exporter-zipkin`, `opentelemetry-grpc-utils`, `opentelemetry-plugin-grpc-js`, `opentelemetry-plugin-grpc`, `opentelemetry-plugin-http`, `opentelemetry-plugin-https`, `opentelemetry-shim-opentracing`, `opentelemetry-tracing`
  * [#1644](https://github.com/open-telemetry/opentelemetry-js/pull/1644) fix!: change status codes from grpc status codes ([@lonewolf3739](https://github.com/lonewolf3739))
* `opentelemetry-core`, `opentelemetry-exporter-collector-proto`, `opentelemetry-exporter-collector`, `opentelemetry-exporter-jaeger`, `opentelemetry-exporter-prometheus`, `opentelemetry-exporter-zipkin`, `opentelemetry-metrics`, `opentelemetry-tracing`
  * [#1643](https://github.com/open-telemetry/opentelemetry-js/pull/1643) refactor: new interface for ExportResult #1569 ([@vmarchaud](https://github.com/vmarchaud))
* `opentelemetry-api`, `opentelemetry-core`, `opentelemetry-plugin-fetch`, `opentelemetry-plugin-xml-http-request`, `opentelemetry-propagator-b3`, `opentelemetry-web`
  * [#1595](https://github.com/open-telemetry/opentelemetry-js/pull/1595) chore!: move b3 into its own package ([@mwear](https://github.com/mwear))
* `opentelemetry-api`, `opentelemetry-core`, `opentelemetry-plugin-fetch`, `opentelemetry-plugin-grpc-js`, `opentelemetry-plugin-grpc`, `opentelemetry-shim-opentracing`
  * [#1576](https://github.com/open-telemetry/opentelemetry-js/pull/1576) feat: add keys operation to getter ([@dyladan](https://github.com/dyladan))

### :rocket: (Enhancement)

* `opentelemetry-resource-detector-aws`
  * [#1669](https://github.com/open-telemetry/opentelemetry-js/pull/1669) Feat: Added Amazon EKS Resource Detector ([@KKelvinLo](https://github.com/KKelvinLo))
* `opentelemetry-api`, `opentelemetry-exporter-collector-grpc`, `opentelemetry-exporter-collector-proto`, `opentelemetry-exporter-collector`, `opentelemetry-exporter-prometheus`, `opentelemetry-metrics`, `opentelemetry-sdk-node`
  * [#1700](https://github.com/open-telemetry/opentelemetry-js/pull/1700) Metrics updates ([@obecny](https://github.com/obecny))
* `opentelemetry-tracing`
  * [#1692](https://github.com/open-telemetry/opentelemetry-js/pull/1692) chore: remove unused tracer config gracefulShutdown ([@Flarna](https://github.com/Flarna))
  * [#1622](https://github.com/open-telemetry/opentelemetry-js/pull/1622) fix(tracing): use globalErrorHandler when flushing fails ([@johanneswuerbach](https://github.com/johanneswuerbach))
* `opentelemetry-semantic-conventions`
  * [#1670](https://github.com/open-telemetry/opentelemetry-js/pull/1670) feat(semantic-conventions): FaaS specifications ([@nirsky](https://github.com/nirsky))
* `opentelemetry-exporter-collector-grpc`, `opentelemetry-exporter-collector-proto`, `opentelemetry-exporter-collector`, `opentelemetry-exporter-prometheus`, `opentelemetry-metrics`
  * [#1628](https://github.com/open-telemetry/opentelemetry-js/pull/1628) fix: boundaries option propagation in ValueRecorder Metric ([@AndrewGrachov](https://github.com/AndrewGrachov))
* `opentelemetry-exporter-collector-proto`, `opentelemetry-exporter-collector`
  * [#1607](https://github.com/open-telemetry/opentelemetry-js/pull/1607) feat(exporter-collector): log upstream error #1459 ([@vmarchaud](https://github.com/vmarchaud))
* `opentelemetry-instrumentation-xml-http-request`
  * [#1651](https://github.com/open-telemetry/opentelemetry-js/pull/1651) chore: use performance directly in xhr plugin ([@dyladan](https://github.com/dyladan))
* `opentelemetry-instrumentation-xml-http-request`, `opentelemetry-instrumentation`, `opentelemetry-web`
  * [#1659](https://github.com/open-telemetry/opentelemetry-js/pull/1659) feat: replacing base plugin with instrumentation for xml-http-request ([@obecny](https://github.com/obecny))
* `opentelemetry-core`, `opentelemetry-tracing`
  * [#1653](https://github.com/open-telemetry/opentelemetry-js/pull/1653) chore: env vars for span limit as per specification ([@jtmalinowski](https://github.com/jtmalinowski))
* `opentelemetry-exporter-zipkin`
  * [#1474](https://github.com/open-telemetry/opentelemetry-js/pull/1474) chore(zipkin): export ExporterConfig ([@shivkanya9146](https://github.com/shivkanya9146))
* `opentelemetry-api`, `opentelemetry-node`, `opentelemetry-plugin-fetch`, `opentelemetry-tracing`
  * [#1612](https://github.com/open-telemetry/opentelemetry-js/pull/1612) chore: remove explicit parent option ([@dyladan](https://github.com/dyladan))
* `opentelemetry-exporter-zipkin`, `opentelemetry-plugin-http`, `opentelemetry-tracing`
  * [#1632](https://github.com/open-telemetry/opentelemetry-js/pull/1632) feat: span processor onstart recieves context ([@dyladan](https://github.com/dyladan))
* `opentelemetry-api`, `opentelemetry-core`, `opentelemetry-tracing`
  * [#1631](https://github.com/open-telemetry/opentelemetry-js/pull/1631) chore: sampler gets a full context ([@dyladan](https://github.com/dyladan))
* `opentelemetry-api`, `opentelemetry-core`, `opentelemetry-plugin-http`, `opentelemetry-plugin-https`, `opentelemetry-propagator-b3`
  * [#1615](https://github.com/open-telemetry/opentelemetry-js/pull/1615) chore: add fields operation to TextMapPropagator ([@dyladan](https://github.com/dyladan))
* `opentelemetry-plugin-xml-http-request`, `opentelemetry-tracing`
  * [#1621](https://github.com/open-telemetry/opentelemetry-js/pull/1621) chore: ensure onStart is called with a writeable span ([@dyladan](https://github.com/dyladan))
* `opentelemetry-api`, `opentelemetry-core`
  * [#1597](https://github.com/open-telemetry/opentelemetry-js/pull/1597) fix: make TraceState immutable ([@Flarna](https://github.com/Flarna))

### :bug: (Bug Fix)

* `opentelemetry-tracing`
  * [#1666](https://github.com/open-telemetry/opentelemetry-js/pull/1666) fix: clear BatchSpanProcessor internal spans buffer before exporting ([@TsvetanMilanov](https://github.com/TsvetanMilanov))
* `opentelemetry-exporter-collector-grpc`, `opentelemetry-exporter-collector-proto`, `opentelemetry-exporter-collector`
  * [#1641](https://github.com/open-telemetry/opentelemetry-js/pull/1641) fix: do not access promise before resolve ([@obecny](https://github.com/obecny))
  * [#1627](https://github.com/open-telemetry/opentelemetry-js/pull/1627) chore: fixing conversion of id to hex and base64 ([@obecny](https://github.com/obecny))

### :books: (Refine Doc)

* `opentelemetry-context-zone-peer-dep`, `opentelemetry-context-zone`, `opentelemetry-instrumentation-xml-http-request`
  * [#1696](https://github.com/open-telemetry/opentelemetry-js/pull/1696) chore: use WebTracerProvider instead of WebTracer in docs ([@bradfrosty](https://github.com/bradfrosty))
* `opentelemetry-api`
  * [#1650](https://github.com/open-telemetry/opentelemetry-js/pull/1650) docs: document null and undefined attribute values undefined behavior ([@dyladan](https://github.com/dyladan))
* `opentelemetry-context-zone-peer-dep`, `opentelemetry-web`
  * [#1616](https://github.com/open-telemetry/opentelemetry-js/pull/1616) docs: zone ctx manager can only be used with es2015 ([@dyladan](https://github.com/dyladan))

### Committers: 16

* Andrew ([@AndrewGrachov](https://github.com/AndrewGrachov))
* Bartlomiej Obecny ([@obecny](https://github.com/obecny))
* Brad Frost ([@bradfrosty](https://github.com/bradfrosty))
* Daniel Dyla ([@dyladan](https://github.com/dyladan))
* Gerhard Stöbich ([@Flarna](https://github.com/Flarna))
* Jakub Malinowski ([@jtmalinowski](https://github.com/jtmalinowski))
* Johannes Würbach ([@johanneswuerbach](https://github.com/johanneswuerbach))
* Kelvin Lo ([@KKelvinLo](https://github.com/KKelvinLo))
* Matthew Wear ([@mwear](https://github.com/mwear))
* Naga ([@tannaga](https://github.com/tannaga))
* Nir Hadassi ([@nirsky](https://github.com/nirsky))
* Shivkanya Andhare ([@shivkanya9146](https://github.com/shivkanya9146))
* Srikanth Chekuri ([@lonewolf3739](https://github.com/lonewolf3739))
* Tsvetan Milanov ([@TsvetanMilanov](https://github.com/TsvetanMilanov))
* Valentin Marchaud ([@vmarchaud](https://github.com/vmarchaud))
* [@snyder114](https://github.com/snyder114)

## 0.12.0

### :boom: Breaking Change

* `opentelemetry-api`, `opentelemetry-exporter-collector-grpc`, `opentelemetry-exporter-collector-proto`, `opentelemetry-exporter-collector`, `opentelemetry-exporter-prometheus`, `opentelemetry-metrics`
  * [#1588](https://github.com/open-telemetry/opentelemetry-js/pull/1588) Update to Proto v0.5.0 ([@obecny](https://github.com/obecny))
* `opentelemetry-api`, `opentelemetry-core`, `opentelemetry-plugin-http`, `opentelemetry-plugin-https`, `opentelemetry-shim-opentracing`
  * [#1589](https://github.com/open-telemetry/opentelemetry-js/pull/1589) feat: simplify active span logic ([@mwear](https://github.com/mwear))
* `opentelemetry-resource-detector-aws`, `opentelemetry-resources`
  * [#1581](https://github.com/open-telemetry/opentelemetry-js/pull/1581) chore: remove duplicate hostname resource attribute ([@mwear](https://github.com/mwear))
* `opentelemetry-api`, `opentelemetry-core`, `opentelemetry-plugin-fetch`, `opentelemetry-plugin-xml-http-request`
  * [#1560](https://github.com/open-telemetry/opentelemetry-js/pull/1560) feat: b3 single header support ([@mwear](https://github.com/mwear))
* `opentelemetry-core`, `opentelemetry-tracing`
  * [#1562](https://github.com/open-telemetry/opentelemetry-js/pull/1562) feat(core): rename ProbabilitySampler to TraceIdRatioBasedSampler ([@legendecas](https://github.com/legendecas))
* `opentelemetry-exporter-prometheus`
  * [#1375](https://github.com/open-telemetry/opentelemetry-js/pull/1375) feat: make prometheus config preventServerStart optional ([@legendecas](https://github.com/legendecas))
* `opentelemetry-core`, `opentelemetry-exporter-prometheus`, `opentelemetry-metrics`, `opentelemetry-sdk-node`, `opentelemetry-tracing`
  * [#1522](https://github.com/open-telemetry/opentelemetry-js/pull/1522) Remove process listener ([@dyladan](https://github.com/dyladan))

### :rocket: (Enhancement)

* `opentelemetry-api`, `opentelemetry-exporter-collector-grpc`, `opentelemetry-exporter-collector-proto`, `opentelemetry-exporter-collector`, `opentelemetry-exporter-prometheus`, `opentelemetry-metrics`
  * [#1588](https://github.com/open-telemetry/opentelemetry-js/pull/1588) Update to Proto v0.5.0 ([@obecny](https://github.com/obecny))
* `opentelemetry-core`, `opentelemetry-tracing`
  * [#1577](https://github.com/open-telemetry/opentelemetry-js/pull/1577) feat: implement parent based sampler ([@dyladan](https://github.com/dyladan))
* `opentelemetry-instrumentation`
  * [#1572](https://github.com/open-telemetry/opentelemetry-js/pull/1572) feat: adding function for checking wrapped into instrumentation ([@obecny](https://github.com/obecny))
* `opentelemetry-core`
  * [#1579](https://github.com/open-telemetry/opentelemetry-js/pull/1579) fix: correlation-context header ([@Asafb26](https://github.com/Asafb26))
  * [#1503](https://github.com/open-telemetry/opentelemetry-js/pull/1503) feat: add deep-merge util ([@naseemkullah](https://github.com/naseemkullah))
* `opentelemetry-exporter-prometheus`
  * [#1570](https://github.com/open-telemetry/opentelemetry-js/pull/1570) fix: make prometheus histogram export  cumulative ([@AndrewGrachov](https://github.com/AndrewGrachov))
* `opentelemetry-api`, `opentelemetry-core`, `opentelemetry-exporter-collector-proto`, `opentelemetry-exporter-collector`, `opentelemetry-exporter-jaeger`, `opentelemetry-exporter-prometheus`, `opentelemetry-exporter-zipkin`, `opentelemetry-metrics`, `opentelemetry-tracing`
  * [#1514](https://github.com/open-telemetry/opentelemetry-js/pull/1514) feat: add global error handler ([@mwear](https://github.com/mwear))
* `opentelemetry-api`, `opentelemetry-core`, `opentelemetry-node`, `opentelemetry-plugin-http`, `opentelemetry-plugin-https`, `opentelemetry-shim-opentracing`, `opentelemetry-tracing`
  * [#1527](https://github.com/open-telemetry/opentelemetry-js/pull/1527) feat(api): propagate spanContext only using API #1456 ([@vmarchaud](https://github.com/vmarchaud))
* `opentelemetry-node`, `opentelemetry-sdk-node`
  * [#1525](https://github.com/open-telemetry/opentelemetry-js/pull/1525) feat(node-tracer): use AsyncLocalStorageContextManager by default starting Node 14.8 #1511 ([@vmarchaud](https://github.com/vmarchaud))
* `opentelemetry-exporter-collector`, `opentelemetry-exporter-jaeger`, `opentelemetry-exporter-zipkin`, `opentelemetry-grpc-utils`, `opentelemetry-plugin-grpc-js`, `opentelemetry-plugin-grpc`, `opentelemetry-plugin-http`, `opentelemetry-plugin-https`
  * [#1548](https://github.com/open-telemetry/opentelemetry-js/pull/1548) chore(http): remove `x-opentelemetry-outgoing-request` header #1547 ([@vmarchaud](https://github.com/vmarchaud))
* Other
  * [#1553](https://github.com/open-telemetry/opentelemetry-js/pull/1553) docs: fix and update getting-started ([@svrnm](https://github.com/svrnm))
  * [#1550](https://github.com/open-telemetry/opentelemetry-js/pull/1550) EOL semantics by adding .gitattributes and changing tsconfig.json ([@MarkSeufert](https://github.com/MarkSeufert))
* `opentelemetry-api`, `opentelemetry-instrumentation`, `opentelemetry-node`
  * [#1540](https://github.com/open-telemetry/opentelemetry-js/pull/1540) Plugins refactoring - new instrumentation package for plugins ([@obecny](https://github.com/obecny))
* `opentelemetry-api`, `opentelemetry-tracing`
  * [#1555](https://github.com/open-telemetry/opentelemetry-js/pull/1555) chore: disallow null attribute values ([@dyladan](https://github.com/dyladan))
* `opentelemetry-resource-detector-aws`, `opentelemetry-resources`
  * [#1404](https://github.com/open-telemetry/opentelemetry-js/pull/1404) Feat: Added AWS ECS Plugins Resource Detector ([@EdZou](https://github.com/EdZou))
* `opentelemetry-node`
  * [#1543](https://github.com/open-telemetry/opentelemetry-js/pull/1543) feat: enable dns instrumentation by default ([@naseemkullah](https://github.com/naseemkullah))
  * [#1532](https://github.com/open-telemetry/opentelemetry-js/pull/1532) fix: decrease level of unsupported-version logs to warn ([@naseemkullah](https://github.com/naseemkullah))
* `opentelemetry-resources`, `opentelemetry-sdk-node`
  * [#1531](https://github.com/open-telemetry/opentelemetry-js/pull/1531) feat: process resource detector ([@mihirsoni](https://github.com/mihirsoni))
* `opentelemetry-api`, `opentelemetry-context-async-hooks`, `opentelemetry-context-base`, `opentelemetry-context-zone-peer-dep`, `opentelemetry-core`, `opentelemetry-shim-opentracing`, `opentelemetry-tracing`, `opentelemetry-web`
  * [#1515](https://github.com/open-telemetry/opentelemetry-js/pull/1515) chore: use interface for context types ([@dyladan](https://github.com/dyladan))
* `opentelemetry-exporter-zipkin`
  * [#1399](https://github.com/open-telemetry/opentelemetry-js/pull/1399) chore: refactoring zipkin to be able to use it in web ([@obecny](https://github.com/obecny))
* `opentelemetry-exporter-collector-grpc`, `opentelemetry-exporter-collector-proto`, `opentelemetry-exporter-collector`, `opentelemetry-exporter-jaeger`, `opentelemetry-exporter-prometheus`, `opentelemetry-exporter-zipkin`, `opentelemetry-metrics`, `opentelemetry-plugin-fetch`, `opentelemetry-plugin-xml-http-request`, `opentelemetry-tracing`
  * [#1439](https://github.com/open-telemetry/opentelemetry-js/pull/1439) unifying shutdown across code base ([@obecny](https://github.com/obecny))

### :bug: (Bug Fix)

* `opentelemetry-plugin-http`
  * [#1546](https://github.com/open-telemetry/opentelemetry-js/pull/1546) fix(http): do not set outgoing http span as active in the context #1479 ([@vmarchaud](https://github.com/vmarchaud))
* `opentelemetry-metrics`
  * [#1567](https://github.com/open-telemetry/opentelemetry-js/pull/1567) fix: histogram aggregator lastUpdateTime ([@AndrewGrachov](https://github.com/AndrewGrachov))
  * [#1470](https://github.com/open-telemetry/opentelemetry-js/pull/1470) IMPORTANT - Fixing collecting data from observers when using batch observer in first run ([@obecny](https://github.com/obecny))
* `opentelemetry-plugin-http`, `opentelemetry-plugin-https`
  * [#1551](https://github.com/open-telemetry/opentelemetry-js/pull/1551) fix: avoid circular require in plugins ([@dyladan](https://github.com/dyladan))
* `opentelemetry-context-async-hooks`
  * [#1530](https://github.com/open-telemetry/opentelemetry-js/pull/1530) fix: ignore TIMERWRAP in AsyncHooksContextManager ([@Flarna](https://github.com/Flarna))
* `opentelemetry-exporter-collector-grpc`, `opentelemetry-exporter-collector-proto`
  * [#1539](https://github.com/open-telemetry/opentelemetry-js/pull/1539) fix: include missing proto files in npm distribution ([@blumamir](https://github.com/blumamir))

### :books: (Refine Doc)

* Other
  * [#1536](https://github.com/open-telemetry/opentelemetry-js/pull/1536) chore: variable names cleanup ([@DarkPurple141](https://github.com/DarkPurple141))
* `opentelemetry-exporter-collector-proto`, `opentelemetry-exporter-collector`
  * [#1483](https://github.com/open-telemetry/opentelemetry-js/pull/1483) docs: change CollectorExporter to CollectorTraceExporter ([@Hongbo-Miao](https://github.com/Hongbo-Miao))

### :sparkles: (Feature)

* `opentelemetry-resource-detector-aws`, `opentelemetry-resources`
  * [#1404](https://github.com/open-telemetry/opentelemetry-js/pull/1404) Feat: Added AWS ECS Plugins Resource Detector ([@EdZou](https://github.com/EdZou))
* `opentelemetry-exporter-zipkin`
  * [#1399](https://github.com/open-telemetry/opentelemetry-js/pull/1399) chore: refactoring zipkin to be able to use it in web ([@obecny](https://github.com/obecny))

### Committers: 19

* Alex Hinds ([@DarkPurple141](https://github.com/DarkPurple141))
* Amir Blum ([@blumamir](https://github.com/blumamir))
* Andrew ([@AndrewGrachov](https://github.com/AndrewGrachov))
* Asaf Ben Aharon ([@Asafb26](https://github.com/Asafb26))
* Bartlomiej Obecny ([@obecny](https://github.com/obecny))
* Cong Zou ([@EdZou](https://github.com/EdZou))
* Daniel Dyla ([@dyladan](https://github.com/dyladan))
* Gerhard Stöbich ([@Flarna](https://github.com/Flarna))
* Hongbo Miao ([@Hongbo-Miao](https://github.com/Hongbo-Miao))
* Igor Morozov ([@morigs](https://github.com/morigs))
* Justin Walz ([@justinwalz](https://github.com/justinwalz))
* Mark ([@MarkSeufert](https://github.com/MarkSeufert))
* Matthew Wear ([@mwear](https://github.com/mwear))
* Mihir Soni ([@mihirsoni](https://github.com/mihirsoni))
* Naseem ([@naseemkullah](https://github.com/naseemkullah))
* Severin Neumann ([@svrnm](https://github.com/svrnm))
* Steve Flanders ([@flands](https://github.com/flands))
* Valentin Marchaud ([@vmarchaud](https://github.com/vmarchaud))
* legendecas ([@legendecas](https://github.com/legendecas))

## 0.11.0

### :boom: Breaking Change

* `opentelemetry-api`, `opentelemetry-core`, `opentelemetry-node`, `opentelemetry-plugin-http`, `opentelemetry-plugin-https`, `opentelemetry-sdk-node`, `opentelemetry-tracing`, `opentelemetry-web`
  * [#1458](https://github.com/open-telemetry/opentelemetry-js/pull/1458) refactor: rename HttpText to TextMap propagator ([@dengliming](https://github.com/dengliming))
* `opentelemetry-api`, `opentelemetry-core`, `opentelemetry-exporter-collector-grpc`, `opentelemetry-exporter-collector-proto`, `opentelemetry-exporter-collector`, `opentelemetry-metrics`
  * [#1446](https://github.com/open-telemetry/opentelemetry-js/pull/1446) Collector split ([@obecny](https://github.com/obecny))
* `opentelemetry-exporter-collector`, `opentelemetry-exporter-jaeger`, `opentelemetry-exporter-zipkin`, `opentelemetry-node`, `opentelemetry-resources`, `opentelemetry-web`
  * [#1419](https://github.com/open-telemetry/opentelemetry-js/pull/1419) chore!: refer to resource labels as attributes ([@mwear](https://github.com/mwear))

### :rocket: (Enhancement)

* `opentelemetry-api`, `opentelemetry-core`, `opentelemetry-shim-opentracing`, `opentelemetry-tracing`
  * [#1447](https://github.com/open-telemetry/opentelemetry-js/pull/1447) Move SpanContext isValid to the API ([@srjames90](https://github.com/srjames90))
* `opentelemetry-plugin-xml-http-request`
  * [#1476](https://github.com/open-telemetry/opentelemetry-js/pull/1476) Align xhr span name with spec ([@johnbley](https://github.com/johnbley))
* `opentelemetry-resource-detector-gcp`, `opentelemetry-sdk-node`
  * [#1469](https://github.com/open-telemetry/opentelemetry-js/pull/1469) chore: bump gcp-metadata ([@dyladan](https://github.com/dyladan))
* `opentelemetry-exporter-prometheus`
  * [#1310](https://github.com/open-telemetry/opentelemetry-js/pull/1310) feat: prometheus serializer ([@legendecas](https://github.com/legendecas))
  * [#1428](https://github.com/open-telemetry/opentelemetry-js/pull/1428) feat: Add missing prometheus exports for ValueRecorder, SumObserver & UpDownSumObserver ([@paulfairless](https://github.com/paulfairless))
* `opentelemetry-core`, `opentelemetry-tracing`
  * [#1344](https://github.com/open-telemetry/opentelemetry-js/pull/1344) feat: introduces ability to suppress tracing via context ([@michaelgoin](https://github.com/michaelgoin))
* `opentelemetry-api`, `opentelemetry-exporter-collector-proto`, `opentelemetry-plugin-http`, `opentelemetry-semantic-conventions`, `opentelemetry-tracing`
  * [#1372](https://github.com/open-telemetry/opentelemetry-js/pull/1372) feat: adding possibility of recording exception ([@obecny](https://github.com/obecny))
* `opentelemetry-api`, `opentelemetry-core`, `opentelemetry-exporter-collector-grpc`, `opentelemetry-exporter-collector-proto`, `opentelemetry-exporter-collector`, `opentelemetry-metrics`
  * [#1446](https://github.com/open-telemetry/opentelemetry-js/pull/1446) Collector split ([@obecny](https://github.com/obecny))
* `opentelemetry-metrics`
  * [#1366](https://github.com/open-telemetry/opentelemetry-js/pull/1366) fix: ignore non-number value on BaseBoundInstrument.update ([@legendecas](https://github.com/legendecas))
* `opentelemetry-node`
  * [#1440](https://github.com/open-telemetry/opentelemetry-js/pull/1440) fix: add Hapi and Koa to default supported plugins ([@carolinee21](https://github.com/carolinee21))
* `opentelemetry-resources`
  * [#1408](https://github.com/open-telemetry/opentelemetry-js/pull/1408) Feat: Migrate EC2 Plugin Resource Detector from IMDSv1 to IMDSv2 ([@EdZou](https://github.com/EdZou))
* `opentelemetry-core`
  * [#1349](https://github.com/open-telemetry/opentelemetry-js/pull/1349) feat: faster span and trace id generation ([@dyladan](https://github.com/dyladan))
* `opentelemetry-context-async-hooks`
  * [#1356](https://github.com/open-telemetry/opentelemetry-js/pull/1356) feat: use a symbol to store patched listeners ([@Flarna](https://github.com/Flarna))
* `opentelemetry-semantic-conventions`
  * [#1407](https://github.com/open-telemetry/opentelemetry-js/pull/1407) semantic conventions for operating system ([@obecny](https://github.com/obecny))
  * [#1409](https://github.com/open-telemetry/opentelemetry-js/pull/1409) removing semantic conventions from code coverage ([@obecny](https://github.com/obecny))
  * [#1388](https://github.com/open-telemetry/opentelemetry-js/pull/1388) chore: transpile semantic conventions to es5 ([@dyladan](https://github.com/dyladan))

### :bug: (Bug Fix)

* `opentelemetry-api`, `opentelemetry-metrics`
  * [#1373](https://github.com/open-telemetry/opentelemetry-js/pull/1373) fix: updates ValueRecorder to allow negative values ([@michaelgoin](https://github.com/michaelgoin))
* `opentelemetry-metrics`
  * [#1475](https://github.com/open-telemetry/opentelemetry-js/pull/1475) fix: proper histogram boundaries sort ([@AndrewGrachov](https://github.com/AndrewGrachov))
* `opentelemetry-core`
  * [#1336](https://github.com/open-telemetry/opentelemetry-js/pull/1336) fix: correlation context propagation extract for a single entry ([@rubenvp8510](https://github.com/rubenvp8510))
  * [#1406](https://github.com/open-telemetry/opentelemetry-js/pull/1406) Pass W3C Trace Context test suite at strictness 1 ([@michaelgoin](https://github.com/michaelgoin))
* `opentelemetry-context-base`
  * [#1387](https://github.com/open-telemetry/opentelemetry-js/pull/1387) fix: allow multiple instances of core to interact with context ([@dyladan](https://github.com/dyladan))

### :books: (Refine Doc)

* `opentelemetry-exporter-collector`
  * [#1432](https://github.com/open-telemetry/opentelemetry-js/pull/1432) docs(exporter-collector): CollectorTransportNode should be CollectorProtocolNode ([@Hongbo-Miao](https://github.com/Hongbo-Miao))
  * [#1361](https://github.com/open-telemetry/opentelemetry-js/pull/1361) chore: adding info about collector compatible version, removing duplicated doc after merge ([@obecny](https://github.com/obecny))
* `opentelemetry-metrics`
  * [#1427](https://github.com/open-telemetry/opentelemetry-js/pull/1427) chore: fix histogram type documentation ([@TigerHe7](https://github.com/TigerHe7))
* Other
  * [#1431](https://github.com/open-telemetry/opentelemetry-js/pull/1431) Fix typo in document. ([@dengliming](https://github.com/dengliming))

### Committers: 21

* Andrew ([@AndrewGrachov](https://github.com/AndrewGrachov))
* Bartlomiej Obecny ([@obecny](https://github.com/obecny))
* Cong Zou ([@EdZou](https://github.com/EdZou))
* Daniel Dyla ([@dyladan](https://github.com/dyladan))
* Gerhard Stöbich ([@Flarna](https://github.com/Flarna))
* Hongbo Miao ([@Hongbo-Miao](https://github.com/Hongbo-Miao))
* Igor Konforti ([@confiq](https://github.com/confiq))
* John Bley ([@johnbley](https://github.com/johnbley))
* Jonah Rosenblum ([@jonahrosenblum](https://github.com/jonahrosenblum))
* Mark Wolff ([@markwolff](https://github.com/markwolff))
* Matthew Wear ([@mwear](https://github.com/mwear))
* Michael Goin ([@michaelgoin](https://github.com/michaelgoin))
* Paul Fairless ([@paulfairless](https://github.com/paulfairless))
* Reginald McDonald ([@reggiemcdonald](https://github.com/reggiemcdonald))
* Ruben Vargas Palma ([@rubenvp8510](https://github.com/rubenvp8510))
* Sergio Regueira ([@sergioregueira](https://github.com/sergioregueira))
* Tiger He ([@TigerHe7](https://github.com/TigerHe7))
* [@carolinee21](https://github.com/carolinee21)
* [@dengliming](https://github.com/dengliming)
* [@srjames90](https://github.com/srjames90)
* legendecas ([@legendecas](https://github.com/legendecas))

## 0.10.2

### :rocket: (Enhancement)

* `opentelemetry-core`, `opentelemetry-tracing`
  * [#1331](https://github.com/open-telemetry/opentelemetry-js/pull/1331) Feat: Make ID generator configurable ([@EdZou](https://github.com/EdZou))
* `opentelemetry-api`, `opentelemetry-context-base`
  * [#1368](https://github.com/open-telemetry/opentelemetry-js/pull/1368) feat(api/context-base): change compile target to es5 ([@markwolff](https://github.com/markwolff))

### Committers: 3

* Cong Zou ([@EdZou](https://github.com/EdZou))
* Mark Wolff ([@markwolff](https://github.com/markwolff))
* Reginald McDonald ([@reggiemcdonald](https://github.com/reggiemcdonald))

## 0.10.1

### :bug: (Bug Fix)

* `opentelemetry-plugin-grpc-js`
  * [#1358](https://github.com/open-telemetry/opentelemetry-js/pull/1358) fix: add missing grpc-js index ([@dyladan](https://github.com/dyladan))

### Committers: 1

* Daniel Dyla ([@dyladan](https://github.com/dyladan))

## 0.10.0

### :boom: Breaking Change

* `opentelemetry-exporter-collector`, `opentelemetry-metrics`
  * [#1292](https://github.com/open-telemetry/opentelemetry-js/pull/1292) feat: remove HistogramAggregator.reset ([@legendecas](https://github.com/legendecas))
* `opentelemetry-api`, `opentelemetry-exporter-prometheus`, `opentelemetry-metrics`
  * [#1137](https://github.com/open-telemetry/opentelemetry-js/pull/1137) Batch observer ([@obecny](https://github.com/obecny))
* `opentelemetry-exporter-collector`
  * [#1256](https://github.com/open-telemetry/opentelemetry-js/pull/1256) feat: Collector Metric Exporter [1/x] Rename CollectorExporter to CollectorTraceExporter  ([@davidwitten](https://github.com/davidwitten))

### :rocket: (Enhancement)

* `opentelemetry-exporter-collector`
  * [#1339](https://github.com/open-telemetry/opentelemetry-js/pull/1339) Proto update to latest to support arrays and maps ([@obecny](https://github.com/obecny))
  * [#1302](https://github.com/open-telemetry/opentelemetry-js/pull/1302) feat: adding proto over http for collector exporter ([@obecny](https://github.com/obecny))
  * [#1247](https://github.com/open-telemetry/opentelemetry-js/pull/1247) feat: adding json over http for collector exporter ([@obecny](https://github.com/obecny))
* `opentelemetry-core`, `opentelemetry-metrics`, `opentelemetry-tracing`
  * [#974](https://github.com/open-telemetry/opentelemetry-js/pull/974) feat: add OTEL_LOG_LEVEL env var ([@naseemkullah](https://github.com/naseemkullah))
* `opentelemetry-metrics`, `opentelemetry-node`, `opentelemetry-sdk-node`
  * [#1187](https://github.com/open-telemetry/opentelemetry-js/pull/1187) Add nodejs sdk package ([@dyladan](https://github.com/dyladan))
* `opentelemetry-shim-opentracing`
  * [#918](https://github.com/open-telemetry/opentelemetry-js/pull/918) feat: add baggage support to the opentracing shim ([@rubenvp8510](https://github.com/rubenvp8510))
* `opentelemetry-tracing`
  * [#1069](https://github.com/open-telemetry/opentelemetry-js/pull/1069) feat: add OTEL_SAMPLING_PROBABILITY env var ([@naseemkullah](https://github.com/naseemkullah))
  * [#1296](https://github.com/open-telemetry/opentelemetry-js/pull/1296) feat: force flush and shutdown callback for span exporters ([@dyladan](https://github.com/dyladan))
* `opentelemetry-node`
  * [#1343](https://github.com/open-telemetry/opentelemetry-js/pull/1343) feat(grpc-js): enable autoinstrumentation by default ([@markwolff](https://github.com/markwolff))
* `opentelemetry-exporter-collector`, `opentelemetry-exporter-prometheus`, `opentelemetry-metrics`
  * [#1276](https://github.com/open-telemetry/opentelemetry-js/pull/1276) chore: updating aggregator MinMaxLastSumCount and use it for value observer and value recorder ([@obecny](https://github.com/obecny))
* `opentelemetry-plugin-fetch`, `opentelemetry-plugin-xml-http-request`, `opentelemetry-semantic-conventions`, `opentelemetry-web`
  * [#1262](https://github.com/open-telemetry/opentelemetry-js/pull/1262) feat(opentelemetry-web): capture decodedBodySize / http.response_content_length ([@johnbley](https://github.com/johnbley))
* `opentelemetry-resources`
  * [#1211](https://github.com/open-telemetry/opentelemetry-js/pull/1211) Resource auto detection logging ([@adamegyed](https://github.com/adamegyed))
* `opentelemetry-api`, `opentelemetry-exporter-prometheus`, `opentelemetry-metrics`
  * [#1137](https://github.com/open-telemetry/opentelemetry-js/pull/1137) Batch observer ([@obecny](https://github.com/obecny))
* `opentelemetry-core`
  * [#1191](https://github.com/open-telemetry/opentelemetry-js/pull/1191) Add platform agnostic way to read environment variables ([@obecny](https://github.com/obecny))
* `opentelemetry-context-async-hooks`
  * [#1210](https://github.com/open-telemetry/opentelemetry-js/pull/1210) AsyncLocalStorage based ContextManager ([@johanneswuerbach](https://github.com/johanneswuerbach))
* `opentelemetry-api`, `opentelemetry-context-async-hooks`, `opentelemetry-context-base`, `opentelemetry-context-zone-peer-dep`, `opentelemetry-context-zone`, `opentelemetry-core`, `opentelemetry-exporter-collector`, `opentelemetry-exporter-jaeger`, `opentelemetry-exporter-prometheus`, `opentelemetry-exporter-zipkin`, `opentelemetry-metrics`, `opentelemetry-node`, `opentelemetry-plugin-fetch`, `opentelemetry-plugin-grpc-js`, `opentelemetry-plugin-grpc`, `opentelemetry-plugin-http`, `opentelemetry-plugin-https`, `opentelemetry-plugin-xml-http-request`, `opentelemetry-resources`, `opentelemetry-semantic-conventions`, `opentelemetry-shim-opentracing`, `opentelemetry-tracing`, `opentelemetry-web`
  * [#1237](https://github.com/open-telemetry/opentelemetry-js/pull/1237) fix(package.json): publish source maps ([@markwolff](https://github.com/markwolff))
* `opentelemetry-core`, `opentelemetry-exporter-collector`, `opentelemetry-exporter-jaeger`, `opentelemetry-exporter-zipkin`, `opentelemetry-metrics`, `opentelemetry-tracing`
  * [#1171](https://github.com/open-telemetry/opentelemetry-js/pull/1171) feat: add instrumentation library and update collector exporter ([@mwear](https://github.com/mwear))
* `opentelemetry-plugin-xml-http-request`
  * [#1216](https://github.com/open-telemetry/opentelemetry-js/pull/1216) Increase Test Coverage for XML Http Plugin ([@thgao](https://github.com/thgao))
* `opentelemetry-core`, `opentelemetry-node`, `opentelemetry-tracing`, `opentelemetry-web`
  * [#1218](https://github.com/open-telemetry/opentelemetry-js/pull/1218) fix: change default propagator to match spec ([@jonahrosenblum](https://github.com/jonahrosenblum))

### :bug: (Bug Fix)

* `opentelemetry-plugin-grpc`
  * [#1289](https://github.com/open-telemetry/opentelemetry-js/pull/1289) fix(grpc): camelCase methods can be double patched ([@markwolff](https://github.com/markwolff))
* `opentelemetry-plugin-fetch`
  * [#1274](https://github.com/open-telemetry/opentelemetry-js/pull/1274) fix: do not crash on fetch(new Request(url)) ([@dyladan](https://github.com/dyladan))
* `opentelemetry-core`
  * [#1269](https://github.com/open-telemetry/opentelemetry-js/pull/1269) fix(opentelemetry-core): modify regex to allow future versions ([@srjames90](https://github.com/srjames90))
* `opentelemetry-exporter-collector`
  * [#1254](https://github.com/open-telemetry/opentelemetry-js/pull/1254) fix: default url for otelcol ([@jufab](https://github.com/jufab))

### :books: (Refine Doc)

* `opentelemetry-metrics`
  * [#1239](https://github.com/open-telemetry/opentelemetry-js/pull/1239) chore: update metrics example with UpDownCounter ([@mayurkale22](https://github.com/mayurkale22))
* `opentelemetry-exporter-jaeger`
  * [#1234](https://github.com/open-telemetry/opentelemetry-js/pull/1234) docs: add note about endpoint config option ([@danielmbarlow](https://github.com/danielmbarlow))
* `opentelemetry-api`
  * [#1231](https://github.com/open-telemetry/opentelemetry-js/pull/1231) fix(jsdoc): change null to undefined ([@markwolff](https://github.com/markwolff))

### :sparkles: (Feature)

* `opentelemetry-api`, `opentelemetry-metrics`
  * [#1272](https://github.com/open-telemetry/opentelemetry-js/pull/1272) feat: adding new metric: up down sum observer ([@obecny](https://github.com/obecny))

### Committers: 21

* Adam Egyed ([@adamegyed](https://github.com/adamegyed))
* Aravin ([@aravinsiva](https://github.com/aravinsiva))
* Bartlomiej Obecny ([@obecny](https://github.com/obecny))
* Bryan Clement ([@lykkin](https://github.com/lykkin))
* Connor Lindsey ([@connorlindsey](https://github.com/connorlindsey))
* Daniel Dyla ([@dyladan](https://github.com/dyladan))
* Daniel M Barlow ([@danielmbarlow](https://github.com/danielmbarlow))
* David W. ([@davidwitten](https://github.com/davidwitten))
* Johannes Würbach ([@johanneswuerbach](https://github.com/johanneswuerbach))
* John Bley ([@johnbley](https://github.com/johnbley))
* Jonah Rosenblum ([@jonahrosenblum](https://github.com/jonahrosenblum))
* Julien FABRE ([@jufab](https://github.com/jufab))
* Mark Wolff ([@markwolff](https://github.com/markwolff))
* Matthew Wear ([@mwear](https://github.com/mwear))
* Mayur Kale ([@mayurkale22](https://github.com/mayurkale22))
* Naseem ([@naseemkullah](https://github.com/naseemkullah))
* Ruben Vargas Palma ([@rubenvp8510](https://github.com/rubenvp8510))
* Shivkanya Andhare ([@shivkanya9146](https://github.com/shivkanya9146))
* Tina Gao ([@thgao](https://github.com/thgao))
* [@srjames90](https://github.com/srjames90)
* legendecas ([@legendecas](https://github.com/legendecas))

## 0.9.0

### :boom: Breaking Change

* `opentelemetry-api`, `opentelemetry-exporter-prometheus`, `opentelemetry-metrics`
  * [#1120](https://github.com/open-telemetry/opentelemetry-js/pull/1120) feat: add the UpDownCounter instrument ([@mayurkale22](https://github.com/mayurkale22))
  * [#1126](https://github.com/open-telemetry/opentelemetry-js/pull/1126) feat!: remove label keys as they are no longer part of the spec ([@naseemkullah](https://github.com/naseemkullah))
* `opentelemetry-api`, `opentelemetry-metrics`
  * [#1117](https://github.com/open-telemetry/opentelemetry-js/pull/1117) chore: rename meaure to value recorder ([@dyladan](https://github.com/dyladan))
* `opentelemetry-api`, `opentelemetry-core`, `opentelemetry-tracing`
  * [#1058](https://github.com/open-telemetry/opentelemetry-js/pull/1058) feat: spec compliant sampling result support ([@legendecas](https://github.com/legendecas))

### :rocket: (Enhancement)

* Other
  * [#1181](https://github.com/open-telemetry/opentelemetry-js/pull/1181) feat: add node-plugins-all package ([@dyladan](https://github.com/dyladan))
* `opentelemetry-plugin-fetch`, `opentelemetry-plugin-xml-http-request`, `opentelemetry-web`
  * [#1121](https://github.com/open-telemetry/opentelemetry-js/pull/1121) chore: adding plugin-fetch and example ([@obecny](https://github.com/obecny))
* `opentelemetry-node`
  * [#1153](https://github.com/open-telemetry/opentelemetry-js/pull/1153) feat: add OPENTELEMETRY_NO_PATCH_MODULES ([@markwolff](https://github.com/markwolff))
  * [#1151](https://github.com/open-telemetry/opentelemetry-js/pull/1151) chore(todo): add missing span sampling test ([@markwolff](https://github.com/markwolff))
* `opentelemetry-exporter-jaeger`
  * [#965](https://github.com/open-telemetry/opentelemetry-js/pull/965) feat(opentelemetry-exporter-jaeger): http sender ([@leonardodalcin](https://github.com/leonardodalcin))
* `opentelemetry-exporter-zipkin`
  * [#1138](https://github.com/open-telemetry/opentelemetry-js/pull/1138) feat(opentelemetry-js): infer zipkin service name from resource ([@rezakrimi](https://github.com/rezakrimi))
* `opentelemetry-plugin-xml-http-request`
  * [#1133](https://github.com/open-telemetry/opentelemetry-js/pull/1133) fix(plugin-xml-http-request): support sync requests ([@johnbley](https://github.com/johnbley))
* `opentelemetry-metrics`
  * [#1145](https://github.com/open-telemetry/opentelemetry-js/pull/1145) chore: creating new metric kind ([@obecny](https://github.com/obecny))
* `opentelemetry-exporter-collector`
  * [#1204](https://github.com/open-telemetry/opentelemetry-js/pull/1204) feat: collector exporter custom headers and metadata ([@mwear](https://github.com/mwear))
* `opentelemetry-exporter-zipkin`
  * [#1202](https://github.com/open-telemetry/opentelemetry-js/pull/1202) Adds possibility to set headers to zipkin exporter ([@obecny](https://github.com/obecny))

### :bug: (Bug Fix)

* `opentelemetry-exporter-collector`
  * [#1197](https://github.com/open-telemetry/opentelemetry-js/pull/1197) fix(exporter-collector): default endpoint for node and browser ([@davidwitten](https://github.com/davidwitten))
* `opentelemetry-context-zone-peer-dep`
  * [#1209](https://github.com/open-telemetry/opentelemetry-js/pull/1209) chore: fixing zone from which to fork a new zone ([@obecny](https://github.com/obecny))

### :sparkles: (Feature)

* `opentelemetry-semantic-conventions`
  * [#1160](https://github.com/open-telemetry/opentelemetry-js/pull/1160) refactor(attributes): move enums to @opentelemetry/semantic-conventions ([@markwolff](https://github.com/markwolff))

### :books: (Refine Doc)

* Other
  * [#1192](https://github.com/open-telemetry/opentelemetry-js/pull/1192) Fix_typo ([@shivkanya9146](https://github.com/shivkanya9146))
  * [#1147](https://github.com/open-telemetry/opentelemetry-js/pull/1147) ci: lint markdown files ([@naseemkullah](https://github.com/naseemkullah))
  * [#1142](https://github.com/open-telemetry/opentelemetry-js/pull/1142) chore: template prometheus endpoint in examples rather than hardcode ([@naseemkullah](https://github.com/naseemkullah))
  * [#1217](https://github.com/open-telemetry/opentelemetry-js/pull/1217) chore: fix markdown linting and add npm script ([@dyladan](https://github.com/dyladan))

### Committers: 13

* David W. ([@davidwitten](https://github.com/davidwitten))
* Bartlomiej Obecny ([@obecny](https://github.com/obecny))
* Daniel Dyla ([@dyladan](https://github.com/dyladan))
* Mark Wolff ([@markwolff](https://github.com/markwolff))
* Mayur Kale ([@mayurkale22](https://github.com/mayurkale22))
* Naseem ([@naseemkullah](https://github.com/naseemkullah))
* Valentin Marchaud ([@vmarchaud](https://github.com/vmarchaud))
* legendecas ([@legendecas](https://github.com/legendecas))
* Shivkanya Andhare ([@shivkanya9146](https://github.com/shivkanya9146))
* Leonardo Dalcin ([@leonardodalcin](https://github.com/leonardodalcin))
* [@rezakrimi](https://github.com/rezakrimi)
* John Bley ([@johnbley](https://github.com/johnbley))
* Matthew Wear ([@mwear](https://github.com/mwear))

## 0.8.3

### :rocket: (Enhancement)

* `opentelemetry-node`
  * [#980](https://github.com/open-telemetry/opentelemetry-js/pull/980) feat: merge user supplied and default plugin configs ([@naseemkullah](https://github.com/naseemkullah))

### :bug: (Bug Fix)

* `opentelemetry-context-async-hooks`
  * [#1099](https://github.com/open-telemetry/opentelemetry-js/pull/1099) fix(asynchooks-scope): fix context loss using .with() #1101 ([@vmarchaud](https://github.com/vmarchaud))

### :books: (Refine Doc)

* Other
  * [#1100](https://github.com/open-telemetry/opentelemetry-js/pull/1100) docs(batcher): document how to configure custom aggregators #989 ([@vmarchaud](https://github.com/vmarchaud))
* `opentelemetry-api`
  * [#1106](https://github.com/open-telemetry/opentelemetry-js/pull/1106) chore: improve API documentation ([@mayurkale22](https://github.com/mayurkale22))

### Committers: 7

* Bartlomiej Obecny ([@obecny](https://github.com/obecny))
* Daniel Dyla ([@dyladan](https://github.com/dyladan))
* Kanika Shah ([@kanikashah90](https://github.com/kanikashah90))
* Mayur Kale ([@mayurkale22](https://github.com/mayurkale22))
* Naseem ([@naseemkullah](https://github.com/naseemkullah))
* Valentin Marchaud ([@vmarchaud](https://github.com/vmarchaud))
* [@shivkanya9146](https://github.com/shivkanya9146)

## 0.8.2

### :rocket: (Enhancement)

* `opentelemetry-exporter-collector`
  * [#1063](https://github.com/open-telemetry/opentelemetry-js/pull/1063) feat: exporter collector TLS option ([@mzahor](https://github.com/mzahor))
* `opentelemetry-core`
  * [#838](https://github.com/open-telemetry/opentelemetry-js/pull/838) feat: implement W3C Correlation Context propagator ([@rubenvp8510](https://github.com/rubenvp8510))

### :bug: (Bug Fix)

* `opentelemetry-api`
  * [#1067](https://github.com/open-telemetry/opentelemetry-js/pull/1067) fix: missing `global` in browser environments ([@legendecas](https://github.com/legendecas))

### :books: (Refine Doc)

* Other
  * [#1057](https://github.com/open-telemetry/opentelemetry-js/pull/1057) chore: add examples README.md ([@mayurkale22](https://github.com/mayurkale22))
* `opentelemetry-core`
  * [#1080](https://github.com/open-telemetry/opentelemetry-js/pull/1080) docs: document CorrelationContext propagator under Built-in Implement… ([@rubenvp8510](https://github.com/rubenvp8510))

### Committers: 5

* Marian Zagoruiko ([@mzahor](https://github.com/mzahor))
* Mayur Kale ([@mayurkale22](https://github.com/mayurkale22))
* Olivier Albertini ([@OlivierAlbertini](https://github.com/OlivierAlbertini))
* Ruben Vargas Palma ([@rubenvp8510](https://github.com/rubenvp8510))
* legendecas ([@legendecas](https://github.com/legendecas))

## 0.8.1

### :rocket: (Enhancement)

* Other
  * [#1050](https://github.com/open-telemetry/opentelemetry-js/pull/1050) feat: add plugin metapackages ([@dyladan](https://github.com/dyladan))
* `opentelemetry-resources`
  * [#1055](https://github.com/open-telemetry/opentelemetry-js/pull/1055) chore(opentelemetry-resources): add instance type and az to aws detector ([@justinwalz](https://github.com/justinwalz))
* `opentelemetry-plugin-http`
  * [#963](https://github.com/open-telemetry/opentelemetry-js/pull/963) feat(plugin-http): add plugin hooks before processing req and res ([@BlumAmir](https://github.com/BlumAmir))
* `opentelemetry-metrics`
  * [#1049](https://github.com/open-telemetry/opentelemetry-js/pull/1049) chore: pipe resource through to MetricRecord ([@mwear](https://github.com/mwear))
* `opentelemetry-api`, `opentelemetry-metrics`
  * [#1032](https://github.com/open-telemetry/opentelemetry-js/pull/1032) Make Labels Optional for CounterMetric::add ([@astorm](https://github.com/astorm))

### :bug: (Bug Fix)

* `opentelemetry-plugin-http`
  * [#1060](https://github.com/open-telemetry/opentelemetry-js/pull/1060) fix(http-plugin): don't modify user's headers object in plugin ([@BlumAmir](https://github.com/BlumAmir))
* `opentelemetry-exporter-collector`
  * [#1053](https://github.com/open-telemetry/opentelemetry-js/pull/1053) fix: include proto files in deployment package ([@dyladan](https://github.com/dyladan))

### :books: (Refine Doc)

* Other
  * [#1065](https://github.com/open-telemetry/opentelemetry-js/pull/1065) style: format README ([@naseemkullah](https://github.com/naseemkullah))
  * [#1064](https://github.com/open-telemetry/opentelemetry-js/pull/1064) chore: update README ([@mayurkale22](https://github.com/mayurkale22))
  * [#1051](https://github.com/open-telemetry/opentelemetry-js/pull/1051) chore: deploy docs using github action ([@dyladan](https://github.com/dyladan))
* `opentelemetry-exporter-prometheus`
  * [#1056](https://github.com/open-telemetry/opentelemetry-js/pull/1056) fix readme: setting labelKeys when creating the counter ([@luebken](https://github.com/luebken))

### Committers: 9

* Alan Storm ([@astorm](https://github.com/astorm))
* Amir Blum ([@BlumAmir](https://github.com/BlumAmir))
* Daniel Dyla ([@dyladan](https://github.com/dyladan))
* Justin Walz ([@justinwalz](https://github.com/justinwalz))
* Matthew Wear ([@mwear](https://github.com/mwear))
* Matthias Lübken ([@luebken](https://github.com/luebken))
* Mayur Kale ([@mayurkale22](https://github.com/mayurkale22))
* Naseem ([@naseemkullah](https://github.com/naseemkullah))
* [@shivkanya9146](https://github.com/shivkanya9146)

## 0.8.0

Released 2020-05-12

### :boom: Breaking Change

* `opentelemetry-api`, `opentelemetry-metrics`
  * [#1001](https://github.com/open-telemetry/opentelemetry-js/pull/1001) fix: observers should not expose bind/unbind method ([@legendecas](https://github.com/legendecas))

### :bug: (Bug Fix)

* `opentelemetry-plugin-http`
  * [#984](https://github.com/open-telemetry/opentelemetry-js/pull/984) fix(http-plugin): strip otel custom http header #983 ([@vmarchaud](https://github.com/vmarchaud))
* `opentelemetry-core`
  * [#1021](https://github.com/open-telemetry/opentelemetry-js/pull/1021) fix: left pad short b3 trace identifiers ([@dyladan](https://github.com/dyladan))
* `opentelemetry-plugin-xml-http-reques`
  * [#1002](https://github.com/open-telemetry/opentelemetry-js/pull/1002) fix(opentelemetry-plugin-xml-http-request): define span kind as CLIENT for xmlhttprequests ([@ivansenic](https://github.com/ivansenic))
* `opentelemetry-plugin-grpc`
  * [#1005](https://github.com/open-telemetry/opentelemetry-js/pull/1005) fix: add missing error status handler ([@markwolff](https://github.com/markwolff))
* `opentelemetry-exporter-collector`
  * [#1008](https://github.com/open-telemetry/opentelemetry-js/pull/1008) fix: permission denied error when cloning submodules ([@sleighzy](https://github.com/sleighzy))

### :rocket: (Enhancement)

* `opentelemetry-exporter-zipkin`, `opentelemetry-plugin-http`, `opentelemetry-tracing`
  * [#1037](https://github.com/open-telemetry/opentelemetry-js/pull/1037) fix(tracing): span processor should receive a readable span as parameters ([@legendecas](https://github.com/legendecas))
* `opentelemetry-tracing`
  * [#1024](https://github.com/open-telemetry/opentelemetry-js/pull/1024) fix: multi span processor should flush child span processors ([@legendecas](https://github.com/legendecas))
* `opentelemetry-metrics`, `opentelemetry-tracing`
  * [#1015](https://github.com/open-telemetry/opentelemetry-js/pull/1015) fix: prevent duplicated resource creation ([@legendecas](https://github.com/legendecas))
* `opentelemetry-metrics`
  * [#1014](https://github.com/open-telemetry/opentelemetry-js/pull/1014) feat(metrics): use MetricDescriptor to determine aggregator #989 ([@vmarchaud](https://github.com/vmarchaud))
* `opentelemetry-plugin-http`
  * [#948](https://github.com/open-telemetry/opentelemetry-js/pull/948) feat(http-plugin): add options to disable new spans if no parent ([@vmarchaud](https://github.com/vmarchaud))
* `opentelemetry-api`, `opentelemetry-node`, `opentelemetry-plugin-grpc`, `opentelemetry-plugin-http`, `opentelemetry-plugin-https`, `opentelemetry-plugin-xml-http-request`, `opentelemetry-tracing`, `opentelemetry-web`
  * [#943](https://github.com/open-telemetry/opentelemetry-js/pull/943) Use global API instances ([@dyladan](https://github.com/dyladan))
* `opentelemetry-api`
  * [#1016](https://github.com/open-telemetry/opentelemetry-js/pull/1016) refactor: normalize namespace import name for @opentelemetry/api ([@legendecas](https://github.com/legendecas))
* `opentelemetry-core`, `opentelemetry-base`
  * [#991](https://github.com/open-telemetry/opentelemetry-js/pull/991) refactor: merge opentelemetry-base to opentelemetry-core ([@legendecas](https://github.com/legendecas))
* `opentelemetry-core`
  * [#981](https://github.com/open-telemetry/opentelemetry-js/pull/981) chore: splitting BasePlugin into browser and node ([@obecny](https://github.com/obecny))

### :books: (Refine Doc)

* Other
  * [#1003](https://github.com/open-telemetry/opentelemetry-js/pull/1003) chore: test on node 14 ([@dyladan](https://github.com/dyladan))
  * [#990](https://github.com/open-telemetry/opentelemetry-js/pull/990) fix(opentracing-shim): update opentracing shim example ([@sleighzy](https://github.com/sleighzy))

### Committers: 7

* legendecas ([@legendecas](https://github.com/legendecas))
* Valentin Marchaud ([@vmarchaud](https://github.com/vmarchaud))
* Daniel Dyla ([@dyladan](https://github.com/dyladan))
* Ivan Senic ([@ivansenic](https://github.com/ivansenic))
* Mark Wolff ([@markwolff](https://github.com/markwolff))
* Simon Leigh ([@sleighzy](https://github.com/sleighzy))
* Bartlomiej Obecny ([@obecny](https://github.com/obecny))

## 0.7.0

Released 2020-04-23

### :boom: Breaking Change

* `opentelemetry-exporter-collector`
  * [#901](https://github.com/open-telemetry/opentelemetry-js/pull/901) grpc for node and support for new proto format for node and browser ([@obecny](https://github.com/obecny))
* `opentelemetry-api`, `opentelemetry-metrics`
  * [#964](https://github.com/open-telemetry/opentelemetry-js/pull/964) chore: adding metric observable to be able to support async update ([@obecny](https://github.com/obecny))

### :bug: (Bug Fix)

* `opentelemetry-plugin-http`
  * [#960](https://github.com/open-telemetry/opentelemetry-js/pull/960) [http] fix: use url.URL ([@naseemkullah](https://github.com/naseemkullah))
* `opentelemetry-core`
  * [#977](https://github.com/open-telemetry/opentelemetry-js/pull/977) fix(B3Propagator): B3 sampled causing gRPC error ([@mayurkale22](https://github.com/mayurkale22))

### :rocket: (Enhancement)

* `opentelemetry-resources`
  * [#899](https://github.com/open-telemetry/opentelemetry-js/pull/899) feat: resource auto-detection ([@mwear](https://github.com/mwear))
* `opentelemetry-metrics`
  * [#930](https://github.com/open-telemetry/opentelemetry-js/pull/930) feat(aggregators): implement histogram aggregator ([@vmarchaud](https://github.com/vmarchaud))

### Committers: 5

* Naseem ([@naseemkullah](https://github.com/naseemkullah))
* Matthew Wear ([@mwear](https://github.com/mwear))
* Bartlomiej Obecny ([@obecny](https://github.com/obecny))
* Mayur Kale ([@mayurkale22](https://github.com/mayurkale22))
* Valentin Marchaud ([@vmarchaud](https://github.com/vmarchaud))

## 0.6.1

Released 2020-04-08

### :rocket: (Enhancement)

* `opentelemetry-exporter-jaeger`
  * [#924](https://github.com/open-telemetry/opentelemetry-js/pull/924) [Jaeger-Exporter] host default env var ([@naseemkullah](https://github.com/naseemkullah))
* `opentelemetry-metrics`
  * [#933](https://github.com/open-telemetry/opentelemetry-js/pull/933) feat(meter): allow custom batcher #932 ([@vmarchaud](https://github.com/vmarchaud))

### :bug: (Bug Fix)

* `opentelemetry-plugin-http`
  * [#946](https://github.com/open-telemetry/opentelemetry-js/pull/946) Remove bad null check ([@dyladan](https://github.com/dyladan))
* `opentelemetry-exporter-prometheus`, `opentelemetry-metrics`
  * [#941](https://github.com/open-telemetry/opentelemetry-js/pull/941) fix: do not clear other labelsets when updating metrics ([@dyladan](https://github.com/dyladan))

### :books: (Refine Doc)

* `opentelemetry-propagator-jaeger`
  * [#937](https://github.com/open-telemetry/opentelemetry-js/pull/937) fix: Jaeger propagator example of usage" ([@shivkanya9146](https://github.com/shivkanya9146))

### Committers: 4

* Daniel Dyla ([@dyladan](https://github.com/dyladan))
* Naseem ([@naseemkullah](https://github.com/naseemkullah))
* Valentin Marchaud ([@vmarchaud](https://github.com/vmarchaud))
* [@shivkanya9146](https://github.com/shivkanya9146)

## 0.6.0

Released 2020-04-01

### :boom: Breaking Change

* `opentelemetry-api`, `opentelemetry-metrics`
  * [#915](https://github.com/open-telemetry/opentelemetry-js/pull/915) Remove label set from metrics API ([@mayurkale22](https://github.com/mayurkale22))

### :rocket: (Enhancement)

* `opentelemetry-tracing`
  * [#913](https://github.com/open-telemetry/opentelemetry-js/pull/913) chore: remove unused default argument in Tracer ([@Flarna](https://github.com/Flarna))
* `opentelemetry-exporter-jaeger`
  * [#916](https://github.com/open-telemetry/opentelemetry-js/pull/916) chore: removing force flush ([@obecny](https://github.com/obecny))

### :books: (Refine Doc)

* `opentelemetry-node`
  * [#921](https://github.com/open-telemetry/opentelemetry-js/pull/921) chore: fix Require Path in README [@shivkanya9146](https://github.com/shivkanya9146))

### Committers: 4

* Mayur Kale ([@mayurkale22](https://github.com/mayurkale22))
* Bartlomiej Obecny ([@obecny](https://github.com/obecny))
* Gerhard Stöbich ([@Flarna](https://github.com/Flarna))
* Shivkanya Andhare ([@shivkanya9146](https://github.com/shivkanya9146))

## 0.5.2

Released 2020-03-27

### :rocket: (Enhancement)

* `opentelemetry-exporter-prometheus`, `opentelemetry-metrics`
  * [#893](https://github.com/open-telemetry/opentelemetry-js/pull/893) Metrics: Add lastUpdateTimestamp associated with point ([@mayurkale22](https://github.com/mayurkale22))
* `opentelemetry-tracing`
  * [#896](https://github.com/open-telemetry/opentelemetry-js/pull/896) Do not export empty span lists ([@dyladan](https://github.com/dyladan))
* `opentelemetry-api`, `opentelemetry-tracing`
  * [#889](https://github.com/open-telemetry/opentelemetry-js/pull/889) feat: start a root span with spanOptions.parent = null ([@dyladan](https://github.com/dyladan))

### :bug: (Bug Fix)

* `opentelemetry-core`, `opentelemetry-propagator-jaeger`
  * [#904](https://github.com/open-telemetry/opentelemetry-js/pull/904) fix: add type checking in propagators ([@dyladan](https://github.com/dyladan))
* `opentelemetry-context-base`, `opentelemetry-core`, `opentelemetry-plugin-document-load`, `opentelemetry-plugin-user-interaction`, `opentelemetry-web`
  * [#906](https://github.com/open-telemetry/opentelemetry-js/pull/906) chore: fixing documentation for web tracer provider, fixing examples … ([@obecny](https://github.com/obecny))
* Other
  * [#884](https://github.com/open-telemetry/opentelemetry-js/pull/884) chore: fixing main package.json version ([@obecny](https://github.com/obecny))

### :books: (Refine Doc)

* `opentelemetry-context-base`, `opentelemetry-core`, `opentelemetry-plugin-document-load`, `opentelemetry-plugin-user-interaction`, `opentelemetry-web`
  * [#906](https://github.com/open-telemetry/opentelemetry-js/pull/906) chore: fixing documentation for web tracer provider, fixing examples … ([@obecny](https://github.com/obecny))

### Committers: 4

* Bartlomiej Obecny ([@obecny](https://github.com/obecny))
* Daniel Dyla ([@dyladan](https://github.com/dyladan))
* Mark Robert Henderson ([@aphelionz](https://github.com/aphelionz))
* Mayur Kale ([@mayurkale22](https://github.com/mayurkale22))

## 0.5.1

Released 2020-03-19

### :bug: (Bug Fix)

* `opentelemetry-web`
  * [#873](https://github.com/open-telemetry/opentelemetry-js/pull/873) Remove unnecessary `this` overwrite in stack context manager ([@dyladan](https://github.com/dyladan))
* `opentelemetry-plugin-mysql`
  * [#880](https://github.com/open-telemetry/opentelemetry-js/pull/880) Do not multiwrap pool queries ([@dyladan](https://github.com/dyladan))
* `opentelemetry-metrics`
  * [#881](https://github.com/open-telemetry/opentelemetry-js/pull/881)  fix: @opentelemetry/metrics fails to run due to bad import ([@mayurkale22](https://github.com/mayurkale22))

### Committers: 2

* Daniel Dyla ([@dyladan](https://github.com/dyladan))
* Mayur Kale ([@mayurkale22](https://github.com/mayurkale22))

## 0.5.0

Released 2020-03-16

### First official beta release

* provides almost fully complete metrics, tracing, and context propagation functionality but makes **no promises** around breaking changes

### :boom: Breaking Change

* [#853](https://github.com/open-telemetry/opentelemetry-js/pull/853) Rename scope to context
* [#851](https://github.com/open-telemetry/opentelemetry-js/pull/851) Rename formatter to propagator

### :rocket: (Enhancement)

* [#828](https://github.com/open-telemetry/opentelemetry-js/pull/828) feat: metric observer
* [#858](https://github.com/open-telemetry/opentelemetry-js/pull/858) chore: update out-of-date dependencies
* [#856](https://github.com/open-telemetry/opentelemetry-js/pull/856) fix: change loglevel for beta
* [#843](https://github.com/open-telemetry/opentelemetry-js/pull/843) export resource to exporters
* [#846](https://github.com/open-telemetry/opentelemetry-js/pull/846) SDK Resource
* [#625](https://github.com/open-telemetry/opentelemetry-js/pull/625) feat: introduce ended property on Span
* [#837](https://github.com/open-telemetry/opentelemetry-js/pull/837) Simplify SDK registration
* [#818](https://github.com/open-telemetry/opentelemetry-js/pull/818) fix: change SpanContext.traceFlags to mandatory
* [#827](https://github.com/open-telemetry/opentelemetry-js/pull/827) Add getter and setter arguments to propagation API
* [#821](https://github.com/open-telemetry/opentelemetry-js/pull/821) feat: add composite propagator
* [#824](https://github.com/open-telemetry/opentelemetry-js/pull/824) Faster trace id generation
* [#708](https://github.com/open-telemetry/opentelemetry-js/pull/708) Simplify and speed up trace context parsing
* [#802](https://github.com/open-telemetry/opentelemetry-js/pull/802) chore: adding force flush to span processors
* [#816](https://github.com/open-telemetry/opentelemetry-js/pull/816) feat: use context-based tracing
* [#815](https://github.com/open-telemetry/opentelemetry-js/pull/815) Resources API: package, semantic conventions, and test utils
* [#797](https://github.com/open-telemetry/opentelemetry-js/pull/797) Add propagation API
* [#792](https://github.com/open-telemetry/opentelemetry-js/pull/792) Add context API
* [#685](https://github.com/open-telemetry/opentelemetry-js/pull/685) feat: add express plugin #666
* [#769](https://github.com/open-telemetry/opentelemetry-js/pull/769) Separate context propagation (OTEP 66)
* [#653](https://github.com/open-telemetry/opentelemetry-js/pull/653) Prevent loading plugins for incorrect module #626
* [#654](https://github.com/open-telemetry/opentelemetry-js/pull/654) feat: warn user when a instrumented package was already required #636
* [#772](https://github.com/open-telemetry/opentelemetry-js/pull/772) chore: add typing to propagator carrier
* [#735](https://github.com/open-telemetry/opentelemetry-js/pull/735) feat: decode jaeger header
* [#719](https://github.com/open-telemetry/opentelemetry-js/pull/719) feat(plugin-http): sync. specs for statuscode
* [#701](https://github.com/open-telemetry/opentelemetry-js/pull/701) feat: add jaeger http trace format (#696)

### :bug: (Bug Fix)

* [#798](https://github.com/open-telemetry/opentelemetry-js/pull/798) Respect sampled bit in probability sampler
* [#743](https://github.com/open-telemetry/opentelemetry-js/pull/743) fix: left pad jaeger trace ids
* [#715](https://github.com/open-telemetry/opentelemetry-js/pull/715) fix: unref jaeger socket to prevent process running indefinitely

## 0.4.0

Released 2020-02-05

### :rocket: (Enhancement)

* `opentelemetry-api`
  * [#727](https://github.com/open-telemetry/opentelemetry-js/pull/727) Api separation (deprecate `opentelemetry-types`)
  * [#749](https://github.com/open-telemetry/opentelemetry-js/pull/749) chore: rename registry to provider

### :sparkles: (Feature)

* `opentelemetry-plugin-http`
  * [#719](https://github.com/open-telemetry/opentelemetry-js/pull/719) feat(plugin-http): sync. specs for statuscode
* `opentelemetry-exporter-jaeger`
  * [#735](https://github.com/open-telemetry/opentelemetry-js/pull/735) feat: decode jaeger header
* `opentelemetry-plugin-user-interaction`
  * [#658](https://github.com/open-telemetry/opentelemetry-js/pull/658) feat: plugin user interaction for web

### :books: (Refine Doc)

* [#689](https://github.com/open-telemetry/opentelemetry-js/pull/689) Add benchmark README and latest numbers
* [#733](https://github.com/open-telemetry/opentelemetry-js/pull/733) chore: add instruction for pg-pool plugin
* [#665](https://github.com/open-telemetry/opentelemetry-js/pull/665) docs: add ioredis example
* [#731](https://github.com/open-telemetry/opentelemetry-js/pull/731) Update Stackdriver exporter example

### :bug: (Bug Fix)

* `opentelemetry-exporter-jaeger`
  * [#715](https://github.com/open-telemetry/opentelemetry-js/pull/715) fix: unref jaeger socket to prevent process running indefinitely
* `opentelemetry-plugin-ioredis`
  * [#671](https://github.com/open-telemetry/opentelemetry-js/pull/671) [ioredis plugin] fix: change supportedVersions to >1 <5

## 0.3.3

Released 2020-01-22

### :rocket: (Enhancement)

* `opentelemetry-core`, `opentelemetry-exporter-collector`, `opentelemetry-exporter-zipkin`, `opentelemetry-node`, `opentelemetry-plugin-dns`, `opentelemetry-plugin-document-load`, `opentelemetry-plugin-grpc`, `opentelemetry-plugin-http`, `opentelemetry-plugin-https`, `opentelemetry-plugin-ioredis`, `opentelemetry-plugin-mongodb`, `opentelemetry-plugin-mysql`, `opentelemetry-plugin-postgres`, `opentelemetry-plugin-redis`, `opentelemetry-plugin-xml-http-request`, `opentelemetry-shim-opentracing`, `opentelemetry-tracing`, `opentelemetry-types`, `opentelemetry-web`
  * [#582](https://github.com/open-telemetry/opentelemetry-js/pull/582) Named Tracers / Tracer Registry
* `opentelemetry-node`, `opentelemetry-plugin-postgres`
  * [#662](https://github.com/open-telemetry/opentelemetry-js/pull/662) feat: add pg-pool to default list of instrumented plugins
  * [#708](https://github.com/open-telemetry/opentelemetry-js/pull/708) Simplify and speed up trace context parsing
* `opentelemetry-metrics`
  * [#700](https://github.com/open-telemetry/opentelemetry-js/pull/700) implement named meter

### :sparkles: (Feature)

* `opentelemetry-propagator-jaeger`
  * [#701](https://github.com/open-telemetry/opentelemetry-js/pull/701) add jaeger http trace format
* `opentelemetry-exporter-stackdriver-trace`
  * [#648](https://github.com/open-telemetry/opentelemetry-js/pull/648) Stackdriver Trace exporter

### :books: (Refine Doc)

* [#673](https://github.com/open-telemetry/opentelemetry-js/pull/673) chore(getting-started): Added a TypeScript version for Getting Started Guide

### :bug: (Bug Fix)

* `opentelemetry-plugin-ioredis`
  * [#714](https://github.com/open-telemetry/opentelemetry-js/pull/714) fix: return module exports from ioredis

## 0.3.2

Released 2020-01-03

### :rocket: (Enhancement)

* `opentelemetry-plugin-http`, `opentelemetry-plugin-https`
  * [#643](https://github.com/open-telemetry/opentelemetry-js/pull/643) feat(plugin-http): add/modify attributes
  * [#651](https://github.com/open-telemetry/opentelemetry-js/pull/651) chore: add version script to all packages
* `opentelemetry-plugin-mongodb`
  * [#652](https://github.com/open-telemetry/opentelemetry-js/pull/652) feat: port mongodb-core plugin to mongodb
* `opentelemetry-metrics`
  * [#634](https://github.com/open-telemetry/opentelemetry-js/pull/634) Rename metric handle to bound instrument
* `opentelemetry-test-utils`
  * [#644](https://github.com/open-telemetry/opentelemetry-js/pull/644) feat: test-utils

### :sparkles: (Feature)

* `opentelemetry-plugin-ioredis`
  * [#558](https://github.com/open-telemetry/opentelemetry-js/pull/558) feat(plugin): add ioredis plugin

### :books: (Refine Doc)

* `opentelemetry-node`, `opentelemetry-plugin-xml-http-request`
  * [#646](https://github.com/open-telemetry/opentelemetry-js/pull/646) chore: update default plugins list and fix npm badge
* `opentelemetry-plugin-document-load`, `opentelemetry-plugin-mysql`, `opentelemetry-plugin-redis`, `opentelemetry-plugin-xml-http-request`, `opentelemetry-shim-opentracing`
  * [#647](https://github.com/open-telemetry/opentelemetry-js/pull/647) chore: update plugin readme with example links
* `opentelemetry-plugin-postgres`
  * [#539](https://github.com/open-telemetry/opentelemetry-js/pull/539) chore(docs:postgres): add usage instructions
* Other
  * [#645](https://github.com/open-telemetry/opentelemetry-js/pull/645) chore(plugin-pg): move dev dependencies out of `dependencies` in package.json

## 0.3.1

Released 2019-12-20

### :bug: (Bug Fix)

* `opentelemetry-plugin-grpc`
  * [#631](https://github.com/open-telemetry/opentelemetry-js/pull/631) fix(grpc): patch original client methods
  * [#593](https://github.com/open-telemetry/opentelemetry-js/pull/593) fix: transpile to es2017 as esnext may result in unsupported JS code

### :books: (Refine Doc)

* Other
  * [#629](https://github.com/open-telemetry/opentelemetry-js/pull/629) ci: deploy documentation on releases
  * [#581](https://github.com/open-telemetry/opentelemetry-js/pull/581) feat: add OpenTracing example

### :rocket: (Enhancement)

* [#633](https://github.com/open-telemetry/opentelemetry-js/pull/633) chore: enable incremental builds

### :sparkles: (Feature)

* `opentelemetry-plugin-xml-http-request`
  * [#595](https://github.com/open-telemetry/opentelemetry-js/pull/595) feat: implement XMLHttpRequest plugin

## 0.3.0

Released 2019-12-13

### :rocket: (Enhancement)

* `opentelemetry-core`, `opentelemetry-node`, `opentelemetry-plugin-dns`, `opentelemetry-plugin-document-load`, `opentelemetry-plugin-grpc`, `opentelemetry-plugin-postgres`, `opentelemetry-plugin-redis`, `opentelemetry-tracing`, `opentelemetry-types`
  * [#569](https://github.com/open-telemetry/opentelemetry-js/pull/569) chore: allow parent span to be null
* `opentelemetry-plugin-document-load`
  * [#546](https://github.com/open-telemetry/opentelemetry-js/pull/546) chore: fixing issue when metric time is 0 in document-load plugin
  * [#469](https://github.com/open-telemetry/opentelemetry-js/pull/469) chore: fixing problem with load event and performance for loadend
* `opentelemetry-plugin-http`, `opentelemetry-plugin-https`
  * [#548](https://github.com/open-telemetry/opentelemetry-js/pull/548) fix(plugin-http): adapt to current @types/node
* Other
  * [#510](https://github.com/open-telemetry/opentelemetry-js/pull/510) chore(circleci): remove duplicate compile step
  * [#514](https://github.com/open-telemetry/opentelemetry-js/pull/514) ci: enumerate caching paths manually
  * [#470](https://github.com/open-telemetry/opentelemetry-js/pull/470) chore: remove examples from lerna packages
* `opentelemetry-core`, `opentelemetry-metrics`, `opentelemetry-types`
  * [#507](https://github.com/open-telemetry/opentelemetry-js/pull/507) feat: direct calling of metric instruments
  * [#517](https://github.com/open-telemetry/opentelemetry-js/pull/517) chore: update dependencies gts and codecov
  * [#497](https://github.com/open-telemetry/opentelemetry-js/pull/497) chore: bump typescript version to ^3.7.2
* `opentelemetry-metrics`
  * [#475](https://github.com/open-telemetry/opentelemetry-js/pull/475) add shutdown method on MetricExporter interface
* `opentelemetry-core`, `opentelemetry-plugin-document-load`, `opentelemetry-tracing`, `opentelemetry-web`
  * [#466](https://github.com/open-telemetry/opentelemetry-js/pull/466) chore: fixing coverage for karma using istanbul

### :bug: (Bug Fix)

* `opentelemetry-exporter-jaeger`
  * [#609](https://github.com/open-telemetry/opentelemetry-js/pull/609) Jaeger no flush interval
* `opentelemetry-plugin-dns`
  * [#613](https://github.com/open-telemetry/opentelemetry-js/pull/613) fix(plugin-dns): remove from default plugin list
* `opentelemetry-plugin-http`
  * [#589](https://github.com/open-telemetry/opentelemetry-js/pull/589) fix(plugin-http): correct handling of WHATWG urls
  * [#580](https://github.com/open-telemetry/opentelemetry-js/pull/580) fix(plugin-http): http.url attribute
* `opentelemetry-shim-opentracing`
  * [#577](https://github.com/open-telemetry/opentelemetry-js/pull/577) fix: add missing `main` in package.json
* `opentelemetry-exporter-zipkin`
  * [#526](https://github.com/open-telemetry/opentelemetry-js/pull/526) fix: zipkin-exporter: don't export after shutdown
* `opentelemetry-plugin-grpc`
  * [#487](https://github.com/open-telemetry/opentelemetry-js/pull/487) fix(grpc): use correct supportedVersions
* `opentelemetry-core`
  * [#472](https://github.com/open-telemetry/opentelemetry-js/pull/472) fix(core): add missing semver dependency

### :books: (Refine Doc)

* Other
  * [#574](https://github.com/open-telemetry/opentelemetry-js/pull/574) chore: add CHANGELOG.md
  * [#575](https://github.com/open-telemetry/opentelemetry-js/pull/575) Add exporter guide
  * [#534](https://github.com/open-telemetry/opentelemetry-js/pull/534) feat: add redis plugin example
  * [#562](https://github.com/open-telemetry/opentelemetry-js/pull/562) chore(web-example): Added a README for the existing example
  * [#537](https://github.com/open-telemetry/opentelemetry-js/pull/537) examples(tracing): add multi exporter example
  * [#484](https://github.com/open-telemetry/opentelemetry-js/pull/484) chore: update README for new milestones
* `opentelemetry-plugin-mongodb-core`
  * [#564](https://github.com/open-telemetry/opentelemetry-js/pull/564) docs: add usage for mongodb-core plugin #543)
* `opentelemetry-metrics`
  * [#490](https://github.com/open-telemetry/opentelemetry-js/pull/490) chore: update metrics README
* `opentelemetry-plugin-redis`
  * [#551](https://github.com/open-telemetry/opentelemetry-js/pull/551) chore: fix minor typo
* `opentelemetry-exporter-prometheus`
  * [#521](https://github.com/open-telemetry/opentelemetry-js/pull/521) chore: update prometheus exporter readme with usage and links
* `opentelemetry-types`
  * [#512](https://github.com/open-telemetry/opentelemetry-js/pull/512) chore: minor name change
* `opentelemetry-plugin-postgres`
  * [#473](https://github.com/open-telemetry/opentelemetry-js/pull/473) chore(plugin): postgres-pool plugin skeleton

### :sparkles: (Feature)

* `opentelemetry-core`, `opentelemetry-exporter-collector`
  * [#552](https://github.com/open-telemetry/opentelemetry-js/pull/552) Collector exporter
* `opentelemetry-node`, `opentelemetry-plugin-mysql`
  * [#525](https://github.com/open-telemetry/opentelemetry-js/pull/525) feat: mysql support
* `opentelemetry-plugin-redis`
  * [#503](https://github.com/open-telemetry/opentelemetry-js/pull/503) feat(plugin): implement redis plugin
* `opentelemetry-plugin-mongodb-core`
  * [#205](https://github.com/open-telemetry/opentelemetry-js/pull/205) feat: add mongodb plugin
* `opentelemetry-exporter-prometheus`
  * [#483](https://github.com/open-telemetry/opentelemetry-js/pull/483) feat: Add prometheus exporter
* `opentelemetry-metrics`
  * [#500](https://github.com/open-telemetry/opentelemetry-js/pull/500) feat: add ConsoleMetricExporter
  * [#468](https://github.com/open-telemetry/opentelemetry-js/pull/468) feat: validate metric names
* `opentelemetry-scope-zone-peer-dep`, `opentelemetry-scope-zone`, `opentelemetry-web`
  * [#461](https://github.com/open-telemetry/opentelemetry-js/pull/461) feat(scope-zone): new scope manager to support async operations in web
* `opentelemetry-core`, `opentelemetry-plugin-document-load`
  * [#477](https://github.com/open-telemetry/opentelemetry-js/pull/477) feat(traceparent): setting parent span from server
* `opentelemetry-core`, `opentelemetry-metrics`, `opentelemetry-types`
  * [#463](https://github.com/open-telemetry/opentelemetry-js/pull/463) feat: implement labelset
* `opentelemetry-metrics`, `opentelemetry-types`
  * [#437](https://github.com/open-telemetry/opentelemetry-js/pull/437) feat(metrics): add registerMetric and getMetrics

## 0.2.0

Released 2019-11-04

### :rocket: (Enhancement)

* `opentelemetry-shim-opentracing`, `opentelemetry-tracing`, `opentelemetry-types`
  * [#449](https://github.com/open-telemetry/opentelemetry-js/pull/449) fix: allow recording links only at Span creation time
* `opentelemetry-core`, `opentelemetry-node`, `opentelemetry-tracing`, `opentelemetry-types`
  * [#454](https://github.com/open-telemetry/opentelemetry-js/pull/454) fix(span): rename span recording flag
* `opentelemetry-metrics`
  * [#475](https://github.com/open-telemetry/opentelemetry-js/pull/475) add shutdown method on MetricExporter interface
* `opentelemetry-plugin-document-load`
  * [#469](https://github.com/open-telemetry/opentelemetry-js/pull/469) chore: fixing problem with load event and performance for loadend
* `opentelemetry-core`, `opentelemetry-plugin-document-load`, `opentelemetry-tracing`, `opentelemetry-web`
  * [#466](https://github.com/open-telemetry/opentelemetry-js/pull/466) chore: fixing coverage for karma using istanbul

### :bug: (Bug Fix)

* `opentelemetry-tracing`
  * [#444](https://github.com/open-telemetry/opentelemetry-js/pull/444) fix: batchSpanProcessor test failing intermittently
* `opentelemetry-core`
  * [#472](https://github.com/open-telemetry/opentelemetry-js/pull/472) fix(core): add missing semver dependency

### :books: (Refine Doc)

* [#462](https://github.com/open-telemetry/opentelemetry-js/pull/462) chore: update README
* [#460](https://github.com/open-telemetry/opentelemetry-js/pull/460) chore: move members list out of community repo
* [#445](https://github.com/open-telemetry/opentelemetry-js/pull/445) chore: update CONTRIBUTING.md
* [#459](https://github.com/open-telemetry/opentelemetry-js/pull/459) chore: update API docs

### :sparkles: (Feature)

* `opentelemetry-metrics`, `opentelemetry-types`
  * [#437](https://github.com/open-telemetry/opentelemetry-js/pull/437) feat(metrics): add registerMetric and getMetrics
* `opentelemetry-metrics`
  * [#468](https://github.com/open-telemetry/opentelemetry-js/pull/468) feat: validate metric names
* `opentelemetry-plugin-postgres`
  * [#417](https://github.com/open-telemetry/opentelemetry-js/pull/417) feature(plugin): implement postgres plugin
* `opentelemetry-core`, `opentelemetry-types`
  * [#451](https://github.com/open-telemetry/opentelemetry-js/pull/451) feat: add IsRemote field to SpanContext, set by propagators
* `opentelemetry-core`, `opentelemetry-plugin-document-load`, `opentelemetry-tracing`, `opentelemetry-types`, `opentelemetry-web`
  * [#433](https://github.com/open-telemetry/opentelemetry-js/pull/433) feat(plugin-document-load): new plugin for document load for web tracer

## 0.1.1

* chore: add prepare script and bump the version (#431)
* docs: fix broken links (#428)
* docs(exporter-jaeger): fix jaeger version (#430)
* fix(plugin-http): ensure no leaks (#398)
* Update readme (#421)
* refactor: cal duration once instead of each get duration call (#412)
* chore: add npm version badge (#414)

## 0.1.0

* Initial release<|MERGE_RESOLUTION|>--- conflicted
+++ resolved
@@ -65,18 +65,15 @@
   * (user-facing): only a non-env-var based default is now used on `WebTracerProvider#register()`.
     * propagators can now not be configured via `window.OTEL_PROPAGATORS` anymore, please pass the propagator to `WebTracerProvider#register()` instead.
     * if not configured via code, `WebTracerProvider#register()` will now fall back to defaults (`tracecontext` and `baggage`)
-<<<<<<< HEAD
-* feat(sdk-trace-*)!: drop unnecessary exports [#5405](https://github.com/open-telemetry/opentelemetry-js/pull/5405) @pichlermarc
+* feat(sdk-trace)!: drop unnecessary exports [#5405](https://github.com/open-telemetry/opentelemetry-js/pull/5405) @pichlermarc
   * (user-facing): `EXPORTER_FACTORY` is not used anymore and has been removed
   * (user-facing): `PROPAGATOR_FACTORY` is not used anymore and has been removed
   * (user-facing): `ForceFlushState` was intended for internal use and has been removed
   * (user-facing): the `Tracer` class was unintentionally exported and has been removed
     * to obtain a `Tracer`, please use `BasicTracerProvider#getTracer()`, `NodeTracerProvider#getTracer()` or `WebTracerProvider#getTracer()`
     * to reference a `Tracer`, please use the `Tracer` type from `@opentelemetry/api`
-=======
 * feat(core)!: remove TracesSamplerValues from exports [#5406](https://github.com/open-telemetry/opentelemetry-js/pull/5406) @pichlermarc
   * (user-facing): TracesSamplerValues was only consumed internally and has been removed from exports without replacement
->>>>>>> 15ba2d7d
 
 ### :rocket: (Enhancement)
 
