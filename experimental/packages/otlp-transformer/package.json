--- conflicted
+++ resolved
@@ -52,19 +52,10 @@
     "README.md"
   ],
   "peerDependencies": {
-<<<<<<< HEAD
-    "@opentelemetry/api": ">=1.0.0 <1.3.0",
-    "@opentelemetry/api-metrics": ">=1.0.0 <1.1.0"
-  },
-  "devDependencies": {
-    "@opentelemetry/api": ">=1.0.0 <1.3.0",
-    "@opentelemetry/api-metrics": ">=1.0.0 <1.1.0",
-=======
     "@opentelemetry/api": ">=1.2.0 <1.3.0"
   },
   "devDependencies": {
     "@opentelemetry/api": ">=1.2.0 <1.3.0",
->>>>>>> d1540663
     "@types/mocha": "10.0.0",
     "@types/webpack-env": "1.16.3",
     "codecov": "3.8.3",
@@ -85,17 +76,10 @@
     "webpack": "4.46.0"
   },
   "dependencies": {
-<<<<<<< HEAD
     "@opentelemetry/core": "1.8.0",
     "@opentelemetry/resources": "1.8.0",
-    "@opentelemetry/sdk-metrics": "1.8.0",
+    "@opentelemetry/sdk-metrics": "0.34.0",
     "@opentelemetry/sdk-trace-base": "1.8.0"
-=======
-    "@opentelemetry/core": "1.7.0",
-    "@opentelemetry/resources": "1.7.0",
-    "@opentelemetry/sdk-metrics": "0.33.0",
-    "@opentelemetry/sdk-trace-base": "1.7.0"
->>>>>>> d1540663
   },
   "homepage": "https://github.com/open-telemetry/opentelemetry-js/tree/main/experimental/packages/otlp-transformer",
   "sideEffects": false
