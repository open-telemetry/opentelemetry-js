{
  "name": "@opentelemetry/instrumentation-grpc",
  "version": "0.45.1",
  "description": "OpenTelemetry grpc automatic instrumentation package.",
  "main": "build/src/index.js",
  "types": "build/src/index.d.ts",
  "repository": "open-telemetry/opentelemetry-js",
  "scripts": {
    "prepublishOnly": "npm run compile",
    "compile": "tsc --build",
    "clean": "tsc --build --clean",
    "test": "npm run protos:generate && nyc ts-mocha -p tsconfig.json test/**/*.test.ts",
    "tdd": "npm run test -- --watch-extensions ts --watch",
    "lint": "eslint . --ext .ts",
    "lint:fix": "eslint . --ext .ts --fix",
    "codecov": "nyc report --reporter=json && codecov -f coverage/*.json -p ../../../",
    "version": "node ../../../scripts/version-update.js",
    "watch": "tsc --build --watch",
    "precompile": "cross-var lerna run version --scope $npm_package_name --include-dependencies",
    "prewatch": "node ../../../scripts/version-update.js",
    "peer-api-check": "node ../../../scripts/peer-api-check.js",
    "protos:generate": "cd test/fixtures && buf generate"
  },
  "keywords": [
    "opentelemetry",
    "grpc",
    "nodejs",
    "tracing",
    "profiling",
    "instrumentation"
  ],
  "author": "OpenTelemetry Authors",
  "license": "Apache-2.0",
  "engines": {
    "node": ">=18"
  },
  "files": [
    "build/src/**/*.js",
    "build/src/**/*.js.map",
    "build/src/**/*.d.ts",
    "doc",
    "LICENSE",
    "README.md"
  ],
  "publishConfig": {
    "access": "public"
  },
  "devDependencies": {
    "@bufbuild/buf": "1.21.0-1",
    "@grpc/grpc-js": "^1.7.1",
    "@grpc/proto-loader": "^0.7.10",
    "@opentelemetry/api": "1.7.0",
    "@opentelemetry/context-async-hooks": "1.18.1",
    "@opentelemetry/core": "1.18.1",
    "@opentelemetry/sdk-trace-base": "1.18.1",
    "@opentelemetry/sdk-trace-node": "1.18.1",
    "@protobuf-ts/grpc-transport": "2.9.3",
    "@protobuf-ts/runtime": "2.9.3",
    "@protobuf-ts/runtime-rpc": "2.9.3",
    "@types/mocha": "10.0.6",
    "@types/node": "18.6.5",
<<<<<<< HEAD
=======
    "@types/semver": "7.5.6",
>>>>>>> ea8bfa28
    "@types/sinon": "10.0.20",
    "codecov": "3.8.3",
    "cross-var": "1.1.0",
    "lerna": "6.6.2",
    "mocha": "10.2.0",
    "nyc": "15.1.0",
    "sinon": "15.1.2",
    "ts-mocha": "10.0.0",
    "typescript": "4.4.4"
  },
  "peerDependencies": {
    "@opentelemetry/api": "^1.3.0"
  },
  "dependencies": {
    "@opentelemetry/instrumentation": "0.45.1",
    "@opentelemetry/semantic-conventions": "1.18.1"
  },
  "homepage": "https://github.com/open-telemetry/opentelemetry-js/tree/main/experimental/packages/opentelemetry-instrumentation-grpc",
  "sideEffects": false
}<|MERGE_RESOLUTION|>--- conflicted
+++ resolved
@@ -59,10 +59,6 @@
     "@protobuf-ts/runtime-rpc": "2.9.3",
     "@types/mocha": "10.0.6",
     "@types/node": "18.6.5",
-<<<<<<< HEAD
-=======
-    "@types/semver": "7.5.6",
->>>>>>> ea8bfa28
     "@types/sinon": "10.0.20",
     "codecov": "3.8.3",
     "cross-var": "1.1.0",
