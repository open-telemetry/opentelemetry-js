--- conflicted
+++ resolved
@@ -13,11 +13,8 @@
 
 ### :rocket: (Enhancement)
 
-<<<<<<< HEAD
 * feat(metrics-api): use common attributes definitions #3038 @legendecas
-=======
 * feat(otlp-proto): pre-compile proto files [#3098](https://github.com/open-telemetry/opentelemetry-js/pull/3098) @legendecas
->>>>>>> 1e8b896d
 
 ### :bug: (Bug Fix)
 
