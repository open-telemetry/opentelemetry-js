/*
 * Copyright The OpenTelemetry Authors
 *
 * Licensed under the Apache License, Version 2.0 (the "License");
 * you may not use this file except in compliance with the License.
 * You may obtain a copy of the License at
 *
 *      https://www.apache.org/licenses/LICENSE-2.0
 *
 * Unless required by applicable law or agreed to in writing, software
 * distributed under the License is distributed on an "AS IS" BASIS,
 * WITHOUT WARRANTIES OR CONDITIONS OF ANY KIND, either express or implied.
 * See the License for the specific language governing permissions and
 * limitations under the License.
 */

import * as assert from 'assert';
import {
  AsyncHooksContextManager,
  AsyncLocalStorageContextManager,
} from '../src';
import { EventEmitter } from 'events';
import { createContextKey, ROOT_CONTEXT } from '@opentelemetry/api';

for (const contextManagerClass of [
  AsyncHooksContextManager,
  AsyncLocalStorageContextManager,
]) {
  describe(contextManagerClass.name, () => {
    let contextManager:
      | AsyncHooksContextManager
      | AsyncLocalStorageContextManager;
    const key1 = createContextKey('test key 1');
    let otherContextManager:
      | AsyncHooksContextManager
      | AsyncLocalStorageContextManager;

    before(function () {
      if (
        contextManagerClass.name === 'AsyncLocalStorageContextManager' &&
        (process.version.startsWith('v8.') ||
          process.version.startsWith('v10.'))
      ) {
        this.skip();
      }
    });

    beforeEach(() => {
      contextManager = new contextManagerClass();
      contextManager.enable();
    });

    afterEach(() => {
      contextManager.disable();
      otherContextManager?.disable();
    });

    describe('.enable()', () => {
      it('should work', () => {
        assert.doesNotThrow(() => {
          contextManager = new contextManagerClass();
          assert(
            contextManager.enable() === contextManager,
            'should return this'
          );
        });
      });
    });

    describe('.disable()', () => {
      it('should work', () => {
        assert.doesNotThrow(() => {
          assert(
            contextManager.disable() === contextManager,
            'should return this'
          );
        });
        contextManager.enable();
      });
    });

    describe('.with()', () => {
      it('should run the callback (null as target)', done => {
        contextManager.with(ROOT_CONTEXT, done);
      });

      it('should run the callback (object as target)', done => {
        const test = ROOT_CONTEXT.setValue(key1, 1);
        contextManager.with(test, () => {
          assert.strictEqual(
            contextManager.active(),
            test,
            'should have context'
          );
          return done();
        });
      });

      it('should run the callback (when disabled)', done => {
        contextManager.disable();
        contextManager.with(ROOT_CONTEXT, () => {
          contextManager.enable();
          return done();
        });
      });

      it('should rethrow errors', done => {
        assert.throws(() => {
          contextManager.with(ROOT_CONTEXT, () => {
            throw new Error('This should be rethrown');
          });
        });
        return done();
      });

      it('should forward this, arguments and return value', () => {
        function fnWithThis(this: string, a: string, b: number): string {
          assert.strictEqual(this, 'that');
          assert.strictEqual(arguments.length, 2);
          assert.strictEqual(a, 'one');
          assert.strictEqual(b, 2);
          return 'done';
        }

        const res = contextManager.with(
          ROOT_CONTEXT,
          fnWithThis,
          'that',
          'one',
          2
        );
        assert.strictEqual(res, 'done');

        assert.strictEqual(
          contextManager.with(ROOT_CONTEXT, () => 3.14),
          3.14
        );
      });

      it('should finally restore an old context', done => {
        const ctx1 = ROOT_CONTEXT.setValue(key1, 'ctx1');
        const ctx2 = ROOT_CONTEXT.setValue(key1, 'ctx2');
        contextManager.with(ctx1, () => {
          assert.strictEqual(contextManager.active(), ctx1);
          contextManager.with(ctx2, () => {
            assert.strictEqual(contextManager.active(), ctx2);
          });
          assert.strictEqual(contextManager.active(), ctx1);
          return done();
        });
      });

      it('should finally restore an old context', done => {
        const ctx1 = ROOT_CONTEXT.setValue(key1, 'ctx1');
        contextManager.with(ctx1, () => {
          assert.strictEqual(contextManager.active(), ctx1);
          setTimeout(() => {
            assert.strictEqual(contextManager.active(), ctx1);
            return done();
          });
        });
      });

      it('async function called from nested "with" sync function should return nested context', done => {
        const scope1 = '1' as any;
        const scope2 = '2' as any;

        const asyncFuncCalledDownstreamFromSync = async () => {
          await (async () => {})();
          assert.strictEqual(contextManager.active(), scope2);
          return done();
        };

        contextManager.with(scope1, () => {
          assert.strictEqual(contextManager.active(), scope1);
          contextManager.with(scope2, () =>
            asyncFuncCalledDownstreamFromSync()
          );
          assert.strictEqual(contextManager.active(), scope1);
        });
        assert.strictEqual(contextManager.active(), ROOT_CONTEXT);
      });

      it('should not loose the context', done => {
        const scope1 = '1' as any;

        contextManager.with(scope1, async () => {
          assert.strictEqual(contextManager.active(), scope1);
          await new Promise(resolve => setTimeout(resolve, 100));
          assert.strictEqual(contextManager.active(), scope1);
          return done();
        });
        assert.strictEqual(contextManager.active(), ROOT_CONTEXT);
      });

      it('should correctly restore context using async/await', async () => {
        const scope1 = '1' as any;
        const scope2 = '2' as any;
        const scope3 = '3' as any;
        const scope4 = '4' as any;

        await contextManager.with(scope1, async () => {
          assert.strictEqual(contextManager.active(), scope1);
          await contextManager.with(scope2, async () => {
            assert.strictEqual(contextManager.active(), scope2);
            await contextManager.with(scope3, async () => {
              assert.strictEqual(contextManager.active(), scope3);
              await contextManager.with(scope4, async () => {
                assert.strictEqual(contextManager.active(), scope4);
              });
              assert.strictEqual(contextManager.active(), scope3);
            });
            assert.strictEqual(contextManager.active(), scope2);
          });
          assert.strictEqual(contextManager.active(), scope1);
        });
        assert.strictEqual(contextManager.active(), ROOT_CONTEXT);
      });

      it('should works with multiple concurrent operations', done => {
        const scope1 = '1' as any;
        const scope2 = '2' as any;
        const scope3 = '3' as any;
        const scope4 = '4' as any;
        let scope4Called = false;

        contextManager.with(scope1, async () => {
          assert.strictEqual(contextManager.active(), scope1);
          setTimeout(async () => {
            await contextManager.with(scope3, async () => {
              assert.strictEqual(contextManager.active(), scope3);
            });
            assert.strictEqual(contextManager.active(), scope1);
            assert.strictEqual(scope4Called, true);
            return done();
          }, 100);
          assert.strictEqual(contextManager.active(), scope1);
        });
        assert.strictEqual(contextManager.active(), ROOT_CONTEXT);
        contextManager.with(scope2, async () => {
          assert.strictEqual(contextManager.active(), scope2);
          setTimeout(() => {
            contextManager.with(scope4, async () => {
              assert.strictEqual(contextManager.active(), scope4);
              scope4Called = true;
            });
            assert.strictEqual(contextManager.active(), scope2);
          }, 20);
          assert.strictEqual(contextManager.active(), scope2);
        });
        assert.strictEqual(contextManager.active(), ROOT_CONTEXT);
      });

      it('should work with timers using the same timeout', done => {
        let cnt = 3;
        function countDown() {
          cnt--;
          if (cnt === 0) done();
          if (cnt < 0) throw new Error('too many calls to countDown()');
        }

        const time1 = 2;
        const time2 = time1 + 1;
        const rootCtx = contextManager.active();
        const innerCtx = rootCtx.setValue(Symbol('test'), 23);
        contextManager.with(innerCtx, () => {
          setTimeout(() => {
            assert.strictEqual(contextManager.active(), innerCtx);
            countDown();
          }, time1);
        });
        setTimeout(() => {
          assert.strictEqual(contextManager.active(), rootCtx);
          countDown();
        }, time1);
        setTimeout(() => {
          assert.strictEqual(contextManager.active(), rootCtx);
          countDown();
        }, time2);
      });

      it('should not influence other instances', () => {
        otherContextManager = new contextManagerClass();
        otherContextManager.enable();

        const context = ROOT_CONTEXT.setValue(key1, 2);
        const otherContext = ROOT_CONTEXT.setValue(key1, 3);
        contextManager.with(context, () => {
          assert.strictEqual(contextManager.active(), context);
          assert.strictEqual(otherContextManager.active(), ROOT_CONTEXT);
          otherContextManager.with(otherContext, () => {
            assert.strictEqual(contextManager.active(), context);
            assert.strictEqual(otherContextManager.active(), otherContext);
          });
        });
      });
    });

    describe('.bind(function)', () => {
      it('should return the same target (when enabled)', () => {
        const test = { a: 1 };
        assert.deepStrictEqual(contextManager.bind(ROOT_CONTEXT, test), test);
      });

      it('should return the same target (when disabled)', () => {
        contextManager.disable();
        const test = { a: 1 };
        assert.deepStrictEqual(contextManager.bind(ROOT_CONTEXT, test), test);
        contextManager.enable();
      });

      it('should return current context (when enabled)', done => {
        const context = ROOT_CONTEXT.setValue(key1, 1);
        const fn = contextManager.bind(context, () => {
          assert.strictEqual(
            contextManager.active(),
            context,
            'should have context'
          );
          return done();
        });
        fn();
      });

      /**
       * Even if asynchooks is disabled, the context propagation will
       * still works but it might be lost after any async op.
       */
      it('should return current context (when disabled)', done => {
        contextManager.disable();
        const context = ROOT_CONTEXT.setValue(key1, 1);
        const fn = contextManager.bind(context, () => {
          assert.strictEqual(
            contextManager.active(),
            context,
            'should have context'
          );
          return done();
        });
        fn();
      });

      it('should fail to return current context with async op', done => {
        const context = ROOT_CONTEXT.setValue(key1, 1);
        const fn = contextManager.bind(context, () => {
          assert.strictEqual(contextManager.active(), context);
          setTimeout(() => {
            assert.strictEqual(
              contextManager.active(),
              context,
              'should have no context'
            );
            return done();
          }, 100);
        });
        fn();
      });

      it('should not influence other instances', () => {
        otherContextManager = new contextManagerClass();
        otherContextManager.enable();

        const context = ROOT_CONTEXT.setValue(key1, 2);
        const otherContext = ROOT_CONTEXT.setValue(key1, 3);
        const fn = otherContextManager.bind(
          otherContext,
          contextManager.bind(context, () => {
            assert.strictEqual(contextManager.active(), context);
            assert.strictEqual(otherContextManager.active(), otherContext);
<<<<<<< HEAD
          })
        );
=======
          }));
>>>>>>> 77502820
        fn();
      });
    });

    describe('.bind(event-emitter)', () => {
      it('should return the same target (when enabled)', () => {
        const ee = new EventEmitter();
        assert.deepStrictEqual(contextManager.bind(ROOT_CONTEXT, ee), ee);
      });

      it('should return the same target (when disabled)', () => {
        const ee = new EventEmitter();
        contextManager.disable();
        assert.deepStrictEqual(contextManager.bind(ROOT_CONTEXT, ee), ee);
      });

      it('should return current context and removeListener (when enabled)', done => {
        const ee = new EventEmitter();
        const context = ROOT_CONTEXT.setValue(key1, 1);
        const patchedEE = contextManager.bind(context, ee);
        const handler = () => {
          assert.deepStrictEqual(contextManager.active(), context);
          patchedEE.removeListener('test', handler);
          assert.strictEqual(patchedEE.listeners('test').length, 0);
          return done();
        };
        patchedEE.on('test', handler);
        assert.strictEqual(patchedEE.listeners('test').length, 1);
        patchedEE.emit('test');
      });

      it('should return current context and removeAllListener (when enabled)', done => {
        const ee = new EventEmitter();
        const context = ROOT_CONTEXT.setValue(key1, 1);
        const patchedEE = contextManager.bind(context, ee);
        const handler = () => {
          assert.deepStrictEqual(contextManager.active(), context);
          patchedEE.removeAllListeners('test');
          assert.strictEqual(patchedEE.listeners('test').length, 0);
          return done();
        };
        patchedEE.on('test', handler);
        assert.strictEqual(patchedEE.listeners('test').length, 1);
        patchedEE.emit('test');
      });

      it('should return current context and removeAllListeners (when enabled)', done => {
        const ee = new EventEmitter();
        const context = ROOT_CONTEXT.setValue(key1, 1);
        const patchedEE = contextManager.bind(context, ee);
        const handler = () => {
          assert.deepStrictEqual(contextManager.active(), context);
          patchedEE.removeAllListeners();
          assert.strictEqual(patchedEE.listeners('test').length, 0);
          assert.strictEqual(patchedEE.listeners('test1').length, 0);
          return done();
        };
        patchedEE.on('test', handler);
        patchedEE.on('test1', handler);
        assert.strictEqual(patchedEE.listeners('test').length, 1);
        assert.strictEqual(patchedEE.listeners('test1').length, 1);
        patchedEE.emit('test');
      });

      /**
       * Even if asynchooks is disabled, the context propagation will
       * still works but it might be lost after any async op.
       */
      it('should return context (when disabled)', done => {
        contextManager.disable();
        const ee = new EventEmitter();
        const context = ROOT_CONTEXT.setValue(key1, 1);
        const patchedEE = contextManager.bind(context, ee);
        const handler = () => {
          assert.deepStrictEqual(contextManager.active(), context);
          patchedEE.removeListener('test', handler);
          assert.strictEqual(patchedEE.listeners('test').length, 0);
          return done();
        };
        patchedEE.on('test', handler);
        assert.strictEqual(patchedEE.listeners('test').length, 1);
        patchedEE.emit('test');
      });

      it('should not return current context with async op', done => {
        const ee = new EventEmitter();
        const context = ROOT_CONTEXT.setValue(key1, 1);
        const patchedEE = contextManager.bind(context, ee);
        const handler = () => {
          assert.deepStrictEqual(contextManager.active(), context);
          setImmediate(() => {
            assert.deepStrictEqual(contextManager.active(), context);
            patchedEE.removeAllListeners('test');
            assert.strictEqual(patchedEE.listeners('test').length, 0);
            return done();
          });
        };
        patchedEE.on('test', handler);
        assert.strictEqual(patchedEE.listeners('test').length, 1);
        patchedEE.emit('test');
      });

      it('should not influence other instances', () => {
        const ee = new EventEmitter();
        otherContextManager = new contextManagerClass();
        otherContextManager.enable();

        const context = ROOT_CONTEXT.setValue(key1, 2);
        const otherContext = ROOT_CONTEXT.setValue(key1, 3);
        const patchedEE = otherContextManager.bind(
          otherContext,
          contextManager.bind(context, ee),
        );
        const handler = () => {
          assert.strictEqual(contextManager.active(), context);
          assert.strictEqual(otherContextManager.active(), otherContext);
        };

        patchedEE.on('test', handler);
        patchedEE.emit('test');
      });
    });
  });
}<|MERGE_RESOLUTION|>--- conflicted
+++ resolved
@@ -367,12 +367,7 @@
           contextManager.bind(context, () => {
             assert.strictEqual(contextManager.active(), context);
             assert.strictEqual(otherContextManager.active(), otherContext);
-<<<<<<< HEAD
-          })
-        );
-=======
           }));
->>>>>>> 77502820
         fn();
       });
     });
