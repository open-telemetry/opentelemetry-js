--- conflicted
+++ resolved
@@ -14,30 +14,5 @@
  * limitations under the License.
  */
 
-<<<<<<< HEAD
 // IMPORTANT: exports added here are public
-export { ISerializer } from './i-serializer';
-=======
-export type {
-  IExportMetricsPartialSuccess,
-  IExportMetricsServiceResponse,
-} from './metrics';
-export type {
-  IExportTracePartialSuccess,
-  IExportTraceServiceResponse,
-} from './trace';
-export type {
-  IExportLogsServiceResponse,
-  IExportLogsPartialSuccess,
-} from './logs';
-
-export { ProtobufLogsSerializer } from './logs/protobuf';
-export { ProtobufMetricsSerializer } from './metrics/protobuf';
-export { ProtobufTraceSerializer } from './trace/protobuf';
-
-export { JsonLogsSerializer } from './logs/json';
-export { JsonMetricsSerializer } from './metrics/json';
-export { JsonTraceSerializer } from './trace/json';
-
-export type { ISerializer } from './i-serializer';
->>>>>>> 96a2ecf1
+export type { ISerializer } from './i-serializer';