/*
 * Copyright The OpenTelemetry Authors
 *
 * Licensed under the Apache License, Version 2.0 (the "License");
 * you may not use this file except in compliance with the License.
 * You may obtain a copy of the License at
 *
 *      https://www.apache.org/licenses/LICENSE-2.0
 *
 * Unless required by applicable law or agreed to in writing, software
 * distributed under the License is distributed on an "AS IS" BASIS,
 * WITHOUT WARRANTIES OR CONDITIONS OF ANY KIND, either express or implied.
 * See the License for the specific language governing permissions and
 * limitations under the License.
 */

<<<<<<< HEAD
export { InstrumentationBase } from './node';
=======
export { InstrumentationBase, normalize } from './node';
>>>>>>> f86251d4
<|MERGE_RESOLUTION|>--- conflicted
+++ resolved
@@ -14,8 +14,4 @@
  * limitations under the License.
  */
 
-<<<<<<< HEAD
-export { InstrumentationBase } from './node';
-=======
-export { InstrumentationBase, normalize } from './node';
->>>>>>> f86251d4
+export { InstrumentationBase, normalize } from './node';