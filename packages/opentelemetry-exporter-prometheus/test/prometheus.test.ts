/*
 * Copyright The OpenTelemetry Authors
 *
 * Licensed under the Apache License, Version 2.0 (the "License");
 * you may not use this file except in compliance with the License.
 * You may obtain a copy of the License at
 *
 *      https://www.apache.org/licenses/LICENSE-2.0
 *
 * Unless required by applicable law or agreed to in writing, software
 * distributed under the License is distributed on an "AS IS" BASIS,
 * WITHOUT WARRANTIES OR CONDITIONS OF ANY KIND, either express or implied.
 * See the License for the specific language governing permissions and
 * limitations under the License.
 */

import { ObserverResult } from '@opentelemetry/api';
import {
  CounterMetric,
<<<<<<< HEAD
  Meter,
  PushController,
  ObserverMetric,
=======
  SumAggregator,
  Meter,
  MeterProvider,
  Point,
>>>>>>> a557b04b
} from '@opentelemetry/metrics';
import * as assert from 'assert';
import * as http from 'http';
import { PrometheusExporter } from '../src';
import { mockedTimeMS } from './sandbox';

describe('PrometheusExporter', () => {
<<<<<<< HEAD
=======
  let toPoint: () => Point;
  before(() => {
    toPoint = SumAggregator.prototype.toPoint;
    SumAggregator.prototype.toPoint = function (): Point {
      const point = toPoint.apply(this);
      point.timestamp = mockedHrTime;
      return point;
    };
  });
  after(() => {
    SumAggregator.prototype.toPoint = toPoint;
  });
>>>>>>> a557b04b
  describe('constructor', () => {
    it('should construct an exporter', () => {
      const exporter = new PrometheusExporter();
      assert.ok(typeof exporter.startServer === 'function');
      assert.ok(typeof exporter.shutdown === 'function');
    });

    it('should start the server if startServer is passed as an option', done => {
      const port = PrometheusExporter.DEFAULT_OPTIONS.port;
      const endpoint = PrometheusExporter.DEFAULT_OPTIONS.endpoint;
      const exporter = new PrometheusExporter(
        {
          startServer: true,
        },
        () => {
          const url = `http://localhost:${port}${endpoint}`;
          http.get(url, (res: any) => {
            assert.strictEqual(res.statusCode, 200);
            exporter.shutdown(() => {
              return done();
            });
          });
        }
      );
    });

    it('should not start the server by default', () => {
      const exporter = new PrometheusExporter();
      assert.ok(exporter['_server']!.listening === false);
    });
  });

  describe('server', () => {
    it('it should start on startServer() and call the callback', done => {
      const exporter = new PrometheusExporter({
        port: 9722,
      });
      exporter.startServer(() => {
        exporter.shutdown(() => {
          return done();
        });
      });
    });

    it('it should listen on the default port and default endpoint', done => {
      const port = PrometheusExporter.DEFAULT_OPTIONS.port;
      const endpoint = PrometheusExporter.DEFAULT_OPTIONS.endpoint;
      const exporter = new PrometheusExporter();

      exporter.startServer(() => {
        const url = `http://localhost:${port}${endpoint}`;
        http.get(url, (res: any) => {
          assert.strictEqual(res.statusCode, 200);
          exporter.shutdown(() => {
            return done();
          });
        });
      });
    });

    it('it should listen on a custom port and endpoint if provided', done => {
      const port = 9991;
      const endpoint = '/metric';

      const exporter = new PrometheusExporter({
        port,
        endpoint,
      });

      exporter.startServer(() => {
        const url = `http://localhost:${port}${endpoint}`;
        http.get(url, (res: any) => {
          assert.strictEqual(res.statusCode, 200);
          exporter.shutdown(() => {
            return done();
          });
        });
      });
    });

    it('it should not require endpoints to start with a slash', done => {
      const port = 9991;
      const endpoint = 'metric';

      const exporter = new PrometheusExporter({
        port,
        endpoint,
      });

      exporter.startServer(() => {
        const url = `http://localhost:${port}/metric`;
        http.get(url, (res: any) => {
          assert.strictEqual(res.statusCode, 200);
          exporter.shutdown(() => {
            const exporter2 = new PrometheusExporter({
              port,
              endpoint: `/${endpoint}`,
            });

            exporter2.startServer(() => {
              const url = `http://localhost:${port}/metric`;
              http.get(url, (res: any) => {
                assert.strictEqual(res.statusCode, 200);
                exporter2.stopServer(() => {
                  return done();
                });
              });
            });
          });
        });
      });
    });

    it('it should return a HTTP status 404 if the endpoint does not match', done => {
      const port = 9912;
      const endpoint = '/metrics';
      const exporter = new PrometheusExporter({
        port,
        endpoint,
      });
      exporter.startServer(() => {
        const url = `http://localhost:${port}/invalid`;

        http.get(url, (res: any) => {
          assert.strictEqual(res.statusCode, 404);
          exporter.shutdown(() => {
            return done();
          });
        });
      });
    });

    it('should call a provided callback regardless of if the server is running', done => {
      const exporter = new PrometheusExporter();
      exporter.shutdown(() => {
        return done();
      });
    });
  });

  describe('export', () => {
    let exporter: PrometheusExporter;
    let meter: Meter;

    beforeEach(done => {
      exporter = new PrometheusExporter();
      meter = new PushController().getMeter('test-prometheus');
      exporter.startServer(done);
    });

    afterEach(done => {
      exporter.shutdown(done);
    });

    it('should export a count aggregation', done => {
      const counter = meter.createCounter('counter', {
        description: 'a test description',
      });

      const boundCounter = counter.bind({ key1: 'labelValue1' });
      boundCounter.add(10);
      meter.collect().then(() => {
        exporter.export(meter.getBatcher().checkPointSet(), () => {
          // This is to test the special case where counters are destroyed
          // and recreated in the exporter in order to get around prom-client's
          // aggregation and use ours.
          boundCounter.add(10);
          exporter.export(meter.getBatcher().checkPointSet(), () => {
            http
              .get('http://localhost:9464/metrics', res => {
                res.on('data', chunk => {
                  const body = chunk.toString();
                  const lines = body.split('\n');

                  assert.strictEqual(
                    lines[0],
                    '# HELP counter a test description'
                  );

                  assert.deepStrictEqual(lines, [
                    '# HELP counter a test description',
                    '# TYPE counter counter',
                    `counter{key1="labelValue1"} 20 ${mockedTimeMS}`,
                    '',
                  ]);

                  done();
                });
              })
              .on('error', errorHandler(done));
          });
        });
      });
    });

    it('should export an observer aggregation', done => {
      function getCpuUsage() {
        return Math.random();
      }

      meter.createValueObserver(
        'metric_observer',
        {
          description: 'a test description',
        },
        (observerResult: ObserverResult) => {
          observerResult.observe(getCpuUsage(), {
            pid: String(123),
            core: '1',
          });
        }
      );

      meter.collect().then(() => {
        exporter.export(meter.getBatcher().checkPointSet(), () => {
          exporter.export(meter.getBatcher().checkPointSet(), () => {
            http
              .get('http://localhost:9464/metrics', res => {
                res.on('data', chunk => {
                  const body = chunk.toString();
                  const lines = body.split('\n');

                  assert.strictEqual(
                    lines[0],
                    '# HELP metric_observer a test description'
                  );
                  assert.strictEqual(lines[1], '# TYPE metric_observer gauge');

                  const line3 = lines[2].split(' ');
                  assert.strictEqual(
                    line3[0],
                    'metric_observer{pid="123",core="1"}'
                  );
                  assert.ok(
                    parseFloat(line3[1]) >= 0 && parseFloat(line3[1]) <= 1
                  );

                  done();
                });
              })
              .on('error', errorHandler(done));
          });
        });
      });
    });

    it('should export multiple labels', done => {
      const counter = meter.createCounter('counter', {
        description: 'a test description',
      }) as CounterMetric;

      counter.bind({ counterKey1: 'labelValue1' }).add(10);
      counter.bind({ counterKey1: 'labelValue2' }).add(20);
      meter.collect().then(() => {
        exporter.export(meter.getBatcher().checkPointSet(), () => {
          http
            .get('http://localhost:9464/metrics', res => {
              res.on('data', chunk => {
                const body = chunk.toString();
                const lines = body.split('\n');

                assert.deepStrictEqual(lines, [
                  '# HELP counter a test description',
                  '# TYPE counter counter',
                  `counter{counterKey1="labelValue1"} 10 ${mockedTimeMS}`,
                  `counter{counterKey1="labelValue2"} 20 ${mockedTimeMS}`,
                  '',
                ]);

                done();
              });
            })
            .on('error', errorHandler(done));
        });
      });
    });

    it('should export a comment if no metrics are registered', done => {
      exporter.export([], () => {
        http
          .get('http://localhost:9464/metrics', res => {
            res.on('data', chunk => {
              const body = chunk.toString();
              const lines = body.split('\n');

              assert.deepStrictEqual(lines, ['# no registered metrics']);

              done();
            });
          })
          .on('error', errorHandler(done));
      });
    });

    it('should add a description if missing', done => {
      const counter = meter.createCounter('counter');

      const boundCounter = counter.bind({ key1: 'labelValue1' });
      boundCounter.add(10);
      meter.collect().then(() => {
        exporter.export(meter.getBatcher().checkPointSet(), () => {
          http
            .get('http://localhost:9464/metrics', res => {
              res.on('data', chunk => {
                const body = chunk.toString();
                const lines = body.split('\n');

                assert.deepStrictEqual(lines, [
                  '# HELP counter description missing',
                  '# TYPE counter counter',
                  `counter{key1="labelValue1"} 10 ${mockedTimeMS}`,
                  '',
                ]);

                done();
              });
            })
            .on('error', errorHandler(done));
        });
      });
    });

    it('should sanitize names', done => {
      const counter = meter.createCounter('counter.bad-name');
      const boundCounter = counter.bind({ key1: 'labelValue1' });
      boundCounter.add(10);
      meter.collect().then(() => {
        exporter.export(meter.getBatcher().checkPointSet(), () => {
          http
            .get('http://localhost:9464/metrics', res => {
              res.on('data', chunk => {
                const body = chunk.toString();
                const lines = body.split('\n');

                assert.deepStrictEqual(lines, [
                  '# HELP counter_bad_name description missing',
                  '# TYPE counter_bad_name counter',
                  `counter_bad_name{key1="labelValue1"} 10 ${mockedTimeMS}`,
                  '',
                ]);

                done();
              });
            })
            .on('error', errorHandler(done));
        });
      });
    });

    it('should export a UpDownCounter as a gauge', done => {
      const counter = meter.createUpDownCounter('counter', {
        description: 'a test description',
      });

      counter.bind({ key1: 'labelValue1' }).add(20);
      meter.collect().then(() => {
        exporter.export(meter.getBatcher().checkPointSet(), () => {
          http
            .get('http://localhost:9464/metrics', res => {
              res.on('data', chunk => {
                assert.deepStrictEqual(chunk.toString().split('\n'), [
                  '# HELP counter a test description',
                  '# TYPE counter gauge',
                  'counter{key1="labelValue1"} 20',
                  '',
                ]);

                done();
              });
            })
            .on('error', errorHandler(done));
        });
      });
    });
  });

  describe('configuration', () => {
    let meter: Meter;
    let counter: CounterMetric;
    let exporter: PrometheusExporter | undefined;

    beforeEach(() => {
      meter = new PushController().getMeter('test-prometheus');
      counter = meter.createCounter('counter') as CounterMetric;
      counter.bind({ key1: 'labelValue1' }).add(10);
    });

    afterEach(done => {
      if (exporter) {
        exporter.shutdown(done);
        exporter = undefined;
      } else {
        done();
      }
    });

    it('should use a configured name prefix', done => {
      exporter = new PrometheusExporter({
        prefix: 'test_prefix',
      });

      exporter.startServer(async () => {
        await meter.collect();
        exporter!.export(meter.getBatcher().checkPointSet(), () => {
          http
            .get('http://localhost:9464/metrics', res => {
              res.on('data', chunk => {
                const body = chunk.toString();
                const lines = body.split('\n');

                assert.deepStrictEqual(lines, [
                  '# HELP test_prefix_counter description missing',
                  '# TYPE test_prefix_counter counter',
                  `test_prefix_counter{key1="labelValue1"} 10 ${mockedTimeMS}`,
                  '',
                ]);

                done();
              });
            })
            .on('error', errorHandler(done));
        });
      });
    });

    it('should use a configured port', done => {
      exporter = new PrometheusExporter({
        port: 8080,
      });

      exporter.startServer(async () => {
        await meter.collect();
        exporter!.export(meter.getBatcher().checkPointSet(), () => {
          http
            .get('http://localhost:8080/metrics', res => {
              res.on('data', chunk => {
                const body = chunk.toString();
                const lines = body.split('\n');

                assert.deepStrictEqual(lines, [
                  '# HELP counter description missing',
                  '# TYPE counter counter',
                  `counter{key1="labelValue1"} 10 ${mockedTimeMS}`,
                  '',
                ]);

                done();
              });
            })
            .on('error', errorHandler(done));
        });
      });
    });

    it('should use a configured endpoint', done => {
      exporter = new PrometheusExporter({
        endpoint: '/test',
      });

      exporter.startServer(async () => {
        await meter.collect();
        exporter!.export(meter.getBatcher().checkPointSet(), () => {
          http
            .get('http://localhost:9464/test', res => {
              res.on('data', chunk => {
                const body = chunk.toString();
                const lines = body.split('\n');

                assert.deepStrictEqual(lines, [
                  '# HELP counter description missing',
                  '# TYPE counter counter',
                  `counter{key1="labelValue1"} 10 ${mockedTimeMS}`,
                  '',
                ]);

                done();
              });
            })
            .on('error', errorHandler(done));
        });
      });
    });
  });
});

function errorHandler(done: Mocha.Done): (err: Error) => void {
  return err => done(err);
}<|MERGE_RESOLUTION|>--- conflicted
+++ resolved
@@ -17,16 +17,8 @@
 import { ObserverResult } from '@opentelemetry/api';
 import {
   CounterMetric,
-<<<<<<< HEAD
   Meter,
   PushController,
-  ObserverMetric,
-=======
-  SumAggregator,
-  Meter,
-  MeterProvider,
-  Point,
->>>>>>> a557b04b
 } from '@opentelemetry/metrics';
 import * as assert from 'assert';
 import * as http from 'http';
@@ -34,21 +26,6 @@
 import { mockedTimeMS } from './sandbox';
 
 describe('PrometheusExporter', () => {
-<<<<<<< HEAD
-=======
-  let toPoint: () => Point;
-  before(() => {
-    toPoint = SumAggregator.prototype.toPoint;
-    SumAggregator.prototype.toPoint = function (): Point {
-      const point = toPoint.apply(this);
-      point.timestamp = mockedHrTime;
-      return point;
-    };
-  });
-  after(() => {
-    SumAggregator.prototype.toPoint = toPoint;
-  });
->>>>>>> a557b04b
   describe('constructor', () => {
     it('should construct an exporter', () => {
       const exporter = new PrometheusExporter();
