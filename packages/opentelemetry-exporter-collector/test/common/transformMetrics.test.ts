--- conflicted
+++ resolved
@@ -33,11 +33,7 @@
 } from '../helper';
 import { MetricRecord, SumAggregator } from '@opentelemetry/metrics';
 import { hrTimeToNanoseconds } from '@opentelemetry/core';
-<<<<<<< HEAD
-import { HistogramAggregator } from '@opentelemetry/metrics';
-=======
 import { Resource } from '@opentelemetry/resources';
->>>>>>> 1be50d7c
 describe('transformMetrics', () => {
   describe('toCollectorMetric', () => {
     const counter: MetricRecord = mockCounter();
@@ -74,16 +70,7 @@
       histogram.aggregator.update(14);
 
       // ValueRecorder
-<<<<<<< HEAD
-      mockValueRecorder.aggregator.update(5);
-    });
-
-    afterEach(() => {
-      mockCounter.aggregator.update(-1); // Reset counter
-      mockHistogram.aggregator = new HistogramAggregator([10, 20]);
-=======
       recorder.aggregator.update(5);
->>>>>>> 1be50d7c
     });
     it('should convert metric', () => {
       ensureCounterIsCorrect(
