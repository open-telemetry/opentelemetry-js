{
  "lerna": "3.13.4",
  "npmClient": "yarn",
  "packages": [
<<<<<<< HEAD
    "benchmark/*",
    "examples/*",
    "packages/*",
    "packages/opentelemetry-plugin-postgres/*"
=======
    "packages/*",
    "benchmark/*"
>>>>>>> df582281
  ],
  "version": "0.2.0",
  "changelog": {
    "repo": "open-telemetry/opentelemetry-js",
    "labels": {
      "breaking": ":boom: Breaking Change",
      "enhancement": ":rocket: (Enhancement)",
      "bug": ":bug: (Bug Fix)",
      "core": ":wrench: Core",
      "document": ":books: (Refine Doc)",
      "feature-request": ":sparkles: (Feature)"
    },
    "cacheDir": ".changelog"
  }
}<|MERGE_RESOLUTION|>--- conflicted
+++ resolved
@@ -2,15 +2,9 @@
   "lerna": "3.13.4",
   "npmClient": "yarn",
   "packages": [
-<<<<<<< HEAD
     "benchmark/*",
-    "examples/*",
     "packages/*",
     "packages/opentelemetry-plugin-postgres/*"
-=======
-    "packages/*",
-    "benchmark/*"
->>>>>>> df582281
   ],
   "version": "0.2.0",
   "changelog": {
