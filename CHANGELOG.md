# CHANGELOG

All notable changes to this project will be documented in this file.

For API changes, see the [API CHANGELOG](api/CHANGELOG.md).
For experimental package changes, see the [experimental CHANGELOG](experimental/CHANGELOG.md).

## Unreleased

### :boom: Breaking Change

### :rocket: (Enhancement)

### :bug: (Bug Fix)

* fix(sdk-metrics): allow instrument names to contain '/' [#4155](https://github.com/open-telemetry/opentelemetry-js/pull/4155)
<<<<<<< HEAD
* fix(sdk-metrics): do not report empty scopes and metrics [#4135](https://github.com/open-telemetry/opentelemetry-js/pull/4135) @pichlermarc
  * Instruments that were created, but did not have measurements will not be exported anymore
  * Meters (Scopes) that were created, but did not have any instruments with measurements under them will not be exported anymore.
=======
* fix(exporter-zipkin): round duration to the nearest int in annotations to be compliant with zipkin protocol [#4167](https://github.com/open-telemetry/opentelemetry-js/pull/4167) @FelipeEmerim
>>>>>>> f0ceabc5

### :books: (Refine Doc)

### :house: (Internal)

* test: added a performance benchmark test for span creation [#4105](https://github.com/open-telemetry/opentelemetry-js/pull/4105)

## 1.17.0

### :bug: (Bug Fix)

* Revert "feat(api): add attributes argument to recordException API [#4071](https://github.com/open-telemetry/opentelemetry-js/pull/4071)"
  * This feature was an unintentional breaking change introduced with API 1.5.0
  * This PR updates all SDK packages to allow API 1.6.0, where this change has been reverted.

## 1.16.0

### :rocket: (Enhancement)

* feat(sdk-metrics): implement MetricProducer specification [#4007](https://github.com/open-telemetry/opentelemetry-js/pull/4007)
* feat: update PeriodicExportingMetricReader and PrometheusExporter to accept optional metric producers [#4077](https://github.com/open-telemetry/opentelemetry-js/pull/4077) @aabmass

### :bug: (Bug Fix)

* fix(exporter-zipkin): rounding duration to the nearest int to be compliant with zipkin protocol [#4064](https://github.com/open-telemetry/opentelemetry-js/pull/4064) @n0cloud
* fix(sdk-metrics): metric names should be case-insensitive

### :books: (Refine Doc)

* docs(guidelines): add dependencies guidelines [#4040](https://github.com/open-telemetry/opentelemetry-js/pull/4040)

## 1.15.2

### :bug: (Bug Fix)

* fix(core): stop rounding to nearest int in hrTimeTo*seconds() functions [#4014](https://github.com/open-telemetry/opentelemetry-js/pull/4014/) @aabmass
* fix(sdk-metrics): ignore invalid metric values [#3988](https://github.com/open-telemetry/opentelemetry-js/pull/3988) @legendecas
* fix(core): add baggage support for values containing an equals sign [#3975](https://github.com/open-telemetry/opentelemetry-js/pull/3975) @krosenk729

## 1.15.1

### :bug: (Bug Fix)

* Revert "feat(minification): Add noEmitHelpers, importHelpers and tslib as a dependency (#3914)"
  [#4011](https://github.com/open-telemetry/opentelemetry-js/pull/4011) @dyladan

## 1.15.0

### :bug: (Bug Fix)

* fix(opentelemetry-exporter-prometheus): Update default PrometheusExporter to not append a timestamp to match the text based exposition format [#3961](https://github.com/open-telemetry/opentelemetry-js/pull/3961) @JacksonWeber
* fix(sdk-metrics): Update default Histogram's boundary to match OTEL's spec [#3893](https://github.com/open-telemetry/opentelemetry-js/pull/3893/) @chigia001
* fix(sdk-metrics): preserve startTime for cumulative ExponentialHistograms [#3934](https://github.com/open-telemetry/opentelemetry-js/pull/3934/) @aabmass
* fix(sdk-trace-web): add secureConnectionStart to https only [#3879](https://github.com/open-telemetry/opentelemetry-js/pull/3879) @Abinet18

### :house: (Internal)

* feat(minification): [Minification] Add noEmitHelpers, importHelpers and tslib as a dependency [#3913](https://github.com/open-telemetry/opentelemetry-js/issues/3913) @MSNev

## 1.14.0

### :rocket: (Enhancement)

* feat(SpanExporter): Add optional forceFlush to SpanExporter interface [#3753](https://github.com/open-telemetry/opentelemetry-js/pull/3753/) @sgracias1 @JacksonWeber

## 1.13.0

### :rocket: (Enhancement)

* feat(core): add environment variables for OTLP log exporters. [#3712](https://github.com/open-telemetry/opentelemetry-js/pull/3712/) @llc1123

### :bug: (Bug Fix)

* fix(http-instrumentation): stop listening to `request`'s `close` event once it has emitted `response` [#3625](https://github.com/open-telemetry/opentelemetry-js/pull/3625) @SimenB
* fix(sdk-node): fix initialization in bundled environments by not loading @opentelemetry/exporter-jaeger [#3739](https://github.com/open-telemetry/opentelemetry-js/pull/3739) @pichlermarc

## 1.12.0

### :rocket: (Enhancement)

* feat(tracing): log span name and IDs when span end is called multiple times [#3716](https://github.com/open-telemetry/opentelemetry-js/pull/3716)
* feat(core): add logs environment variables; add timeout utils method. [#3549](https://github.com/open-telemetry/opentelemetry-js/pull/3549/) @fuaiyi

### :bug: (Bug Fix)

* fix(instrumentation-http): fixed description for http.server.duration metric [#3710](https://github.com/open-telemetry/opentelemetry-js/pull/3710)
* fix(opentelemetry-sdk-trace-web): don't crash in runtimes where location isn't defined [#3715](https://github.com/open-telemetry/opentelemetry-js/pull/3715)

## 1.11.0

### :rocket: (Enhancement)

* feat(sdk-metrics): add exponential histogram support [#3505](https://github.com/open-telemetry/opentelemetry-js/pull/3505), [#3506](https://github.com/open-telemetry/opentelemetry-js/pull/3506) @mwear
* feat(resources): collect additional process attributes [#3605](https://github.com/open-telemetry/opentelemetry-js/pull/3605) @mwear

### :bug: (Bug Fix)

* fix(sdk-metrics): merge uncollected delta accumulations [#3667](https://github.com/open-telemetry/opentelemetry-js/pull/3667) @legendecas
* fix(sdk-trace-web): make `parseUrl()` respect document.baseURI [#3670](https://github.com/open-telemetry/opentelemetry-js/pull/3670) @domasx2

### :books: (Refine Doc)

* doc(sdk): update NodeSDK example [#3684](https://github.com/open-telemetry/opentelemetry-js/pull/3684) @martinkuba
* docs: change vmarchaud status from maintainer to emeritus [#3710](https://github.com/open-telemetry/opentelemetry-js/pull/3710) @vmarchaud
* docs: change rauno56 status from maintainer to emeritus [#3706](https://github.com/open-telemetry/opentelemetry-js/pull/3706) @rauno56

## 1.10.1

### :bug: (Bug Fix)

* fix(resource): make properties for async resource resolution optional [#3677](https://github.com/open-telemetry/opentelemetry-js/pull/3677) @pichlermarc
* fix(resource): change fs/promises import to be node 12 compatible [#3681](https://github.com/open-telemetry/opentelemetry-js/pull/3681) @pichlermarc

## 1.10.0

### :rocket: (Enhancement)

* feat(resource): create sync resource with some attributes that resolve asynchronously [#3460](https://github.com/open-telemetry/opentelemetry-js/pull/3460) @samimusallam
* feat: collect host id for non-cloud environments [#3575](https://github.com/open-telemetry/opentelemetry-js/pull/3575) @mwear
* feat (api-logs): separate Events API into its own package [3550](https://github.com/open-telemetry/opentelemetry-js/pull/3550) @martinkuba
* feat(sdk-metrics): apply binary search in histogram recording [#3539](https://github.com/open-telemetry/opentelemetry-js/pull/3539) @legendecas
* perf(propagator-jaeger): improve deserializeSpanContext performance [#3541](https://github.com/open-telemetry/opentelemetry-js/pull/3541) @doochik
* feat: support TraceState in SamplingResult [#3530](https://github.com/open-telemetry/opentelemetry-js/pull/3530) @raphael-theriault-swi
* feat(sdk-trace-base): add diagnostic logging when spans are dropped [#3610](https://github.com/open-telemetry/opentelemetry-js/pull/3610) @neoeinstein
* feat: add unit to view instrument selection criteria [#3647](https://github.com/open-telemetry/opentelemetry-js/pull/3647) @jlabatut
* feat(tracing): expose dropped counts for attributes, events and links on span [#3576](https://github.com/open-telemetry/opentelemetry-js/pull/3576) @mohitk05

### :bug: (Bug Fix)

* fix(core): added falsy check to make otel core work with browser where webpack config had process as false or null [#3613](https://github.com/open-telemetry/opentelemetry-js/issues/3613) @ravindra-dyte
* fix(instrumentation-http): include query params in http.target [#3646](https://github.com/open-telemetry/opentelemetry-js/pull/3646) @kobi-co

### :books: (Refine Doc)

* chore: update http example [#3651](https://github.com/open-telemetry/opentelemetry-js/pull/3651) @JamieDanielson

### :house: (Internal)

* chore(exporter-jaeger): deprecate jaeger exporter [#3585](https://github.com/open-telemetry/opentelemetry-js/pull/3585) @pichlermarc
* fix(sdk-metrics): fix flaky LastValueAggregator test by using fake timer [#3587](https://github.com/open-telemetry/opentelemetry-js/pull/3587) @pichlermarc
* fix(test): fix failing tests by preventing source-map generation [#3642](https://github.com/open-telemetry/opentelemetry-js/pull/3642) @pichlermarc

## 1.9.1

### :bug: (Bug Fix)

* fix: avoid grpc types dependency [#3551](https://github.com/open-telemetry/opentelemetry-js/pull/3551) @flarna
* fix(otlp-proto-exporter-base): Match Accept header with Content-Type in the proto exporter
 [#3562](https://github.com/open-telemetry/opentelemetry-js/pull/3562) @scheler
* fix: include tracestate in export [#3569](https://github.com/open-telemetry/opentelemetry-js/pull/3569) @flarna

### :house: (Internal)

* chore: fix cross project links and missing implicitly exported types [#3533](https://github.com/open-telemetry/opentelemetry-js/pull/3533) @legendecas
* feat(sdk-metrics): add exponential histogram mapping functions [#3504](https://github.com/open-telemetry/opentelemetry-js/pull/3504) @mwear

## 1.9.0

### :rocket: (Enhancement)

* feat(instrumentation-grpc): set net.peer.name and net.peer.port on client spans [#3430](https://github.com/open-telemetry/opentelemetry-js/pull/3430)
* feat(exporter-trace-otlp-proto): Add protobuf otlp trace exporter support for browser [#3208](https://github.com/open-telemetry/opentelemetry-js/pull/3208) @pkanal

### :bug: (Bug Fix)

* fix(sdk-metrics): use default Resource to comply with semantic conventions [#3411](https://github.com/open-telemetry/opentelemetry-js/pull/3411) @pichlermarc
  * Metrics exported by the SDK now contain the following resource attributes by default:
    * `service.name`
    * `telemetry.sdk.name`
    * `telemetry.sdk.language`
    * `telemetry.sdk.version`
* fix(sdk-metrics): use Date.now() for instrument recording timestamps [#3514](https://github.com/open-telemetry/opentelemetry-js/pull/3514) @MisterSquishy
* fix(sdk-trace): make spans resilient to clock drift [#3434](https://github.com/open-telemetry/opentelemetry-js/pull/3434) @dyladan
* fix(selenium-tests): updated webpack version for selenium test issue [#3456](https://github.com/open-telemetry/opentelemetry-js/issues/3456) @SaumyaBhushan
* fix(sdk-metrics): collect metrics when periodic exporting metric reader flushes [#3517](https://github.com/open-telemetry/opentelemetry-js/pull/3517) @legendecas
* fix(sdk-metrics): fix duplicated registration of metrics for collectors [#3488](https://github.com/open-telemetry/opentelemetry-js/pull/3488) @legendecas
* fix(core): fix precision loss in numberToHrtime [#3480](https://github.com/open-telemetry/opentelemetry-js/pull/3480) @legendecas

### :house: (Internal)

* chore: automatically generate tsconfigs [#3432](https://github.com/open-telemetry/opentelemetry-js/pull/3432) @legendecas
* chore: enforce format with prettier [#3444](https://github.com/open-telemetry/opentelemetry-js/pull/3444) @legendecas

## 1.8.0

* `@opentelemetry/sdk-metrics` has been promoted to stable
* `@opentelemetry/api-metrics` has been merged into `@opentelemetry/api` and deprecated

### :boom: Breaking Change

* feat(api): merge api-metrics into api [#3374](https://github.com/open-telemetry/opentelemetry-js/pull/3374) @legendecas

### :rocket: (Enhancement)

* feat(sdk-trace): re-export sdk-trace-base in sdk-trace-node and web [#3319](https://github.com/open-telemetry/opentelemetry-js/pull/3319) @legendecas
* feat: enable tree shaking [#3329](https://github.com/open-telemetry/opentelemetry-js/pull/3329) @pkanal

### :bug: (Bug Fix)

* fix(sdk-trace): enforce consistent span durations
  [#3327](https://github.com/open-telemetry/opentelemetry-js/pull/3327) @dyladan
* fix(resources): fix EnvDetector throwing errors when attribute values contain spaces
  [#3295](https://github.com/open-telemetry/opentelemetry-js/issues/3295)
* fix(trace): fix an issue which caused negative span durations in web based spans
  [#3359](https://github.com/open-telemetry/opentelemetry-js/pull/3359) @dyladan
* fix(resources): strict OTEL_RESOURCE_ATTRIBUTES baggage octet decoding
  [#3341](https://github.com/open-telemetry/opentelemetry-js/pull/3341) @legendecas

### :books: (Refine Doc)

* doc: Added Metrics documentation [#3360](https://github.com/open-telemetry/opentelemetry-js/pull/3360) @weyert
* docs(api): fix counter negative value wording [#3396](https://github.com/open-telemetry/opentelemetry-js/pull/3396) @legendecas

### :house: (Internal)

* ci: run browser tests without circle [#3328](https://github.com/open-telemetry/opentelemetry-js/pull/3328) @dyladan

## Metrics API 1.0.0

Metrics API is now stable and generally available.
There are no changes between 1.0.0 and the previous 0.33.0 version.

### :boom: Breaking Change

* Add semver check to metrics API [#3357](https://github.com/open-telemetry/opentelemetry-js/pull/3357) @dyladan
  * Previously API versions were only considered compatible if the API was exactly the same

## 1.7.0

### :bug: (Bug Fix)

* fix(sdk-trace-base): make span start times resistant to hrtime clock drift
  [#3129](https://github.com/open-telemetry/opentelemetry-js/issues/3129)

* fix(sdk-trace-base): validate maxExportBatchSize in BatchSpanProcessorBase
  [#3232](https://github.com/open-telemetry/opentelemetry-js/issues/3232)

### :books: (Refine Doc)

* docs(metrics): add missing metrics packages to SDK reference documentation [#3239](https://github.com/open-telemetry/opentelemetry-js/pull/3239) @dyladan

### :house: (Internal)

* deps: update markdownlint-cli to 0.32.2 [#3253](https://github.com/open-telemetry/opentelemetry-js/pull/3253) @pichlermarc

## 1.6.0

### :rocket: (Enhancement)

* perf(opentelemetry-core): improve hexToBase64 performance [#3178](https://github.com/open-telemetry/opentelemetry-js/pull/3178) @seemk
* feat(sdk-trace-base): move Sampler declaration into sdk-trace-base [#3088](https://github.com/open-telemetry/opentelemetry-js/pull/3088) @legendecas
* fix(grpc-instrumentation): added grpc attributes in instrumentation [#3127](https://github.com/open-telemetry/opentelemetry-js/pull/3127) @andrewzenkov
* feat: support latest `@opentelemetry/api` [#3177](https://github.com/open-telemetry/opentelemetry-js/pull/3177) @dyladan

### :bug: (Bug Fix)

* fix(context-async-hooks): Ensure listeners added using `once` can be removed using `removeListener`
  [#3133](https://github.com/open-telemetry/opentelemetry-js/pull/3133)

### :books: (Refine Doc)

* chore: update trace-web example and rename it to opentelemetry-web [#3145](https://github.com/open-telemetry/opentelemetry-js/pull/3145) @pichlermarc
* chore: update https example [#3152](https://github.com/open-telemetry/opentelemetry-js/pull/3152) @pichlermarc

## 1.5.0

### :rocket: (Enhancement)

* feat(sdk-trace-base): Improve extensibility of BasicTracerProvider [#3023](https://github.com/open-telemetry/opentelemetry-js/pull/3023) @Rauno56

## 1.4.0

### :rocket: (Enhancement)

* fix(resources): fix browser compatibility for host and os detectors [#3004](https://github.com/open-telemetry/opentelemetry-js/pull/3004) @legendecas
* fix(sdk-trace-base): fix crash on environments without global document [#3000](https://github.com/open-telemetry/opentelemetry-js/pull/3000) @legendecas
* fix(sdk-trace-base): fix spanLimits attribute length/count to consider env values [#3068](https://github.com/open-telemetry/opentelemetry-js/pull/3068) @svetlanabrennan

### :house: (Internal)

* test: add node 18 and remove EoL node versions [#3048](https://github.com/open-telemetry/opentelemetry-js/pull/3048) @dyladan

## 1.3.1

### :bug: (Bug Fix)

* fix(resources): fix browser compatibility for host and os detectors [#3004](https://github.com/open-telemetry/opentelemetry-js/pull/3004) @legendecas

## 1.3.0

### :boom: Breaking Change

* chore: remove unused InstrumentationConfig#path [#2944](https://github.com/open-telemetry/opentelemetry-js/pull/2944) @flarna

### :rocket: (Enhancement)

* feat(ConsoleSpanExporter): export span links [#2917](https://github.com/open-telemetry/opentelemetry-js/pull/2917) @trentm
* feat: warn when hooked module is already loaded [#2926](https://github.com/open-telemetry/opentelemetry-js/pull/2926) @nozik
* feat: implement OSDetector [#2927](https://github.com/open-telemetry/opentelemetry-js/pull/2927) @rauno56
* feat: implement HostDetector [#2921](https://github.com/open-telemetry/opentelemetry-js/pull/2921) @rauno56
* feat(opentelemetry-core): add InstrumentationScope [#2959](https://github.com/open-telemetry/opentelemetry-js/pull/2959) @pichlermarc

### :bug: (Bug Fix)

* fix(sdk-web): parse url with relative url string [#2972](https://github.com/open-telemetry/opentelemetry-js/pull/2972) @legendecas

### :books: (Refine Doc)

### :house: (Internal)

## 1.2.0

### :boom: Breaking Change

### :rocket: (Enhancement)

### :bug: (Bug Fix)

* fix: sanitize attributes inputs [#2881](https://github.com/open-telemetry/opentelemetry-js/pull/2881) @legendecas
* fix: support earlier API versions [#2892](https://github.com/open-telemetry/opentelemetry-js/pull/2892) @dyladan
* fix: support extract one digit '0' in jaeger traceFlag [#2905](https://github.com/open-telemetry/opentelemetry-js/issues/2905) @shmilyoo
* fix(resources): extend ResourceAttributes interface to comply with spec [#2924](https://github.com/open-telemetry/opentelemetry-js/pull/2924) @blumamir

### :books: (Refine Doc)

* docs(sdk): update earliest support node version [#2860](https://github.com/open-telemetry/opentelemetry-js/pull/2860) @svetlanabrennan

### :house: (Internal)

* chore: require changelog entry to merge PR [#2847](https://github.com/open-telemetry/opentelemetry-js/pull/2847) @dyladan
* chore: remove peer API check [#2892](https://github.com/open-telemetry/opentelemetry-js/pull/2892) @dyladan
* chore: merge lerna subdirectories into a single monorepo [#2892](https://github.com/open-telemetry/opentelemetry-js/pull/2892) @dyladan
* chore: indent the code with eslint [#2923](https://github.com/open-telemetry/opentelemetry-js/pull/2923) @blumamir
* `opentelemetry-propagator-jaeger`
  * [#2906](https://github.com/open-telemetry/opentelemetry-js/pull/2906) fix: support extract one digit '0' in jaeger traceFlag ([@shmilyoo](https://github.com/shmilyoo))

## 1.1.1

* [#2849](https://github.com/open-telemetry/opentelemetry-js/pull/2849) fix: correct changelog and compat matrix for 1.1 release ([@Flarna](https://github.com/Flarna))
* [#2823](https://github.com/open-telemetry/opentelemetry-js/pull/2823) fix: enable downlevelIteration for es5 targets ([@legendecas](https://github.com/legendecas))
* [#2844](https://github.com/open-telemetry/opentelemetry-js/pull/2844) chore: add prepublishOnly to ensure a full build ([@legendecas](https://github.com/legendecas))

## 1.1.0

### :rocket: (Enhancement)

* `opentelemetry-resources`
  * [#2727](https://github.com/open-telemetry/opentelemetry-js/pull/2727) feat(opentelemetry-resources): add runtime version information ([@cuichenli](https://github.com/cuichenli))
* `exporter-trace-otlp-http`, `opentelemetry-core`
  * [#2796](https://github.com/open-telemetry/opentelemetry-js/pull/2796) feat(trace-otlp-http-exporter): add compression env vars ([@svetlanabrennan](https://github.com/svetlanabrennan))
* `instrumentation-http`
  * [#2704](https://github.com/open-telemetry/opentelemetry-js/pull/2704) feat(instrumentation-http): add options to ignore requests ([@legendecas](https://github.com/legendecas))
* `opentelemetry-core`, `opentelemetry-exporter-jaeger`
  * [#2754](https://github.com/open-telemetry/opentelemetry-js/pull/2754) fix(exporter-jaeger): add env variable for agent port ([@blumamir](https://github.com/blumamir))
* `exporter-trace-otlp-grpc`, `exporter-trace-otlp-http`, `exporter-trace-otlp-proto`, `opentelemetry-context-async-hooks`, `opentelemetry-context-zone-peer-dep`, `opentelemetry-core`, `opentelemetry-exporter-jaeger`, `opentelemetry-exporter-zipkin`, `opentelemetry-propagator-b3`, `opentelemetry-propagator-jaeger`, `opentelemetry-resources`, `opentelemetry-sdk-trace-base`, `opentelemetry-sdk-trace-node`, `opentelemetry-sdk-trace-web`, `opentelemetry-shim-opentracing`
  * [#2737](https://github.com/open-telemetry/opentelemetry-js/pull/2737) feat: add support for API 1.1.x ([@dyladan](https://github.com/dyladan))
* `opentelemetry-sdk-trace-web`
  * [#2719](https://github.com/open-telemetry/opentelemetry-js/pull/2719) feat(sdk-trace-web): web worker support ([@legendecas](https://github.com/legendecas))
* `exporter-trace-otlp-http`, `exporter-trace-otlp-proto`
  * [#2557](https://github.com/open-telemetry/opentelemetry-js/pull/2557) feat(otlp-exporter-http): change otlp-http port to canonical 4318 ([@secustor](https://github.com/secustor))
* `exporter-trace-otlp-grpc`, `exporter-trace-otlp-http`, `exporter-trace-otlp-proto`, `opentelemetry-core`, `opentelemetry-exporter-jaeger`, `opentelemetry-sdk-trace-base`
  * [#2695](https://github.com/open-telemetry/opentelemetry-js/pull/2695) refactor: unifying shutdown once with BindOnceFuture ([@legendecas](https://github.com/legendecas))
* `opentelemetry-propagator-jaeger`
  * [#2673](https://github.com/open-telemetry/opentelemetry-js/pull/2673) feat(@opentelemetry/propagator-jaeger): support custom baggage prefix ([@sschegolev](https://github.com/sschegolev))
* `exporter-trace-otlp-grpc`, `exporter-trace-otlp-http`, `exporter-trace-otlp-proto`
  * [#2626](https://github.com/open-telemetry/opentelemetry-js/pull/2626) chore: bump otlp trace exporters to v1 ([@Rauno56](https://github.com/Rauno56))
* `opentelemetry-context-zone-peer-dep`, `opentelemetry-context-zone`, `opentelemetry-core`, `opentelemetry-exporter-zipkin`, `opentelemetry-propagator-b3`, `opentelemetry-resources`, `opentelemetry-sdk-trace-base`, `opentelemetry-sdk-trace-web`, `opentelemetry-semantic-conventions`
  * [#2556](https://github.com/open-telemetry/opentelemetry-js/pull/2556) chore: add esm2015 entry for web apps aiming at modern browsers ([@echoontheway](https://github.com/echoontheway))

### :bug: (Bug Fix)

* `exporter-trace-otlp-grpc`, `exporter-trace-otlp-http`, `exporter-trace-otlp-proto`
  * [#2788](https://github.com/open-telemetry/opentelemetry-js/pull/2788) fix(deps): use 1.x trace otlp http exporter ([@dyladan](https://github.com/dyladan))
* `opentelemetry-sdk-trace-base`
  * [#2790](https://github.com/open-telemetry/opentelemetry-js/pull/2790) fix: pass same context to Sampler and SpanProcessor in root span case ([@Flarna](https://github.com/Flarna))
  * [#2757](https://github.com/open-telemetry/opentelemetry-js/pull/2757) fix: add parentContext to onStart ([@Flarna](https://github.com/Flarna))
  * [#2678](https://github.com/open-telemetry/opentelemetry-js/pull/2678) fix: span attribute count and value limits (#2671) ([@Bataran](https://github.com/Bataran))
  * [#2679](https://github.com/open-telemetry/opentelemetry-js/pull/2679) fix: span events count limit when set to 0 ([@Bataran](https://github.com/Bataran))
* `opentelemetry-core`
  * [#2766](https://github.com/open-telemetry/opentelemetry-js/pull/2766) fix(baggage): include baggage metadata when propagating baggage entries ([@chrskrchr](https://github.com/chrskrchr))
* `opentelemetry-exporter-jaeger`
  * [#2731](https://github.com/open-telemetry/opentelemetry-js/pull/2731) fix(exporter-jaeger): transform all links to jaeger reference ([@blumamir](https://github.com/blumamir))
* `opentelemetry-resources`
  * [#2739](https://github.com/open-telemetry/opentelemetry-js/pull/2739) fix(resources): align exported names in different environments ([@legendecas](https://github.com/legendecas))
* Other
  * [#2680](https://github.com/open-telemetry/opentelemetry-js/pull/2680) fix: tracer typo in fetchxhr examples ([@MSNev](https://github.com/MSNev))
  * [#2650](https://github.com/open-telemetry/opentelemetry-js/pull/2650) fix: clientMethodTrace missing original properties ([@bgpo](https://github.com/bgpo))
* `opentelemetry-propagator-jaeger`
  * [#2694](https://github.com/open-telemetry/opentelemetry-js/pull/2694) fix(propagator-jaeger): 0-pad span-id to match 16-symbol validation ([@nikolaylagutko](https://github.com/nikolaylagutko))
* `opentelemetry-exporter-zipkin`, `opentelemetry-sdk-trace-web`
  * [#2689](https://github.com/open-telemetry/opentelemetry-js/pull/2689) fix: remove window and document dependencies in web packages ([@legendecas](https://github.com/legendecas))

### :books: (Refine Doc)

* Other
  * [#2830](https://github.com/open-telemetry/opentelemetry-js/pull/2830) Cleanup removed documentation for missing benchmarks ([@dmathieu](https://github.com/dmathieu))
  * [#2807](https://github.com/open-telemetry/opentelemetry-js/pull/2807) docs: document removal of shutdown flag in OTLPExporterBase ([@legendecas](https://github.com/legendecas))
  * [#2814](https://github.com/open-telemetry/opentelemetry-js/pull/2814) docs: simplify contrib part in readme ([@Flarna](https://github.com/Flarna))
  * [#2802](https://github.com/open-telemetry/opentelemetry-js/pull/2802) docs(prom-example): remove deprecated startServer option ([@naseemkullah](https://github.com/naseemkullah))
  * [#2728](https://github.com/open-telemetry/opentelemetry-js/pull/2728) docs: specify minimun version of npm to run command in subproject ([@cuichenli](https://github.com/cuichenli))
  * [#2720](https://github.com/open-telemetry/opentelemetry-js/pull/2720) docs: document node v10 EOL ([@YanivD](https://github.com/YanivD))
  * [#2688](https://github.com/open-telemetry/opentelemetry-js/pull/2688) docs: update typedoc config ([@dyladan](https://github.com/dyladan))
  * [#2685](https://github.com/open-telemetry/opentelemetry-js/pull/2685) docs: remove circle-ci from development guide, update link, and fix typo. ([@pichlermarc](https://github.com/pichlermarc))
  * [#2661](https://github.com/open-telemetry/opentelemetry-js/pull/2661) chore: update and fix tracer-web examples ([@MSNev](https://github.com/MSNev))
  * [#2647](https://github.com/open-telemetry/opentelemetry-js/pull/2647) chore: update opentelemetry dependencies to latest versions ([@svetlanabrennan](https://github.com/svetlanabrennan))
* `exporter-trace-otlp-grpc`
  * [#2726](https://github.com/open-telemetry/opentelemetry-js/pull/2726) docs(otlp-grpc-exporter): update default url ([@svetlanabrennan](https://github.com/svetlanabrennan))
* `opentelemetry-context-async-hooks`
  * [#2619](https://github.com/open-telemetry/opentelemetry-js/pull/2619) docs(context): Fix links, edit prose ([@spencerwilson](https://github.com/spencerwilson))
* `opentelemetry-context-async-hooks`, `opentelemetry-sdk-trace-node`
  * [#2651](https://github.com/open-telemetry/opentelemetry-js/pull/2651) docs: fix links to the context document ([@legendecas](https://github.com/legendecas))

### :house: (Internal)

* `opentelemetry-sdk-trace-base`
  * [#2768](https://github.com/open-telemetry/opentelemetry-js/pull/2768) test(sdk-trace-base): pin core.hrtime dependencies on timeOrigin ([@legendecas](https://github.com/legendecas))
* `exporter-trace-otlp-http`, `opentelemetry-context-zone-peer-dep`, `opentelemetry-context-zone`, `opentelemetry-core`, `opentelemetry-exporter-zipkin`, `opentelemetry-propagator-b3`, `opentelemetry-resources`, `opentelemetry-sdk-trace-base`, `opentelemetry-sdk-trace-web`, `opentelemetry-semantic-conventions`
  * [#2765](https://github.com/open-telemetry/opentelemetry-js/pull/2765) chore: target to es2017 in the no-polyfill target ([@legendecas](https://github.com/legendecas))
* Other
  * [#2743](https://github.com/open-telemetry/opentelemetry-js/pull/2743) test(sdk-metrics-base): test metric instrument interfaces ([@legendecas](https://github.com/legendecas))
  * [#2752](https://github.com/open-telemetry/opentelemetry-js/pull/2752) test(integration-w3c): fix inconsistent api versions loaded ([@legendecas](https://github.com/legendecas))
  * [#2715](https://github.com/open-telemetry/opentelemetry-js/pull/2715) chore: update actions/checkout to v2 ([@legendecas](https://github.com/legendecas))
  * [#2702](https://github.com/open-telemetry/opentelemetry-js/pull/2702) chore: add Chengzhong Wu as maintainer ([@dyladan](https://github.com/dyladan))
  * [#2703](https://github.com/open-telemetry/opentelemetry-js/pull/2703) chore: add Amir Blum as maintainer ([@dyladan](https://github.com/dyladan))
  * [#2701](https://github.com/open-telemetry/opentelemetry-js/pull/2701) chore: add Rauno Viskus as maintainer ([@dyladan](https://github.com/dyladan))
  * [#2693](https://github.com/open-telemetry/opentelemetry-js/pull/2693) chore: retry link checks on code 429 with 'retry-after' header ([@legendecas](https://github.com/legendecas))
  * [#2669](https://github.com/open-telemetry/opentelemetry-js/pull/2669) chore: checks links in typedoc html ([@legendecas](https://github.com/legendecas))
  * [#2683](https://github.com/open-telemetry/opentelemetry-js/pull/2683) chore: start a style guide ([@dyladan](https://github.com/dyladan))
  * [#2684](https://github.com/open-telemetry/opentelemetry-js/pull/2684) chore: remove @obecny as maintainer ([@dyladan](https://github.com/dyladan))
  * [#2663](https://github.com/open-telemetry/opentelemetry-js/pull/2663) chore: fix nojekyll in docs command ([@dyladan](https://github.com/dyladan))
  * [#2648](https://github.com/open-telemetry/opentelemetry-js/pull/2648) refactor(opentelemetry-sdk-node): remove redundant judgments for metric ([@rickyes](https://github.com/rickyes))
  * [#2638](https://github.com/open-telemetry/opentelemetry-js/pull/2638) chore: Update wip metrics references ([@dyladan](https://github.com/dyladan))
  * [#2629](https://github.com/open-telemetry/opentelemetry-js/pull/2629) chore: rename metrics packages to prevent lerna linking ([@dyladan](https://github.com/dyladan))
  * [#2623](https://github.com/open-telemetry/opentelemetry-js/pull/2623) chore: fix the compilation for typescript 4.4 ([@dyladan](https://github.com/dyladan))
  * [#2598](https://github.com/open-telemetry/opentelemetry-js/pull/2598) chore: Remove old metrics SDK ([@dyladan](https://github.com/dyladan))
* `opentelemetry-core`
  * [#2709](https://github.com/open-telemetry/opentelemetry-js/pull/2709) test(sdk-metrics): browser compatibility tests ([@legendecas](https://github.com/legendecas))
* `exporter-trace-otlp-grpc`, `exporter-trace-otlp-http`, `exporter-trace-otlp-proto`, `opentelemetry-exporter-jaeger`, `opentelemetry-exporter-zipkin`, `opentelemetry-propagator-b3`, `opentelemetry-resources`, `opentelemetry-sdk-trace-base`, `opentelemetry-sdk-trace-web`, `opentelemetry-semantic-conventions`
  * [#2710](https://github.com/open-telemetry/opentelemetry-js/pull/2710) chore: apply eslint rule semi ([@legendecas](https://github.com/legendecas))
* `exporter-trace-otlp-grpc`, `exporter-trace-otlp-http`, `exporter-trace-otlp-proto`, `opentelemetry-context-async-hooks`, `opentelemetry-context-zone-peer-dep`, `opentelemetry-context-zone`, `opentelemetry-core`, `opentelemetry-exporter-jaeger`, `opentelemetry-exporter-zipkin`, `opentelemetry-propagator-b3`, `opentelemetry-propagator-jaeger`, `opentelemetry-resources`, `opentelemetry-sdk-trace-base`, `opentelemetry-sdk-trace-node`, `opentelemetry-sdk-trace-web`, `opentelemetry-semantic-conventions`, `opentelemetry-shim-opentracing`, `template`
  * [#2699](https://github.com/open-telemetry/opentelemetry-js/pull/2699) chore: rename `--include-filtered-dependencies` ([@Rauno56](https://github.com/Rauno56))
* `opentelemetry-context-async-hooks`, `opentelemetry-context-zone-peer-dep`, `opentelemetry-context-zone`, `opentelemetry-core`, `opentelemetry-exporter-jaeger`, `opentelemetry-exporter-zipkin`, `opentelemetry-propagator-b3`, `opentelemetry-propagator-jaeger`, `opentelemetry-resources`, `opentelemetry-sdk-trace-base`, `opentelemetry-sdk-trace-node`, `opentelemetry-sdk-trace-web`, `opentelemetry-semantic-conventions`, `opentelemetry-shim-opentracing`
  * [#2657](https://github.com/open-telemetry/opentelemetry-js/pull/2657) chore: add markdown link checks ([@legendecas](https://github.com/legendecas))
* `opentelemetry-exporter-jaeger`, `opentelemetry-exporter-zipkin`, `opentelemetry-resources`, `opentelemetry-semantic-conventions`
  * [#2652](https://github.com/open-telemetry/opentelemetry-js/pull/2652) Update nock ([@dyladan](https://github.com/dyladan))
* `opentelemetry-sdk-trace-web`
  * [#2451](https://github.com/open-telemetry/opentelemetry-js/pull/2451) chore(sdk-trace-web): fix lint warnings ([@alisabzevari](https://github.com/alisabzevari))

### Committers: 24

* Ali Sabzevari ([@alisabzevari](https://github.com/alisabzevari))
* Amir Blum ([@blumamir](https://github.com/blumamir))
* Chris Karcher ([@chrskrchr](https://github.com/chrskrchr))
* Damien Mathieu ([@dmathieu](https://github.com/dmathieu))
* Daniel Dyla ([@dyladan](https://github.com/dyladan))
* Gerhard Stöbich ([@Flarna](https://github.com/Flarna))
* Marc Pichler ([@pichlermarc](https://github.com/pichlermarc))
* Mitar Milanovic ([@Bataran](https://github.com/Bataran))
* Nev ([@MSNev](https://github.com/MSNev))
* Nikolay Lagutko ([@nikolaylagutko](https://github.com/nikolaylagutko))
* Rauno Viskus ([@Rauno56](https://github.com/Rauno56))
* Ricky Zhou ([@rickyes](https://github.com/rickyes))
* Sebastian Poxhofer ([@secustor](https://github.com/secustor))
* Siim Kallas ([@seemk](https://github.com/seemk))
* Spencer Wilson ([@spencerwilson](https://github.com/spencerwilson))
* Srikanth Chekuri ([@srikanthccv](https://github.com/srikanthccv))
* Svetlana Brennan ([@svetlanabrennan](https://github.com/svetlanabrennan))
* Will Li ([@cuichenli](https://github.com/cuichenli))
* Yaniv Davidi ([@YanivD](https://github.com/YanivD))
* [@bgpo](https://github.com/bgpo)
* [@echoontheway](https://github.com/echoontheway)
* [@naseemkullah](https://github.com/naseemkullah)
* [@sschegolev](https://github.com/sschegolev)
* legendecas ([@legendecas](https://github.com/legendecas))

## 1.0.1 / Experimental 0.27.0

### :boom: Breaking Change

* Other
  * [#2566](https://github.com/open-telemetry/opentelemetry-js/pull/2566) feat!(metrics): remove batch observer ([@dyladan](https://github.com/dyladan))
  * [#2485](https://github.com/open-telemetry/opentelemetry-js/pull/2485) feat!: Split metric and trace exporters into new experimental packages ([@willarmiros](https://github.com/willarmiros))
  * [#2540](https://github.com/open-telemetry/opentelemetry-js/pull/2540) fix(sdk-metrics-base): remove metric kind BATCH_OBSERVER ([@legendecas](https://github.com/legendecas))
  * [#2496](https://github.com/open-telemetry/opentelemetry-js/pull/2496) feat(api-metrics): rename metric instruments to match feature-freeze API specification ([@legendecas](https://github.com/legendecas))
* `opentelemetry-core`
  * [#2529](https://github.com/open-telemetry/opentelemetry-js/pull/2529) feat(api-metrics): add schemaUrl to meter creations ([@legendecas](https://github.com/legendecas))

### :rocket: (Enhancement)

* Other
  * [#2523](https://github.com/open-telemetry/opentelemetry-js/pull/2523) feat: Rename Labels to Attributes ([@pirgeo](https://github.com/pirgeo))
  * [#2559](https://github.com/open-telemetry/opentelemetry-js/pull/2559) feat(api-metrics): remove bind/unbind and bound instruments ([@legendecas](https://github.com/legendecas))
  * [#2563](https://github.com/open-telemetry/opentelemetry-js/pull/2563) feat(sdk-metrics-base): remove per-meter config on MeterProvider.getMeter ([@legendecas](https://github.com/legendecas))
* `opentelemetry-core`
  * [#2465](https://github.com/open-telemetry/opentelemetry-js/pull/2465) fix: prefer globalThis instead of window to support webworkers ([@legendecas](https://github.com/legendecas))
* `opentelemetry-semantic-conventions`
  * [#2532](https://github.com/open-telemetry/opentelemetry-js/pull/2532) feat(@opentelemetry/semantic-conventions): change enum to object literals ([@echoontheway](https://github.com/echoontheway))
  * [#2528](https://github.com/open-telemetry/opentelemetry-js/pull/2528) feat: upgrade semantic-conventions to latest v1.7.0 spec ([@weyert](https://github.com/weyert))
* `opentelemetry-core`, `opentelemetry-sdk-trace-base`
  * [#2484](https://github.com/open-telemetry/opentelemetry-js/pull/2484) feat: new merge function ([@obecny](https://github.com/obecny))

### :bug: (Bug Fix)

* Other
  * [#2610](https://github.com/open-telemetry/opentelemetry-js/pull/2610) fix: preventing double enable for instrumentation that has been already enabled ([@obecny](https://github.com/obecny))
  * [#2581](https://github.com/open-telemetry/opentelemetry-js/pull/2581) feat: lazy initialization of the gzip stream ([@fungiboletus](https://github.com/fungiboletus))
  * [#2584](https://github.com/open-telemetry/opentelemetry-js/pull/2584) fix: fixing compatibility versions for detectors ([@obecny](https://github.com/obecny))
  * [#2558](https://github.com/open-telemetry/opentelemetry-js/pull/2558) fix(@opentelemetry/exporter-prometheus): unref prometheus server to prevent process running indefinitely ([@mothershipper](https://github.com/mothershipper))
  * [#2495](https://github.com/open-telemetry/opentelemetry-js/pull/2495) fix(sdk-metrics-base): metrics name should be in the max length of 63 ([@legendecas](https://github.com/legendecas))
  * [#2497](https://github.com/open-telemetry/opentelemetry-js/pull/2497) feat(@opentelemetry-instrumentation-fetch): support reading response body from the hook applyCustomAttributesOnSpan ([@echoontheway](https://github.com/echoontheway))
* `opentelemetry-core`
  * [#2560](https://github.com/open-telemetry/opentelemetry-js/pull/2560) fix(core): support regex global flag in urlMatches ([@moander](https://github.com/moander))
* `opentelemetry-exporter-zipkin`
  * [#2519](https://github.com/open-telemetry/opentelemetry-js/pull/2519) fix(exporter-zipkin): correct status tags names ([@t2t2](https://github.com/t2t2))

### :books: (Refine Doc)

* Other
  * [#2561](https://github.com/open-telemetry/opentelemetry-js/pull/2561) Use new canonical path to Getting Started ([@chalin](https://github.com/chalin))
  * [#2576](https://github.com/open-telemetry/opentelemetry-js/pull/2576) docs(instrumentation): update links in the Readme ([@OlivierAlbertini](https://github.com/OlivierAlbertini))
  * [#2600](https://github.com/open-telemetry/opentelemetry-js/pull/2600) docs: fix URLs in README post-experimental move ([@arbourd](https://github.com/arbourd))
  * [#2579](https://github.com/open-telemetry/opentelemetry-js/pull/2579) doc: Move upgrade propagator notes to correct section ([@NathanielRN](https://github.com/NathanielRN))
  * [#2568](https://github.com/open-telemetry/opentelemetry-js/pull/2568) chore(doc): update matrix with contrib version for 1.0 core ([@vmarchaud](https://github.com/vmarchaud))
  * [#2555](https://github.com/open-telemetry/opentelemetry-js/pull/2555) docs: expose existing comments ([@moander](https://github.com/moander))
  * [#2493](https://github.com/open-telemetry/opentelemetry-js/pull/2493) chore: remove getting started and link to documentation. ([@svrnm](https://github.com/svrnm))
* `opentelemetry-core`
  * [#2604](https://github.com/open-telemetry/opentelemetry-js/pull/2604) Docs: Document the HrTime format ([@JamesJHPark](https://github.com/JamesJHPark))

### :house: (Internal)

* Other
  * [#2404](https://github.com/open-telemetry/opentelemetry-js/pull/2404) chore: Fix lint warnings in instrumentation package ([@alisabzevari](https://github.com/alisabzevari))
  * [#2533](https://github.com/open-telemetry/opentelemetry-js/pull/2533) chore: regularly close stale issues ([@Rauno56](https://github.com/Rauno56))
  * [#2570](https://github.com/open-telemetry/opentelemetry-js/pull/2570) chore: adding selenium tests with browserstack ([@obecny](https://github.com/obecny))
  * [#2522](https://github.com/open-telemetry/opentelemetry-js/pull/2522) chore: cleanup setting config in instrumentations ([@Flarna](https://github.com/Flarna))
  * [#2541](https://github.com/open-telemetry/opentelemetry-js/pull/2541) chore: slim font size for section title in PR template ([@legendecas](https://github.com/legendecas))
  * [#2509](https://github.com/open-telemetry/opentelemetry-js/pull/2509) chore: expand pull request template with action items ([@pragmaticivan](https://github.com/pragmaticivan))
  * [#2488](https://github.com/open-telemetry/opentelemetry-js/pull/2488) chore: inline sources in source maps ([@dyladan](https://github.com/dyladan))
  * [#2514](https://github.com/open-telemetry/opentelemetry-js/pull/2514) chore: update stable dependencies to 1.0 ([@dyladan](https://github.com/dyladan))
* `opentelemetry-sdk-trace-base`, `opentelemetry-sdk-trace-node`, `opentelemetry-sdk-trace-web`
  * [#2607](https://github.com/open-telemetry/opentelemetry-js/pull/2607) chore: update npm badge image links ([@legendecas](https://github.com/legendecas))
* `opentelemetry-context-async-hooks`, `opentelemetry-context-zone-peer-dep`, `opentelemetry-core`, `opentelemetry-exporter-jaeger`, `opentelemetry-exporter-zipkin`, `opentelemetry-propagator-b3`, `opentelemetry-propagator-jaeger`, `opentelemetry-resources`, `opentelemetry-sdk-trace-base`, `opentelemetry-sdk-trace-node`, `opentelemetry-sdk-trace-web`, `opentelemetry-shim-opentracing`
  * [#2531](https://github.com/open-telemetry/opentelemetry-js/pull/2531) chore(deps): pin minor API version ([@Flarna](https://github.com/Flarna))
* `opentelemetry-core`
  * [#2520](https://github.com/open-telemetry/opentelemetry-js/pull/2520) chore(deps): remove unused semver  ([@mhennoch](https://github.com/mhennoch))

### Committers: 23

* (Eliseo) Nathaniel Ruiz Nowell ([@NathanielRN](https://github.com/NathanielRN))
* Ali Sabzevari ([@alisabzevari](https://github.com/alisabzevari))
* Antoine Pultier ([@fungiboletus](https://github.com/fungiboletus))
* Bartlomiej Obecny ([@obecny](https://github.com/obecny))
* Daniel Dyla ([@dyladan](https://github.com/dyladan))
* Dylan Arbour ([@arbourd](https://github.com/arbourd))
* Georg Pirklbauer ([@pirgeo](https://github.com/pirgeo))
* Gerhard Stöbich ([@Flarna](https://github.com/Flarna))
* Ivan Santos ([@pragmaticivan](https://github.com/pragmaticivan))
* Jack ([@mothershipper](https://github.com/mothershipper))
* James ([@JamesJHPark](https://github.com/JamesJHPark))
* MartenH ([@mhennoch](https://github.com/mhennoch))
* Olivier Albertini ([@OlivierAlbertini](https://github.com/OlivierAlbertini))
* Patrice Chalin ([@chalin](https://github.com/chalin))
* Rauno Viskus ([@Rauno56](https://github.com/Rauno56))
* Severin Neumann ([@svrnm](https://github.com/svrnm))
* Valentin Marchaud ([@vmarchaud](https://github.com/vmarchaud))
* Weyert de Boer ([@weyert](https://github.com/weyert))
* William Armiros ([@willarmiros](https://github.com/willarmiros))
* [@echoontheway](https://github.com/echoontheway)
* legendecas ([@legendecas](https://github.com/legendecas))
* moander ([@moander](https://github.com/moander))
* t2t2 ([@t2t2](https://github.com/t2t2))

## 1.0.0

No changes

## 0.26.0

### :boom: Breaking Change

* `opentelemetry-exporter-collector-grpc`, `opentelemetry-exporter-otlp-grpc`, `opentelemetry-exporter-otlp-http`, `opentelemetry-exporter-otlp-proto`
  * [#2476](https://github.com/open-telemetry/opentelemetry-js/pull/2476) chore!: rename collector exporters ([@dyladan](https://github.com/dyladan))
* `opentelemetry-core`, `opentelemetry-instrumentation-grpc`, `opentelemetry-sdk-trace-base`, `opentelemetry-shim-opentracing`
  * [#2429](https://github.com/open-telemetry/opentelemetry-js/pull/2429) fix!: remove 'Http' from W3C propagator names ([@aabmass](https://github.com/aabmass))

### :rocket: (Enhancement)

* `opentelemetry-core`, `opentelemetry-sdk-trace-base`
  * [#2430](https://github.com/open-telemetry/opentelemetry-js/pull/2430) feat(opentelemetry-sdk-trace-base): implemented general limits of attributes ([@banothurameshnaik](https://github.com/banothurameshnaik))
  * [#2418](https://github.com/open-telemetry/opentelemetry-js/pull/2418) feat(opentelemetry-sdk-trace-base): implemented option to limit length of values of attributes ([@banothurameshnaik](https://github.com/banothurameshnaik))
* `opentelemetry-instrumentation`
  * [#2450](https://github.com/open-telemetry/opentelemetry-js/pull/2450) fix: handle missing package.json file when checking for version ([@nozik](https://github.com/nozik))
* `opentelemetry-semantic-conventions`
  * [#2456](https://github.com/open-telemetry/opentelemetry-js/pull/2456) feat: upgrade semantic conventions to the latest 1.6.1 version ([@weyert](https://github.com/weyert))
* `opentelemetry-exporter-collector-proto`, `opentelemetry-exporter-collector`
  * [#2438](https://github.com/open-telemetry/opentelemetry-js/pull/2438) feat: OTEL_EXPORTER_OTLP_ENDPOINT append version and signal ([@longility](https://github.com/longility))

### :bug: (Bug Fix)

* Other
  * [#2494](https://github.com/open-telemetry/opentelemetry-js/pull/2494) fix: remove setting http.route in http span attributes ([@mustafain117](https://github.com/mustafain117))
* `opentelemetry-instrumentation-fetch`
  * [#2426](https://github.com/open-telemetry/opentelemetry-js/pull/2426) fix(opentelemetry-instrumentation-fetch): fixed override of headers ([@philipszalla](https://github.com/philipszalla))
* `opentelemetry-sdk-trace-base`
  * [#2434](https://github.com/open-telemetry/opentelemetry-js/pull/2434) fix: ReferenceError when OTEL_TRACES_SAMPLER used without OTEL_TRACES_SAMPLER_ARG ([@hermanbanken](https://github.com/hermanbanken))

### :books: (Refine Doc)

* [#2478](https://github.com/open-telemetry/opentelemetry-js/pull/2478) Update links to packages moved to experimental ([@jessitron](https://github.com/jessitron))
* [#2463](https://github.com/open-telemetry/opentelemetry-js/pull/2463) docs(README): Fix links in README.md ([@JamesJHPark](https://github.com/JamesJHPark))
* [#2437](https://github.com/open-telemetry/opentelemetry-js/pull/2437) docs(examples): updated examples readme links ([@banothurameshnaik](https://github.com/banothurameshnaik))
* [#2421](https://github.com/open-telemetry/opentelemetry-js/pull/2421) docs(website): support GH page links to canonical src ([@chalin](https://github.com/chalin))
* [#2408](https://github.com/open-telemetry/opentelemetry-js/pull/2408) docs: make link to exporters filter only exporters ([@Rauno56](https://github.com/Rauno56))
* [#2297](https://github.com/open-telemetry/opentelemetry-js/pull/2297) eslint configuration for getting-started examples ([@alisabzevari](https://github.com/alisabzevari))

### :house: (Internal)

* `opentelemetry-exporter-otlp-http`
  * [#2490](https://github.com/open-telemetry/opentelemetry-js/pull/2490) chore: mark otlp exporters experimental ([@dyladan](https://github.com/dyladan))
  * [#2491](https://github.com/open-telemetry/opentelemetry-js/pull/2491) fix: remove usage of serviceName property in tests for otel collector ([@mustafain117](https://github.com/mustafain117))
* `opentelemetry-sdk-node`
  * [#2473](https://github.com/open-telemetry/opentelemetry-js/pull/2473) chore: move sdk-node to experimental ([@dyladan](https://github.com/dyladan))
  * [#2453](https://github.com/open-telemetry/opentelemetry-js/pull/2453) chore(sdk-node): fix lint warnings ([@alisabzevari](https://github.com/alisabzevari))
* Other
  * [#2469](https://github.com/open-telemetry/opentelemetry-js/pull/2469) Drop website_docs folder ([@chalin](https://github.com/chalin))
  * [#2474](https://github.com/open-telemetry/opentelemetry-js/pull/2474) chore: move missed test file to its package ([@dyladan](https://github.com/dyladan))
  * [#2435](https://github.com/open-telemetry/opentelemetry-js/pull/2435) chore: simplify unit test cache ([@dyladan](https://github.com/dyladan))
* `opentelemetry-context-zone`, `opentelemetry-core`, `opentelemetry-exporter-collector-grpc`, `opentelemetry-exporter-collector-proto`, `opentelemetry-exporter-collector`, `opentelemetry-exporter-prometheus`, `opentelemetry-exporter-zipkin`, `opentelemetry-instrumentation-fetch`, `opentelemetry-instrumentation-grpc`, `opentelemetry-instrumentation-http`, `opentelemetry-instrumentation-xml-http-request`, `opentelemetry-propagator-b3`, `opentelemetry-propagator-jaeger`, `opentelemetry-resources`, `opentelemetry-sdk-metrics-base`, `opentelemetry-sdk-node`, `opentelemetry-sdk-trace-base`, `opentelemetry-sdk-trace-web`
  * [#2462](https://github.com/open-telemetry/opentelemetry-js/pull/2462) chore: split stable and experimental packages into groups using directories ([@dyladan](https://github.com/dyladan))
* `opentelemetry-instrumentation-http`
  * [#2126](https://github.com/open-telemetry/opentelemetry-js/pull/2126) feat(instrumentation-http): add diag debug on http request events ([@Asafb26](https://github.com/Asafb26))
  * [#2455](https://github.com/open-telemetry/opentelemetry-js/pull/2455) chore(instrumentation-http): fix lint warnings ([@alisabzevari](https://github.com/alisabzevari))
* `opentelemetry-instrumentation-fetch`
  * [#2454](https://github.com/open-telemetry/opentelemetry-js/pull/2454) chore(instrumentation-fetch): fix lint warnings ([@alisabzevari](https://github.com/alisabzevari))
* `opentelemetry-exporter-collector`
  * [#2452](https://github.com/open-telemetry/opentelemetry-js/pull/2452) chore(exporter-collector): fix lint warnings ([@alisabzevari](https://github.com/alisabzevari))
* `opentelemetry-sdk-trace-base`, `opentelemetry-sdk-trace-node`
  * [#2446](https://github.com/open-telemetry/opentelemetry-js/pull/2446) chore(sdk-trace): fix lint warnings ([@alisabzevari](https://github.com/alisabzevari))
* `opentelemetry-exporter-prometheus`, `opentelemetry-exporter-zipkin`, `opentelemetry-shim-opentracing`
  * [#2447](https://github.com/open-telemetry/opentelemetry-js/pull/2447) chore(exporter): fix lint warnings ([@alisabzevari](https://github.com/alisabzevari))

### Committers: 18

* Aaron Abbott ([@aabmass](https://github.com/aabmass))
* Ali Sabzevari ([@alisabzevari](https://github.com/alisabzevari))
* Asaf Ben Aharon ([@Asafb26](https://github.com/Asafb26))
* Banothu Ramesh Naik ([@banothurameshnaik](https://github.com/banothurameshnaik))
* Daniel Dyla ([@dyladan](https://github.com/dyladan))
* Gerhard Stöbich ([@Flarna](https://github.com/Flarna))
* Herman ([@hermanbanken](https://github.com/hermanbanken))
* James ([@JamesJHPark](https://github.com/JamesJHPark))
* Jessica Kerr ([@jessitron](https://github.com/jessitron))
* Long Mai ([@longility](https://github.com/longility))
* Mustafain Ali Khan ([@mustafain117](https://github.com/mustafain117))
* Patrice Chalin ([@chalin](https://github.com/chalin))
* Philip Szalla ([@philipszalla](https://github.com/philipszalla))
* Ran Nozik ([@nozik](https://github.com/nozik))
* Rauno Viskus ([@Rauno56](https://github.com/Rauno56))
* Siim Kallas ([@seemk](https://github.com/seemk))
* Weyert de Boer ([@weyert](https://github.com/weyert))
* legendecas ([@legendecas](https://github.com/legendecas))

## 0.25.0

### :boom: Breaking Change

* `opentelemetry-api-metrics`, `opentelemetry-context-zone-peer-dep`, `opentelemetry-context-zone`, `opentelemetry-core`, `opentelemetry-exporter-collector-grpc`, `opentelemetry-exporter-collector-proto`, `opentelemetry-exporter-collector`, `opentelemetry-exporter-jaeger`, `opentelemetry-exporter-prometheus`, `opentelemetry-exporter-zipkin`, `opentelemetry-instrumentation-fetch`, `opentelemetry-instrumentation-grpc`, `opentelemetry-instrumentation-http`, `opentelemetry-instrumentation-xml-http-request`, `opentelemetry-instrumentation`, `opentelemetry-propagator-jaeger`, `opentelemetry-sdk-metrics-base`, `opentelemetry-sdk-node`, `opentelemetry-sdk-trace-base`, `opentelemetry-sdk-trace-node`, `opentelemetry-sdk-trace-web`, `opentelemetry-shim-opentracing`
  * [#2340](https://github.com/open-telemetry/opentelemetry-js/pull/2340) chore: rename sdks to better represent what they are [#2146] ([@vmarchaud](https://github.com/vmarchaud))

### :rocket: (Enhancement)

* `opentelemetry-exporter-collector-grpc`, `opentelemetry-exporter-collector-proto`, `opentelemetry-exporter-collector`, `opentelemetry-exporter-zipkin`
  * [#1775](https://github.com/open-telemetry/opentelemetry-js/pull/1775) fix(@opentelemetry/exporter-collector): remove fulfilled promises cor… ([@aabmass](https://github.com/aabmass))
* `opentelemetry-exporter-collector`
  * [#2336](https://github.com/open-telemetry/opentelemetry-js/pull/2336) feat: use Blob in sendBeacon to add application/json type ([@jufab](https://github.com/jufab))

### :bug: (Bug Fix)

* `opentelemetry-instrumentation-grpc`, `opentelemetry-instrumentation-http`, `opentelemetry-instrumentation-jaeger`, `opentelemetry-exporter-zipkin`, `opentelemetry-sdk-trace-base`
  * [#2499](https://github.com/open-telemetry/opentelemetry-js/pull/2499) fix: 2389- replaced logger unformatted strings with template literals ([@PaurushGarg](https://github.com/PaurushGarg))
* `opentelemetry-instrumentation-fetch`
  * [#2411](https://github.com/open-telemetry/opentelemetry-js/pull/2411) fix(instrumentation-fetch): `fetch(string, Request)` silently drops request body ([@t2t2](https://github.com/t2t2))
* `opentelemetry-sdk-trace-base`
  * [#2396](https://github.com/open-telemetry/opentelemetry-js/pull/2396) fix: respect sampled flag in Span Processors, fix associated tests ([@quickgiant](https://github.com/quickgiant))

### :books: (Refine Doc)

* Other
  * [#2412](https://github.com/open-telemetry/opentelemetry-js/pull/2412) docs: fix examples in website_docs/instrumentation.md ([@svrnm](https://github.com/svrnm))
  * [#2400](https://github.com/open-telemetry/opentelemetry-js/pull/2400) Website docs update 0821 ([@svrnm](https://github.com/svrnm))
* `opentelemetry-resources`, `opentelemetry-semantic-conventions`
  * [#2399](https://github.com/open-telemetry/opentelemetry-js/pull/2399) chore: update doc identifier names in readme ([@lonewolf3739](https://github.com/lonewolf3739))

### :house: (Internal)

* `opentelemetry-core`, `opentelemetry-exporter-collector-grpc`, `opentelemetry-exporter-collector-proto`, `opentelemetry-instrumentation-http`, `opentelemetry-sdk-trace-node`
  * [#2416](https://github.com/open-telemetry/opentelemetry-js/pull/2416) chore: hoist dependencies to speed up ci ([@dyladan](https://github.com/dyladan))
* `opentelemetry-propagator-b3`, `opentelemetry-propagator-jaeger`, `opentelemetry-resources`, `opentelemetry-sdk-metrics-base`
  * [#2406](https://github.com/open-telemetry/opentelemetry-js/pull/2406) chore: Fix lint warnings in propagator-jaeger, propagator-b3, resources, and sdk-metrics-base packages ([@alisabzevari](https://github.com/alisabzevari))
* `opentelemetry-core`
  * [#2405](https://github.com/open-telemetry/opentelemetry-js/pull/2405) chore: Fix lint warnings in core package ([@alisabzevari](https://github.com/alisabzevari))
* `opentelemetry-resource-detector-aws`, `opentelemetry-resource-detector-gcp`, `opentelemetry-sdk-node`
  * [#2392](https://github.com/open-telemetry/opentelemetry-js/pull/2392) refactor: move detectors to opentelemetry-js-contrib repo ([@legendecas](https://github.com/legendecas))
* `opentelemetry-exporter-collector-grpc`, `opentelemetry-exporter-collector-proto`, `opentelemetry-exporter-collector`, `opentelemetry-exporter-jaeger`, `opentelemetry-exporter-zipkin`, `opentelemetry-instrumentation-fetch`, `opentelemetry-instrumentation-grpc`, `opentelemetry-instrumentation-http`, `opentelemetry-instrumentation-xml-http-request`, `opentelemetry-sdk-node`, `opentelemetry-sdk-trace-node`, `opentelemetry-sdk-trace-web`, `opentelemetry-shim-opentracing`
  * [#2402](https://github.com/open-telemetry/opentelemetry-js/pull/2402) chore: sort entries in tsconfig ([@Flarna](https://github.com/Flarna))
* `opentelemetry-api-metrics`, `opentelemetry-context-zone-peer-dep`
  * [#2390](https://github.com/open-telemetry/opentelemetry-js/pull/2390) chore: fix Lint warnings in api-metrics and context-zone-peer-dep ([@alisabzevari](https://github.com/alisabzevari))
* Other
  * [#2397](https://github.com/open-telemetry/opentelemetry-js/pull/2397) chore: change codeowners to point to team ([@dyladan](https://github.com/dyladan))
  * [#2385](https://github.com/open-telemetry/opentelemetry-js/pull/2385) chore: move api into dependencies in integration tests ([@Flarna](https://github.com/Flarna))

### Committers: 11

* Aaron Abbott ([@aabmass](https://github.com/aabmass))
* Ali Sabzevari ([@alisabzevari](https://github.com/alisabzevari))
* Clark Jacobsohn ([@quickgiant](https://github.com/quickgiant))
* Daniel Dyla ([@dyladan](https://github.com/dyladan))
* Gerhard Stöbich ([@Flarna](https://github.com/Flarna))
* Julien Fabre ([@jufab](https://github.com/jufab))
* Severin Neumann ([@svrnm](https://github.com/svrnm))
* Srikanth Chekuri ([@lonewolf3739](https://github.com/lonewolf3739))
* Valentin Marchaud ([@vmarchaud](https://github.com/vmarchaud))
* legendecas ([@legendecas](https://github.com/legendecas))
* t2t2 ([@t2t2](https://github.com/t2t2))

## 0.24.0

### :boom: Breaking Change

* `opentelemetry-core`, `opentelemetry-exporter-jaeger`, `opentelemetry-exporter-zipkin`, `opentelemetry-node`, `opentelemetry-resource-detector-aws`, `opentelemetry-resource-detector-gcp`, `opentelemetry-resources`, `opentelemetry-semantic-conventions`, `opentelemetry-web`
  * [#2345](https://github.com/open-telemetry/opentelemetry-js/pull/2345) feat: updated spec to v1.5.0 and renamed resource class ([@weyert](https://github.com/weyert))

### :rocket: (Enhancement)

* `opentelemetry-exporter-collector-proto`, `opentelemetry-exporter-collector`
  * [#2337](https://github.com/open-telemetry/opentelemetry-js/pull/2337) Support gzip compression for node exporter collector ([@alisabzevari](https://github.com/alisabzevari))
* `opentelemetry-instrumentation-http`
  * [#2332](https://github.com/open-telemetry/opentelemetry-js/pull/2332) feat(@opentelemetry-instrumentation-http): support adding custom attributes before a span is started ([@echoontheway](https://github.com/echoontheway))
  * [#2349](https://github.com/open-telemetry/opentelemetry-js/pull/2349) fix(instrumentation-http): set outgoing request attributes on start span ([@blumamir](https://github.com/blumamir))
* `opentelemetry-web`
  * [#2343](https://github.com/open-telemetry/opentelemetry-js/pull/2343) feat(opentelemetry-web): capture decodedBodySize / http.response_content_length_uncompressed ([@t2t2](https://github.com/t2t2))
* `opentelemetry-instrumentation`
  * [#2309](https://github.com/open-telemetry/opentelemetry-js/pull/2309) chore: add includePrerelease option to instrumentation config ([@dyladan](https://github.com/dyladan))

### :bug: (Bug Fix)

* `opentelemetry-exporter-collector`
  * [#2357](https://github.com/open-telemetry/opentelemetry-js/pull/2357) fix: headers are appended to existing one (open-telemetry#2335) ([@niko-achilles](https://github.com/niko-achilles))
* `opentelemetry-exporter-collector-grpc`
  * [#2322](https://github.com/open-telemetry/opentelemetry-js/pull/2322) fix(@opentelemetry/exporter-collector-grpc) regression from #2130 when host specified without protocol ([@lizthegrey](https://github.com/lizthegrey))
* `opentelemetry-exporter-collector-proto`
  * [#2331](https://github.com/open-telemetry/opentelemetry-js/pull/2331) Change default HTTP exporter port to 55681 ([@NathanielRN](https://github.com/NathanielRN))

### :books: (Refine Doc)

* Other
  * [#2344](https://github.com/open-telemetry/opentelemetry-js/pull/2344) Additional website docs updates ([@svrnm](https://github.com/svrnm))
  * [#2365](https://github.com/open-telemetry/opentelemetry-js/pull/2365) docs: add quickstart code example ([@vreynolds](https://github.com/vreynolds))
  * [#2358](https://github.com/open-telemetry/opentelemetry-js/pull/2358) examples opentelemetry-api version fix ([@CptSchnitz](https://github.com/CptSchnitz))
  * [#2308](https://github.com/open-telemetry/opentelemetry-js/pull/2308) chore: use typedoc to build sdk reference ([@dyladan](https://github.com/dyladan))
  * [#2324](https://github.com/open-telemetry/opentelemetry-js/pull/2324) fix: update and make website docs work ([@svrnm](https://github.com/svrnm))
  * [#2328](https://github.com/open-telemetry/opentelemetry-js/pull/2328) chore: updating compatibility matrix ([@obecny](https://github.com/obecny))
  * [#2326](https://github.com/open-telemetry/opentelemetry-js/pull/2326) chore: fix tracer-web example webpack config ([@jonchurch](https://github.com/jonchurch))
* `opentelemetry-resource-detector-aws`
  * [#2379](https://github.com/open-telemetry/opentelemetry-js/pull/2379) fix: fixup aws detector readme ([@legendecas](https://github.com/legendecas))
* `opentelemetry-propagator-b3`
  * [#2342](https://github.com/open-telemetry/opentelemetry-js/pull/2342) docs: updates README.md for @opentelemetry/propagator-b3 ([@OmkarKirpan](https://github.com/OmkarKirpan))
* `opentelemetry-exporter-collector-grpc`
  * [#2266](https://github.com/open-telemetry/opentelemetry-js/pull/2266) fix(exporter-collector-grpc): incorrect URL format on docs after 0.20.0 update ([@brunoluiz](https://github.com/brunoluiz))

### :house: (Internal)

* Other
  * [#2366](https://github.com/open-telemetry/opentelemetry-js/pull/2366) chore: adding Rauno56 to js approvers ([@obecny](https://github.com/obecny))
  * [#2350](https://github.com/open-telemetry/opentelemetry-js/pull/2350) chore: ignore backcompat in renovate ([@dyladan](https://github.com/dyladan))
  * [#2352](https://github.com/open-telemetry/opentelemetry-js/pull/2352) replaced word plugin with instrumentation ([@niko-achilles](https://github.com/niko-achilles))
  * [#2311](https://github.com/open-telemetry/opentelemetry-js/pull/2311) chore: ignore @types/node in backcompat ([@dyladan](https://github.com/dyladan))
* `opentelemetry-exporter-collector-grpc`, `opentelemetry-exporter-jaeger`, `opentelemetry-instrumentation`, `opentelemetry-node`, `opentelemetry-sdk-node`, `opentelemetry-shim-opentracing`, `opentelemetry-tracing`, `opentelemetry-web`
  * [#2351](https://github.com/open-telemetry/opentelemetry-js/pull/2351) style: use single quotes everywhere and add a rule to eslint ([@blumamir](https://github.com/blumamir))
* `template`
  * [#2319](https://github.com/open-telemetry/opentelemetry-js/pull/2319) chore: update package template engines version ([@jonchurch](https://github.com/jonchurch))

### Committers: 18

* (Eliseo) Nathaniel Ruiz Nowell ([@NathanielRN](https://github.com/NathanielRN))
* Ali Sabzevari ([@alisabzevari](https://github.com/alisabzevari))
* Amir Blum ([@blumamir](https://github.com/blumamir))
* Bartlomiej Obecny ([@obecny](https://github.com/obecny))
* Bruno Luiz Silva ([@brunoluiz](https://github.com/brunoluiz))
* Daniel Dyla ([@dyladan](https://github.com/dyladan))
* Gerhard Stöbich ([@Flarna](https://github.com/Flarna))
* Jonathan Church ([@jonchurch](https://github.com/jonchurch))
* Liz Fong-Jones ([@lizthegrey](https://github.com/lizthegrey))
* Niko Achilles Kokkinos ([@niko-achilles](https://github.com/niko-achilles))
* Ofer Adelstein ([@CptSchnitz](https://github.com/CptSchnitz))
* Omkar Kirpan ([@OmkarKirpan](https://github.com/OmkarKirpan))
* Severin Neumann ([@svrnm](https://github.com/svrnm))
* Vera Reynolds ([@vreynolds](https://github.com/vreynolds))
* Weyert de Boer ([@weyert](https://github.com/weyert))
* [@echoontheway](https://github.com/echoontheway)
* legendecas ([@legendecas](https://github.com/legendecas))
* t2t2 ([@t2t2](https://github.com/t2t2))

## 0.23.0

### :rocket: (Enhancement)

* `opentelemetry-shim-opentracing`
  * [#2282](https://github.com/open-telemetry/opentelemetry-js/pull/2282) feat(shim-opentracing): update logging based on new spec ([@vreynolds](https://github.com/vreynolds))
* `opentelemetry-exporter-collector-grpc`
  * [#2304](https://github.com/open-telemetry/opentelemetry-js/pull/2304) feat: otlp-grpc exporter uses headers environment variables ([@vreynolds](https://github.com/vreynolds))
* `opentelemetry-propagator-b3`
  * [#2285](https://github.com/open-telemetry/opentelemetry-js/pull/2285) fix(propagator-b3): update extract to check for array ([@jordanworner](https://github.com/jordanworner))
* `opentelemetry-core`, `opentelemetry-instrumentation-fetch`, `opentelemetry-instrumentation-xml-http-request`, `opentelemetry-web`
  * [#2226](https://github.com/open-telemetry/opentelemetry-js/pull/2226) fix(xhr): make performance observer work with relative urls ([@mhennoch](https://github.com/mhennoch))

### :books: (Refine Doc)

* Other
  * [#2306](https://github.com/open-telemetry/opentelemetry-js/pull/2306) chore: update the website getting started docs ([@dyladan](https://github.com/dyladan))
  * [#2283](https://github.com/open-telemetry/opentelemetry-js/pull/2283) Module opentelemetry/instrumentation-grpc required ([@pramodsreek](https://github.com/pramodsreek))
* `opentelemetry-sdk-node`
  * [#2300](https://github.com/open-telemetry/opentelemetry-js/pull/2300) chore(README): update link to BatchSpanProcessor in sdk node ([@pragmaticivan](https://github.com/pragmaticivan))
* `opentelemetry-exporter-jaeger`, `opentelemetry-exporter-zipkin`, `opentelemetry-sdk-node`
  * [#2290](https://github.com/open-telemetry/opentelemetry-js/pull/2290) fix: service.name resource attribute ([@OmkarKirpan](https://github.com/OmkarKirpan))
* `opentelemetry-resources`
  * [#2289](https://github.com/open-telemetry/opentelemetry-js/pull/2289) docs(opentelemetry-resources): fix wrong sample code in readme ([@alisabzevari](https://github.com/alisabzevari))

### :house: (Internal)

* `opentelemetry-context-async-hooks`, `opentelemetry-context-zone-peer-dep`, `opentelemetry-web`
  * [#2247](https://github.com/open-telemetry/opentelemetry-js/pull/2247) feat: unify the signatures of bind and with ([@Rauno56](https://github.com/Rauno56))
* Other
  * [#2296](https://github.com/open-telemetry/opentelemetry-js/pull/2296) chore: do not upgrade backwards compatibility ([@dyladan](https://github.com/dyladan))
  * [#2302](https://github.com/open-telemetry/opentelemetry-js/pull/2302) chore: use setup-node ([@dyladan](https://github.com/dyladan))

### Committers: 9

* Ali Sabzevari ([@alisabzevari](https://github.com/alisabzevari))
* Daniel Dyla ([@dyladan](https://github.com/dyladan))
* Ivan Santos ([@pragmaticivan](https://github.com/pragmaticivan))
* Jordan Worner ([@jordanworner](https://github.com/jordanworner))
* MartenH ([@mhennoch](https://github.com/mhennoch))
* Omkar Kirpan ([@OmkarKirpan](https://github.com/OmkarKirpan))
* Pramod ([@pramodsreek](https://github.com/pramodsreek))
* Rauno Viskus ([@Rauno56](https://github.com/Rauno56))
* Vera Reynolds ([@vreynolds](https://github.com/vreynolds))

## 0.22.0

### :rocket: (Enhancement)

* `opentelemetry-tracing`
  * [#2243](https://github.com/open-telemetry/opentelemetry-js/pull/2243) feat(tracing): auto flush BatchSpanProcessor on browser ([@kkruk-sumo](https://github.com/kkruk-sumo))
* `opentelemetry-resource-detector-aws`, `opentelemetry-semantic-conventions`
  * [#2268](https://github.com/open-telemetry/opentelemetry-js/pull/2268) feat(semantic-conventions): upgrade semantic conventions to version 1… ([@weyert](https://github.com/weyert))
* `opentelemetry-api-metrics`, `opentelemetry-context-async-hooks`, `opentelemetry-context-zone-peer-dep`, `opentelemetry-core`, `opentelemetry-exporter-collector-grpc`, `opentelemetry-exporter-collector-proto`, `opentelemetry-exporter-collector`, `opentelemetry-exporter-jaeger`, `opentelemetry-exporter-prometheus`, `opentelemetry-exporter-zipkin`, `opentelemetry-instrumentation-fetch`, `opentelemetry-instrumentation-grpc`, `opentelemetry-instrumentation-http`, `opentelemetry-instrumentation-xml-http-request`, `opentelemetry-instrumentation`, `opentelemetry-metrics`, `opentelemetry-node`, `opentelemetry-propagator-b3`, `opentelemetry-propagator-jaeger`, `opentelemetry-resource-detector-aws`, `opentelemetry-resource-detector-gcp`, `opentelemetry-resources`, `opentelemetry-sdk-node`, `opentelemetry-shim-opentracing`, `opentelemetry-tracing`, `opentelemetry-web`
  * [#2276](https://github.com/open-telemetry/opentelemetry-js/pull/2276) chore(deps): update dependency @opentelemetry/api to v1 ([@renovate-bot](https://github.com/renovate-bot))

### :books: (Refine Doc)

* [#2287](https://github.com/open-telemetry/opentelemetry-js/pull/2287) chore(doc): update compatibility matrix ([@vmarchaud](https://github.com/vmarchaud))

### Committers: 3

* Krystian Kruk ([@kkruk-sumo](https://github.com/kkruk-sumo))
* Valentin Marchaud ([@vmarchaud](https://github.com/vmarchaud))
* Weyert de Boer ([@weyert](https://github.com/weyert))

## 0.21.0

### :rocket: (Enhancement)

* `opentelemetry-instrumentation-fetch`, `opentelemetry-instrumentation-grpc`, `opentelemetry-instrumentation-http`, `opentelemetry-instrumentation-xml-http-request`, `opentelemetry-instrumentation`
  * [#2261](https://github.com/open-telemetry/opentelemetry-js/pull/2261) Adding ComponentLogger into instrumentations ([@obecny](https://github.com/obecny))
* `opentelemetry-api-metrics`, `opentelemetry-context-async-hooks`, `opentelemetry-context-zone-peer-dep`, `opentelemetry-core`, `opentelemetry-exporter-collector-grpc`, `opentelemetry-exporter-collector-proto`, `opentelemetry-exporter-collector`, `opentelemetry-exporter-jaeger`, `opentelemetry-exporter-prometheus`, `opentelemetry-exporter-zipkin`, `opentelemetry-instrumentation-fetch`, `opentelemetry-instrumentation-grpc`, `opentelemetry-instrumentation-http`, `opentelemetry-instrumentation-xml-http-request`, `opentelemetry-instrumentation`, `opentelemetry-metrics`, `opentelemetry-node`, `opentelemetry-propagator-b3`, `opentelemetry-propagator-jaeger`, `opentelemetry-resource-detector-aws`, `opentelemetry-resource-detector-gcp`, `opentelemetry-resources`, `opentelemetry-sdk-node`, `opentelemetry-shim-opentracing`, `opentelemetry-tracing`, `opentelemetry-web`
  * [#2255](https://github.com/open-telemetry/opentelemetry-js/pull/2255) chore: update API to 0.21.0 ([@dyladan](https://github.com/dyladan))

### :books: (Refine Doc)

* [#2263](https://github.com/open-telemetry/opentelemetry-js/pull/2263) docs(README): update link to @opentelemetry/api package ([@nvenegas](https://github.com/nvenegas))
* [#2254](https://github.com/open-telemetry/opentelemetry-js/pull/2254) chore: update compatibility matrix ([@dyladan](https://github.com/dyladan))
* [#2253](https://github.com/open-telemetry/opentelemetry-js/pull/2253) chore: add missing changelog entry ([@dyladan](https://github.com/dyladan))

### :house: (Internal)

* `opentelemetry-api-metrics`, `opentelemetry-context-async-hooks`, `opentelemetry-context-zone-peer-dep`, `opentelemetry-context-zone`, `opentelemetry-core`, `opentelemetry-exporter-collector-grpc`, `opentelemetry-exporter-collector-proto`, `opentelemetry-exporter-collector`, `opentelemetry-exporter-jaeger`, `opentelemetry-exporter-prometheus`, `opentelemetry-exporter-zipkin`, `opentelemetry-instrumentation-fetch`, `opentelemetry-instrumentation-grpc`, `opentelemetry-instrumentation-http`, `opentelemetry-instrumentation-xml-http-request`, `opentelemetry-instrumentation`, `opentelemetry-metrics`, `opentelemetry-node`, `opentelemetry-propagator-b3`, `opentelemetry-propagator-jaeger`, `opentelemetry-resource-detector-aws`, `opentelemetry-resource-detector-gcp`, `opentelemetry-resources`, `opentelemetry-sdk-node`, `opentelemetry-semantic-conventions`, `opentelemetry-shim-opentracing`, `opentelemetry-tracing`, `opentelemetry-web`, `template`
  * [#2244](https://github.com/open-telemetry/opentelemetry-js/pull/2244) chore: add node:16 to the test matrix ([@Rauno56](https://github.com/Rauno56))

### Committers: 4

* Bartlomiej Obecny ([@obecny](https://github.com/obecny))
* Daniel Dyla ([@dyladan](https://github.com/dyladan))
* Nicolas Venegas ([@nvenegas](https://github.com/nvenegas))
* Rauno Viskus ([@Rauno56](https://github.com/Rauno56))

## 0.20.0

### :boom: Breaking Change

* `opentelemetry-sdk-node`, `opentelemetry-tracing`
  * [#2190](https://github.com/open-telemetry/opentelemetry-js/pull/2190) feat: apply spec changes for `TraceParams` ([@weyert](https://github.com/weyert))
* `opentelemetry-node`, `opentelemetry-propagator-jaeger`, `opentelemetry-shim-opentracing`
  * [#2148](https://github.com/open-telemetry/opentelemetry-js/pull/2148) chore: renaming jaeger http trace propagator to jaeger propagator ([@obecny](https://github.com/obecny))
* `opentelemetry-core`, `opentelemetry-instrumentation-grpc`, `opentelemetry-shim-opentracing`, `opentelemetry-tracing`
  * [#2149](https://github.com/open-telemetry/opentelemetry-js/pull/2149) chore: adding sufix propagator to http baggage and http trace context ([@obecny](https://github.com/obecny))

### :rocket: (Enhancement)

* `opentelemetry-shim-opentracing`
  * [#2194](https://github.com/open-telemetry/opentelemetry-js/pull/2194) feat(shim-opentracing): update setTag based on new spec ([@vreynolds](https://github.com/vreynolds))
* `opentelemetry-tracing`
  * [#2221](https://github.com/open-telemetry/opentelemetry-js/pull/2221) feat: add startActiveSpan method to Tracer ([@naseemkullah](https://github.com/naseemkullah))
* `opentelemetry-core`, `opentelemetry-exporter-collector-grpc`, `opentelemetry-exporter-collector-proto`, `opentelemetry-exporter-collector`, `opentelemetry-exporter-jaeger`, `opentelemetry-exporter-zipkin`, `opentelemetry-metrics`, `opentelemetry-resources`, `opentelemetry-sdk-node`, `opentelemetry-tracing`
  * [#2227](https://github.com/open-telemetry/opentelemetry-js/pull/2227) chore: set default service name ([@dyladan](https://github.com/dyladan))
* `opentelemetry-api-metrics`, `opentelemetry-context-async-hooks`, `opentelemetry-context-zone-peer-dep`, `opentelemetry-context-zone`, `opentelemetry-core`, `opentelemetry-exporter-collector-grpc`, `opentelemetry-exporter-collector-proto`, `opentelemetry-exporter-collector`, `opentelemetry-exporter-jaeger`, `opentelemetry-exporter-prometheus`, `opentelemetry-exporter-zipkin`, `opentelemetry-instrumentation-fetch`, `opentelemetry-instrumentation-grpc`, `opentelemetry-instrumentation-http`, `opentelemetry-instrumentation-xml-http-request`, `opentelemetry-instrumentation`, `opentelemetry-metrics`, `opentelemetry-node`, `opentelemetry-propagator-b3`, `opentelemetry-propagator-jaeger`, `opentelemetry-resource-detector-aws`, `opentelemetry-resource-detector-gcp`, `opentelemetry-resources`, `opentelemetry-sdk-node`, `opentelemetry-shim-opentracing`, `opentelemetry-tracing`, `opentelemetry-web`
  * [#2225](https://github.com/open-telemetry/opentelemetry-js/pull/2225) chore: upgrading to api ver. 0.20.0 ([@obecny](https://github.com/obecny))
* `opentelemetry-instrumentation`
  * [#2224](https://github.com/open-telemetry/opentelemetry-js/pull/2224) feat(opentelemetry-instrumentation): getConfig and setConfig ([@mottibec](https://github.com/mottibec))
* `opentelemetry-core`, `opentelemetry-instrumentation-http`, `opentelemetry-propagator-b3`, `opentelemetry-propagator-jaeger`, `opentelemetry-tracing`
  * [#2202](https://github.com/open-telemetry/opentelemetry-js/pull/2202) Move suppress tracing context key to SDK ([@dyladan](https://github.com/dyladan))
* `opentelemetry-core`, `opentelemetry-tracing`
  * [#2100](https://github.com/open-telemetry/opentelemetry-js/pull/2100) feat(tracing): allow to configure exporter by environment #1676 ([@vmarchaud](https://github.com/vmarchaud))
* `opentelemetry-core`, `opentelemetry-exporter-collector-grpc`, `opentelemetry-exporter-collector-proto`, `opentelemetry-exporter-collector`
  * [#2117](https://github.com/open-telemetry/opentelemetry-js/pull/2117) feat(exporter-collector): support config from env #2099 ([@vmarchaud](https://github.com/vmarchaud))
* `opentelemetry-exporter-collector`, `opentelemetry-exporter-zipkin`, `opentelemetry-tracing`
  * [#2183](https://github.com/open-telemetry/opentelemetry-js/pull/2183) chore: removing usage of timed event from api ([@obecny](https://github.com/obecny))
* Other
  * [#2195](https://github.com/open-telemetry/opentelemetry-js/pull/2195) fix: remove redundant try-catch from http/https server examples ([@legendecas](https://github.com/legendecas))
* `opentelemetry-exporter-collector-grpc`
  * [#2130](https://github.com/open-telemetry/opentelemetry-js/pull/2130) chore: url validation & README to prevent gRPC footguns. ([@lizthegrey](https://github.com/lizthegrey))
* `opentelemetry-semantic-conventions`
  * [#2167](https://github.com/open-telemetry/opentelemetry-js/pull/2167) semantic-conventions: include built esm files in package ([@t2t2](https://github.com/t2t2))
* `opentelemetry-instrumentation-xml-http-request`
  * [#2134](https://github.com/open-telemetry/opentelemetry-js/pull/2134) feat(instrumentation-xhr): add applyCustomAttributesOnSpan hook ([@mhennoch](https://github.com/mhennoch))
* `opentelemetry-exporter-prometheus`
  * [#2122](https://github.com/open-telemetry/opentelemetry-js/pull/2122) feat: add diag warning when metric name is invalid ([@weyert](https://github.com/weyert))
* `opentelemetry-api-metrics`, `opentelemetry-exporter-collector-grpc`, `opentelemetry-exporter-collector-proto`, `opentelemetry-exporter-collector`, `opentelemetry-metrics`
  * [#2118](https://github.com/open-telemetry/opentelemetry-js/pull/2118) chore(deps): support cumulative, delta, and pass-through exporters ([@sergeylanzman](https://github.com/sergeylanzman))

### :bug: (Bug Fix)

* `opentelemetry-exporter-collector-grpc`
  * [#2214](https://github.com/open-telemetry/opentelemetry-js/pull/2214) chore: fixes after last changes to url ([@obecny](https://github.com/obecny))
* `opentelemetry-tracing`
  * [#2185](https://github.com/open-telemetry/opentelemetry-js/pull/2185) fix: use invalid parent for sampler when options.root ([@dyladan](https://github.com/dyladan))
  * [#2171](https://github.com/open-telemetry/opentelemetry-js/pull/2171) fix: move initialization of const above first use #2170 ([@dyladan](https://github.com/dyladan))
* `opentelemetry-instrumentation-grpc`
  * [#2179](https://github.com/open-telemetry/opentelemetry-js/pull/2179) chore(grpc-instrumentation): fix grpc example #2160 ([@vmarchaud](https://github.com/vmarchaud))
* `opentelemetry-core`
  * [#2165](https://github.com/open-telemetry/opentelemetry-js/pull/2165) [sampler] treat invalid SpanContext as no SpanContext ([@thisthat](https://github.com/thisthat))

### :books: (Refine Doc)

* `opentelemetry-node`
  * [#2180](https://github.com/open-telemetry/opentelemetry-js/pull/2180) fix docs typo ([@sbrichardson](https://github.com/sbrichardson))
* Other
  * [#2168](https://github.com/open-telemetry/opentelemetry-js/pull/2168) chore: update feature status in readme ([@dyladan](https://github.com/dyladan))
* `opentelemetry-instrumentation-fetch`, `opentelemetry-instrumentation-grpc`, `opentelemetry-instrumentation-http`, `opentelemetry-instrumentation-xml-http-request`, `opentelemetry-instrumentation`, `opentelemetry-node`, `opentelemetry-sdk-node`, `opentelemetry-web`
  * [#2127](https://github.com/open-telemetry/opentelemetry-js/pull/2127) chore: prefer use of global TracerProvider/MeterProvider ([@Flarna](https://github.com/Flarna))

### :house: (Internal)

* `opentelemetry-api-metrics`, `opentelemetry-context-async-hooks`, `opentelemetry-context-zone-peer-dep`, `opentelemetry-context-zone`, `opentelemetry-core`, `opentelemetry-exporter-collector-grpc`, `opentelemetry-exporter-collector-proto`, `opentelemetry-exporter-collector`, `opentelemetry-exporter-jaeger`, `opentelemetry-exporter-prometheus`, `opentelemetry-exporter-zipkin`, `opentelemetry-instrumentation-fetch`, `opentelemetry-instrumentation-grpc`, `opentelemetry-instrumentation-http`, `opentelemetry-instrumentation-xml-http-request`, `opentelemetry-instrumentation`, `opentelemetry-metrics`, `opentelemetry-node`, `opentelemetry-propagator-b3`, `opentelemetry-propagator-jaeger`, `opentelemetry-resource-detector-aws`, `opentelemetry-resource-detector-gcp`, `opentelemetry-resources`, `opentelemetry-sdk-node`, `opentelemetry-semantic-conventions`, `opentelemetry-shim-opentracing`, `opentelemetry-tracing`, `opentelemetry-web`, `template`
  * [#2241](https://github.com/open-telemetry/opentelemetry-js/pull/2241) chore: update typescript to 4.3 and enable noImplicitOverride ([@Flarna](https://github.com/Flarna))
  * [#2204](https://github.com/open-telemetry/opentelemetry-js/pull/2204) Remove GTS and prettier ([@dyladan](https://github.com/dyladan))
* `opentelemetry-instrumentation-http`, `opentelemetry-instrumentation`, `opentelemetry-tracing`
  * [#2229](https://github.com/open-telemetry/opentelemetry-js/pull/2229) chore: remove references to NOOP singletons ([@dyladan](https://github.com/dyladan))
* `opentelemetry-node`, `opentelemetry-sdk-node`, `opentelemetry-web`
  * [#2230](https://github.com/open-telemetry/opentelemetry-js/pull/2230) chore: remove references to Noop classes from API ([@dyladan](https://github.com/dyladan))
* `opentelemetry-api-metrics`, `opentelemetry-context-zone-peer-dep`, `opentelemetry-context-zone`, `opentelemetry-core`, `opentelemetry-exporter-collector`, `opentelemetry-exporter-zipkin`, `opentelemetry-instrumentation-fetch`, `opentelemetry-instrumentation-xml-http-request`, `opentelemetry-instrumentation`, `opentelemetry-propagator-jaeger`, `opentelemetry-tracing`, `opentelemetry-web`
  * [#2234](https://github.com/open-telemetry/opentelemetry-js/pull/2234) chore: downgrade karma-webpack ([@dyladan](https://github.com/dyladan))
* `opentelemetry-sdk-node`
  * [#2219](https://github.com/open-telemetry/opentelemetry-js/pull/2219) fix(opentelemetry-sdk-node): move nock to dev dependencies ([@nflaig](https://github.com/nflaig))
* `opentelemetry-core`
  * [#2155](https://github.com/open-telemetry/opentelemetry-js/pull/2155) chore: move tracecontext propagator into trace ([@dyladan](https://github.com/dyladan))
* `opentelemetry-api-metrics`, `opentelemetry-context-zone-peer-dep`, `opentelemetry-context-zone`, `opentelemetry-core`, `opentelemetry-exporter-collector`, `opentelemetry-exporter-zipkin`, `opentelemetry-instrumentation-fetch`, `opentelemetry-instrumentation-xml-http-request`, `opentelemetry-instrumentation`, `opentelemetry-metrics`, `opentelemetry-propagator-b3`, `opentelemetry-propagator-jaeger`, `opentelemetry-resources`, `opentelemetry-semantic-conventions`, `opentelemetry-tracing`, `opentelemetry-web`, `template`
  * [#2112](https://github.com/open-telemetry/opentelemetry-js/pull/2112) feat: add ESM builds for packages used in browser ([@t2t2](https://github.com/t2t2))

### Committers: 18

* Bartlomiej Obecny ([@obecny](https://github.com/obecny))
* Daniel Dyla ([@dyladan](https://github.com/dyladan))
* Gerhard Stöbich ([@Flarna](https://github.com/Flarna))
* Giovanni Liva ([@thisthat](https://github.com/thisthat))
* Liz Fong-Jones ([@lizthegrey](https://github.com/lizthegrey))
* MartenH ([@mhennoch](https://github.com/mhennoch))
* Motti Bechhofer ([@mottibec](https://github.com/mottibec))
* Naseem ([@naseemkullah](https://github.com/naseemkullah))
* Nico Flaig ([@nflaig](https://github.com/nflaig))
* Sergey Lanzman ([@sergeylanzman](https://github.com/sergeylanzman))
* Severin Neumann ([@svrnm](https://github.com/svrnm))
* Stephen Richardson  ([@sbrichardson](https://github.com/sbrichardson))
* Valentin Marchaud ([@vmarchaud](https://github.com/vmarchaud))
* Vera Reynolds ([@vreynolds](https://github.com/vreynolds))
* Weyert de Boer ([@weyert](https://github.com/weyert))
* andrew quartey ([@drexler](https://github.com/drexler))
* legendecas ([@legendecas](https://github.com/legendecas))
* t2t2 ([@t2t2](https://github.com/t2t2))

## 0.19.0

### :boom: Breaking Change

* `opentelemetry-core`, `opentelemetry-tracing`
  * [#2111](https://github.com/open-telemetry/opentelemetry-js/pull/2111) feat: handle OTEL_TRACES_SAMPLER env var ([@jtmalinowski](https://github.com/jtmalinowski))
  * [#2098](https://github.com/open-telemetry/opentelemetry-js/pull/2098) chore(env): update default value for span's attributes/links/events count #1675 ([@vmarchaud](https://github.com/vmarchaud))
* `opentelemetry-instrumentation-fetch`, `opentelemetry-instrumentation-grpc`, `opentelemetry-instrumentation-http`, `opentelemetry-instrumentation-xml-http-request`, `opentelemetry-semantic-conventions`, `opentelemetry-tracing`, `opentelemetry-web`
  * [#2083](https://github.com/open-telemetry/opentelemetry-js/pull/2083) feat: add semconv generator for `semantic-conventions`-package ([@weyert](https://github.com/weyert))
* `opentelemetry-core`, `opentelemetry-grpc-utils`, `opentelemetry-instrumentation-fetch`, `opentelemetry-instrumentation-grpc`, `opentelemetry-instrumentation-http`, `opentelemetry-instrumentation-xml-http-request`, `opentelemetry-instrumentation`, `opentelemetry-node`, `opentelemetry-plugin-grpc-js`, `opentelemetry-plugin-grpc`, `opentelemetry-plugin-http`, `opentelemetry-plugin-https`, `opentelemetry-sdk-node`, `opentelemetry-web`
  * [#2081](https://github.com/open-telemetry/opentelemetry-js/pull/2081) remove plugins ([@obecny](https://github.com/obecny))
* `opentelemetry-api-metrics`, `opentelemetry-context-async-hooks`, `opentelemetry-context-zone-peer-dep`, `opentelemetry-core`, `opentelemetry-exporter-collector-grpc`, `opentelemetry-exporter-collector-proto`, `opentelemetry-exporter-collector`, `opentelemetry-exporter-jaeger`, `opentelemetry-exporter-prometheus`, `opentelemetry-exporter-zipkin`, `opentelemetry-grpc-utils`, `opentelemetry-instrumentation-fetch`, `opentelemetry-instrumentation-grpc`, `opentelemetry-instrumentation-http`, `opentelemetry-instrumentation-xml-http-request`, `opentelemetry-instrumentation`, `opentelemetry-metrics`, `opentelemetry-node`, `opentelemetry-plugin-grpc-js`, `opentelemetry-plugin-grpc`, `opentelemetry-plugin-http`, `opentelemetry-plugin-https`, `opentelemetry-propagator-b3`, `opentelemetry-propagator-jaeger`, `opentelemetry-resource-detector-aws`, `opentelemetry-resource-detector-gcp`, `opentelemetry-resources`, `opentelemetry-sdk-node`, `opentelemetry-shim-opentracing`, `opentelemetry-tracing`, `opentelemetry-web`
  * [#2074](https://github.com/open-telemetry/opentelemetry-js/pull/2074) chore: peer depend on API ([@dyladan](https://github.com/dyladan))
  * [#2063](https://github.com/open-telemetry/opentelemetry-js/pull/2063) chore: update API dependency to 1.0.0-rc.0 ([@dyladan](https://github.com/dyladan))
* `opentelemetry-core`, `opentelemetry-propagator-b3`
  * [#2054](https://github.com/open-telemetry/opentelemetry-js/pull/2054) refactor: simplify b3 options ([@mwear](https://github.com/mwear))

### :rocket: (Enhancement)

* `opentelemetry-instrumentation`
  * [#2135](https://github.com/open-telemetry/opentelemetry-js/pull/2135) fix: add isEnabled to InstrumentationBase ([@seemk](https://github.com/seemk))
* `opentelemetry-semantic-conventions`
  * [#2115](https://github.com/open-telemetry/opentelemetry-js/pull/2115) feat: upgrade semantic conventions to v1.2.0 of spec ([@weyert](https://github.com/weyert))
* `opentelemetry-core`, `opentelemetry-exporter-zipkin`
  * [#2097](https://github.com/open-telemetry/opentelemetry-js/pull/2097) feat(zipkin): allow to configure url via environment #1675 ([@vmarchaud](https://github.com/vmarchaud))
* `opentelemetry-exporter-zipkin`
  * [#2050](https://github.com/open-telemetry/opentelemetry-js/pull/2050) chore: adding interceptor for getting headers before each request ([@obecny](https://github.com/obecny))
* `opentelemetry-exporter-collector-grpc`
  * [#2092](https://github.com/open-telemetry/opentelemetry-js/pull/2092) Migrate exporter-collector-grpc to grpc-js ([@obecny](https://github.com/obecny))
* `opentelemetry-instrumentation-http`
  * [#2043](https://github.com/open-telemetry/opentelemetry-js/pull/2043) chore: avoid unneeded context.with in http instrumentation ([@Flarna](https://github.com/Flarna))
* `opentelemetry-instrumentation-fetch`, `opentelemetry-instrumentation-xml-http-request`
  * [#2061](https://github.com/open-telemetry/opentelemetry-js/pull/2061) chore: adding info to debug whenever headers are being skipped due to cors policy ([@obecny](https://github.com/obecny))

### :bug: (Bug Fix)

* `opentelemetry-exporter-prometheus`
  * [#2121](https://github.com/open-telemetry/opentelemetry-js/pull/2121) fix: ensure the label names are sanitised ([@weyert](https://github.com/weyert))
* `opentelemetry-instrumentation`
  * [#2120](https://github.com/open-telemetry/opentelemetry-js/pull/2120) fix(instrumentation): support multiple module definitions with different versions ([@seemk](https://github.com/seemk))
* `opentelemetry-instrumentation-http`, `opentelemetry-tracing`
  * [#2105](https://github.com/open-telemetry/opentelemetry-js/pull/2105) fix: don't use spanId from invalid parent ([@Flarna](https://github.com/Flarna))
* `opentelemetry-context-async-hooks`
  * [#2088](https://github.com/open-telemetry/opentelemetry-js/pull/2088) fix: correct removeAllListeners in case no event is passed ([@Flarna](https://github.com/Flarna))
* `opentelemetry-resource-detector-aws`
  * [#2076](https://github.com/open-telemetry/opentelemetry-js/pull/2076) fix: await http response in AWS EKS detector ([@vreynolds](https://github.com/vreynolds))
* `opentelemetry-core`, `opentelemetry-propagator-b3`, `opentelemetry-propagator-jaeger`
  * [#2082](https://github.com/open-telemetry/opentelemetry-js/pull/2082) chore: do not inject span context when instrumentation is suppressed ([@dyladan](https://github.com/dyladan))
* `opentelemetry-core`
  * [#2080](https://github.com/open-telemetry/opentelemetry-js/pull/2080) fix: do not inject invalid span context ([@dyladan](https://github.com/dyladan))
* `opentelemetry-tracing`
  * [#2086](https://github.com/open-telemetry/opentelemetry-js/pull/2086) fix: exception.type should always be a string ([@YanivD](https://github.com/YanivD))
* `opentelemetry-propagator-jaeger`
  * [#1986](https://github.com/open-telemetry/opentelemetry-js/pull/1986) fix(propagator-jaeger): zero pad extracted trace id to 32 characters ([@sid-maddy](https://github.com/sid-maddy))

### :books: (Refine Doc)

* [#2094](https://github.com/open-telemetry/opentelemetry-js/pull/2094) chore: fixing readme info ([@obecny](https://github.com/obecny))
* [#2051](https://github.com/open-telemetry/opentelemetry-js/pull/2051) Add opentelemetry.io docs ([@austinlparker](https://github.com/austinlparker))

### :house: (Internal)

* `opentelemetry-exporter-collector-grpc`, `opentelemetry-metrics`, `opentelemetry-tracing`
  * [#1780](https://github.com/open-telemetry/opentelemetry-js/pull/1780) chore: no-floating-promises ([@naseemkullah](https://github.com/naseemkullah))
* `opentelemetry-context-zone`, `opentelemetry-core`, `opentelemetry-exporter-collector-grpc`, `opentelemetry-exporter-collector-proto`, `opentelemetry-exporter-collector`, `opentelemetry-exporter-jaeger`, `opentelemetry-exporter-prometheus`, `opentelemetry-exporter-zipkin`, `opentelemetry-instrumentation-fetch`, `opentelemetry-instrumentation-grpc`, `opentelemetry-instrumentation-http`, `opentelemetry-instrumentation-xml-http-request`, `opentelemetry-instrumentation`, `opentelemetry-metrics`, `opentelemetry-node`, `opentelemetry-propagator-jaeger`, `opentelemetry-resource-detector-aws`, `opentelemetry-resource-detector-gcp`, `opentelemetry-resources`, `opentelemetry-sdk-node`, `opentelemetry-shim-opentracing`, `opentelemetry-tracing`, `opentelemetry-web`
  * [#2073](https://github.com/open-telemetry/opentelemetry-js/pull/2073) chore: pin own deps ([@dyladan](https://github.com/dyladan))

### Committers: 15

* Anuraag Agrawal ([@anuraaga](https://github.com/anuraaga))
* Austin Parker ([@austinlparker](https://github.com/austinlparker))
* Bartlomiej Obecny ([@obecny](https://github.com/obecny))
* Daniel Dyla ([@dyladan](https://github.com/dyladan))
* Gerhard Stöbich ([@Flarna](https://github.com/Flarna))
* Jakub Malinowski ([@jtmalinowski](https://github.com/jtmalinowski))
* Matthew Wear ([@mwear](https://github.com/mwear))
* Naseem ([@naseemkullah](https://github.com/naseemkullah))
* Niek Kruse ([@niekert](https://github.com/niekert))
* Siddhesh Mhadnak ([@sid-maddy](https://github.com/sid-maddy))
* Siim Kallas ([@seemk](https://github.com/seemk))
* Valentin Marchaud ([@vmarchaud](https://github.com/vmarchaud))
* Vera Reynolds ([@vreynolds](https://github.com/vreynolds))
* Weyert de Boer ([@weyert](https://github.com/weyert))
* Yaniv Davidi ([@YanivD](https://github.com/YanivD))

## 0.18.2

### :bug: (Bug Fix)

* `opentelemetry-api-metrics`, `opentelemetry-context-async-hooks`, `opentelemetry-context-zone-peer-dep`, `opentelemetry-core`, `opentelemetry-exporter-collector-grpc`, `opentelemetry-exporter-collector-proto`, `opentelemetry-exporter-collector`, `opentelemetry-exporter-jaeger`, `opentelemetry-exporter-prometheus`, `opentelemetry-exporter-zipkin`, `opentelemetry-grpc-utils`, `opentelemetry-instrumentation-fetch`, `opentelemetry-instrumentation-grpc`, `opentelemetry-instrumentation-http`, `opentelemetry-instrumentation-xml-http-request`, `opentelemetry-instrumentation`, `opentelemetry-metrics`, `opentelemetry-node`, `opentelemetry-plugin-grpc-js`, `opentelemetry-plugin-grpc`, `opentelemetry-plugin-http`, `opentelemetry-plugin-https`, `opentelemetry-propagator-b3`, `opentelemetry-propagator-jaeger`, `opentelemetry-resource-detector-aws`, `opentelemetry-resource-detector-gcp`, `opentelemetry-resources`, `opentelemetry-sdk-node`, `opentelemetry-shim-opentracing`, `opentelemetry-tracing`, `opentelemetry-web`
  * [#2056](https://github.com/open-telemetry/opentelemetry-js/pull/2056) chore: downgrade API for patch release ([@dyladan](https://github.com/dyladan))

### Committers: 1

* Daniel Dyla ([@dyladan](https://github.com/dyladan))

## 0.18.1

### :rocket: (Enhancement)

* `opentelemetry-instrumentation-fetch`, `opentelemetry-web`
  * [#2010](https://github.com/open-telemetry/opentelemetry-js/pull/2010) Server side rendering support ([@ryhinchey](https://github.com/ryhinchey))
* `opentelemetry-semantic-conventions`
  * [#2026](https://github.com/open-telemetry/opentelemetry-js/pull/2026) feat: add NET_TRANSPORT IPC attributes ([@seemk](https://github.com/seemk))
* `opentelemetry-instrumentation`
  * [#1999](https://github.com/open-telemetry/opentelemetry-js/pull/1999) chore: fixing path of instrumentation file for different systems ([@obecny](https://github.com/obecny))
* `opentelemetry-instrumentation-grpc`
  * [#2005](https://github.com/open-telemetry/opentelemetry-js/pull/2005) chore: exporting grpc instrumentation config ([@obecny](https://github.com/obecny))

### :bug: (Bug Fix)

* `opentelemetry-sdk-node`
  * [#2006](https://github.com/open-telemetry/opentelemetry-js/pull/2006) chore: replacing console with diag ([@obecny](https://github.com/obecny))

### :books: (Refine Doc)

* `opentelemetry-resource-detector-gcp`
  * [#2002](https://github.com/open-telemetry/opentelemetry-js/pull/2002) doc: add usage to README.md of gcp detector ([@weyert](https://github.com/weyert))
* `opentelemetry-api-metrics`, `opentelemetry-context-async-hooks`, `opentelemetry-context-zone-peer-dep`, `opentelemetry-context-zone`, `opentelemetry-core`, `opentelemetry-exporter-collector-grpc`, `opentelemetry-exporter-collector-proto`, `opentelemetry-exporter-collector`, `opentelemetry-exporter-jaeger`, `opentelemetry-exporter-prometheus`, `opentelemetry-exporter-zipkin`, `opentelemetry-grpc-utils`, `opentelemetry-instrumentation-fetch`, `opentelemetry-instrumentation-grpc`, `opentelemetry-instrumentation-http`, `opentelemetry-instrumentation-xml-http-request`, `opentelemetry-instrumentation`, `opentelemetry-metrics`, `opentelemetry-node`, `opentelemetry-plugin-grpc-js`, `opentelemetry-plugin-grpc`, `opentelemetry-plugin-http`, `opentelemetry-plugin-https`, `opentelemetry-propagator-b3`, `opentelemetry-resource-detector-aws`, `opentelemetry-resource-detector-gcp`, `opentelemetry-resources`, `opentelemetry-sdk-node`, `opentelemetry-semantic-conventions`, `opentelemetry-shim-opentracing`, `opentelemetry-tracing`, `opentelemetry-web`
  * [#2040](https://github.com/open-telemetry/opentelemetry-js/pull/2040) chore: fixing broken links, updating to correct base url ([@obecny](https://github.com/obecny))
* `opentelemetry-resources`
  * [#2031](https://github.com/open-telemetry/opentelemetry-js/pull/2031) chore: add resource example ([@vknelluri](https://github.com/vknelluri))
* Other
  * [#2021](https://github.com/open-telemetry/opentelemetry-js/pull/2021) chore: updating compatibility matrix ([@obecny](https://github.com/obecny))
* `opentelemetry-core`
  * [#2011](https://github.com/open-telemetry/opentelemetry-js/pull/2011) docs: fix links & headings about built-in samplers ([@pokutuna](https://github.com/pokutuna))

### :house: (Internal)

* Other
  * [#2028](https://github.com/open-telemetry/opentelemetry-js/pull/2028) chore: removing examples of packages that are part of contrib repo ([@obecny](https://github.com/obecny))
  * [#2033](https://github.com/open-telemetry/opentelemetry-js/pull/2033) chore: add husky to renovate ignore ([@dyladan](https://github.com/dyladan))
  * [#1985](https://github.com/open-telemetry/opentelemetry-js/pull/1985) chore: fix renovate config ([@dyladan](https://github.com/dyladan))
  * [#1992](https://github.com/open-telemetry/opentelemetry-js/pull/1992) chore: update eslint ([@Flarna](https://github.com/Flarna))
  * [#1981](https://github.com/open-telemetry/opentelemetry-js/pull/1981) chore: do not pin the api package ([@dyladan](https://github.com/dyladan))
* `opentelemetry-api-metrics`, `opentelemetry-context-async-hooks`, `opentelemetry-context-zone-peer-dep`, `opentelemetry-core`, `opentelemetry-exporter-collector-grpc`, `opentelemetry-exporter-collector-proto`, `opentelemetry-exporter-collector`, `opentelemetry-exporter-jaeger`, `opentelemetry-exporter-prometheus`, `opentelemetry-exporter-zipkin`, `opentelemetry-grpc-utils`, `opentelemetry-instrumentation-fetch`, `opentelemetry-instrumentation-grpc`, `opentelemetry-instrumentation-http`, `opentelemetry-instrumentation-xml-http-request`, `opentelemetry-instrumentation`, `opentelemetry-metrics`, `opentelemetry-node`, `opentelemetry-plugin-grpc-js`, `opentelemetry-plugin-grpc`, `opentelemetry-plugin-http`, `opentelemetry-plugin-https`, `opentelemetry-propagator-b3`, `opentelemetry-resource-detector-aws`, `opentelemetry-resource-detector-gcp`, `opentelemetry-resources`, `opentelemetry-sdk-node`, `opentelemetry-shim-opentracing`, `opentelemetry-tracing`, `opentelemetry-web`
  * [#2038](https://github.com/open-telemetry/opentelemetry-js/pull/2038) chore: use api release candidate ([@dyladan](https://github.com/dyladan))
* `opentelemetry-exporter-zipkin`
  * [#2039](https://github.com/open-telemetry/opentelemetry-js/pull/2039) Check type of navigator.sendBeacon ([@dyladan](https://github.com/dyladan))
* `opentelemetry-core`, `opentelemetry-exporter-collector`, `opentelemetry-instrumentation-fetch`, `opentelemetry-metrics`, `opentelemetry-propagator-b3`
  * [#1978](https://github.com/open-telemetry/opentelemetry-js/pull/1978) chore: don't disable rule eqeqeq ([@Flarna](https://github.com/Flarna))
* `opentelemetry-propagator-jaeger`
  * [#1931](https://github.com/open-telemetry/opentelemetry-js/pull/1931) adopt opentelemetry-propagator-jaeger ([@jtmalinowski](https://github.com/jtmalinowski))

### Committers: 12

* Bartlomiej Obecny ([@obecny](https://github.com/obecny))
* Daniel Dyla ([@dyladan](https://github.com/dyladan))
* Gerhard Stöbich ([@Flarna](https://github.com/Flarna))
* Jakub Malinowski ([@jtmalinowski](https://github.com/jtmalinowski))
* Neil Fordyce ([@neilfordyce](https://github.com/neilfordyce))
* Nir Hadassi ([@nirsky](https://github.com/nirsky))
* Ryan Hinchey ([@ryhinchey](https://github.com/ryhinchey))
* SJ ([@skjindal93](https://github.com/skjindal93))
* Siim Kallas ([@seemk](https://github.com/seemk))
* Weyert de Boer ([@weyert](https://github.com/weyert))
* [@vknelluri](https://github.com/vknelluri)
* pokutuna ([@pokutuna](https://github.com/pokutuna))

## 0.18.0

### :boom: Breaking Change

* `opentelemetry-resources`
  * [#1975](https://github.com/open-telemetry/opentelemetry-js/pull/1975) fix: specification compliant resource collision precedence ([@lonewolf3739](https://github.com/lonewolf3739))

### :rocket: (Enhancement)

* `opentelemetry-semantic-conventions`
  * [#1976](https://github.com/open-telemetry/opentelemetry-js/pull/1976) feat(semantic-conventions): add missing RpcAttributes from spec ([@blumamir](https://github.com/blumamir))

### :bug: (Bug Fix)

* `opentelemetry-exporter-collector-grpc`, `opentelemetry-exporter-collector`
  * [#1938](https://github.com/open-telemetry/opentelemetry-js/pull/1938) fix(exporter-collector): wrong data type for numbers ([@kudlatyamroth](https://github.com/kudlatyamroth))
* `opentelemetry-instrumentation-http`, `opentelemetry-plugin-http`
  * [#1939](https://github.com/open-telemetry/opentelemetry-js/pull/1939) fix: use socket from the request ([@mzahor](https://github.com/mzahor))
* `opentelemetry-context-async-hooks`
  * [#1937](https://github.com/open-telemetry/opentelemetry-js/pull/1937) fix: isolate binding EventEmitter ([@Flarna](https://github.com/Flarna))

### :books: (Refine Doc)

* [#1973](https://github.com/open-telemetry/opentelemetry-js/pull/1973) docs(readme): fix @opentelemetry/instrumentation-http link ([@Hongbo-Miao](https://github.com/Hongbo-Miao))
* [#1941](https://github.com/open-telemetry/opentelemetry-js/pull/1941) fix: update readme upgrade guidelines version setting ([@MSNev](https://github.com/MSNev))

### :house: (Internal)

* `opentelemetry-api-metrics`, `opentelemetry-context-async-hooks`, `opentelemetry-context-zone-peer-dep`, `opentelemetry-core`, `opentelemetry-exporter-collector-grpc`, `opentelemetry-exporter-collector-proto`, `opentelemetry-exporter-collector`, `opentelemetry-exporter-jaeger`, `opentelemetry-exporter-prometheus`, `opentelemetry-exporter-zipkin`, `opentelemetry-grpc-utils`, `opentelemetry-instrumentation-fetch`, `opentelemetry-instrumentation-grpc`, `opentelemetry-instrumentation-http`, `opentelemetry-instrumentation-xml-http-request`, `opentelemetry-instrumentation`, `opentelemetry-metrics`, `opentelemetry-node`, `opentelemetry-plugin-grpc-js`, `opentelemetry-plugin-grpc`, `opentelemetry-plugin-http`, `opentelemetry-plugin-https`, `opentelemetry-propagator-b3`, `opentelemetry-resource-detector-aws`, `opentelemetry-resource-detector-gcp`, `opentelemetry-resources`, `opentelemetry-sdk-node`, `opentelemetry-shim-opentracing`, `opentelemetry-tracing`, `opentelemetry-web`
  * [#1977](https://github.com/open-telemetry/opentelemetry-js/pull/1977) chore: update API to 0.18.0 ([@Flarna](https://github.com/Flarna))
* Other
  * [#1960](https://github.com/open-telemetry/opentelemetry-js/pull/1960) chore: updating current state of compatibility matrix ([@obecny](https://github.com/obecny))
* `opentelemetry-api-metrics`, `opentelemetry-api`, `opentelemetry-context-async-hooks`, `opentelemetry-context-base`, `opentelemetry-context-zone-peer-dep`, `opentelemetry-core`, `opentelemetry-exporter-collector-grpc`, `opentelemetry-exporter-collector-proto`, `opentelemetry-exporter-collector`, `opentelemetry-exporter-jaeger`, `opentelemetry-exporter-prometheus`, `opentelemetry-exporter-zipkin`, `opentelemetry-grpc-utils`, `opentelemetry-instrumentation-fetch`, `opentelemetry-instrumentation-grpc`, `opentelemetry-instrumentation-http`, `opentelemetry-instrumentation-xml-http-request`, `opentelemetry-instrumentation`, `opentelemetry-metrics`, `opentelemetry-node`, `opentelemetry-plugin-grpc-js`, `opentelemetry-plugin-grpc`, `opentelemetry-plugin-http`, `opentelemetry-plugin-https`, `opentelemetry-propagator-b3`, `opentelemetry-resource-detector-aws`, `opentelemetry-resource-detector-gcp`, `opentelemetry-resources`, `opentelemetry-sdk-node`, `opentelemetry-shim-opentracing`, `opentelemetry-tracing`, `opentelemetry-web`
  * [#1942](https://github.com/open-telemetry/opentelemetry-js/pull/1942) chore: remove API and context-base ([@dyladan](https://github.com/dyladan))
* `opentelemetry-core`, `opentelemetry-exporter-collector`, `opentelemetry-instrumentation-http`, `opentelemetry-metrics`, `opentelemetry-plugin-http`
  * [#1922](https://github.com/open-telemetry/opentelemetry-js/pull/1922) chore: lint on shadowing in non-test sources, fix a few of them ([@johnbley](https://github.com/johnbley))

### Committers: 10

* Amir Blum ([@blumamir](https://github.com/blumamir))
* Bartlomiej Obecny ([@obecny](https://github.com/obecny))
* Daniel Dyla ([@dyladan](https://github.com/dyladan))
* Gerhard Stöbich ([@Flarna](https://github.com/Flarna))
* Hongbo Miao ([@Hongbo-Miao](https://github.com/Hongbo-Miao))
* John Bley ([@johnbley](https://github.com/johnbley))
* Karol Fuksiewicz ([@kudlatyamroth](https://github.com/kudlatyamroth))
* Marian Zagoruiko ([@mzahor](https://github.com/mzahor))
* Nev ([@MSNev](https://github.com/MSNev))
* Srikanth Chekuri ([@lonewolf3739](https://github.com/lonewolf3739))

## 0.17.0

### :boom: Breaking Change

* `opentelemetry-api-metrics`, `opentelemetry-api`, `opentelemetry-core`, `opentelemetry-exporter-collector-grpc`, `opentelemetry-exporter-collector-proto`, `opentelemetry-exporter-collector`, `opentelemetry-exporter-jaeger`, `opentelemetry-exporter-prometheus`, `opentelemetry-exporter-zipkin`, `opentelemetry-grpc-utils`, `opentelemetry-instrumentation-fetch`, `opentelemetry-instrumentation-grpc`, `opentelemetry-instrumentation-http`, `opentelemetry-instrumentation-xml-http-request`, `opentelemetry-instrumentation`, `opentelemetry-metrics`, `opentelemetry-node`, `opentelemetry-plugin-grpc-js`, `opentelemetry-plugin-grpc`, `opentelemetry-plugin-http`, `opentelemetry-plugin-https`, `opentelemetry-resource-detector-aws`, `opentelemetry-resource-detector-gcp`, `opentelemetry-resources`, `opentelemetry-sdk-node`, `opentelemetry-shim-opentracing`, `opentelemetry-tracing`, `opentelemetry-web`
  * [#1925](https://github.com/open-telemetry/opentelemetry-js/pull/1925) feat(diag-logger): replace logger with diag logger ([@MSNev](https://github.com/MSNev))
* `opentelemetry-api`, `opentelemetry-instrumentation-http`, `opentelemetry-node`, `opentelemetry-plugin-http`, `opentelemetry-tracing`
  * [#1899](https://github.com/open-telemetry/opentelemetry-js/pull/1899) chore: create NoopSpan instead reusing NOOP_SPAN ([@Flarna](https://github.com/Flarna))
* `opentelemetry-tracing`
  * [#1908](https://github.com/open-telemetry/opentelemetry-js/pull/1908) chore: remove config from BasicTracerProvider#getTracer ([@Flarna](https://github.com/Flarna))
* `opentelemetry-core`, `opentelemetry-instrumentation-http`, `opentelemetry-node`, `opentelemetry-plugin-http`, `opentelemetry-tracing`
  * [#1900](https://github.com/open-telemetry/opentelemetry-js/pull/1900) chore: remove NoRecordingSpan ([@Flarna](https://github.com/Flarna))
* `opentelemetry-instrumentation-fetch`, `opentelemetry-instrumentation-xml-http-request`, `opentelemetry-instrumentation`, `opentelemetry-node`, `opentelemetry-sdk-node`, `opentelemetry-web`
  * [#1855](https://github.com/open-telemetry/opentelemetry-js/pull/1855) Use instrumentation loader to load plugins and instrumentations ([@obecny](https://github.com/obecny))
* `opentelemetry-api`, `opentelemetry-core`, `opentelemetry-shim-opentracing`
  * [#1876](https://github.com/open-telemetry/opentelemetry-js/pull/1876) refactor!: specification compliant baggage ([@dyladan](https://github.com/dyladan))
* `opentelemetry-api-metrics`, `opentelemetry-api`, `opentelemetry-context-async-hooks`, `opentelemetry-context-base`, `opentelemetry-context-zone-peer-dep`, `opentelemetry-context-zone`, `opentelemetry-core`, `opentelemetry-exporter-collector-grpc`, `opentelemetry-exporter-collector-proto`, `opentelemetry-exporter-collector`, `opentelemetry-exporter-jaeger`, `opentelemetry-exporter-prometheus`, `opentelemetry-exporter-zipkin`, `opentelemetry-grpc-utils`, `opentelemetry-instrumentation-fetch`, `opentelemetry-instrumentation-grpc`, `opentelemetry-instrumentation-http`, `opentelemetry-instrumentation-xml-http-request`, `opentelemetry-instrumentation`, `opentelemetry-metrics`, `opentelemetry-node`, `opentelemetry-plugin-grpc-js`, `opentelemetry-plugin-grpc`, `opentelemetry-plugin-http`, `opentelemetry-plugin-https`, `opentelemetry-propagator-b3`, `opentelemetry-resource-detector-aws`, `opentelemetry-resource-detector-gcp`, `opentelemetry-resources`, `opentelemetry-sdk-node`, `opentelemetry-semantic-conventions`, `opentelemetry-shim-opentracing`, `opentelemetry-tracing`, `opentelemetry-web`
  * [#1874](https://github.com/open-telemetry/opentelemetry-js/pull/1874) More specific api type names ([@dyladan](https://github.com/dyladan))

### :rocket: (Enhancement)

* `opentelemetry-exporter-prometheus`
  * [#1857](https://github.com/open-telemetry/opentelemetry-js/pull/1857) feat: add prometheus exporter host and port env vars ([@naseemkullah](https://github.com/naseemkullah))
  * [#1879](https://github.com/open-telemetry/opentelemetry-js/pull/1879) feat(prometheus): add `getMetricsRequestHandler`-method to Prometheus ([@weyert](https://github.com/weyert))
* `opentelemetry-core`, `opentelemetry-tracing`
  * [#1918](https://github.com/open-telemetry/opentelemetry-js/pull/1918) chore: batch processor, aligning with latest spec changes for environments variables ([@obecny](https://github.com/obecny))
* `opentelemetry-instrumentation-grpc`
  * [#1806](https://github.com/open-telemetry/opentelemetry-js/pull/1806) feat: merge grpc-js into grpc instrumentation #1657 ([@vmarchaud](https://github.com/vmarchaud))
* `opentelemetry-api`, `opentelemetry-core`
  * [#1880](https://github.com/open-telemetry/opentelemetry-js/pull/1880) feat(diag-logger): introduce a new global level api.diag for internal diagnostic logging ([@MSNev](https://github.com/MSNev))
* Other
  * [#1920](https://github.com/open-telemetry/opentelemetry-js/pull/1920) chore: adding compatibility matrix for core and contrib versions ([@obecny](https://github.com/obecny))
* `opentelemetry-api`, `opentelemetry-context-async-hooks`, `opentelemetry-context-base`, `opentelemetry-context-zone-peer-dep`, `opentelemetry-tracing`, `opentelemetry-web`
  * [#1883](https://github.com/open-telemetry/opentelemetry-js/pull/1883) feat: add support to forward args in context.with ([@Flarna](https://github.com/Flarna))
* `opentelemetry-api`, `opentelemetry-core`, `opentelemetry-shim-opentracing`
  * [#1876](https://github.com/open-telemetry/opentelemetry-js/pull/1876) refactor!: specification compliant baggage ([@dyladan](https://github.com/dyladan))

### :books: (Refine Doc)

* Other
  * [#1904](https://github.com/open-telemetry/opentelemetry-js/pull/1904) chore: fix upgrade guideline ([@dyladan](https://github.com/dyladan))
* `opentelemetry-api`
  * [#1901](https://github.com/open-telemetry/opentelemetry-js/pull/1901) doc: correct tracer docs ([@Flarna](https://github.com/Flarna))

### Committers: 8

* Bartlomiej Obecny ([@obecny](https://github.com/obecny))
* Daniel Dyla ([@dyladan](https://github.com/dyladan))
* Gerhard Stöbich ([@Flarna](https://github.com/Flarna))
* Naseem ([@naseemkullah](https://github.com/naseemkullah))
* Nev ([@MSNev](https://github.com/MSNev))
* Srikanth Chekuri ([@lonewolf3739](https://github.com/lonewolf3739))
* Valentin Marchaud ([@vmarchaud](https://github.com/vmarchaud))
* Weyert de Boer ([@weyert](https://github.com/weyert))

## 0.16.0

### :boom: Breaking Change

* `opentelemetry-exporter-collector`
  * [#1863](https://github.com/open-telemetry/opentelemetry-js/pull/1863) fix(exporter-collector): all http export requests should share same a… ([@blumamir](https://github.com/blumamir))
* `opentelemetry-api`, `opentelemetry-exporter-collector`, `opentelemetry-exporter-jaeger`
  * [#1860](https://github.com/open-telemetry/opentelemetry-js/pull/1860) chore: fixing status code aligning it with proto ([@obecny](https://github.com/obecny))

### :rocket: (Enhancement)

* `opentelemetry-core`
  * [#1837](https://github.com/open-telemetry/opentelemetry-js/pull/1837) chore(http-propagation): reduce complexity of traceparent parsing ([@marcbachmann](https://github.com/marcbachmann))
* `opentelemetry-api`, `opentelemetry-exporter-collector`, `opentelemetry-exporter-jaeger`
  * [#1860](https://github.com/open-telemetry/opentelemetry-js/pull/1860) chore: fixing status code aligning it with proto ([@obecny](https://github.com/obecny))

### :bug: (Bug Fix)

* `opentelemetry-exporter-collector`
  * [#1863](https://github.com/open-telemetry/opentelemetry-js/pull/1863) fix(exporter-collector): all http export requests should share same a… ([@blumamir](https://github.com/blumamir))

### :books: (Refine Doc)

* `opentelemetry-api`
  * [#1864](https://github.com/open-telemetry/opentelemetry-js/pull/1864) chore: export API singleton types ([@dyladan](https://github.com/dyladan))
* `opentelemetry-api-metrics`, `opentelemetry-api`, `opentelemetry-context-async-hooks`, `opentelemetry-context-base`, `opentelemetry-context-zone-peer-dep`, `opentelemetry-context-zone`, `opentelemetry-core`, `opentelemetry-exporter-collector-grpc`, `opentelemetry-exporter-collector-proto`, `opentelemetry-exporter-collector`, `opentelemetry-exporter-jaeger`, `opentelemetry-exporter-prometheus`, `opentelemetry-exporter-zipkin`, `opentelemetry-grpc-utils`, `opentelemetry-instrumentation-fetch`, `opentelemetry-instrumentation-grpc`, `opentelemetry-instrumentation-http`, `opentelemetry-instrumentation-xml-http-request`, `opentelemetry-instrumentation`, `opentelemetry-metrics`, `opentelemetry-node`, `opentelemetry-plugin-grpc-js`, `opentelemetry-plugin-grpc`, `opentelemetry-plugin-http`, `opentelemetry-plugin-https`, `opentelemetry-propagator-b3`, `opentelemetry-resource-detector-aws`, `opentelemetry-resource-detector-gcp`, `opentelemetry-resources`, `opentelemetry-sdk-node`, `opentelemetry-semantic-conventions`, `opentelemetry-shim-opentracing`, `opentelemetry-tracing`, `opentelemetry-web`
  * [#1866](https://github.com/open-telemetry/opentelemetry-js/pull/1866) chore: remove all gitter links and replace with dicussions ([@dyladan](https://github.com/dyladan))
* `opentelemetry-exporter-jaeger`
  * [#1869](https://github.com/open-telemetry/opentelemetry-js/pull/1869) Add info that the project only works with Node.js ([@JapuDCret](https://github.com/JapuDCret))
* `opentelemetry-api-metrics`, `opentelemetry-api`, `opentelemetry-context-async-hooks`, `opentelemetry-context-base`, `opentelemetry-context-zone-peer-dep`, `opentelemetry-context-zone`, `opentelemetry-core`, `opentelemetry-exporter-collector-grpc`, `opentelemetry-exporter-collector-proto`, `opentelemetry-exporter-collector`, `opentelemetry-exporter-jaeger`, `opentelemetry-exporter-prometheus`, `opentelemetry-exporter-zipkin`, `opentelemetry-grpc-utils`, `opentelemetry-instrumentation-fetch`, `opentelemetry-instrumentation-grpc`, `opentelemetry-instrumentation-http`, `opentelemetry-instrumentation-xml-http-request`, `opentelemetry-instrumentation`, `opentelemetry-metrics`, `opentelemetry-node`, `opentelemetry-plugin-grpc-js`, `opentelemetry-plugin-grpc`, `opentelemetry-plugin-http`, `opentelemetry-plugin-https`, `opentelemetry-resource-detector-aws`, `opentelemetry-resource-detector-gcp`, `opentelemetry-resources`, `opentelemetry-sdk-node`, `opentelemetry-semantic-conventions`, `opentelemetry-shim-opentracing`, `opentelemetry-tracing`, `opentelemetry-web`
  * [#1865](https://github.com/open-telemetry/opentelemetry-js/pull/1865) Fix all links to point to main ([@dyladan](https://github.com/dyladan))
* Other
  * [#1858](https://github.com/open-telemetry/opentelemetry-js/pull/1858) docs: update contribution documentation ([@drexler](https://github.com/drexler))

### Committers: 6

* Amir Blum ([@blumamir](https://github.com/blumamir))
* Bartlomiej Obecny ([@obecny](https://github.com/obecny))
* Daniel Dyla ([@dyladan](https://github.com/dyladan))
* Marc Bachmann ([@marcbachmann](https://github.com/marcbachmann))
* [@JapuDCret](https://github.com/JapuDCret)
* andrew quartey ([@drexler](https://github.com/drexler))

## 0.15.0

### :boom: Breaking Change

* `opentelemetry-api-metrics`, `opentelemetry-api`, `opentelemetry-exporter-collector-grpc`, `opentelemetry-exporter-collector-proto`, `opentelemetry-exporter-collector`, `opentelemetry-exporter-prometheus`, `opentelemetry-instrumentation`, `opentelemetry-metrics`, `opentelemetry-sdk-node`
  * [#1797](https://github.com/open-telemetry/opentelemetry-js/pull/1797) chore!: split metrics into its own api package ([@dyladan](https://github.com/dyladan))
* `opentelemetry-api`, `opentelemetry-context-zone-peer-dep`, `opentelemetry-context-zone`, `opentelemetry-grpc-utils`, `opentelemetry-instrumentation-http`, `opentelemetry-instrumentation-xml-http-request`, `opentelemetry-node`, `opentelemetry-plugin-fetch`, `opentelemetry-plugin-grpc-js`, `opentelemetry-plugin-grpc`, `opentelemetry-plugin-http`, `opentelemetry-plugin-https`, `opentelemetry-tracing`, `opentelemetry-web`
  * [#1764](https://github.com/open-telemetry/opentelemetry-js/pull/1764) chore: remove tracer apis not part of spec ([@Flarna](https://github.com/Flarna))
* `opentelemetry-exporter-collector-grpc`, `opentelemetry-exporter-collector-proto`
  * [#1725](https://github.com/open-telemetry/opentelemetry-js/pull/1725) Use new gRPC default port ([@jufab](https://github.com/jufab))
* `opentelemetry-api`, `opentelemetry-core`, `opentelemetry-instrumentation-http`, `opentelemetry-node`, `opentelemetry-plugin-fetch`, `opentelemetry-plugin-http`, `opentelemetry-plugin-https`, `opentelemetry-propagator-b3`, `opentelemetry-shim-opentracing`, `opentelemetry-tracing`
  * [#1749](https://github.com/open-telemetry/opentelemetry-js/pull/1749) chore: improve naming of span related context APIs ([@Flarna](https://github.com/Flarna))

### :rocket: (Enhancement)

* `opentelemetry-instrumentation-http`, `opentelemetry-plugin-http`, `opentelemetry-plugin-https`
  * [#1838](https://github.com/open-telemetry/opentelemetry-js/pull/1838) improv(instrumentation-http): supressInstrumentation when we get a request on ignoredPath [#1831] ([@vmarchaud](https://github.com/vmarchaud))
* `opentelemetry-web`
  * [#1769](https://github.com/open-telemetry/opentelemetry-js/pull/1769) Allow zero/negative performance timings ([@johnbley](https://github.com/johnbley))
* `opentelemetry-instrumentation-fetch`
  * [#1662](https://github.com/open-telemetry/opentelemetry-js/pull/1662) fix(plugin-fetch): check if PerformanceObserver exists ([@mhennoch](https://github.com/mhennoch))
  * [#1796](https://github.com/open-telemetry/opentelemetry-js/pull/1796) Convert fetch plugin to instrumentation ([@obecny](https://github.com/obecny))
* `opentelemetry-exporter-zipkin`
  * [#1789](https://github.com/open-telemetry/opentelemetry-js/pull/1789) feat(exporter-zipkin): per-span service name ([@sfishel-splunk](https://github.com/sfishel-splunk))
* `opentelemetry-api-metrics`, `opentelemetry-api`, `opentelemetry-exporter-collector-grpc`, `opentelemetry-exporter-collector-proto`, `opentelemetry-exporter-collector`, `opentelemetry-exporter-prometheus`, `opentelemetry-instrumentation`, `opentelemetry-metrics`, `opentelemetry-sdk-node`
  * [#1797](https://github.com/open-telemetry/opentelemetry-js/pull/1797) chore!: split metrics into its own api package ([@dyladan](https://github.com/dyladan))
* `opentelemetry-exporter-collector`
  * [#1822](https://github.com/open-telemetry/opentelemetry-js/pull/1822) chore: remove unused dependency ([@dyladan](https://github.com/dyladan))
* `opentelemetry-api`
  * [#1815](https://github.com/open-telemetry/opentelemetry-js/pull/1815) chore: change SpanOptions startTime to TimeInput ([@dyladan](https://github.com/dyladan))
  * [#1813](https://github.com/open-telemetry/opentelemetry-js/pull/1813) fix(api): add public 'fields' function to api.propagator ([@blumamir](https://github.com/blumamir))
* `opentelemetry-instrumentation`
  * [#1803](https://github.com/open-telemetry/opentelemetry-js/pull/1803) chore: adding async function for safe execute in instrumentation ([@obecny](https://github.com/obecny))
  * [#1731](https://github.com/open-telemetry/opentelemetry-js/pull/1731) feat: creating one auto loader for instrumentation and old plugins ([@obecny](https://github.com/obecny))
* `opentelemetry-instrumentation`, `opentelemetry-node`
  * [#1807](https://github.com/open-telemetry/opentelemetry-js/pull/1807) perf(opentelemetry-node): plugin loader search required cache ([@blumamir](https://github.com/blumamir))
* Other
  * [#1785](https://github.com/open-telemetry/opentelemetry-js/pull/1785) Add CodeQL security scans ([@amanbrar1999](https://github.com/amanbrar1999))
* `opentelemetry-instrumentation-grpc`, `opentelemetry-instrumentation`
  * [#1744](https://github.com/open-telemetry/opentelemetry-js/pull/1744) feat(grpc-instrumentation): migrate grpc to instrumentation #1656 ([@vmarchaud](https://github.com/vmarchaud))
* `opentelemetry-core`, `opentelemetry-tracing`
  * [#1755](https://github.com/open-telemetry/opentelemetry-js/pull/1755) feat: batch span processor environment config ([@mwear](https://github.com/mwear))
* `opentelemetry-instrumentation-http`
  * [#1771](https://github.com/open-telemetry/opentelemetry-js/pull/1771) feat(http-instrumentation): add content size attributes to spans ([@vmarchaud](https://github.com/vmarchaud))
* `opentelemetry-core`, `opentelemetry-exporter-collector-proto`, `opentelemetry-exporter-collector`, `opentelemetry-exporter-jaeger`, `opentelemetry-exporter-prometheus`, `opentelemetry-exporter-zipkin`, `opentelemetry-grpc-utils`, `opentelemetry-instrumentation-http`, `opentelemetry-metrics`, `opentelemetry-node`, `opentelemetry-plugin-http`, `opentelemetry-plugin-https`, `opentelemetry-resource-detector-aws`, `opentelemetry-resource-detector-gcp`, `opentelemetry-resources`, `opentelemetry-shim-opentracing`, `opentelemetry-tracing`, `opentelemetry-web`
  * [#1746](https://github.com/open-telemetry/opentelemetry-js/pull/1746) chore: remove NoopLogger from sdk and use from api ([@lonewolf3739](https://github.com/lonewolf3739))

### :bug: (Bug Fix)

* `opentelemetry-core`
  * [#1784](https://github.com/open-telemetry/opentelemetry-js/pull/1784) fix(opentelemetry-core): fixed timeInputToHrTime when time is Date type ([@zoomchan-cxj](https://github.com/zoomchan-cxj))
* `opentelemetry-exporter-collector-grpc`, `opentelemetry-exporter-collector-proto`
  * [#1725](https://github.com/open-telemetry/opentelemetry-js/pull/1725) Use new gRPC default port ([@jufab](https://github.com/jufab))

### :books: (Refine Doc)

* `opentelemetry-exporter-collector`
  * [#1791](https://github.com/open-telemetry/opentelemetry-js/pull/1791) docs: fix readme MetricProvider -> MeterProvider ([@aabmass](https://github.com/aabmass))

### Committers: 17

* Aaron Abbott ([@aabmass](https://github.com/aabmass))
* Aman Brar ([@amanbrar1999](https://github.com/amanbrar1999))
* Amir Blum ([@blumamir](https://github.com/blumamir))
* Bartlomiej Obecny ([@obecny](https://github.com/obecny))
* Daniel Dyla ([@dyladan](https://github.com/dyladan))
* Gerhard Stöbich ([@Flarna](https://github.com/Flarna))
* Jakub Malinowski ([@jtmalinowski](https://github.com/jtmalinowski))
* John Bley ([@johnbley](https://github.com/johnbley))
* Julien Fabre ([@jufab](https://github.com/jufab))
* MartenH ([@mhennoch](https://github.com/mhennoch))
* Matthew Wear ([@mwear](https://github.com/mwear))
* Naseem ([@naseemkullah](https://github.com/naseemkullah))
* Paul Draper ([@pauldraper](https://github.com/pauldraper))
* Simon Fishel ([@sfishel-splunk](https://github.com/sfishel-splunk))
* Srikanth Chekuri ([@lonewolf3739](https://github.com/lonewolf3739))
* Valentin Marchaud ([@vmarchaud](https://github.com/vmarchaud))
* Zoom Chan ([@zoomchan-cxj](https://github.com/zoomchan-cxj))

## 0.14.0

### :boom: Breaking Change

* `opentelemetry-api`, `opentelemetry-metrics`
  * [#1709](https://github.com/open-telemetry/opentelemetry-js/pull/1709) refactor: batch observer to be independent from metric types ([@legendecas](https://github.com/legendecas))
* `opentelemetry-api`, `opentelemetry-instrumentation-http`, `opentelemetry-instrumentation-xml-http-request`, `opentelemetry-plugin-fetch`, `opentelemetry-plugin-grpc-js`, `opentelemetry-plugin-grpc`, `opentelemetry-plugin-http`, `opentelemetry-shim-opentracing`
  * [#1734](https://github.com/open-telemetry/opentelemetry-js/pull/1734) chore: requires user to pass context to propagation APIs ([@Flarna](https://github.com/Flarna))
* `opentelemetry-api`, `opentelemetry-core`, `opentelemetry-grpc-utils`, `opentelemetry-node`, `opentelemetry-plugin-fetch`, `opentelemetry-plugin-grpc-js`, `opentelemetry-plugin-grpc`, `opentelemetry-plugin-http`
  * [#1715](https://github.com/open-telemetry/opentelemetry-js/pull/1715) chore: moving plugin from api to core ([@obecny](https://github.com/obecny))

### :rocket: (Enhancement)

* `opentelemetry-semantic-conventions`
  * [#1684](https://github.com/open-telemetry/opentelemetry-js/pull/1684) feat(semantic-conventions): messaging specifications ([@nirsky](https://github.com/nirsky))
* `opentelemetry-tracing`
  * [#1685](https://github.com/open-telemetry/opentelemetry-js/pull/1685) chore: remove ordered attribute dropping ([@dyladan](https://github.com/dyladan))
* `opentelemetry-api`, `opentelemetry-core`, `opentelemetry-sdk-node`, `opentelemetry-shim-opentracing`, `opentelemetry-tracing`
  * [#1687](https://github.com/open-telemetry/opentelemetry-js/pull/1687) chore: rename CorrelationContext to Baggage ([@dyladan](https://github.com/dyladan))
* `opentelemetry-exporter-prometheus`
  * [#1697](https://github.com/open-telemetry/opentelemetry-js/pull/1697) fix(exporter-prometheus): add appendTimestamp option to ExporterConfig ([@antoniomrfranco](https://github.com/antoniomrfranco))
* `opentelemetry-exporter-collector-proto`, `opentelemetry-exporter-collector`
  * [#1661](https://github.com/open-telemetry/opentelemetry-js/pull/1661) Use http keep-alive in collector exporter ([@lonewolf3739](https://github.com/lonewolf3739))
* `opentelemetry-plugin-http`, `opentelemetry-semantic-conventions`
  * [#1625](https://github.com/open-telemetry/opentelemetry-js/pull/1625)  feat(opentelemetry-js): add content size attributes to HTTP spans  ([@nijotz](https://github.com/nijotz))
* `opentelemetry-exporter-collector`
  * [#1708](https://github.com/open-telemetry/opentelemetry-js/pull/1708) feat(exporter-collector): implement concurrencyLimit option ([@dobesv](https://github.com/dobesv))
* `opentelemetry-api`, `opentelemetry-core`, `opentelemetry-grpc-utils`, `opentelemetry-node`, `opentelemetry-plugin-fetch`, `opentelemetry-plugin-grpc-js`, `opentelemetry-plugin-grpc`, `opentelemetry-plugin-http`
  * [#1715](https://github.com/open-telemetry/opentelemetry-js/pull/1715) chore: moving plugin from api to core ([@obecny](https://github.com/obecny))

### :bug: (Bug Fix)

* `opentelemetry-exporter-jaeger`
  * [#1758](https://github.com/open-telemetry/opentelemetry-js/pull/1758) fix(@opentelemetry/exporter-jaeger): fixed issue #1757 ([@debagger](https://github.com/debagger))
* `opentelemetry-exporter-collector-grpc`, `opentelemetry-exporter-collector-proto`, `opentelemetry-exporter-collector`
  * [#1751](https://github.com/open-telemetry/opentelemetry-js/pull/1751) Fixing Span status when exporting span ([@obecny](https://github.com/obecny))
* `opentelemetry-instrumentation-http`, `opentelemetry-plugin-http`
  * [#1747](https://github.com/open-telemetry/opentelemetry-js/pull/1747) feat: fixing failing test ([@obecny](https://github.com/obecny))
* `opentelemetry-instrumentation-xml-http-request`
  * [#1720](https://github.com/open-telemetry/opentelemetry-js/pull/1720) fix(xhr): check for resource timing support ([@bradfrosty](https://github.com/bradfrosty))

### Committers: 13

* Antônio Franco ([@antoniomrfranco](https://github.com/antoniomrfranco))
* Bartlomiej Obecny ([@obecny](https://github.com/obecny))
* Brad Frost ([@bradfrosty](https://github.com/bradfrosty))
* Daniel Dyla ([@dyladan](https://github.com/dyladan))
* Dobes Vandermeer ([@dobesv](https://github.com/dobesv))
* Gerhard Stöbich ([@Flarna](https://github.com/Flarna))
* Mikhail Sokolov ([@debagger](https://github.com/debagger))
* Nik Zap ([@nijotz](https://github.com/nijotz))
* Nir Hadassi ([@nirsky](https://github.com/nirsky))
* Shovnik Bhattacharya ([@shovnik](https://github.com/shovnik))
* Srikanth Chekuri ([@lonewolf3739](https://github.com/lonewolf3739))
* Valentin Marchaud ([@vmarchaud](https://github.com/vmarchaud))
* legendecas ([@legendecas](https://github.com/legendecas))

## 0.13.0

### :boom: Breaking Change

* `opentelemetry-api`, `opentelemetry-exporter-collector-grpc`, `opentelemetry-exporter-collector-proto`, `opentelemetry-exporter-collector`, `opentelemetry-exporter-prometheus`, `opentelemetry-metrics`, `opentelemetry-sdk-node`
  * [#1700](https://github.com/open-telemetry/opentelemetry-js/pull/1700) Metrics updates ([@obecny](https://github.com/obecny))
* `opentelemetry-api`, `opentelemetry-exporter-collector-grpc`, `opentelemetry-exporter-collector-proto`, `opentelemetry-exporter-collector`, `opentelemetry-exporter-jaeger`, `opentelemetry-exporter-zipkin`, `opentelemetry-grpc-utils`, `opentelemetry-plugin-grpc-js`, `opentelemetry-plugin-grpc`, `opentelemetry-plugin-http`, `opentelemetry-plugin-https`, `opentelemetry-shim-opentracing`, `opentelemetry-tracing`
  * [#1644](https://github.com/open-telemetry/opentelemetry-js/pull/1644) fix!: change status codes from grpc status codes ([@lonewolf3739](https://github.com/lonewolf3739))
* `opentelemetry-core`, `opentelemetry-exporter-collector-proto`, `opentelemetry-exporter-collector`, `opentelemetry-exporter-jaeger`, `opentelemetry-exporter-prometheus`, `opentelemetry-exporter-zipkin`, `opentelemetry-metrics`, `opentelemetry-tracing`
  * [#1643](https://github.com/open-telemetry/opentelemetry-js/pull/1643) refactor: new interface for ExportResult #1569 ([@vmarchaud](https://github.com/vmarchaud))
* `opentelemetry-api`, `opentelemetry-core`, `opentelemetry-plugin-fetch`, `opentelemetry-plugin-xml-http-request`, `opentelemetry-propagator-b3`, `opentelemetry-web`
  * [#1595](https://github.com/open-telemetry/opentelemetry-js/pull/1595) chore!: move b3 into its own package ([@mwear](https://github.com/mwear))
* `opentelemetry-api`, `opentelemetry-core`, `opentelemetry-plugin-fetch`, `opentelemetry-plugin-grpc-js`, `opentelemetry-plugin-grpc`, `opentelemetry-shim-opentracing`
  * [#1576](https://github.com/open-telemetry/opentelemetry-js/pull/1576) feat: add keys operation to getter ([@dyladan](https://github.com/dyladan))

### :rocket: (Enhancement)

* `opentelemetry-resource-detector-aws`
  * [#1669](https://github.com/open-telemetry/opentelemetry-js/pull/1669) Feat: Added Amazon EKS Resource Detector ([@KKelvinLo](https://github.com/KKelvinLo))
* `opentelemetry-api`, `opentelemetry-exporter-collector-grpc`, `opentelemetry-exporter-collector-proto`, `opentelemetry-exporter-collector`, `opentelemetry-exporter-prometheus`, `opentelemetry-metrics`, `opentelemetry-sdk-node`
  * [#1700](https://github.com/open-telemetry/opentelemetry-js/pull/1700) Metrics updates ([@obecny](https://github.com/obecny))
* `opentelemetry-tracing`
  * [#1692](https://github.com/open-telemetry/opentelemetry-js/pull/1692) chore: remove unused tracer config gracefulShutdown ([@Flarna](https://github.com/Flarna))
  * [#1622](https://github.com/open-telemetry/opentelemetry-js/pull/1622) fix(tracing): use globalErrorHandler when flushing fails ([@johanneswuerbach](https://github.com/johanneswuerbach))
* `opentelemetry-semantic-conventions`
  * [#1670](https://github.com/open-telemetry/opentelemetry-js/pull/1670) feat(semantic-conventions): FaaS specifications ([@nirsky](https://github.com/nirsky))
* `opentelemetry-exporter-collector-grpc`, `opentelemetry-exporter-collector-proto`, `opentelemetry-exporter-collector`, `opentelemetry-exporter-prometheus`, `opentelemetry-metrics`
  * [#1628](https://github.com/open-telemetry/opentelemetry-js/pull/1628) fix: boundaries option propagation in ValueRecorder Metric ([@AndrewGrachov](https://github.com/AndrewGrachov))
* `opentelemetry-exporter-collector-proto`, `opentelemetry-exporter-collector`
  * [#1607](https://github.com/open-telemetry/opentelemetry-js/pull/1607) feat(exporter-collector): log upstream error #1459 ([@vmarchaud](https://github.com/vmarchaud))
* `opentelemetry-instrumentation-xml-http-request`
  * [#1651](https://github.com/open-telemetry/opentelemetry-js/pull/1651) chore: use performance directly in xhr plugin ([@dyladan](https://github.com/dyladan))
* `opentelemetry-instrumentation-xml-http-request`, `opentelemetry-instrumentation`, `opentelemetry-web`
  * [#1659](https://github.com/open-telemetry/opentelemetry-js/pull/1659) feat: replacing base plugin with instrumentation for xml-http-request ([@obecny](https://github.com/obecny))
* `opentelemetry-core`, `opentelemetry-tracing`
  * [#1653](https://github.com/open-telemetry/opentelemetry-js/pull/1653) chore: env vars for span limit as per specification ([@jtmalinowski](https://github.com/jtmalinowski))
* `opentelemetry-exporter-zipkin`
  * [#1474](https://github.com/open-telemetry/opentelemetry-js/pull/1474) chore(zipkin): export ExporterConfig ([@shivkanya9146](https://github.com/shivkanya9146))
* `opentelemetry-api`, `opentelemetry-node`, `opentelemetry-plugin-fetch`, `opentelemetry-tracing`
  * [#1612](https://github.com/open-telemetry/opentelemetry-js/pull/1612) chore: remove explicit parent option ([@dyladan](https://github.com/dyladan))
* `opentelemetry-exporter-zipkin`, `opentelemetry-plugin-http`, `opentelemetry-tracing`
  * [#1632](https://github.com/open-telemetry/opentelemetry-js/pull/1632) feat: span processor onstart recieves context ([@dyladan](https://github.com/dyladan))
* `opentelemetry-api`, `opentelemetry-core`, `opentelemetry-tracing`
  * [#1631](https://github.com/open-telemetry/opentelemetry-js/pull/1631) chore: sampler gets a full context ([@dyladan](https://github.com/dyladan))
* `opentelemetry-api`, `opentelemetry-core`, `opentelemetry-plugin-http`, `opentelemetry-plugin-https`, `opentelemetry-propagator-b3`
  * [#1615](https://github.com/open-telemetry/opentelemetry-js/pull/1615) chore: add fields operation to TextMapPropagator ([@dyladan](https://github.com/dyladan))
* `opentelemetry-plugin-xml-http-request`, `opentelemetry-tracing`
  * [#1621](https://github.com/open-telemetry/opentelemetry-js/pull/1621) chore: ensure onStart is called with a writeable span ([@dyladan](https://github.com/dyladan))
* `opentelemetry-api`, `opentelemetry-core`
  * [#1597](https://github.com/open-telemetry/opentelemetry-js/pull/1597) fix: make TraceState immutable ([@Flarna](https://github.com/Flarna))

### :bug: (Bug Fix)

* `opentelemetry-tracing`
  * [#1666](https://github.com/open-telemetry/opentelemetry-js/pull/1666) fix: clear BatchSpanProcessor internal spans buffer before exporting ([@TsvetanMilanov](https://github.com/TsvetanMilanov))
* `opentelemetry-exporter-collector-grpc`, `opentelemetry-exporter-collector-proto`, `opentelemetry-exporter-collector`
  * [#1641](https://github.com/open-telemetry/opentelemetry-js/pull/1641) fix: do not access promise before resolve ([@obecny](https://github.com/obecny))
  * [#1627](https://github.com/open-telemetry/opentelemetry-js/pull/1627) chore: fixing conversion of id to hex and base64 ([@obecny](https://github.com/obecny))

### :books: (Refine Doc)

* `opentelemetry-context-zone-peer-dep`, `opentelemetry-context-zone`, `opentelemetry-instrumentation-xml-http-request`
  * [#1696](https://github.com/open-telemetry/opentelemetry-js/pull/1696) chore: use WebTracerProvider instead of WebTracer in docs ([@bradfrosty](https://github.com/bradfrosty))
* `opentelemetry-api`
  * [#1650](https://github.com/open-telemetry/opentelemetry-js/pull/1650) docs: document null and undefined attribute values undefined behavior ([@dyladan](https://github.com/dyladan))
* `opentelemetry-context-zone-peer-dep`, `opentelemetry-web`
  * [#1616](https://github.com/open-telemetry/opentelemetry-js/pull/1616) docs: zone ctx manager can only be used with es2015 ([@dyladan](https://github.com/dyladan))

### Committers: 16

* Andrew ([@AndrewGrachov](https://github.com/AndrewGrachov))
* Bartlomiej Obecny ([@obecny](https://github.com/obecny))
* Brad Frost ([@bradfrosty](https://github.com/bradfrosty))
* Daniel Dyla ([@dyladan](https://github.com/dyladan))
* Gerhard Stöbich ([@Flarna](https://github.com/Flarna))
* Jakub Malinowski ([@jtmalinowski](https://github.com/jtmalinowski))
* Johannes Würbach ([@johanneswuerbach](https://github.com/johanneswuerbach))
* Kelvin Lo ([@KKelvinLo](https://github.com/KKelvinLo))
* Matthew Wear ([@mwear](https://github.com/mwear))
* Naga ([@tannaga](https://github.com/tannaga))
* Nir Hadassi ([@nirsky](https://github.com/nirsky))
* Shivkanya Andhare ([@shivkanya9146](https://github.com/shivkanya9146))
* Srikanth Chekuri ([@lonewolf3739](https://github.com/lonewolf3739))
* Tsvetan Milanov ([@TsvetanMilanov](https://github.com/TsvetanMilanov))
* Valentin Marchaud ([@vmarchaud](https://github.com/vmarchaud))
* [@snyder114](https://github.com/snyder114)

## 0.12.0

### :boom: Breaking Change

* `opentelemetry-api`, `opentelemetry-exporter-collector-grpc`, `opentelemetry-exporter-collector-proto`, `opentelemetry-exporter-collector`, `opentelemetry-exporter-prometheus`, `opentelemetry-metrics`
  * [#1588](https://github.com/open-telemetry/opentelemetry-js/pull/1588) Update to Proto v0.5.0 ([@obecny](https://github.com/obecny))
* `opentelemetry-api`, `opentelemetry-core`, `opentelemetry-plugin-http`, `opentelemetry-plugin-https`, `opentelemetry-shim-opentracing`
  * [#1589](https://github.com/open-telemetry/opentelemetry-js/pull/1589) feat: simplify active span logic ([@mwear](https://github.com/mwear))
* `opentelemetry-resource-detector-aws`, `opentelemetry-resources`
  * [#1581](https://github.com/open-telemetry/opentelemetry-js/pull/1581) chore: remove duplicate hostname resource attribute ([@mwear](https://github.com/mwear))
* `opentelemetry-api`, `opentelemetry-core`, `opentelemetry-plugin-fetch`, `opentelemetry-plugin-xml-http-request`
  * [#1560](https://github.com/open-telemetry/opentelemetry-js/pull/1560) feat: b3 single header support ([@mwear](https://github.com/mwear))
* `opentelemetry-core`, `opentelemetry-tracing`
  * [#1562](https://github.com/open-telemetry/opentelemetry-js/pull/1562) feat(core): rename ProbabilitySampler to TraceIdRatioBasedSampler ([@legendecas](https://github.com/legendecas))
* `opentelemetry-exporter-prometheus`
  * [#1375](https://github.com/open-telemetry/opentelemetry-js/pull/1375) feat: make prometheus config preventServerStart optional ([@legendecas](https://github.com/legendecas))
* `opentelemetry-core`, `opentelemetry-exporter-prometheus`, `opentelemetry-metrics`, `opentelemetry-sdk-node`, `opentelemetry-tracing`
  * [#1522](https://github.com/open-telemetry/opentelemetry-js/pull/1522) Remove process listener ([@dyladan](https://github.com/dyladan))

### :rocket: (Enhancement)

* `opentelemetry-api`, `opentelemetry-exporter-collector-grpc`, `opentelemetry-exporter-collector-proto`, `opentelemetry-exporter-collector`, `opentelemetry-exporter-prometheus`, `opentelemetry-metrics`
  * [#1588](https://github.com/open-telemetry/opentelemetry-js/pull/1588) Update to Proto v0.5.0 ([@obecny](https://github.com/obecny))
* `opentelemetry-core`, `opentelemetry-tracing`
  * [#1577](https://github.com/open-telemetry/opentelemetry-js/pull/1577) feat: implement parent based sampler ([@dyladan](https://github.com/dyladan))
* `opentelemetry-instrumentation`
  * [#1572](https://github.com/open-telemetry/opentelemetry-js/pull/1572) feat: adding function for checking wrapped into instrumentation ([@obecny](https://github.com/obecny))
* `opentelemetry-core`
  * [#1579](https://github.com/open-telemetry/opentelemetry-js/pull/1579) fix: correlation-context header ([@Asafb26](https://github.com/Asafb26))
  * [#1503](https://github.com/open-telemetry/opentelemetry-js/pull/1503) feat: add deep-merge util ([@naseemkullah](https://github.com/naseemkullah))
* `opentelemetry-exporter-prometheus`
  * [#1570](https://github.com/open-telemetry/opentelemetry-js/pull/1570) fix: make prometheus histogram export  cumulative ([@AndrewGrachov](https://github.com/AndrewGrachov))
* `opentelemetry-api`, `opentelemetry-core`, `opentelemetry-exporter-collector-proto`, `opentelemetry-exporter-collector`, `opentelemetry-exporter-jaeger`, `opentelemetry-exporter-prometheus`, `opentelemetry-exporter-zipkin`, `opentelemetry-metrics`, `opentelemetry-tracing`
  * [#1514](https://github.com/open-telemetry/opentelemetry-js/pull/1514) feat: add global error handler ([@mwear](https://github.com/mwear))
* `opentelemetry-api`, `opentelemetry-core`, `opentelemetry-node`, `opentelemetry-plugin-http`, `opentelemetry-plugin-https`, `opentelemetry-shim-opentracing`, `opentelemetry-tracing`
  * [#1527](https://github.com/open-telemetry/opentelemetry-js/pull/1527) feat(api): propagate spanContext only using API #1456 ([@vmarchaud](https://github.com/vmarchaud))
* `opentelemetry-node`, `opentelemetry-sdk-node`
  * [#1525](https://github.com/open-telemetry/opentelemetry-js/pull/1525) feat(node-tracer): use AsyncLocalStorageContextManager by default starting Node 14.8 #1511 ([@vmarchaud](https://github.com/vmarchaud))
* `opentelemetry-exporter-collector`, `opentelemetry-exporter-jaeger`, `opentelemetry-exporter-zipkin`, `opentelemetry-grpc-utils`, `opentelemetry-plugin-grpc-js`, `opentelemetry-plugin-grpc`, `opentelemetry-plugin-http`, `opentelemetry-plugin-https`
  * [#1548](https://github.com/open-telemetry/opentelemetry-js/pull/1548) chore(http): remove `x-opentelemetry-outgoing-request` header #1547 ([@vmarchaud](https://github.com/vmarchaud))
* Other
  * [#1553](https://github.com/open-telemetry/opentelemetry-js/pull/1553) docs: fix and update getting-started ([@svrnm](https://github.com/svrnm))
  * [#1550](https://github.com/open-telemetry/opentelemetry-js/pull/1550) EOL semantics by adding .gitattributes and changing tsconfig.json ([@MarkSeufert](https://github.com/MarkSeufert))
* `opentelemetry-api`, `opentelemetry-instrumentation`, `opentelemetry-node`
  * [#1540](https://github.com/open-telemetry/opentelemetry-js/pull/1540) Plugins refactoring - new instrumentation package for plugins ([@obecny](https://github.com/obecny))
* `opentelemetry-api`, `opentelemetry-tracing`
  * [#1555](https://github.com/open-telemetry/opentelemetry-js/pull/1555) chore: disallow null attribute values ([@dyladan](https://github.com/dyladan))
* `opentelemetry-resource-detector-aws`, `opentelemetry-resources`
  * [#1404](https://github.com/open-telemetry/opentelemetry-js/pull/1404) Feat: Added AWS ECS Plugins Resource Detector ([@EdZou](https://github.com/EdZou))
* `opentelemetry-node`
  * [#1543](https://github.com/open-telemetry/opentelemetry-js/pull/1543) feat: enable dns instrumentation by default ([@naseemkullah](https://github.com/naseemkullah))
  * [#1532](https://github.com/open-telemetry/opentelemetry-js/pull/1532) fix: decrease level of unsupported-version logs to warn ([@naseemkullah](https://github.com/naseemkullah))
* `opentelemetry-resources`, `opentelemetry-sdk-node`
  * [#1531](https://github.com/open-telemetry/opentelemetry-js/pull/1531) feat: process resource detector ([@mihirsoni](https://github.com/mihirsoni))
* `opentelemetry-api`, `opentelemetry-context-async-hooks`, `opentelemetry-context-base`, `opentelemetry-context-zone-peer-dep`, `opentelemetry-core`, `opentelemetry-shim-opentracing`, `opentelemetry-tracing`, `opentelemetry-web`
  * [#1515](https://github.com/open-telemetry/opentelemetry-js/pull/1515) chore: use interface for context types ([@dyladan](https://github.com/dyladan))
* `opentelemetry-exporter-zipkin`
  * [#1399](https://github.com/open-telemetry/opentelemetry-js/pull/1399) chore: refactoring zipkin to be able to use it in web ([@obecny](https://github.com/obecny))
* `opentelemetry-exporter-collector-grpc`, `opentelemetry-exporter-collector-proto`, `opentelemetry-exporter-collector`, `opentelemetry-exporter-jaeger`, `opentelemetry-exporter-prometheus`, `opentelemetry-exporter-zipkin`, `opentelemetry-metrics`, `opentelemetry-plugin-fetch`, `opentelemetry-plugin-xml-http-request`, `opentelemetry-tracing`
  * [#1439](https://github.com/open-telemetry/opentelemetry-js/pull/1439) unifying shutdown across code base ([@obecny](https://github.com/obecny))

### :bug: (Bug Fix)

* `opentelemetry-plugin-http`
  * [#1546](https://github.com/open-telemetry/opentelemetry-js/pull/1546) fix(http): do not set outgoing http span as active in the context #1479 ([@vmarchaud](https://github.com/vmarchaud))
* `opentelemetry-metrics`
  * [#1567](https://github.com/open-telemetry/opentelemetry-js/pull/1567) fix: histogram aggregator lastUpdateTime ([@AndrewGrachov](https://github.com/AndrewGrachov))
  * [#1470](https://github.com/open-telemetry/opentelemetry-js/pull/1470) IMPORTANT - Fixing collecting data from observers when using batch observer in first run ([@obecny](https://github.com/obecny))
* `opentelemetry-plugin-http`, `opentelemetry-plugin-https`
  * [#1551](https://github.com/open-telemetry/opentelemetry-js/pull/1551) fix: avoid circular require in plugins ([@dyladan](https://github.com/dyladan))
* `opentelemetry-context-async-hooks`
  * [#1530](https://github.com/open-telemetry/opentelemetry-js/pull/1530) fix: ignore TIMERWRAP in AsyncHooksContextManager ([@Flarna](https://github.com/Flarna))
* `opentelemetry-exporter-collector-grpc`, `opentelemetry-exporter-collector-proto`
  * [#1539](https://github.com/open-telemetry/opentelemetry-js/pull/1539) fix: include missing proto files in npm distribution ([@blumamir](https://github.com/blumamir))

### :books: (Refine Doc)

* Other
  * [#1536](https://github.com/open-telemetry/opentelemetry-js/pull/1536) chore: variable names cleanup ([@DarkPurple141](https://github.com/DarkPurple141))
* `opentelemetry-exporter-collector-proto`, `opentelemetry-exporter-collector`
  * [#1483](https://github.com/open-telemetry/opentelemetry-js/pull/1483) docs: change CollectorExporter to CollectorTraceExporter ([@Hongbo-Miao](https://github.com/Hongbo-Miao))

### :sparkles: (Feature)

* `opentelemetry-resource-detector-aws`, `opentelemetry-resources`
  * [#1404](https://github.com/open-telemetry/opentelemetry-js/pull/1404) Feat: Added AWS ECS Plugins Resource Detector ([@EdZou](https://github.com/EdZou))
* `opentelemetry-exporter-zipkin`
  * [#1399](https://github.com/open-telemetry/opentelemetry-js/pull/1399) chore: refactoring zipkin to be able to use it in web ([@obecny](https://github.com/obecny))

### Committers: 19

* Alex Hinds ([@DarkPurple141](https://github.com/DarkPurple141))
* Amir Blum ([@blumamir](https://github.com/blumamir))
* Andrew ([@AndrewGrachov](https://github.com/AndrewGrachov))
* Asaf Ben Aharon ([@Asafb26](https://github.com/Asafb26))
* Bartlomiej Obecny ([@obecny](https://github.com/obecny))
* Cong Zou ([@EdZou](https://github.com/EdZou))
* Daniel Dyla ([@dyladan](https://github.com/dyladan))
* Gerhard Stöbich ([@Flarna](https://github.com/Flarna))
* Hongbo Miao ([@Hongbo-Miao](https://github.com/Hongbo-Miao))
* Igor Morozov ([@morigs](https://github.com/morigs))
* Justin Walz ([@justinwalz](https://github.com/justinwalz))
* Mark ([@MarkSeufert](https://github.com/MarkSeufert))
* Matthew Wear ([@mwear](https://github.com/mwear))
* Mihir Soni ([@mihirsoni](https://github.com/mihirsoni))
* Naseem ([@naseemkullah](https://github.com/naseemkullah))
* Severin Neumann ([@svrnm](https://github.com/svrnm))
* Steve Flanders ([@flands](https://github.com/flands))
* Valentin Marchaud ([@vmarchaud](https://github.com/vmarchaud))
* legendecas ([@legendecas](https://github.com/legendecas))

## 0.11.0

### :boom: Breaking Change

* `opentelemetry-api`, `opentelemetry-core`, `opentelemetry-node`, `opentelemetry-plugin-http`, `opentelemetry-plugin-https`, `opentelemetry-sdk-node`, `opentelemetry-tracing`, `opentelemetry-web`
  * [#1458](https://github.com/open-telemetry/opentelemetry-js/pull/1458) refactor: rename HttpText to TextMap propagator ([@dengliming](https://github.com/dengliming))
* `opentelemetry-api`, `opentelemetry-core`, `opentelemetry-exporter-collector-grpc`, `opentelemetry-exporter-collector-proto`, `opentelemetry-exporter-collector`, `opentelemetry-metrics`
  * [#1446](https://github.com/open-telemetry/opentelemetry-js/pull/1446) Collector split ([@obecny](https://github.com/obecny))
* `opentelemetry-exporter-collector`, `opentelemetry-exporter-jaeger`, `opentelemetry-exporter-zipkin`, `opentelemetry-node`, `opentelemetry-resources`, `opentelemetry-web`
  * [#1419](https://github.com/open-telemetry/opentelemetry-js/pull/1419) chore!: refer to resource labels as attributes ([@mwear](https://github.com/mwear))

### :rocket: (Enhancement)

* `opentelemetry-api`, `opentelemetry-core`, `opentelemetry-shim-opentracing`, `opentelemetry-tracing`
  * [#1447](https://github.com/open-telemetry/opentelemetry-js/pull/1447) Move SpanContext isValid to the API ([@srjames90](https://github.com/srjames90))
* `opentelemetry-plugin-xml-http-request`
  * [#1476](https://github.com/open-telemetry/opentelemetry-js/pull/1476) Align xhr span name with spec ([@johnbley](https://github.com/johnbley))
* `opentelemetry-resource-detector-gcp`, `opentelemetry-sdk-node`
  * [#1469](https://github.com/open-telemetry/opentelemetry-js/pull/1469) chore: bump gcp-metadata ([@dyladan](https://github.com/dyladan))
* `opentelemetry-exporter-prometheus`
  * [#1310](https://github.com/open-telemetry/opentelemetry-js/pull/1310) feat: prometheus serializer ([@legendecas](https://github.com/legendecas))
  * [#1428](https://github.com/open-telemetry/opentelemetry-js/pull/1428) feat: Add missing prometheus exports for ValueRecorder, SumObserver & UpDownSumObserver ([@paulfairless](https://github.com/paulfairless))
* `opentelemetry-core`, `opentelemetry-tracing`
  * [#1344](https://github.com/open-telemetry/opentelemetry-js/pull/1344) feat: introduces ability to suppress tracing via context ([@michaelgoin](https://github.com/michaelgoin))
* `opentelemetry-api`, `opentelemetry-exporter-collector-proto`, `opentelemetry-plugin-http`, `opentelemetry-semantic-conventions`, `opentelemetry-tracing`
  * [#1372](https://github.com/open-telemetry/opentelemetry-js/pull/1372) feat: adding possibility of recording exception ([@obecny](https://github.com/obecny))
* `opentelemetry-api`, `opentelemetry-core`, `opentelemetry-exporter-collector-grpc`, `opentelemetry-exporter-collector-proto`, `opentelemetry-exporter-collector`, `opentelemetry-metrics`
  * [#1446](https://github.com/open-telemetry/opentelemetry-js/pull/1446) Collector split ([@obecny](https://github.com/obecny))
* `opentelemetry-metrics`
  * [#1366](https://github.com/open-telemetry/opentelemetry-js/pull/1366) fix: ignore non-number value on BaseBoundInstrument.update ([@legendecas](https://github.com/legendecas))
* `opentelemetry-node`
  * [#1440](https://github.com/open-telemetry/opentelemetry-js/pull/1440) fix: add Hapi and Koa to default supported plugins ([@carolinee21](https://github.com/carolinee21))
* `opentelemetry-resources`
  * [#1408](https://github.com/open-telemetry/opentelemetry-js/pull/1408) Feat: Migrate EC2 Plugin Resource Detector from IMDSv1 to IMDSv2 ([@EdZou](https://github.com/EdZou))
* `opentelemetry-core`
  * [#1349](https://github.com/open-telemetry/opentelemetry-js/pull/1349) feat: faster span and trace id generation ([@dyladan](https://github.com/dyladan))
* `opentelemetry-context-async-hooks`
  * [#1356](https://github.com/open-telemetry/opentelemetry-js/pull/1356) feat: use a symbol to store patched listeners ([@Flarna](https://github.com/Flarna))
* `opentelemetry-semantic-conventions`
  * [#1407](https://github.com/open-telemetry/opentelemetry-js/pull/1407) semantic conventions for operating system ([@obecny](https://github.com/obecny))
  * [#1409](https://github.com/open-telemetry/opentelemetry-js/pull/1409) removing semantic conventions from code coverage ([@obecny](https://github.com/obecny))
  * [#1388](https://github.com/open-telemetry/opentelemetry-js/pull/1388) chore: transpile semantic conventions to es5 ([@dyladan](https://github.com/dyladan))

### :bug: (Bug Fix)

* `opentelemetry-api`, `opentelemetry-metrics`
  * [#1373](https://github.com/open-telemetry/opentelemetry-js/pull/1373) fix: updates ValueRecorder to allow negative values ([@michaelgoin](https://github.com/michaelgoin))
* `opentelemetry-metrics`
  * [#1475](https://github.com/open-telemetry/opentelemetry-js/pull/1475) fix: proper histogram boundaries sort ([@AndrewGrachov](https://github.com/AndrewGrachov))
* `opentelemetry-core`
  * [#1336](https://github.com/open-telemetry/opentelemetry-js/pull/1336) fix: correlation context propagation extract for a single entry ([@rubenvp8510](https://github.com/rubenvp8510))
  * [#1406](https://github.com/open-telemetry/opentelemetry-js/pull/1406) Pass W3C Trace Context test suite at strictness 1 ([@michaelgoin](https://github.com/michaelgoin))
* `opentelemetry-context-base`
  * [#1387](https://github.com/open-telemetry/opentelemetry-js/pull/1387) fix: allow multiple instances of core to interact with context ([@dyladan](https://github.com/dyladan))

### :books: (Refine Doc)

* `opentelemetry-exporter-collector`
  * [#1432](https://github.com/open-telemetry/opentelemetry-js/pull/1432) docs(exporter-collector): CollectorTransportNode should be CollectorProtocolNode ([@Hongbo-Miao](https://github.com/Hongbo-Miao))
  * [#1361](https://github.com/open-telemetry/opentelemetry-js/pull/1361) chore: adding info about collector compatible version, removing duplicated doc after merge ([@obecny](https://github.com/obecny))
* `opentelemetry-metrics`
  * [#1427](https://github.com/open-telemetry/opentelemetry-js/pull/1427) chore: fix histogram type documentation ([@TigerHe7](https://github.com/TigerHe7))
* Other
  * [#1431](https://github.com/open-telemetry/opentelemetry-js/pull/1431) Fix typo in document. ([@dengliming](https://github.com/dengliming))

### Committers: 21

* Andrew ([@AndrewGrachov](https://github.com/AndrewGrachov))
* Bartlomiej Obecny ([@obecny](https://github.com/obecny))
* Cong Zou ([@EdZou](https://github.com/EdZou))
* Daniel Dyla ([@dyladan](https://github.com/dyladan))
* Gerhard Stöbich ([@Flarna](https://github.com/Flarna))
* Hongbo Miao ([@Hongbo-Miao](https://github.com/Hongbo-Miao))
* Igor Konforti ([@confiq](https://github.com/confiq))
* John Bley ([@johnbley](https://github.com/johnbley))
* Jonah Rosenblum ([@jonahrosenblum](https://github.com/jonahrosenblum))
* Mark Wolff ([@markwolff](https://github.com/markwolff))
* Matthew Wear ([@mwear](https://github.com/mwear))
* Michael Goin ([@michaelgoin](https://github.com/michaelgoin))
* Paul Fairless ([@paulfairless](https://github.com/paulfairless))
* Reginald McDonald ([@reggiemcdonald](https://github.com/reggiemcdonald))
* Ruben Vargas Palma ([@rubenvp8510](https://github.com/rubenvp8510))
* Sergio Regueira ([@sergioregueira](https://github.com/sergioregueira))
* Tiger He ([@TigerHe7](https://github.com/TigerHe7))
* [@carolinee21](https://github.com/carolinee21)
* [@dengliming](https://github.com/dengliming)
* [@srjames90](https://github.com/srjames90)
* legendecas ([@legendecas](https://github.com/legendecas))

## 0.10.2

### :rocket: (Enhancement)

* `opentelemetry-core`, `opentelemetry-tracing`
  * [#1331](https://github.com/open-telemetry/opentelemetry-js/pull/1331) Feat: Make ID generator configurable ([@EdZou](https://github.com/EdZou))
* `opentelemetry-api`, `opentelemetry-context-base`
  * [#1368](https://github.com/open-telemetry/opentelemetry-js/pull/1368) feat(api/context-base): change compile target to es5 ([@markwolff](https://github.com/markwolff))

### Committers: 3

* Cong Zou ([@EdZou](https://github.com/EdZou))
* Mark Wolff ([@markwolff](https://github.com/markwolff))
* Reginald McDonald ([@reggiemcdonald](https://github.com/reggiemcdonald))

## 0.10.1

### :bug: (Bug Fix)

* `opentelemetry-plugin-grpc-js`
  * [#1358](https://github.com/open-telemetry/opentelemetry-js/pull/1358) fix: add missing grpc-js index ([@dyladan](https://github.com/dyladan))

### Committers: 1

* Daniel Dyla ([@dyladan](https://github.com/dyladan))

## 0.10.0

### :boom: Breaking Change

* `opentelemetry-exporter-collector`, `opentelemetry-metrics`
  * [#1292](https://github.com/open-telemetry/opentelemetry-js/pull/1292) feat: remove HistogramAggregator.reset ([@legendecas](https://github.com/legendecas))
* `opentelemetry-api`, `opentelemetry-exporter-prometheus`, `opentelemetry-metrics`
  * [#1137](https://github.com/open-telemetry/opentelemetry-js/pull/1137) Batch observer ([@obecny](https://github.com/obecny))
* `opentelemetry-exporter-collector`
  * [#1256](https://github.com/open-telemetry/opentelemetry-js/pull/1256) feat: [Collector Metric Exporter][1/x] Rename CollectorExporter to CollectorTraceExporter  ([@davidwitten](https://github.com/davidwitten))

### :rocket: (Enhancement)

* `opentelemetry-exporter-collector`
  * [#1339](https://github.com/open-telemetry/opentelemetry-js/pull/1339) Proto update to latest to support arrays and maps ([@obecny](https://github.com/obecny))
  * [#1302](https://github.com/open-telemetry/opentelemetry-js/pull/1302) feat: adding proto over http for collector exporter ([@obecny](https://github.com/obecny))
  * [#1247](https://github.com/open-telemetry/opentelemetry-js/pull/1247) feat: adding json over http for collector exporter ([@obecny](https://github.com/obecny))
* `opentelemetry-core`, `opentelemetry-metrics`, `opentelemetry-tracing`
  * [#974](https://github.com/open-telemetry/opentelemetry-js/pull/974) feat: add OTEL_LOG_LEVEL env var ([@naseemkullah](https://github.com/naseemkullah))
* `opentelemetry-metrics`, `opentelemetry-node`, `opentelemetry-sdk-node`
  * [#1187](https://github.com/open-telemetry/opentelemetry-js/pull/1187) Add nodejs sdk package ([@dyladan](https://github.com/dyladan))
* `opentelemetry-shim-opentracing`
  * [#918](https://github.com/open-telemetry/opentelemetry-js/pull/918) feat: add baggage support to the opentracing shim ([@rubenvp8510](https://github.com/rubenvp8510))
* `opentelemetry-tracing`
  * [#1069](https://github.com/open-telemetry/opentelemetry-js/pull/1069) feat: add OTEL_SAMPLING_PROBABILITY env var ([@naseemkullah](https://github.com/naseemkullah))
  * [#1296](https://github.com/open-telemetry/opentelemetry-js/pull/1296) feat: force flush and shutdown callback for span exporters ([@dyladan](https://github.com/dyladan))
* `opentelemetry-node`
  * [#1343](https://github.com/open-telemetry/opentelemetry-js/pull/1343) feat(grpc-js): enable autoinstrumentation by default ([@markwolff](https://github.com/markwolff))
* `opentelemetry-exporter-collector`, `opentelemetry-exporter-prometheus`, `opentelemetry-metrics`
  * [#1276](https://github.com/open-telemetry/opentelemetry-js/pull/1276) chore: updating aggregator MinMaxLastSumCount and use it for value observer and value recorder ([@obecny](https://github.com/obecny))
* `opentelemetry-plugin-fetch`, `opentelemetry-plugin-xml-http-request`, `opentelemetry-semantic-conventions`, `opentelemetry-web`
  * [#1262](https://github.com/open-telemetry/opentelemetry-js/pull/1262) feat(opentelemetry-web): capture decodedBodySize / http.response_content_length ([@johnbley](https://github.com/johnbley))
* `opentelemetry-resources`
  * [#1211](https://github.com/open-telemetry/opentelemetry-js/pull/1211) Resource auto detection logging ([@adamegyed](https://github.com/adamegyed))
* `opentelemetry-api`, `opentelemetry-exporter-prometheus`, `opentelemetry-metrics`
  * [#1137](https://github.com/open-telemetry/opentelemetry-js/pull/1137) Batch observer ([@obecny](https://github.com/obecny))
* `opentelemetry-core`
  * [#1191](https://github.com/open-telemetry/opentelemetry-js/pull/1191) Add platform agnostic way to read environment variables ([@obecny](https://github.com/obecny))
* `opentelemetry-context-async-hooks`
  * [#1210](https://github.com/open-telemetry/opentelemetry-js/pull/1210) AsyncLocalStorage based ContextManager ([@johanneswuerbach](https://github.com/johanneswuerbach))
* `opentelemetry-api`, `opentelemetry-context-async-hooks`, `opentelemetry-context-base`, `opentelemetry-context-zone-peer-dep`, `opentelemetry-context-zone`, `opentelemetry-core`, `opentelemetry-exporter-collector`, `opentelemetry-exporter-jaeger`, `opentelemetry-exporter-prometheus`, `opentelemetry-exporter-zipkin`, `opentelemetry-metrics`, `opentelemetry-node`, `opentelemetry-plugin-fetch`, `opentelemetry-plugin-grpc-js`, `opentelemetry-plugin-grpc`, `opentelemetry-plugin-http`, `opentelemetry-plugin-https`, `opentelemetry-plugin-xml-http-request`, `opentelemetry-resources`, `opentelemetry-semantic-conventions`, `opentelemetry-shim-opentracing`, `opentelemetry-tracing`, `opentelemetry-web`
  * [#1237](https://github.com/open-telemetry/opentelemetry-js/pull/1237) fix(package.json): publish source maps ([@markwolff](https://github.com/markwolff))
* `opentelemetry-core`, `opentelemetry-exporter-collector`, `opentelemetry-exporter-jaeger`, `opentelemetry-exporter-zipkin`, `opentelemetry-metrics`, `opentelemetry-tracing`
  * [#1171](https://github.com/open-telemetry/opentelemetry-js/pull/1171) feat: add instrumentation library and update collector exporter ([@mwear](https://github.com/mwear))
* `opentelemetry-plugin-xml-http-request`
  * [#1216](https://github.com/open-telemetry/opentelemetry-js/pull/1216) Increase Test Coverage for XML Http Plugin ([@thgao](https://github.com/thgao))
* `opentelemetry-core`, `opentelemetry-node`, `opentelemetry-tracing`, `opentelemetry-web`
  * [#1218](https://github.com/open-telemetry/opentelemetry-js/pull/1218) fix: change default propagator to match spec ([@jonahrosenblum](https://github.com/jonahrosenblum))

### :bug: (Bug Fix)

* `opentelemetry-plugin-grpc`
  * [#1289](https://github.com/open-telemetry/opentelemetry-js/pull/1289) fix(grpc): camelCase methods can be double patched ([@markwolff](https://github.com/markwolff))
* `opentelemetry-plugin-fetch`
  * [#1274](https://github.com/open-telemetry/opentelemetry-js/pull/1274) fix: do not crash on fetch(new Request(url)) ([@dyladan](https://github.com/dyladan))
* `opentelemetry-core`
  * [#1269](https://github.com/open-telemetry/opentelemetry-js/pull/1269) fix(opentelemetry-core): modify regex to allow future versions ([@srjames90](https://github.com/srjames90))
* `opentelemetry-exporter-collector`
  * [#1254](https://github.com/open-telemetry/opentelemetry-js/pull/1254) fix: default url for otelcol ([@jufab](https://github.com/jufab))

### :books: (Refine Doc)

* `opentelemetry-metrics`
  * [#1239](https://github.com/open-telemetry/opentelemetry-js/pull/1239) chore: update metrics example with UpDownCounter ([@mayurkale22](https://github.com/mayurkale22))
* `opentelemetry-exporter-jaeger`
  * [#1234](https://github.com/open-telemetry/opentelemetry-js/pull/1234) docs: add note about endpoint config option ([@danielmbarlow](https://github.com/danielmbarlow))
* `opentelemetry-api`
  * [#1231](https://github.com/open-telemetry/opentelemetry-js/pull/1231) fix(jsdoc): change null to undefined ([@markwolff](https://github.com/markwolff))

### :sparkles: (Feature)

* `opentelemetry-api`, `opentelemetry-metrics`
  * [#1272](https://github.com/open-telemetry/opentelemetry-js/pull/1272) feat: adding new metric: up down sum observer ([@obecny](https://github.com/obecny))

### Committers: 21

* Adam Egyed ([@adamegyed](https://github.com/adamegyed))
* Aravin ([@aravinsiva](https://github.com/aravinsiva))
* Bartlomiej Obecny ([@obecny](https://github.com/obecny))
* Bryan Clement ([@lykkin](https://github.com/lykkin))
* Connor Lindsey ([@connorlindsey](https://github.com/connorlindsey))
* Daniel Dyla ([@dyladan](https://github.com/dyladan))
* Daniel M Barlow ([@danielmbarlow](https://github.com/danielmbarlow))
* David W. ([@davidwitten](https://github.com/davidwitten))
* Johannes Würbach ([@johanneswuerbach](https://github.com/johanneswuerbach))
* John Bley ([@johnbley](https://github.com/johnbley))
* Jonah Rosenblum ([@jonahrosenblum](https://github.com/jonahrosenblum))
* Julien FABRE ([@jufab](https://github.com/jufab))
* Mark Wolff ([@markwolff](https://github.com/markwolff))
* Matthew Wear ([@mwear](https://github.com/mwear))
* Mayur Kale ([@mayurkale22](https://github.com/mayurkale22))
* Naseem ([@naseemkullah](https://github.com/naseemkullah))
* Ruben Vargas Palma ([@rubenvp8510](https://github.com/rubenvp8510))
* Shivkanya Andhare ([@shivkanya9146](https://github.com/shivkanya9146))
* Tina Gao ([@thgao](https://github.com/thgao))
* [@srjames90](https://github.com/srjames90)
* legendecas ([@legendecas](https://github.com/legendecas))

## 0.9.0

### :boom: Breaking Change

* `opentelemetry-api`, `opentelemetry-exporter-prometheus`, `opentelemetry-metrics`
  * [#1120](https://github.com/open-telemetry/opentelemetry-js/pull/1120) feat: add the UpDownCounter instrument ([@mayurkale22](https://github.com/mayurkale22))
  * [#1126](https://github.com/open-telemetry/opentelemetry-js/pull/1126) feat!: remove label keys as they are no longer part of the spec ([@naseemkullah](https://github.com/naseemkullah))
* `opentelemetry-api`, `opentelemetry-metrics`
  * [#1117](https://github.com/open-telemetry/opentelemetry-js/pull/1117) chore: rename meaure to value recorder ([@dyladan](https://github.com/dyladan))
* `opentelemetry-api`, `opentelemetry-core`, `opentelemetry-tracing`
  * [#1058](https://github.com/open-telemetry/opentelemetry-js/pull/1058) feat: spec compliant sampling result support ([@legendecas](https://github.com/legendecas))

### :rocket: (Enhancement)

* Other
  * [#1181](https://github.com/open-telemetry/opentelemetry-js/pull/1181) feat: add node-plugins-all package ([@dyladan](https://github.com/dyladan))
* `opentelemetry-plugin-fetch`, `opentelemetry-plugin-xml-http-request`, `opentelemetry-web`
  * [#1121](https://github.com/open-telemetry/opentelemetry-js/pull/1121) chore: adding plugin-fetch and example ([@obecny](https://github.com/obecny))
* `opentelemetry-node`
  * [#1153](https://github.com/open-telemetry/opentelemetry-js/pull/1153) feat: add OPENTELEMETRY_NO_PATCH_MODULES ([@markwolff](https://github.com/markwolff))
  * [#1151](https://github.com/open-telemetry/opentelemetry-js/pull/1151) chore(todo): add missing span sampling test ([@markwolff](https://github.com/markwolff))
* `opentelemetry-exporter-jaeger`
  * [#965](https://github.com/open-telemetry/opentelemetry-js/pull/965) feat(opentelemetry-exporter-jaeger): http sender ([@leonardodalcin](https://github.com/leonardodalcin))
* `opentelemetry-exporter-zipkin`
  * [#1138](https://github.com/open-telemetry/opentelemetry-js/pull/1138) feat(opentelemetry-js): infer zipkin service name from resource ([@rezakrimi](https://github.com/rezakrimi))
* `opentelemetry-plugin-xml-http-request`
  * [#1133](https://github.com/open-telemetry/opentelemetry-js/pull/1133) fix(plugin-xml-http-request): support sync requests ([@johnbley](https://github.com/johnbley))
* `opentelemetry-metrics`
  * [#1145](https://github.com/open-telemetry/opentelemetry-js/pull/1145) chore: creating new metric kind ([@obecny](https://github.com/obecny))
* `opentelemetry-exporter-collector`
  * [#1204](https://github.com/open-telemetry/opentelemetry-js/pull/1204) feat: collector exporter custom headers and metadata ([@mwear](https://github.com/mwear))
* `opentelemetry-exporter-zipkin`
  * [#1202](https://github.com/open-telemetry/opentelemetry-js/pull/1202) Adds possibility to set headers to zipkin exporter ([@obecny](https://github.com/obecny))

### :bug: (Bug Fix)

* `opentelemetry-exporter-collector`
  * [#1197](https://github.com/open-telemetry/opentelemetry-js/pull/1197) fix(exporter-collector): default endpoint for node and browser ([@davidwitten](https://github.com/davidwitten))
* `opentelemetry-context-zone-peer-dep`
  * [#1209](https://github.com/open-telemetry/opentelemetry-js/pull/1209) chore: fixing zone from which to fork a new zone ([@obecny](https://github.com/obecny))

### :sparkles: (Feature)

* `opentelemetry-semantic-conventions`
  * [#1160](https://github.com/open-telemetry/opentelemetry-js/pull/1160) refactor(attributes): move enums to @opentelemetry/semantic-conventions ([@markwolff](https://github.com/markwolff))

### :books: (Refine Doc)

* Other
  * [#1192](https://github.com/open-telemetry/opentelemetry-js/pull/1192) Fix_typo ([@shivkanya9146](https://github.com/shivkanya9146))
  * [#1147](https://github.com/open-telemetry/opentelemetry-js/pull/1147) ci: lint markdown files ([@naseemkullah](https://github.com/naseemkullah))
  * [#1142](https://github.com/open-telemetry/opentelemetry-js/pull/1142) chore: template prometheus endpoint in examples rather than hardcode ([@naseemkullah](https://github.com/naseemkullah))
  * [#1217](https://github.com/open-telemetry/opentelemetry-js/pull/1217) chore: fix markdown linting and add npm script ([@dyladan](https://github.com/dyladan))

### Committers: 13

* David W. ([@davidwitten](https://github.com/davidwitten))
* Bartlomiej Obecny ([@obecny](https://github.com/obecny))
* Daniel Dyla ([@dyladan](https://github.com/dyladan))
* Mark Wolff ([@markwolff](https://github.com/markwolff))
* Mayur Kale ([@mayurkale22](https://github.com/mayurkale22))
* Naseem ([@naseemkullah](https://github.com/naseemkullah))
* Valentin Marchaud ([@vmarchaud](https://github.com/vmarchaud))
* legendecas ([@legendecas](https://github.com/legendecas))
* Shivkanya Andhare ([@shivkanya9146](https://github.com/shivkanya9146))
* Leonardo Dalcin ([@leonardodalcin](https://github.com/leonardodalcin))
* [@rezakrimi](https://github.com/rezakrimi)
* John Bley ([@johnbley](https://github.com/johnbley))
* Matthew Wear ([@mwear](https://github.com/mwear))

## 0.8.3

### :rocket: (Enhancement)

* `opentelemetry-node`
  * [#980](https://github.com/open-telemetry/opentelemetry-js/pull/980) feat: merge user supplied and default plugin configs ([@naseemkullah](https://github.com/naseemkullah))

### :bug: (Bug Fix)

* `opentelemetry-context-async-hooks`
  * [#1099](https://github.com/open-telemetry/opentelemetry-js/pull/1099) fix(asynchooks-scope): fix context loss using .with() #1101 ([@vmarchaud](https://github.com/vmarchaud))

### :books: (Refine Doc)

* Other
  * [#1100](https://github.com/open-telemetry/opentelemetry-js/pull/1100) docs(batcher): document how to configure custom aggregators #989 ([@vmarchaud](https://github.com/vmarchaud))
* `opentelemetry-api`
  * [#1106](https://github.com/open-telemetry/opentelemetry-js/pull/1106) chore: improve API documentation ([@mayurkale22](https://github.com/mayurkale22))

### Committers: 7

* Bartlomiej Obecny ([@obecny](https://github.com/obecny))
* Daniel Dyla ([@dyladan](https://github.com/dyladan))
* Kanika Shah ([@kanikashah90](https://github.com/kanikashah90))
* Mayur Kale ([@mayurkale22](https://github.com/mayurkale22))
* Naseem ([@naseemkullah](https://github.com/naseemkullah))
* Valentin Marchaud ([@vmarchaud](https://github.com/vmarchaud))
* [@shivkanya9146](https://github.com/shivkanya9146)

## 0.8.2

### :rocket: (Enhancement)

* `opentelemetry-exporter-collector`
  * [#1063](https://github.com/open-telemetry/opentelemetry-js/pull/1063) feat: exporter collector TLS option ([@mzahor](https://github.com/mzahor))
* `opentelemetry-core`
  * [#838](https://github.com/open-telemetry/opentelemetry-js/pull/838) feat: implement W3C Correlation Context propagator ([@rubenvp8510](https://github.com/rubenvp8510))

### :bug: (Bug Fix)

* `opentelemetry-api`
  * [#1067](https://github.com/open-telemetry/opentelemetry-js/pull/1067) fix: missing `global` in browser environments ([@legendecas](https://github.com/legendecas))

### :books: (Refine Doc)

* Other
  * [#1057](https://github.com/open-telemetry/opentelemetry-js/pull/1057) chore: add examples README.md ([@mayurkale22](https://github.com/mayurkale22))
* `opentelemetry-core`
  * [#1080](https://github.com/open-telemetry/opentelemetry-js/pull/1080) docs: document CorrelationContext propagator under Built-in Implement… ([@rubenvp8510](https://github.com/rubenvp8510))

### Committers: 5

* Marian Zagoruiko ([@mzahor](https://github.com/mzahor))
* Mayur Kale ([@mayurkale22](https://github.com/mayurkale22))
* Olivier Albertini ([@OlivierAlbertini](https://github.com/OlivierAlbertini))
* Ruben Vargas Palma ([@rubenvp8510](https://github.com/rubenvp8510))
* legendecas ([@legendecas](https://github.com/legendecas))

## 0.8.1

### :rocket: (Enhancement)

* Other
  * [#1050](https://github.com/open-telemetry/opentelemetry-js/pull/1050) feat: add plugin metapackages ([@dyladan](https://github.com/dyladan))
* `opentelemetry-resources`
  * [#1055](https://github.com/open-telemetry/opentelemetry-js/pull/1055) chore(opentelemetry-resources): add instance type and az to aws detector ([@justinwalz](https://github.com/justinwalz))
* `opentelemetry-plugin-http`
  * [#963](https://github.com/open-telemetry/opentelemetry-js/pull/963) feat(plugin-http): add plugin hooks before processing req and res ([@BlumAmir](https://github.com/BlumAmir))
* `opentelemetry-metrics`
  * [#1049](https://github.com/open-telemetry/opentelemetry-js/pull/1049) chore: pipe resource through to MetricRecord ([@mwear](https://github.com/mwear))
* `opentelemetry-api`, `opentelemetry-metrics`
  * [#1032](https://github.com/open-telemetry/opentelemetry-js/pull/1032) Make Labels Optional for CounterMetric::add ([@astorm](https://github.com/astorm))

### :bug: (Bug Fix)

* `opentelemetry-plugin-http`
  * [#1060](https://github.com/open-telemetry/opentelemetry-js/pull/1060) fix(http-plugin): don't modify user's headers object in plugin ([@BlumAmir](https://github.com/BlumAmir))
* `opentelemetry-exporter-collector`
  * [#1053](https://github.com/open-telemetry/opentelemetry-js/pull/1053) fix: include proto files in deployment package ([@dyladan](https://github.com/dyladan))

### :books: (Refine Doc)

* Other
  * [#1065](https://github.com/open-telemetry/opentelemetry-js/pull/1065) style: format README ([@naseemkullah](https://github.com/naseemkullah))
  * [#1064](https://github.com/open-telemetry/opentelemetry-js/pull/1064) chore: update README ([@mayurkale22](https://github.com/mayurkale22))
  * [#1051](https://github.com/open-telemetry/opentelemetry-js/pull/1051) chore: deploy docs using github action ([@dyladan](https://github.com/dyladan))
* `opentelemetry-exporter-prometheus`
  * [#1056](https://github.com/open-telemetry/opentelemetry-js/pull/1056) fix readme: setting labelKeys when creating the counter ([@luebken](https://github.com/luebken))

### Committers: 9

* Alan Storm ([@astorm](https://github.com/astorm))
* Amir Blum ([@BlumAmir](https://github.com/BlumAmir))
* Daniel Dyla ([@dyladan](https://github.com/dyladan))
* Justin Walz ([@justinwalz](https://github.com/justinwalz))
* Matthew Wear ([@mwear](https://github.com/mwear))
* Matthias Lübken ([@luebken](https://github.com/luebken))
* Mayur Kale ([@mayurkale22](https://github.com/mayurkale22))
* Naseem ([@naseemkullah](https://github.com/naseemkullah))
* [@shivkanya9146](https://github.com/shivkanya9146)

## 0.8.0

Released 2020-05-12

### :boom: Breaking Change

* `opentelemetry-api`, `opentelemetry-metrics`
  * [#1001](https://github.com/open-telemetry/opentelemetry-js/pull/1001) fix: observers should not expose bind/unbind method ([@legendecas](https://github.com/legendecas))

### :bug: (Bug Fix)

* `opentelemetry-plugin-http`
  * [#984](https://github.com/open-telemetry/opentelemetry-js/pull/984) fix(http-plugin): strip otel custom http header #983 ([@vmarchaud](https://github.com/vmarchaud))
* `opentelemetry-core`
  * [#1021](https://github.com/open-telemetry/opentelemetry-js/pull/1021) fix: left pad short b3 trace identifiers ([@dyladan](https://github.com/dyladan))
* `opentelemetry-plugin-xml-http-reques`
  * [#1002](https://github.com/open-telemetry/opentelemetry-js/pull/1002) fix(opentelemetry-plugin-xml-http-request): define span kind as CLIENT for xmlhttprequests ([@ivansenic](https://github.com/ivansenic))
* `opentelemetry-plugin-grpc`
  * [#1005](https://github.com/open-telemetry/opentelemetry-js/pull/1005) fix: add missing error status handler ([@markwolff](https://github.com/markwolff))
* `opentelemetry-exporter-collector`
  * [#1008](https://github.com/open-telemetry/opentelemetry-js/pull/1008) fix: permission denied error when cloning submodules ([@sleighzy](https://github.com/sleighzy))

### :rocket: (Enhancement)

* `opentelemetry-exporter-zipkin`, `opentelemetry-plugin-http`, `opentelemetry-tracing`
  * [#1037](https://github.com/open-telemetry/opentelemetry-js/pull/1037) fix(tracing): span processor should receive a readable span as parameters ([@legendecas](https://github.com/legendecas))
* `opentelemetry-tracing`
  * [#1024](https://github.com/open-telemetry/opentelemetry-js/pull/1024) fix: multi span processor should flush child span processors ([@legendecas](https://github.com/legendecas))
* `opentelemetry-metrics`, `opentelemetry-tracing`
  * [#1015](https://github.com/open-telemetry/opentelemetry-js/pull/1015) fix: prevent duplicated resource creation ([@legendecas](https://github.com/legendecas))
* `opentelemetry-metrics`
  * [#1014](https://github.com/open-telemetry/opentelemetry-js/pull/1014) feat(metrics): use MetricDescriptor to determine aggregator #989 ([@vmarchaud](https://github.com/vmarchaud))
* `opentelemetry-plugin-http`
  * [#948](https://github.com/open-telemetry/opentelemetry-js/pull/948) feat(http-plugin): add options to disable new spans if no parent ([@vmarchaud](https://github.com/vmarchaud))
* `opentelemetry-api`, `opentelemetry-node`, `opentelemetry-plugin-grpc`, `opentelemetry-plugin-http`, `opentelemetry-plugin-https`, `opentelemetry-plugin-xml-http-request`, `opentelemetry-tracing`, `opentelemetry-web`
  * [#943](https://github.com/open-telemetry/opentelemetry-js/pull/943) Use global API instances ([@dyladan](https://github.com/dyladan))
* `opentelemetry-api`
  * [#1016](https://github.com/open-telemetry/opentelemetry-js/pull/1016) refactor: normalize namespace import name for @opentelemetry/api ([@legendecas](https://github.com/legendecas))
* `opentelemetry-core`, `opentelemetry-base`
  * [#991](https://github.com/open-telemetry/opentelemetry-js/pull/991) refactor: merge opentelemetry-base to opentelemetry-core ([@legendecas](https://github.com/legendecas))
* `opentelemetry-core`
  * [#981](https://github.com/open-telemetry/opentelemetry-js/pull/981) chore: splitting BasePlugin into browser and node ([@obecny](https://github.com/obecny))

### :books: (Refine Doc)

* Other
  * [#1003](https://github.com/open-telemetry/opentelemetry-js/pull/1003) chore: test on node 14 ([@dyladan](https://github.com/dyladan))
  * [#990](https://github.com/open-telemetry/opentelemetry-js/pull/990) fix(opentracing-shim): update opentracing shim example ([@sleighzy](https://github.com/sleighzy))

### Committers: 7

* legendecas ([@legendecas](https://github.com/legendecas))
* Valentin Marchaud ([@vmarchaud](https://github.com/vmarchaud))
* Daniel Dyla ([@dyladan](https://github.com/dyladan))
* Ivan Senic ([@ivansenic](https://github.com/ivansenic))
* Mark Wolff ([@markwolff](https://github.com/markwolff))
* Simon Leigh ([@sleighzy](https://github.com/sleighzy))
* Bartlomiej Obecny ([@obecny](https://github.com/obecny))

## 0.7.0

Released 2020-04-23

### :boom: Breaking Change

* `opentelemetry-exporter-collector`
  * [#901](https://github.com/open-telemetry/opentelemetry-js/pull/901) grpc for node and support for new proto format for node and browser ([@obecny](https://github.com/obecny))
* `opentelemetry-api`, `opentelemetry-metrics`
  * [#964](https://github.com/open-telemetry/opentelemetry-js/pull/964) chore: adding metric observable to be able to support async update ([@obecny](https://github.com/obecny))

### :bug: (Bug Fix)

* `opentelemetry-plugin-http`
  * [#960](https://github.com/open-telemetry/opentelemetry-js/pull/960) [http] fix: use url.URL ([@naseemkullah](https://github.com/naseemkullah))
* `opentelemetry-core`
  * [#977](https://github.com/open-telemetry/opentelemetry-js/pull/977) fix(B3Propagator): B3 sampled causing gRPC error ([@mayurkale22](https://github.com/mayurkale22))

### :rocket: (Enhancement)

* `opentelemetry-resources`
  * [#899](https://github.com/open-telemetry/opentelemetry-js/pull/899) feat: resource auto-detection ([@mwear](https://github.com/mwear))
* `opentelemetry-metrics`
  * [#930](https://github.com/open-telemetry/opentelemetry-js/pull/930) feat(aggregators): implement histogram aggregator ([@vmarchaud](https://github.com/vmarchaud))

### Committers: 5

* Naseem ([@naseemkullah](https://github.com/naseemkullah))
* Matthew Wear ([@mwear](https://github.com/mwear))
* Bartlomiej Obecny ([@obecny](https://github.com/obecny))
* Mayur Kale ([@mayurkale22](https://github.com/mayurkale22))
* Valentin Marchaud ([@vmarchaud](https://github.com/vmarchaud))

## 0.6.1

Released 2020-04-08

### :rocket: (Enhancement)

* `opentelemetry-exporter-jaeger`
  * [#924](https://github.com/open-telemetry/opentelemetry-js/pull/924) [Jaeger-Exporter] host default env var ([@naseemkullah](https://github.com/naseemkullah))
* `opentelemetry-metrics`
  * [#933](https://github.com/open-telemetry/opentelemetry-js/pull/933) feat(meter): allow custom batcher #932 ([@vmarchaud](https://github.com/vmarchaud))

### :bug: (Bug Fix)

* `opentelemetry-plugin-http`
  * [#946](https://github.com/open-telemetry/opentelemetry-js/pull/946) Remove bad null check ([@dyladan](https://github.com/dyladan))
* `opentelemetry-exporter-prometheus`, `opentelemetry-metrics`
  * [#941](https://github.com/open-telemetry/opentelemetry-js/pull/941) fix: do not clear other labelsets when updating metrics ([@dyladan](https://github.com/dyladan))

### :books: (Refine Doc)

* `opentelemetry-propagator-jaeger`
  * [#937](https://github.com/open-telemetry/opentelemetry-js/pull/937) fix: Jaeger propagator example of usage" ([@shivkanya9146](https://github.com/shivkanya9146))

### Committers: 4

* Daniel Dyla ([@dyladan](https://github.com/dyladan))
* Naseem ([@naseemkullah](https://github.com/naseemkullah))
* Valentin Marchaud ([@vmarchaud](https://github.com/vmarchaud))
* [@shivkanya9146](https://github.com/shivkanya9146)

## 0.6.0

Released 2020-04-01

### :boom: Breaking Change

* `opentelemetry-api`, `opentelemetry-metrics`
  * [#915](https://github.com/open-telemetry/opentelemetry-js/pull/915) Remove label set from metrics API ([@mayurkale22](https://github.com/mayurkale22))

### :rocket: (Enhancement)

* `opentelemetry-tracing`
  * [#913](https://github.com/open-telemetry/opentelemetry-js/pull/913) chore: remove unused default argument in Tracer ([@Flarna](https://github.com/Flarna))
* `opentelemetry-exporter-jaeger`
  * [#916](https://github.com/open-telemetry/opentelemetry-js/pull/916) chore: removing force flush ([@obecny](https://github.com/obecny))

### :books: (Refine Doc)

* `opentelemetry-node`
  * [#921](https://github.com/open-telemetry/opentelemetry-js/pull/921) chore: fix Require Path in README [@shivkanya9146](https://github.com/shivkanya9146))

### Committers: 4

* Mayur Kale ([@mayurkale22](https://github.com/mayurkale22))
* Bartlomiej Obecny ([@obecny](https://github.com/obecny))
* Gerhard Stöbich ([@Flarna](https://github.com/Flarna))
* Shivkanya Andhare ([@shivkanya9146](https://github.com/shivkanya9146))

## 0.5.2

Released 2020-03-27

### :rocket: (Enhancement)

* `opentelemetry-exporter-prometheus`, `opentelemetry-metrics`
  * [#893](https://github.com/open-telemetry/opentelemetry-js/pull/893) Metrics: Add lastUpdateTimestamp associated with point ([@mayurkale22](https://github.com/mayurkale22))
* `opentelemetry-tracing`
  * [#896](https://github.com/open-telemetry/opentelemetry-js/pull/896) Do not export empty span lists ([@dyladan](https://github.com/dyladan))
* `opentelemetry-api`, `opentelemetry-tracing`
  * [#889](https://github.com/open-telemetry/opentelemetry-js/pull/889) feat: start a root span with spanOptions.parent = null ([@dyladan](https://github.com/dyladan))

### :bug: (Bug Fix)

* `opentelemetry-core`, `opentelemetry-propagator-jaeger`
  * [#904](https://github.com/open-telemetry/opentelemetry-js/pull/904) fix: add type checking in propagators ([@dyladan](https://github.com/dyladan))
* `opentelemetry-context-base`, `opentelemetry-core`, `opentelemetry-plugin-document-load`, `opentelemetry-plugin-user-interaction`, `opentelemetry-web`
  * [#906](https://github.com/open-telemetry/opentelemetry-js/pull/906) chore: fixing documentation for web tracer provider, fixing examples … ([@obecny](https://github.com/obecny))
* Other
  * [#884](https://github.com/open-telemetry/opentelemetry-js/pull/884) chore: fixing main package.json version ([@obecny](https://github.com/obecny))

### :books: (Refine Doc)

* `opentelemetry-context-base`, `opentelemetry-core`, `opentelemetry-plugin-document-load`, `opentelemetry-plugin-user-interaction`, `opentelemetry-web`
  * [#906](https://github.com/open-telemetry/opentelemetry-js/pull/906) chore: fixing documentation for web tracer provider, fixing examples … ([@obecny](https://github.com/obecny))

### Committers: 4

* Bartlomiej Obecny ([@obecny](https://github.com/obecny))
* Daniel Dyla ([@dyladan](https://github.com/dyladan))
* Mark Robert Henderson ([@aphelionz](https://github.com/aphelionz))
* Mayur Kale ([@mayurkale22](https://github.com/mayurkale22))

## 0.5.1

Released 2020-03-19

### :bug: (Bug Fix)

* `opentelemetry-web`
  * [#873](https://github.com/open-telemetry/opentelemetry-js/pull/873) Remove unnecessary `this` overwrite in stack context manager ([@dyladan](https://github.com/dyladan))
* `opentelemetry-plugin-mysql`
  * [#880](https://github.com/open-telemetry/opentelemetry-js/pull/880) Do not multiwrap pool queries ([@dyladan](https://github.com/dyladan))
* `opentelemetry-metrics`
  * [#881](https://github.com/open-telemetry/opentelemetry-js/pull/881)  fix: @opentelemetry/metrics fails to run due to bad import ([@mayurkale22](https://github.com/mayurkale22))

### Committers: 2

* Daniel Dyla ([@dyladan](https://github.com/dyladan))
* Mayur Kale ([@mayurkale22](https://github.com/mayurkale22))

## 0.5.0

Released 2020-03-16

### This is a first official beta release, which provides almost fully complete metrics, tracing, and context propagation functionality but makes no promises around breaking changes

### :boom: Breaking Change

* [#853](https://github.com/open-telemetry/opentelemetry-js/pull/853) Rename scope to context
* [#851](https://github.com/open-telemetry/opentelemetry-js/pull/851) Rename formatter to propagator

### :rocket: (Enhancement)

* [#828](https://github.com/open-telemetry/opentelemetry-js/pull/828) feat: metric observer
* [#858](https://github.com/open-telemetry/opentelemetry-js/pull/858) chore: update out-of-date dependencies
* [#856](https://github.com/open-telemetry/opentelemetry-js/pull/856) fix: change loglevel for beta
* [#843](https://github.com/open-telemetry/opentelemetry-js/pull/843) export resource to exporters
* [#846](https://github.com/open-telemetry/opentelemetry-js/pull/846) SDK Resource
* [#625](https://github.com/open-telemetry/opentelemetry-js/pull/625) feat: introduce ended property on Span
* [#837](https://github.com/open-telemetry/opentelemetry-js/pull/837) Simplify SDK registration
* [#818](https://github.com/open-telemetry/opentelemetry-js/pull/818) fix: change SpanContext.traceFlags to mandatory
* [#827](https://github.com/open-telemetry/opentelemetry-js/pull/827) Add getter and setter arguments to propagation API
* [#821](https://github.com/open-telemetry/opentelemetry-js/pull/821) feat: add composite propagator
* [#824](https://github.com/open-telemetry/opentelemetry-js/pull/824) Faster trace id generation
* [#708](https://github.com/open-telemetry/opentelemetry-js/pull/708) Simplify and speed up trace context parsing
* [#802](https://github.com/open-telemetry/opentelemetry-js/pull/802) chore: adding force flush to span processors
* [#816](https://github.com/open-telemetry/opentelemetry-js/pull/816) feat: use context-based tracing
* [#815](https://github.com/open-telemetry/opentelemetry-js/pull/815) Resources API: package, semantic conventions, and test utils
* [#797](https://github.com/open-telemetry/opentelemetry-js/pull/797) Add propagation API
* [#792](https://github.com/open-telemetry/opentelemetry-js/pull/792) Add context API
* [#685](https://github.com/open-telemetry/opentelemetry-js/pull/685) feat: add express plugin #666
* [#769](https://github.com/open-telemetry/opentelemetry-js/pull/769) Separate context propagation (OTEP 66)
* [#653](https://github.com/open-telemetry/opentelemetry-js/pull/653) Prevent loading plugins for incorrect module #626
* [#654](https://github.com/open-telemetry/opentelemetry-js/pull/654) feat: warn user when a instrumented package was already required #636
* [#772](https://github.com/open-telemetry/opentelemetry-js/pull/772) chore: add typing to propagator carrier
* [#735](https://github.com/open-telemetry/opentelemetry-js/pull/735) feat: decode jaeger header
* [#719](https://github.com/open-telemetry/opentelemetry-js/pull/719) feat(plugin-http): sync. specs for statuscode
* [#701](https://github.com/open-telemetry/opentelemetry-js/pull/701) feat: add jaeger http trace format (#696)

### :bug: (Bug Fix)

* [#798](https://github.com/open-telemetry/opentelemetry-js/pull/798) Respect sampled bit in probability sampler
* [#743](https://github.com/open-telemetry/opentelemetry-js/pull/743) fix: left pad jaeger trace ids
* [#715](https://github.com/open-telemetry/opentelemetry-js/pull/715) fix: unref jaeger socket to prevent process running indefinitely

## 0.4.0

Released 2020-02-05

### :rocket: (Enhancement)

* `opentelemetry-api`
  * [#727](https://github.com/open-telemetry/opentelemetry-js/pull/727) Api separation (deprecate `opentelemetry-types`)
  * [#749](https://github.com/open-telemetry/opentelemetry-js/pull/749) chore: rename registry to provider

### :sparkles: (Feature)

* `opentelemetry-plugin-http`
  * [#719](https://github.com/open-telemetry/opentelemetry-js/pull/719) feat(plugin-http): sync. specs for statuscode
* `opentelemetry-exporter-jaeger`
  * [#735](https://github.com/open-telemetry/opentelemetry-js/pull/735) feat: decode jaeger header
* `opentelemetry-plugin-user-interaction`
  * [#658](https://github.com/open-telemetry/opentelemetry-js/pull/658) feat: plugin user interaction for web

### :books: (Refine Doc)

* [#689](https://github.com/open-telemetry/opentelemetry-js/pull/689) Add benchmark README and latest numbers
* [#733](https://github.com/open-telemetry/opentelemetry-js/pull/733) chore: add instruction for pg-pool plugin
* [#665](https://github.com/open-telemetry/opentelemetry-js/pull/665) docs: add ioredis example
* [#731](https://github.com/open-telemetry/opentelemetry-js/pull/731) Update Stackdriver exporter example

### :bug: (Bug Fix)

* `opentelemetry-exporter-jaeger`
  * [#715](https://github.com/open-telemetry/opentelemetry-js/pull/715) fix: unref jaeger socket to prevent process running indefinitely
* `opentelemetry-plugin-ioredis`
  * [#671](https://github.com/open-telemetry/opentelemetry-js/pull/671) [ioredis plugin] fix: change supportedVersions to >1 <5

## 0.3.3

Released 2020-01-22

### :rocket: (Enhancement)

* `opentelemetry-core`, `opentelemetry-exporter-collector`, `opentelemetry-exporter-zipkin`, `opentelemetry-node`, `opentelemetry-plugin-dns`, `opentelemetry-plugin-document-load`, `opentelemetry-plugin-grpc`, `opentelemetry-plugin-http`, `opentelemetry-plugin-https`, `opentelemetry-plugin-ioredis`, `opentelemetry-plugin-mongodb`, `opentelemetry-plugin-mysql`, `opentelemetry-plugin-postgres`, `opentelemetry-plugin-redis`, `opentelemetry-plugin-xml-http-request`, `opentelemetry-shim-opentracing`, `opentelemetry-tracing`, `opentelemetry-types`, `opentelemetry-web`
  * [#582](https://github.com/open-telemetry/opentelemetry-js/pull/582) Named Tracers / Tracer Registry
* `opentelemetry-node`, `opentelemetry-plugin-postgres`
  * [#662](https://github.com/open-telemetry/opentelemetry-js/pull/662) feat: add pg-pool to default list of instrumented plugins
  * [#708](https://github.com/open-telemetry/opentelemetry-js/pull/708) Simplify and speed up trace context parsing
* `opentelemetry-metrics`
  * [#700](https://github.com/open-telemetry/opentelemetry-js/pull/700) implement named meter

### :sparkles: (Feature)

* `opentelemetry-propagator-jaeger`
  * [#701](https://github.com/open-telemetry/opentelemetry-js/pull/701) add jaeger http trace format
* `opentelemetry-exporter-stackdriver-trace`
  * [#648](https://github.com/open-telemetry/opentelemetry-js/pull/648) Stackdriver Trace exporter

### :books: (Refine Doc)

* [#673](https://github.com/open-telemetry/opentelemetry-js/pull/673) chore(getting-started): Added a TypeScript version for Getting Started Guide

### :bug: (Bug Fix)

* `opentelemetry-plugin-ioredis`
  * [#714](https://github.com/open-telemetry/opentelemetry-js/pull/714) fix: return module exports from ioredis

## 0.3.2

Released 2020-01-03

### :rocket: (Enhancement)

* `opentelemetry-plugin-http`, `opentelemetry-plugin-https`
  * [#643](https://github.com/open-telemetry/opentelemetry-js/pull/643) feat(plugin-http): add/modify attributes
  * [#651](https://github.com/open-telemetry/opentelemetry-js/pull/651) chore: add version script to all packages
* `opentelemetry-plugin-mongodb`
  * [#652](https://github.com/open-telemetry/opentelemetry-js/pull/652) feat: port mongodb-core plugin to mongodb
* `opentelemetry-metrics`
  * [#634](https://github.com/open-telemetry/opentelemetry-js/pull/634) Rename metric handle to bound instrument
* `opentelemetry-test-utils`
  * [#644](https://github.com/open-telemetry/opentelemetry-js/pull/644) feat: test-utils

### :sparkles: (Feature)

* `opentelemetry-plugin-ioredis`
  * [#558](https://github.com/open-telemetry/opentelemetry-js/pull/558) feat(plugin): add ioredis plugin

### :books: (Refine Doc)

* `opentelemetry-node`, `opentelemetry-plugin-xml-http-request`
  * [#646](https://github.com/open-telemetry/opentelemetry-js/pull/646) chore: update default plugins list and fix npm badge
* `opentelemetry-plugin-document-load`, `opentelemetry-plugin-mysql`, `opentelemetry-plugin-redis`, `opentelemetry-plugin-xml-http-request`, `opentelemetry-shim-opentracing`
  * [#647](https://github.com/open-telemetry/opentelemetry-js/pull/647) chore: update plugin readme with example links
* `opentelemetry-plugin-postgres`
  * [#539](https://github.com/open-telemetry/opentelemetry-js/pull/539) chore(docs:postgres): add usage instructions
* Other
  * [#645](https://github.com/open-telemetry/opentelemetry-js/pull/645) chore(plugin-pg): move dev dependencies out of `dependencies` in package.json

## 0.3.1

Released 2019-12-20

### :bug: (Bug Fix)

* `opentelemetry-plugin-grpc`
  * [#631](https://github.com/open-telemetry/opentelemetry-js/pull/631) fix(grpc): patch original client methods
  * [#593](https://github.com/open-telemetry/opentelemetry-js/pull/593) fix: transpile to es2017 as esnext may result in unsupported JS code

### :books: (Refine Doc)

* Other
  * [#629](https://github.com/open-telemetry/opentelemetry-js/pull/629) ci: deploy documentation on releases
  * [#581](https://github.com/open-telemetry/opentelemetry-js/pull/581) feat: add OpenTracing example

### :rocket: (Enhancement)

* [#633](https://github.com/open-telemetry/opentelemetry-js/pull/633) chore: enable incremental builds

### :sparkles: (Feature)

* `opentelemetry-plugin-xml-http-request`
  * [#595](https://github.com/open-telemetry/opentelemetry-js/pull/595) feat: implement XMLHttpRequest plugin

## 0.3.0

Released 2019-12-13

### :rocket: (Enhancement)

* `opentelemetry-core`, `opentelemetry-node`, `opentelemetry-plugin-dns`, `opentelemetry-plugin-document-load`, `opentelemetry-plugin-grpc`, `opentelemetry-plugin-postgres`, `opentelemetry-plugin-redis`, `opentelemetry-tracing`, `opentelemetry-types`
  * [#569](https://github.com/open-telemetry/opentelemetry-js/pull/569) chore: allow parent span to be null
* `opentelemetry-plugin-document-load`
  * [#546](https://github.com/open-telemetry/opentelemetry-js/pull/546) chore: fixing issue when metric time is 0 in document-load plugin
  * [#469](https://github.com/open-telemetry/opentelemetry-js/pull/469) chore: fixing problem with load event and performance for loadend
* `opentelemetry-plugin-http`, `opentelemetry-plugin-https`
  * [#548](https://github.com/open-telemetry/opentelemetry-js/pull/548) fix(plugin-http): adapt to current @types/node
* Other
  * [#510](https://github.com/open-telemetry/opentelemetry-js/pull/510) chore(circleci): remove duplicate compile step
  * [#514](https://github.com/open-telemetry/opentelemetry-js/pull/514) ci: enumerate caching paths manually
  * [#470](https://github.com/open-telemetry/opentelemetry-js/pull/470) chore: remove examples from lerna packages
* `opentelemetry-core`, `opentelemetry-metrics`, `opentelemetry-types`
  * [#507](https://github.com/open-telemetry/opentelemetry-js/pull/507) feat: direct calling of metric instruments
  * [#517](https://github.com/open-telemetry/opentelemetry-js/pull/517) chore: update dependencies gts and codecov
  * [#497](https://github.com/open-telemetry/opentelemetry-js/pull/497) chore: bump typescript version to ^3.7.2
* `opentelemetry-metrics`
  * [#475](https://github.com/open-telemetry/opentelemetry-js/pull/475) add shutdown method on MetricExporter interface
* `opentelemetry-core`, `opentelemetry-plugin-document-load`, `opentelemetry-tracing`, `opentelemetry-web`
  * [#466](https://github.com/open-telemetry/opentelemetry-js/pull/466) chore: fixing coverage for karma using istanbul

### :bug: (Bug Fix)

* `opentelemetry-exporter-jaeger`
  * [#609](https://github.com/open-telemetry/opentelemetry-js/pull/609) Jaeger no flush interval
* `opentelemetry-plugin-dns`
  * [#613](https://github.com/open-telemetry/opentelemetry-js/pull/613) fix(plugin-dns): remove from default plugin list
* `opentelemetry-plugin-http`
  * [#589](https://github.com/open-telemetry/opentelemetry-js/pull/589) fix(plugin-http): correct handling of WHATWG urls
  * [#580](https://github.com/open-telemetry/opentelemetry-js/pull/580) fix(plugin-http): http.url attribute
* `opentelemetry-shim-opentracing`
  * [#577](https://github.com/open-telemetry/opentelemetry-js/pull/577) fix: add missing `main` in package.json
* `opentelemetry-exporter-zipkin`
  * [#526](https://github.com/open-telemetry/opentelemetry-js/pull/526) fix: zipkin-exporter: don't export after shutdown
* `opentelemetry-plugin-grpc`
  * [#487](https://github.com/open-telemetry/opentelemetry-js/pull/487) fix(grpc): use correct supportedVersions
* `opentelemetry-core`
  * [#472](https://github.com/open-telemetry/opentelemetry-js/pull/472) fix(core): add missing semver dependency

### :books: (Refine Doc)

* Other
  * [#574](https://github.com/open-telemetry/opentelemetry-js/pull/574) chore: add CHANGELOG.md
  * [#575](https://github.com/open-telemetry/opentelemetry-js/pull/575) Add exporter guide
  * [#534](https://github.com/open-telemetry/opentelemetry-js/pull/534) feat: add redis plugin example
  * [#562](https://github.com/open-telemetry/opentelemetry-js/pull/562) chore(web-example): Added a README for the existing example
  * [#537](https://github.com/open-telemetry/opentelemetry-js/pull/537) examples(tracing): add multi exporter example
  * [#484](https://github.com/open-telemetry/opentelemetry-js/pull/484) chore: update README for new milestones
* `opentelemetry-plugin-mongodb-core`
  * [#564](https://github.com/open-telemetry/opentelemetry-js/pull/564) docs: add usage for mongodb-core plugin #543)
* `opentelemetry-metrics`
  * [#490](https://github.com/open-telemetry/opentelemetry-js/pull/490) chore: update metrics README
* `opentelemetry-plugin-redis`
  * [#551](https://github.com/open-telemetry/opentelemetry-js/pull/551) chore: fix minor typo
* `opentelemetry-exporter-prometheus`
  * [#521](https://github.com/open-telemetry/opentelemetry-js/pull/521) chore: update prometheus exporter readme with usage and links
* `opentelemetry-types`
  * [#512](https://github.com/open-telemetry/opentelemetry-js/pull/512) chore: minor name change
* `opentelemetry-plugin-postgres`
  * [#473](https://github.com/open-telemetry/opentelemetry-js/pull/473) chore(plugin): postgres-pool plugin skeleton

### :sparkles: (Feature)

* `opentelemetry-core`, `opentelemetry-exporter-collector`
  * [#552](https://github.com/open-telemetry/opentelemetry-js/pull/552) Collector exporter
* `opentelemetry-node`, `opentelemetry-plugin-mysql`
  * [#525](https://github.com/open-telemetry/opentelemetry-js/pull/525) feat: mysql support
* `opentelemetry-plugin-redis`
  * [#503](https://github.com/open-telemetry/opentelemetry-js/pull/503) feat(plugin): implement redis plugin
* `opentelemetry-plugin-mongodb-core`
  * [#205](https://github.com/open-telemetry/opentelemetry-js/pull/205) feat: add mongodb plugin
* `opentelemetry-exporter-prometheus`
  * [#483](https://github.com/open-telemetry/opentelemetry-js/pull/483) feat: Add prometheus exporter
* `opentelemetry-metrics`
  * [#500](https://github.com/open-telemetry/opentelemetry-js/pull/500) feat: add ConsoleMetricExporter
  * [#468](https://github.com/open-telemetry/opentelemetry-js/pull/468) feat: validate metric names
* `opentelemetry-scope-zone-peer-dep`, `opentelemetry-scope-zone`, `opentelemetry-web`
  * [#461](https://github.com/open-telemetry/opentelemetry-js/pull/461) feat(scope-zone): new scope manager to support async operations in web
* `opentelemetry-core`, `opentelemetry-plugin-document-load`
  * [#477](https://github.com/open-telemetry/opentelemetry-js/pull/477) feat(traceparent): setting parent span from server
* `opentelemetry-core`, `opentelemetry-metrics`, `opentelemetry-types`
  * [#463](https://github.com/open-telemetry/opentelemetry-js/pull/463) feat: implement labelset
* `opentelemetry-metrics`, `opentelemetry-types`
  * [#437](https://github.com/open-telemetry/opentelemetry-js/pull/437) feat(metrics): add registerMetric and getMetrics

## 0.2.0

Released 2019-11-04

### :rocket: (Enhancement)

* `opentelemetry-shim-opentracing`, `opentelemetry-tracing`, `opentelemetry-types`
  * [#449](https://github.com/open-telemetry/opentelemetry-js/pull/449) fix: allow recording links only at Span creation time
* `opentelemetry-core`, `opentelemetry-node`, `opentelemetry-tracing`, `opentelemetry-types`
  * [#454](https://github.com/open-telemetry/opentelemetry-js/pull/454) fix(span): rename span recording flag
* `opentelemetry-metrics`
  * [#475](https://github.com/open-telemetry/opentelemetry-js/pull/475) add shutdown method on MetricExporter interface
* `opentelemetry-plugin-document-load`
  * [#469](https://github.com/open-telemetry/opentelemetry-js/pull/469) chore: fixing problem with load event and performance for loadend
* `opentelemetry-core`, `opentelemetry-plugin-document-load`, `opentelemetry-tracing`, `opentelemetry-web`
  * [#466](https://github.com/open-telemetry/opentelemetry-js/pull/466) chore: fixing coverage for karma using istanbul

### :bug: (Bug Fix)

* `opentelemetry-tracing`
  * [#444](https://github.com/open-telemetry/opentelemetry-js/pull/444) fix: batchSpanProcessor test failing intermittently
* `opentelemetry-core`
  * [#472](https://github.com/open-telemetry/opentelemetry-js/pull/472) fix(core): add missing semver dependency

### :books: (Refine Doc)

* [#462](https://github.com/open-telemetry/opentelemetry-js/pull/462) chore: update README
* [#460](https://github.com/open-telemetry/opentelemetry-js/pull/460) chore: move members list out of community repo
* [#445](https://github.com/open-telemetry/opentelemetry-js/pull/445) chore: update CONTRIBUTING.md
* [#459](https://github.com/open-telemetry/opentelemetry-js/pull/459) chore: update API docs

### :sparkles: (Feature)

* `opentelemetry-metrics`, `opentelemetry-types`
  * [#437](https://github.com/open-telemetry/opentelemetry-js/pull/437) feat(metrics): add registerMetric and getMetrics
* `opentelemetry-metrics`
  * [#468](https://github.com/open-telemetry/opentelemetry-js/pull/468) feat: validate metric names
* `opentelemetry-plugin-postgres`
  * [#417](https://github.com/open-telemetry/opentelemetry-js/pull/417) feature(plugin): implement postgres plugin
* `opentelemetry-core`, `opentelemetry-types`
  * [#451](https://github.com/open-telemetry/opentelemetry-js/pull/451) feat: add IsRemote field to SpanContext, set by propagators
* `opentelemetry-core`, `opentelemetry-plugin-document-load`, `opentelemetry-tracing`, `opentelemetry-types`, `opentelemetry-web`
  * [#433](https://github.com/open-telemetry/opentelemetry-js/pull/433) feat(plugin-document-load): new plugin for document load for web tracer

## 0.1.1

* chore: add prepare script and bump the version (#431)
* docs: fix broken links (#428)
* docs(exporter-jaeger): fix jaeger version (#430)
* fix(plugin-http): ensure no leaks (#398)
* Update readme (#421)
* refactor: cal duration once instead of each get duration call (#412)
* chore: add npm version badge (#414)

## 0.1.0

* Initial release<|MERGE_RESOLUTION|>--- conflicted
+++ resolved
@@ -14,13 +14,10 @@
 ### :bug: (Bug Fix)
 
 * fix(sdk-metrics): allow instrument names to contain '/' [#4155](https://github.com/open-telemetry/opentelemetry-js/pull/4155)
-<<<<<<< HEAD
 * fix(sdk-metrics): do not report empty scopes and metrics [#4135](https://github.com/open-telemetry/opentelemetry-js/pull/4135) @pichlermarc
   * Instruments that were created, but did not have measurements will not be exported anymore
   * Meters (Scopes) that were created, but did not have any instruments with measurements under them will not be exported anymore.
-=======
 * fix(exporter-zipkin): round duration to the nearest int in annotations to be compliant with zipkin protocol [#4167](https://github.com/open-telemetry/opentelemetry-js/pull/4167) @FelipeEmerim
->>>>>>> f0ceabc5
 
 ### :books: (Refine Doc)
 
