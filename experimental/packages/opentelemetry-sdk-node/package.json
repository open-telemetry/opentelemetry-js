--- conflicted
+++ resolved
@@ -43,12 +43,8 @@
     "access": "public"
   },
   "dependencies": {
-<<<<<<< HEAD
-    "@opentelemetry/api-logs": "0.207.0",
-    "@opentelemetry/configuration": "0.207.0",
-=======
     "@opentelemetry/api-logs": "0.208.0",
->>>>>>> 2d700a74
+    "@opentelemetry/configuration": "0.208.0",
     "@opentelemetry/core": "2.2.0",
     "@opentelemetry/exporter-logs-otlp-grpc": "0.208.0",
     "@opentelemetry/exporter-logs-otlp-http": "0.208.0",
