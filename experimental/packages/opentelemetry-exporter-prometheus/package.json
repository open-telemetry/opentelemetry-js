{
  "name": "@opentelemetry/exporter-prometheus",
  "version": "0.31.0",
  "description": "OpenTelemetry Exporter Prometheus provides a metrics endpoint for Prometheus",
  "main": "build/src/index.js",
  "types": "build/src/index.d.ts",
  "repository": "open-telemetry/opentelemetry-js",
  "scripts": {
    "prepublishOnly": "npm run compile",
    "compile": "tsc --build",
    "clean": "tsc --build --clean",
    "test": "nyc ts-mocha -p tsconfig.json 'test/**/*.test.ts'",
    "tdd": "npm run test -- --watch-extensions ts --watch",
    "codecov": "nyc report --reporter=json && codecov -f coverage/*.json -p ../../../",
    "lint": "eslint . --ext .ts",
    "lint:fix": "eslint . --ext .ts --fix",
    "version": "node ../../../scripts/version-update.js",
    "watch": "tsc --build --watch",
    "precompile": "lerna run version --scope $(npm pkg get name) --include-dependencies",
    "prewatch": "npm run precompile",
    "peer-api-check": "node ../../../scripts/peer-api-check.js"
  },
  "keywords": [
    "opentelemetry",
    "nodejs",
    "tracing",
    "profiling"
  ],
  "author": "OpenTelemetry Authors",
  "license": "Apache-2.0",
  "engines": {
    "node": ">=14"
  },
  "files": [
    "build/src/**/*.js",
    "build/src/**/*.js.map",
    "build/src/**/*.d.ts",
    "doc",
    "LICENSE",
    "README.md"
  ],
  "publishConfig": {
    "access": "public"
  },
  "devDependencies": {
    "@opentelemetry/api": "^1.0.0",
    "@types/mocha": "8.2.3",
    "@types/node": "14.17.33",
    "@types/sinon": "10.0.6",
    "codecov": "3.8.3",
    "mocha": "7.2.0",
    "nyc": "15.1.0",
    "rimraf": "3.0.2",
    "sinon": "12.0.1",
    "ts-mocha": "9.0.2",
    "typescript": "4.4.4"
  },
  "peerDependencies": {
    "@opentelemetry/api": "^1.0.0"
  },
  "dependencies": {
<<<<<<< HEAD
    "@opentelemetry/api-metrics": "0.31.0",
    "@opentelemetry/core": "1.5.0",
    "@opentelemetry/sdk-metrics-base": "0.31.0"
  }
=======
    "@opentelemetry/api-metrics": "0.30.0",
    "@opentelemetry/core": "1.4.0",
    "@opentelemetry/sdk-metrics-base": "0.30.0"
  },
  "homepage": "https://github.com/open-telemetry/opentelemetry-js/tree/main/experimental/packages/opentelemetry-exporter-prometheus"
>>>>>>> 37ecb596
}<|MERGE_RESOLUTION|>--- conflicted
+++ resolved
@@ -59,16 +59,9 @@
     "@opentelemetry/api": "^1.0.0"
   },
   "dependencies": {
-<<<<<<< HEAD
     "@opentelemetry/api-metrics": "0.31.0",
     "@opentelemetry/core": "1.5.0",
     "@opentelemetry/sdk-metrics-base": "0.31.0"
-  }
-=======
-    "@opentelemetry/api-metrics": "0.30.0",
-    "@opentelemetry/core": "1.4.0",
-    "@opentelemetry/sdk-metrics-base": "0.30.0"
   },
   "homepage": "https://github.com/open-telemetry/opentelemetry-js/tree/main/experimental/packages/opentelemetry-exporter-prometheus"
->>>>>>> 37ecb596
 }