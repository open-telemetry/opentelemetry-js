/*
 * Copyright The OpenTelemetry Authors
 *
 * Licensed under the Apache License, Version 2.0 (the "License");
 * you may not use this file except in compliance with the License.
 * You may obtain a copy of the License at
 *
 *      https://www.apache.org/licenses/LICENSE-2.0
 *
 * Unless required by applicable law or agreed to in writing, software
 * distributed under the License is distributed on an "AS IS" BASIS,
 * WITHOUT WARRANTIES OR CONDITIONS OF ANY KIND, either express or implied.
 * See the License for the specific language governing permissions and
 * limitations under the License.
 */

import { ResourceMetrics, AggregationTemporality } from '@opentelemetry/sdk-metrics-base';
import {
  OTLPExporterNodeBase,
  OTLPExporterNodeConfigBase,
  otlpTypes,
  appendResourcePathToUrl,
  appendRootPathToUrlIfNeeded
} from '@opentelemetry/exporter-trace-otlp-http';
import { toOTLPExportMetricServiceRequest } from '../../transformMetrics';
import { getEnv, baggageUtils} from '@opentelemetry/core';
import { defaultExporterTemporality, defaultOptions, OTLPMetricExporterOptions } from '../../OTLPMetricExporterOptions';
import { OTLPMetricExporterBase } from '../../OTLPMetricExporterBase';

<<<<<<< HEAD
const DEFAULT_COLLECTOR_RESOURCE_PATH = 'v1/metrics';
const DEFAULT_COLLECTOR_URL=`http://localhost:4318/${DEFAULT_COLLECTOR_RESOURCE_PATH}`;
=======
const DEFAULT_COLLECTOR_RESOURCE_PATH = '/v1/metrics';
const DEFAULT_COLLECTOR_URL = `http://localhost:4318${DEFAULT_COLLECTOR_RESOURCE_PATH}`;
>>>>>>> 0213d829

class OTLPExporterNodeProxy extends OTLPExporterNodeBase<ResourceMetrics,
  otlpTypes.opentelemetryProto.collector.metrics.v1.ExportMetricsServiceRequest> {
  protected readonly _aggregationTemporality: AggregationTemporality;

  constructor(config: OTLPExporterNodeConfigBase & OTLPMetricExporterOptions = defaultOptions) {
    super(config);
    this.headers = Object.assign(
      this.headers,
      baggageUtils.parseKeyPairsIntoRecord(
        getEnv().OTEL_EXPORTER_OTLP_METRICS_HEADERS
      )
    );
    this._aggregationTemporality = config.aggregationTemporality ?? defaultExporterTemporality;
  }

  convert(
    metrics: ResourceMetrics[]
  ): otlpTypes.opentelemetryProto.collector.metrics.v1.ExportMetricsServiceRequest {
    return toOTLPExportMetricServiceRequest(
      metrics[0],
      this._aggregationTemporality,
      this
    );
  }

  getDefaultUrl(config: OTLPExporterNodeConfigBase): string {
    return typeof config.url === 'string'
      ? config.url
      : getEnv().OTEL_EXPORTER_OTLP_METRICS_ENDPOINT.length > 0
<<<<<<< HEAD
      ? appendRootPathToUrlIfNeeded(getEnv().OTEL_EXPORTER_OTLP_METRICS_ENDPOINT)
      : getEnv().OTEL_EXPORTER_OTLP_ENDPOINT.length > 0
      ? appendResourcePathToUrl(getEnv().OTEL_EXPORTER_OTLP_ENDPOINT, DEFAULT_COLLECTOR_RESOURCE_PATH)
      : DEFAULT_COLLECTOR_URL;
=======
        ? getEnv().OTEL_EXPORTER_OTLP_METRICS_ENDPOINT
        : getEnv().OTEL_EXPORTER_OTLP_ENDPOINT.length > 0
          ? appendResourcePathToUrlIfNotPresent(getEnv().OTEL_EXPORTER_OTLP_ENDPOINT, DEFAULT_COLLECTOR_RESOURCE_PATH)
          : DEFAULT_COLLECTOR_URL;
  }
}

/**
 * Collector Metric Exporter for Node
 */
export class OTLPMetricExporter extends OTLPMetricExporterBase<OTLPExporterNodeProxy> {
  constructor(config: OTLPExporterNodeConfigBase & OTLPMetricExporterOptions = defaultOptions) {
    super(new OTLPExporterNodeProxy(config), config);
>>>>>>> 0213d829
  }
}<|MERGE_RESOLUTION|>--- conflicted
+++ resolved
@@ -27,13 +27,8 @@
 import { defaultExporterTemporality, defaultOptions, OTLPMetricExporterOptions } from '../../OTLPMetricExporterOptions';
 import { OTLPMetricExporterBase } from '../../OTLPMetricExporterBase';
 
-<<<<<<< HEAD
 const DEFAULT_COLLECTOR_RESOURCE_PATH = 'v1/metrics';
 const DEFAULT_COLLECTOR_URL=`http://localhost:4318/${DEFAULT_COLLECTOR_RESOURCE_PATH}`;
-=======
-const DEFAULT_COLLECTOR_RESOURCE_PATH = '/v1/metrics';
-const DEFAULT_COLLECTOR_URL = `http://localhost:4318${DEFAULT_COLLECTOR_RESOURCE_PATH}`;
->>>>>>> 0213d829
 
 class OTLPExporterNodeProxy extends OTLPExporterNodeBase<ResourceMetrics,
   otlpTypes.opentelemetryProto.collector.metrics.v1.ExportMetricsServiceRequest> {
@@ -64,16 +59,10 @@
     return typeof config.url === 'string'
       ? config.url
       : getEnv().OTEL_EXPORTER_OTLP_METRICS_ENDPOINT.length > 0
-<<<<<<< HEAD
       ? appendRootPathToUrlIfNeeded(getEnv().OTEL_EXPORTER_OTLP_METRICS_ENDPOINT)
       : getEnv().OTEL_EXPORTER_OTLP_ENDPOINT.length > 0
       ? appendResourcePathToUrl(getEnv().OTEL_EXPORTER_OTLP_ENDPOINT, DEFAULT_COLLECTOR_RESOURCE_PATH)
       : DEFAULT_COLLECTOR_URL;
-=======
-        ? getEnv().OTEL_EXPORTER_OTLP_METRICS_ENDPOINT
-        : getEnv().OTEL_EXPORTER_OTLP_ENDPOINT.length > 0
-          ? appendResourcePathToUrlIfNotPresent(getEnv().OTEL_EXPORTER_OTLP_ENDPOINT, DEFAULT_COLLECTOR_RESOURCE_PATH)
-          : DEFAULT_COLLECTOR_URL;
   }
 }
 
@@ -83,6 +72,5 @@
 export class OTLPMetricExporter extends OTLPMetricExporterBase<OTLPExporterNodeProxy> {
   constructor(config: OTLPExporterNodeConfigBase & OTLPMetricExporterOptions = defaultOptions) {
     super(new OTLPExporterNodeProxy(config), config);
->>>>>>> 0213d829
   }
 }