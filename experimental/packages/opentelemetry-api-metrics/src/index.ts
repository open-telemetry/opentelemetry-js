/*
 * Copyright The OpenTelemetry Authors
 *
 * Licensed under the Apache License, Version 2.0 (the "License");
 * you may not use this file except in compliance with the License.
 * You may obtain a copy of the License at
 *
 *      https://www.apache.org/licenses/LICENSE-2.0
 *
 * Unless required by applicable law or agreed to in writing, software
 * distributed under the License is distributed on an "AS IS" BASIS,
 * WITHOUT WARRANTIES OR CONDITIONS OF ANY KIND, either express or implied.
 * See the License for the specific language governing permissions and
 * limitations under the License.
 */

export * from './NoopMeter';
export * from './NoopMeterProvider';
<<<<<<< HEAD
export * from './types/BoundInstrument';
=======
export * from './types/BatchObserverResult';
>>>>>>> 5bb83224
export * from './types/Meter';
export * from './types/MeterProvider';
export * from './types/Metric';
export * from './types/Observation';
export * from './types/ObservableResult';

import { MetricsAPI } from './api/metrics';
/** Entrypoint for metrics API */
export const metrics = MetricsAPI.getInstance();<|MERGE_RESOLUTION|>--- conflicted
+++ resolved
@@ -16,11 +16,6 @@
 
 export * from './NoopMeter';
 export * from './NoopMeterProvider';
-<<<<<<< HEAD
-export * from './types/BoundInstrument';
-=======
-export * from './types/BatchObserverResult';
->>>>>>> 5bb83224
 export * from './types/Meter';
 export * from './types/MeterProvider';
 export * from './types/Metric';
