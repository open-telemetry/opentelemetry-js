{
  "name": "@opentelemetry/otlp-grpc-exporter-base",
  "version": "0.31.0",
  "description": "OpenTelemetry OTLP-gRPC Exporter base (for internal use only)",
  "main": "build/src/index.js",
  "types": "build/src/index.d.ts",
  "repository": "open-telemetry/opentelemetry-js",
  "scripts": {
    "prepublishOnly": "npm run compile",
    "codecov": "nyc report --reporter=json && codecov -f coverage/*.json -p ../../../",
    "compile": "tsc --build",
    "clean": "tsc --build --clean",
    "lint": "eslint . --ext .ts",
    "lint:fix": "eslint . --ext .ts --fix",
    "postcompile": "npm run submodule && npm run protos:copy",
    "protos:copy": "cpx protos/opentelemetry/**/*.* build/protos/opentelemetry",
    "submodule": "git submodule sync --recursive && git submodule update --init --recursive",
    "tdd": "npm run test -- --watch-extensions ts --watch",
    "test": "nyc ts-mocha -p tsconfig.json 'test/**/*.test.ts'",
    "version": "node ../../../scripts/version-update.js",
    "watch": "npm run protos:copy && tsc -w",
    "precompile": "lerna run version --scope $(npm pkg get name) --include-dependencies",
    "prewatch": "npm run precompile"
  },
  "keywords": [
    "opentelemetry",
    "nodejs",
    "grpc",
    "tracing",
    "profiling",
    "metrics",
    "stats"
  ],
  "author": "OpenTelemetry Authors",
  "license": "Apache-2.0",
  "engines": {
    "node": ">=14"
  },
  "files": [
    "build/src/**/*.js",
    "build/src/**/*.js.map",
    "build/src/**/*.d.ts",
    "build/protos/**/*.proto",
    "doc",
    "LICENSE",
    "README.md"
  ],
  "publishConfig": {
    "access": "public"
  },
  "devDependencies": {
    "@babel/core": "7.16.0",
    "@opentelemetry/api": "^1.0.0",
    "@opentelemetry/otlp-transformer": "0.31.0",
    "@opentelemetry/resources": "1.5.0",
    "@opentelemetry/sdk-trace-base": "1.5.0",
    "@types/mocha": "8.2.3",
    "@types/node": "14.17.33",
    "@types/sinon": "10.0.6",
    "codecov": "3.8.3",
    "cpx": "1.5.0",
    "mocha": "7.2.0",
    "nyc": "15.1.0",
    "rimraf": "3.0.2",
    "sinon": "12.0.1",
    "ts-loader": "8.3.0",
    "ts-mocha": "9.0.2",
    "typescript": "4.4.4"
  },
  "peerDependencies": {
    "@opentelemetry/api": "^1.0.0"
  },
  "dependencies": {
    "@grpc/grpc-js": "^1.5.9",
    "@grpc/proto-loader": "^0.6.9",
<<<<<<< HEAD
    "@opentelemetry/core": "1.5.0",
    "@opentelemetry/otlp-exporter-base": "0.31.0"
  }
=======
    "@opentelemetry/core": "1.4.0",
    "@opentelemetry/otlp-exporter-base": "0.30.0"
  },
  "homepage": "https://github.com/open-telemetry/opentelemetry-js/tree/main/experimental/packages/otlp-grpc-exporter-base"
>>>>>>> 37ecb596
}<|MERGE_RESOLUTION|>--- conflicted
+++ resolved
@@ -73,14 +73,8 @@
   "dependencies": {
     "@grpc/grpc-js": "^1.5.9",
     "@grpc/proto-loader": "^0.6.9",
-<<<<<<< HEAD
     "@opentelemetry/core": "1.5.0",
     "@opentelemetry/otlp-exporter-base": "0.31.0"
-  }
-=======
-    "@opentelemetry/core": "1.4.0",
-    "@opentelemetry/otlp-exporter-base": "0.30.0"
   },
   "homepage": "https://github.com/open-telemetry/opentelemetry-js/tree/main/experimental/packages/otlp-grpc-exporter-base"
->>>>>>> 37ecb596
 }