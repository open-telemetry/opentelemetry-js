--- conflicted
+++ resolved
@@ -55,12 +55,7 @@
     "access": "public"
   },
   "devDependencies": {
-<<<<<<< HEAD
     "@opentelemetry/api": "~1.0.2",
-    "@types/lodash.merge": "4.6.6",
-=======
-    "@opentelemetry/api": "^1.0.2",
->>>>>>> df12218c
     "@types/mocha": "8.2.3",
     "@types/node": "14.17.11",
     "@types/sinon": "10.0.2",
