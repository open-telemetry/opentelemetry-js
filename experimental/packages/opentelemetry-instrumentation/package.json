{
  "name": "@opentelemetry/instrumentation",
  "version": "0.38.0",
  "description": "Base class for node which OpenTelemetry instrumentation modules extend",
  "author": "OpenTelemetry Authors",
  "homepage": "https://github.com/open-telemetry/opentelemetry-js/tree/main/experimental/packages/opentelemetry-instrumentation",
  "license": "Apache-2.0",
  "main": "build/src/index.js",
  "module": "build/esm/index.js",
  "esnext": "build/esnext/index.js",
  "types": "build/src/index.d.ts",
  "publishConfig": {
    "access": "public"
  },
  "repository": {
    "type": "git",
    "url": "git+https://github.com/open-telemetry/opentelemetry-js.git"
  },
  "browser": {
    "./src/platform/index.ts": "./src/platform/browser/index.ts",
    "./build/esm/platform/index.js": "./build/esm/platform/browser/index.js",
    "./build/esnext/platform/index.js": "./build/esnext/platform/browser/index.js",
    "./build/src/platform/index.js": "./build/src/platform/browser/index.js"
  },
  "files": [
    "build/esm/**/*.js",
    "build/esm/**/*.js.map",
    "build/esm/**/*.d.ts",
    "build/esnext/**/*.js",
    "build/esnext/**/*.js.map",
    "build/esnext/**/*.d.ts",
    "build/src/**/*.js",
    "build/src/**/*.js.map",
    "build/src/**/*.d.ts",
    "doc",
    "LICENSE",
    "README.md"
  ],
  "scripts": {
    "prepublishOnly": "npm run compile",
    "compile": "tsc --build tsconfig.json tsconfig.esm.json tsconfig.esnext.json",
    "clean": "tsc --build --clean tsconfig.json tsconfig.esm.json tsconfig.esnext.json",
    "codecov": "nyc report --reporter=json && codecov -f coverage/*.json -p ../../../",
    "codecov:browser": "nyc report --reporter=json && codecov -f coverage/*.json -p ../../../",
    "lint": "eslint . --ext .ts",
    "lint:fix": "eslint . --ext .ts --fix",
    "tdd": "npm run tdd:node",
    "tdd:node": "npm run test -- --watch-extensions ts --watch",
    "tdd:browser": "karma start",
    "test": "nyc ts-mocha -p tsconfig.json 'test/**/*.test.ts' --exclude 'test/browser/**/*.ts'",
    "test:browser": "nyc karma start --single-run",
    "version": "node ../../../scripts/version-update.js",
    "watch": "tsc --build --watch tsconfig.json tsconfig.esm.json tsconfig.esnext.json",
    "precompile": "lerna run version --scope $(npm pkg get name) --include-dependencies",
    "prewatch": "node ../../../scripts/version-update.js",
    "peer-api-check": "node ../../../scripts/peer-api-check.js"
  },
  "keywords": [
    "opentelemetry",
    "nodejs",
    "browser",
    "tracing",
    "profiling",
    "metrics",
    "stats"
  ],
  "bugs": {
    "url": "https://github.com/open-telemetry/opentelemetry-js/issues"
  },
  "dependencies": {
<<<<<<< HEAD
    "require-in-the-middle": "elastic/require-in-the-middle#trentm/types",
=======
    "require-in-the-middle": "^7.0.1",
>>>>>>> 61aae103
    "semver": "^7.3.2",
    "shimmer": "^1.2.1"
  },
  "peerDependencies": {
    "@opentelemetry/api": "^1.3.0"
  },
  "devDependencies": {
    "@babel/core": "7.16.0",
    "@opentelemetry/api": "1.4.1",
    "@opentelemetry/sdk-metrics": "1.12.0",
    "@types/mocha": "10.0.0",
    "@types/node": "18.6.5",
    "@types/semver": "7.3.9",
    "@types/shimmer": "1.0.2",
    "@types/sinon": "10.0.13",
    "@types/webpack-env": "1.16.3",
    "babel-loader": "8.2.3",
    "codecov": "3.8.3",
    "cpx": "1.5.0",
    "istanbul-instrumenter-loader": "3.0.1",
    "karma": "6.3.16",
    "karma-chrome-launcher": "3.1.0",
    "karma-coverage-istanbul-reporter": "3.0.3",
    "karma-mocha": "2.0.1",
    "karma-spec-reporter": "0.0.32",
    "karma-webpack": "4.0.2",
    "mocha": "10.0.0",
    "nyc": "15.1.0",
    "sinon": "15.0.0",
    "ts-loader": "8.4.0",
    "ts-mocha": "10.0.0",
    "typescript": "4.4.4",
    "webpack": "4.46.0",
    "webpack-cli": "4.9.1",
    "webpack-merge": "5.8.0"
  },
  "engines": {
    "node": ">=14"
  },
  "sideEffects": false
}<|MERGE_RESOLUTION|>--- conflicted
+++ resolved
@@ -68,11 +68,7 @@
     "url": "https://github.com/open-telemetry/opentelemetry-js/issues"
   },
   "dependencies": {
-<<<<<<< HEAD
-    "require-in-the-middle": "elastic/require-in-the-middle#trentm/types",
-=======
-    "require-in-the-middle": "^7.0.1",
->>>>>>> 61aae103
+    "require-in-the-middle": "^7.1.0",
     "semver": "^7.3.2",
     "shimmer": "^1.2.1"
   },
