/*!
 * Copyright 2019, OpenTelemetry Authors
 *
 * Licensed under the Apache License, Version 2.0 (the "License");
 * you may not use this file except in compliance with the License.
 * You may obtain a copy of the License at
 *
 *      https://www.apache.org/licenses/LICENSE-2.0
 *
 * Unless required by applicable law or agreed to in writing, software
 * distributed under the License is distributed on an "AS IS" BASIS,
 * WITHOUT WARRANTIES OR CONDITIONS OF ANY KIND, either express or implied.
 * See the License for the specific language governing permissions and
 * limitations under the License.
 */

import * as assert from 'assert';
<<<<<<< HEAD
import { NoopTracer, NOOP_SPAN, SpanKind, INVALID_TRACE_ID, INVALID_SPAN_ID } from '../../src';
=======
import { NoopTracer, NOOP_SPAN, SpanKind } from '../../src';
import { Context } from '@opentelemetry/scope-base';
>>>>>>> 03bf1917

describe('NoopTracer', () => {
  it('should not crash', () => {
    const spanContext = { traceId: INVALID_TRACE_ID, spanId: INVALID_SPAN_ID };
    const tracer = new NoopTracer();

    assert.deepStrictEqual(tracer.startSpan('span-name'), NOOP_SPAN);
    assert.deepStrictEqual(
      tracer.startSpan('span-name1', { kind: SpanKind.CLIENT }),
      NOOP_SPAN
    );
    assert.deepStrictEqual(
      tracer.startSpan('span-name2', {
        kind: SpanKind.CLIENT,
        isRecording: true,
      }),
      NOOP_SPAN
    );

    assert.deepStrictEqual(tracer.getCurrentSpan(), NOOP_SPAN);
    const httpTextFormat = tracer.getHttpTextFormat();
    assert.ok(httpTextFormat);

    httpTextFormat.inject(Context.ROOT_CONTEXT, {});
    assert.deepStrictEqual(
      httpTextFormat.extract(Context.ROOT_CONTEXT, {}),
      Context.ROOT_CONTEXT
    );

    const binaryFormat = tracer.getBinaryFormat();
    assert.ok(binaryFormat);
    assert.ok(binaryFormat.toBytes(spanContext), typeof ArrayBuffer);
    assert.deepStrictEqual(binaryFormat.fromBytes(new ArrayBuffer(0)), null);
  });

  it('should not crash when .withSpan()', done => {
    const tracer = new NoopTracer();
    tracer.withSpan(NOOP_SPAN, () => {
      return done();
    });
  });

  it('should not crash when .bind()', done => {
    const tracer = new NoopTracer();
    const fn = () => {
      return done();
    };
    const patchedFn = tracer.bind(fn, NOOP_SPAN);
    return patchedFn();
  });
});<|MERGE_RESOLUTION|>--- conflicted
+++ resolved
@@ -15,12 +15,8 @@
  */
 
 import * as assert from 'assert';
-<<<<<<< HEAD
 import { NoopTracer, NOOP_SPAN, SpanKind, INVALID_TRACE_ID, INVALID_SPAN_ID } from '../../src';
-=======
-import { NoopTracer, NOOP_SPAN, SpanKind } from '../../src';
 import { Context } from '@opentelemetry/scope-base';
->>>>>>> 03bf1917
 
 describe('NoopTracer', () => {
   it('should not crash', () => {
