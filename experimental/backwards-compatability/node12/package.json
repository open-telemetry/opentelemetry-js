{
  "name": "backcompat-node12",
  "version": "0.26.0",
  "private": true,
  "description": "Backwards compatability app for node8 types and the OpenTelemetry Node.js SDK",
  "main": "index.js",
  "scripts": {
    "test:backcompat": "tsc --noEmit index.ts && tsc --noEmit --esModuleInterop index.ts"
  },
  "dependencies": {
<<<<<<< HEAD
    "@opentelemetry/sdk-node": "0.26.0",
    "@opentelemetry/sdk-trace-base": "0.26.0"
=======
    "@opentelemetry/sdk-node": "0.25.0",
    "@opentelemetry/sdk-trace-base": "1.0.0"
>>>>>>> 52d3f9b2
  },
  "devDependencies": {
    "@types/node": "12.20.20",
    "typescript": "4.3.5"
  },
  "author": "OpenTelemetry Authors",
  "license": "Apache-2.0"
}<|MERGE_RESOLUTION|>--- conflicted
+++ resolved
@@ -8,13 +8,8 @@
     "test:backcompat": "tsc --noEmit index.ts && tsc --noEmit --esModuleInterop index.ts"
   },
   "dependencies": {
-<<<<<<< HEAD
     "@opentelemetry/sdk-node": "0.26.0",
-    "@opentelemetry/sdk-trace-base": "0.26.0"
-=======
-    "@opentelemetry/sdk-node": "0.25.0",
     "@opentelemetry/sdk-trace-base": "1.0.0"
->>>>>>> 52d3f9b2
   },
   "devDependencies": {
     "@types/node": "12.20.20",
