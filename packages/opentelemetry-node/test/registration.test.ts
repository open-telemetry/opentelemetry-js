--- conflicted
+++ resolved
@@ -29,13 +29,8 @@
 
 describe('API registration', () => {
   beforeEach(() => {
-<<<<<<< HEAD
     context.setGlobalContextManager(new NoopContextManager());
-    propagation.setGlobalPropagator(new NoopHttpTextFormat());
-=======
-    context.setGlobalContextManager(new NoopScopeManager());
     propagation.setGlobalPropagator(new NoopHttpTextPropagator());
->>>>>>> 11be782e
     trace.setGlobalTracerProvider(new NoopTracerProvider());
   });
 
@@ -51,13 +46,8 @@
   it('should register configured implementations', () => {
     const tracerProvider = new NodeTracerProvider();
 
-<<<<<<< HEAD
     const contextManager = new NoopContextManager();
-    const propagator = new NoopHttpTextFormat();
-=======
-    const contextManager = new NoopScopeManager();
     const propagator = new NoopHttpTextPropagator();
->>>>>>> 11be782e
 
     tracerProvider.register({
       contextManager,
