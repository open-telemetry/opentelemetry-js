--- conflicted
+++ resolved
@@ -41,14 +41,9 @@
   constructor(
     instrumentDescriptor: InstrumentDescriptor,
     aggregator: Aggregator<T>,
-<<<<<<< HEAD
     private _attributesProcessor: IAttributesProcessor,
-    collectorHandles: MetricCollectorHandle[]
-=======
-    private _attributesProcessor: AttributesProcessor,
     collectorHandles: MetricCollectorHandle[],
     private _aggregationCardinalityLimit?: number
->>>>>>> 569346ba
   ) {
     super(instrumentDescriptor);
     this._deltaMetricStorage = new DeltaMetricProcessor(
