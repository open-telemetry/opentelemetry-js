--- conflicted
+++ resolved
@@ -17,14 +17,9 @@
 import {
   context,
   TraceFlags,
-<<<<<<< HEAD
-  setActiveSpan,
-  setExtractedSpanContext,
   NoopLogger,
-=======
   setSpan,
   setSpanContext,
->>>>>>> c1d4264a
 } from '@opentelemetry/api';
 import {
   AlwaysOnSampler,
