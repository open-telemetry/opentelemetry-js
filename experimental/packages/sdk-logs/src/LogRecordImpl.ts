/*
 * Copyright The OpenTelemetry Authors
 *
 * Licensed under the Apache License, Version 2.0 (the "License");
 * you may not use this file except in compliance with the License.
 * You may obtain a copy of the License at
 *
 *      https://www.apache.org/licenses/LICENSE-2.0
 *
 * Unless required by applicable law or agreed to in writing, software
 * distributed under the License is distributed on an "AS IS" BASIS,
 * WITHOUT WARRANTIES OR CONDITIONS OF ANY KIND, either express or implied.
 * See the License for the specific language governing permissions and
 * limitations under the License.
 */

<<<<<<< HEAD
import { diag } from '@opentelemetry/api';
=======
>>>>>>> a36e8e91
import type * as logsAPI from '@opentelemetry/api-logs';
import * as api from '@opentelemetry/api';
import {
  timeInputToHrTime,
  InstrumentationScope,
} from '@opentelemetry/core';
import type { Resource } from '@opentelemetry/resources';

import type { ReadableLogRecord } from './export/ReadableLogRecord';
import type { LogRecordLimits } from './types';
<<<<<<< HEAD
import { AnyValue, LogAttributes, LogBody, isLogAttributeValue } from '@opentelemetry/api-logs';
=======
>>>>>>> a36e8e91
import { LoggerProviderSharedState } from './internal/LoggerProviderSharedState';

export class LogRecordImpl implements ReadableLogRecord {
  readonly hrTime: api.HrTime;
  readonly hrTimeObserved: api.HrTime;
  readonly spanContext?: api.SpanContext;
  readonly resource: Resource;
  readonly instrumentationScope: InstrumentationScope;
  readonly attributes: logsAPI.LogAttributes = {};
  private _severityText?: string;
  private _severityNumber?: logsAPI.SeverityNumber;
  private _body?: logsAPI.LogBody;
  private _eventName?: string;
  private totalAttributesCount: number = 0;

  private _isReadonly: boolean = false;
  private readonly _logRecordLimits: Required<LogRecordLimits>;

  set severityText(severityText: string | undefined) {
    if (this._isLogRecordReadonly()) {
      return;
    }
    this._severityText = severityText;
  }
  get severityText(): string | undefined {
    return this._severityText;
  }

  set severityNumber(severityNumber: logsAPI.SeverityNumber | undefined) {
    if (this._isLogRecordReadonly()) {
      return;
    }
    this._severityNumber = severityNumber;
  }
  get severityNumber(): logsAPI.SeverityNumber | undefined {
    return this._severityNumber;
  }

  set body(body: logsAPI.LogBody | undefined) {
    if (this._isLogRecordReadonly()) {
      return;
    }
    this._body = body;
  }
  get body(): logsAPI.LogBody | undefined {
    return this._body;
  }

  get eventName(): string | undefined {
    return this._eventName;
  }
  set eventName(eventName: string | undefined) {
    if (this._isLogRecordReadonly()) {
      return;
    }
    this._eventName = eventName;
  }

  get droppedAttributesCount(): number {
    return this.totalAttributesCount - Object.keys(this.attributes).length;
  }

  constructor(
    _sharedState: LoggerProviderSharedState,
    instrumentationScope: InstrumentationScope,
    logRecord: logsAPI.LogRecord
  ) {
    const {
      timestamp,
      observedTimestamp,
      eventName,
      severityNumber,
      severityText,
      body,
      attributes = {},
      context,
    } = logRecord;

    const now = Date.now();
    this.hrTime = timeInputToHrTime(timestamp ?? now);
    this.hrTimeObserved = timeInputToHrTime(observedTimestamp ?? now);

    if (context) {
      const spanContext = api.trace.getSpanContext(context);
      if (spanContext && api.isSpanContextValid(spanContext)) {
        this.spanContext = spanContext;
      }
    }
    this.severityNumber = severityNumber;
    this.severityText = severityText;
    this.body = body;
    this.resource = _sharedState.resource;
    this.instrumentationScope = instrumentationScope;
    this._logRecordLimits = _sharedState.logRecordLimits;
    this._eventName = eventName;
    this.setAttributes(attributes);
  }

  public setAttribute(key: string, value?: logsAPI.AnyValue) {
    if (this._isLogRecordReadonly()) {
      return this;
    }
    if (key.length === 0) {
      api.diag.warn(`Invalid attribute key: ${key}`);
      return this;
    }
    if (!isLogAttributeValue(value)) {
      api.diag.warn(`Invalid attribute value set for key: ${key}`);
      return this;
    }
    this.totalAttributesCount += 1;
    if (
      Object.keys(this.attributes).length >=
        this._logRecordLimits.attributeCountLimit &&
      !Object.prototype.hasOwnProperty.call(this.attributes, key)
    ) {
      // This logic is to create drop message at most once per LogRecord to prevent excessive logging.
      if (this.droppedAttributesCount === 1) {
        api.diag.warn('Dropping extra attributes.');
      }
      return this;
    }
    this.attributes[key] = this._truncateToSize(value);
    return this;
  }

  public setAttributes(attributes: logsAPI.LogAttributes) {
    for (const [k, v] of Object.entries(attributes)) {
      this.setAttribute(k, v);
    }
    return this;
  }

  public setBody(body: logsAPI.LogBody) {
    this.body = body;
    return this;
  }

  public setEventName(eventName: string) {
    this.eventName = eventName;
    return this;
  }

  public setSeverityNumber(severityNumber: logsAPI.SeverityNumber) {
    this.severityNumber = severityNumber;
    return this;
  }

  public setSeverityText(severityText: string) {
    this.severityText = severityText;
    return this;
  }

  /**
   * @internal
   * A LogRecordProcessor may freely modify logRecord for the duration of the OnEmit call.
   * If logRecord is needed after OnEmit returns (i.e. for asynchronous processing) only reads are permitted.
   */
  _makeReadonly() {
    this._isReadonly = true;
  }

<<<<<<< HEAD
  private _truncateToSize(value: AnyValue): AnyValue {
=======
  private _truncateToSize(value: api.AttributeValue): api.AttributeValue {
>>>>>>> a36e8e91
    const limit = this._logRecordLimits.attributeValueLengthLimit;
    // Check limit
    if (limit <= 0) {
      // Negative values are invalid, so do not truncate
      api.diag.warn(`Attribute value limit must be positive, got ${limit}`);
      return value;
    }

    // null/undefined - no truncation needed
    if (value == null) {
      return value;
    }

    // String
    if (typeof value === 'string') {
      return this._truncateToLimitUtil(value, limit);
    }

    // Byte arrays - no truncation needed
    if (value instanceof Uint8Array) {
      return value;
    }

    // Arrays (can contain any AnyValue types)
    if (Array.isArray(value)) {
      return value.map(val => this._truncateToSize(val));
    }

    // Objects/Maps - recursively truncate nested values
    if (typeof value === 'object') {
      const truncatedObj: Record<string, AnyValue> = {};
      for (const [k, v] of Object.entries(value as Record<string, AnyValue>)) {
        truncatedObj[k] = this._truncateToSize(v);
      }
      return truncatedObj;
    }

    // Other types (number, boolean), no need to apply value length limit
    return value;
  }

  private _truncateToLimitUtil(value: string, limit: number): string {
    if (value.length <= limit) {
      return value;
    }
    return value.substring(0, limit);
  }

  private _isLogRecordReadonly(): boolean {
    if (this._isReadonly) {
      api.diag.warn('Can not execute the operation on emitted log record');
    }
    return this._isReadonly;
  }
}<|MERGE_RESOLUTION|>--- conflicted
+++ resolved
@@ -14,10 +14,6 @@
  * limitations under the License.
  */
 
-<<<<<<< HEAD
-import { diag } from '@opentelemetry/api';
-=======
->>>>>>> a36e8e91
 import type * as logsAPI from '@opentelemetry/api-logs';
 import * as api from '@opentelemetry/api';
 import {
@@ -28,10 +24,7 @@
 
 import type { ReadableLogRecord } from './export/ReadableLogRecord';
 import type { LogRecordLimits } from './types';
-<<<<<<< HEAD
-import { AnyValue, LogAttributes, LogBody, isLogAttributeValue } from '@opentelemetry/api-logs';
-=======
->>>>>>> a36e8e91
+import { AnyValue, isLogAttributeValue } from '@opentelemetry/api-logs';
 import { LoggerProviderSharedState } from './internal/LoggerProviderSharedState';
 
 export class LogRecordImpl implements ReadableLogRecord {
@@ -194,11 +187,7 @@
     this._isReadonly = true;
   }
 
-<<<<<<< HEAD
   private _truncateToSize(value: AnyValue): AnyValue {
-=======
-  private _truncateToSize(value: api.AttributeValue): api.AttributeValue {
->>>>>>> a36e8e91
     const limit = this._logRecordLimits.attributeValueLengthLimit;
     // Check limit
     if (limit <= 0) {
