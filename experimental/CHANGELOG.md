# CHANGELOG

All notable changes to experimental packages in this project will be documented in this file.

## Unreleased

### :boom: Breaking Change

* fix(exporter-*-otlp-grpc)!: lazy load gRPC to improve compatibility with `@opentelemetry/instrumenation-grpc` [#4432](https://github.com/open-telemetry/opentelemetry-js/pull/4432) @pichlermarc
  * Fixes a bug where requiring up the gRPC exporter before enabling the instrumentation from `@opentelemetry/instrumentation-grpc` would lead to missing telemetry
  * Breaking changes, removes several functions and properties that were used internally and were not intended for end-users
    * `getServiceClientType()`
      * this returned a static enum value that would denote the export type (`SPAN`, `METRICS`, `LOGS`)
    * `getServiceProtoPath()`
      * this returned a static enum value that would correspond to the gRPC service path
    * `metadata`
      * was used internally to access metadata, but as a side effect allowed end-users to modify metadata on runtime.
    * `serviceClient`
      * was used internally to keep track of the service client used by the exporter, as a side effect it allowed end-users to modify the gRPC service client that was used
    * `compression`
      * was used internally to keep track of the compression to use but was unintentionally exposed to the users. It allowed to read and write the value, writing, however, would have no effect.
<<<<<<< HEAD
* feat(exporter-*-otlp-*)!: move serialization for Node.js exporters to `@opentelemetry/otlp-transformer` [#4542](https://github.com/open-telemetry/opentelemetry-js/pull/4542) @pichlermarc
  * Breaking changes:
    * (user-facing) `convert()` now returns an empty object and will be removed in a follow-up
    * (internal) OTLPExporterNodeBase now has additional constructor parameters that are required
    * (internal) OTLPExporterNodeBase now has an additional `ResponseType` type parameter
=======
* feat(api-events)!: removed domain from the Events API [#4569](https://github.com/open-telemetry/opentelemetry-js/pull/4569)
* fix(events-api)!: renamed EventEmitter to EventLogger in the Events API [#4569](https://github.com/open-telemetry/opentelemetry-js/pull/4568)
>>>>>>> f6a075be

### :rocket: (Enhancement)

* refactor(instr-http): use exported strings for semconv. [#4573](https://github.com/open-telemetry/opentelemetry-js/pull/4573/) @JamieDanielson
* feat(sdk-node): add `HostDetector` as default resource detector

### :bug: (Bug Fix)

* fix(exporter-*-otlp-*): use parseHeaders() to ensure header-values are not 'undefined' #4540
  * Fixes a bug where passing `undefined` as a header value would crash the end-user app after the export timeout elapsed.
* fix(sdk-logs): ensure default resource attributes are used as fallbacks when a resource is passed to LoggerProvider.

### :books: (Refine Doc)

### :house: (Internal)

## 0.49.1

### :bug: (Bug Fix)

* fix(instrumentation): don't add `@opentelemetry/api-logs` as a `peerDependency`

## 0.49.0

### :boom: Breaking Change

* fix(otlp-exporter-base)!: remove unload event from OTLPExporterBrowserBase [#4438](https://github.com/open-telemetry/opentelemetry-js/pull/4438) @eldavojohn
  * Reason: The 'unload' event prevents sites from taking advantage of Google's [backward/forward cache](https://web.dev/articles/bfcache#never_use_the_unload_event) and will be [deprecated](https://developer.chrome.com/articles/deprecating-unload/).  It is now up to the consuming site to implement these shutdown events.
  * This breaking change affects users under this scenario:
    1. A user extends the exporter and overrides the shutdown function, and does something which is usually called by the unload listener
    2. We remove the unload event listener
    3. That user's overridden shutdown function no longer gets called

### :rocket: (Enhancement)

* feat(instrumentation): allow LoggerProvider to be specified in Instrumentations [#4314](https://github.com/open-telemetry/opentelemetry-js/pull/4314) @hectorhdzg
* feat(instrumentation): add getModuleDefinitions() to InstrumentationBase [#4475](https://github.com/open-telemetry/opentelemetry-js/pull/4475) @pichlermarc
* feat(exporter-metrics-otlp-http): add option to set the exporter aggregation preference  [#4409](https://github.com/open-telemetry/opentelemetry-js/pull/4409) @AkselAllas
* feat(node-sdk): add spanProcessors option [#4454](https://github.com/open-telemetry/opentelemetry-js/pull/4454) @naseemkullah

### :bug: (Bug Fix)

* fix(sdk-node): allow using samplers when the exporter is defined in the environment [#4394](https://github.com/open-telemetry/opentelemetry-js/pull/4394) @JacksonWeber
* fix(instrumentation): normalize paths for internal files in scoped packages [#4467](https://github.com/open-telemetry/opentelemetry-js/pull/4467) @pichlermarc
  * Fixes a bug where, on Windows, internal files on scoped packages would not be instrumented.
* fix(otlp-transformer): only use BigInt inside hrTimeToNanos() [#4484](https://github.com/open-telemetry/opentelemetry-js/pull/4484) @pichlermarc
* fix(instrumentation-fetch): do not enable in Node.js; clarify in docs this instr is for web fetch only [#4498](https://github.com/open-telemetry/opentelemetry-js/pull/4498) @trentm

### :house: (Internal)

* refactor(instrumentation-grpc): clean up remnants of 'grpc' package instrumentation [#4420](https://github.com/open-telemetry/opentelemetry-js/pull/4420) @pichlermarc

## 0.48.0

### :boom: Breaking Change

* fix(instrumentation)!: pin import-in-the-middle@1.7.1 [#4441](https://github.com/open-telemetry/opentelemetry-js/pull/4441)
  * Fixes a bug where, in some circumstances, ESM instrumentation packages would try to instrument CJS exports on ESM, causing the end-user application to crash.
  * This breaking change only affects users that are using the *experimental* `@opentelemetry/instrumentation/hook.mjs` loader hook AND Node.js 18.19 or later:
    * This reverts back to an older version of `import-in-the-middle` due to <https://github.com/DataDog/import-in-the-middle/issues/57>
    * This version does not support Node.js 18.19 or later

### :bug: (Bug Fix)

* fix(exporter-prometheus): avoid invoking callback synchronously [#4431](https://github.com/open-telemetry/opentelemetry-js/pull/4431) @legendecas
* fix(exporter-logs-otlp-grpc): set User-Agent header [#4398](https://github.com/open-telemetry/opentelemetry-js/pull/4398) @Vunovati
* fix(exporter-logs-otlp-http): set User-Agent header [#4398](https://github.com/open-telemetry/opentelemetry-js/pull/4398) @Vunovati
* fix(exporter-logs-otlp-proto): set User-Agent header [#4398](https://github.com/open-telemetry/opentelemetry-js/pull/4398) @Vunovati
* fix(instrumentation-fetch): compatibility with Map types for fetch headers

### :house: (Internal)

* refactor(exporter-prometheus): promisify prometheus tests [#4431](https://github.com/open-telemetry/opentelemetry-js/pull/4431) @legendecas

## 0.47.0

### :boom: Breaking Change

* fix(exporter-logs-otlp-http)!: programmatic headers take precedence over environment variables [#2370](https://github.com/open-telemetry/opentelemetry-js/pull/4351) @Vunovati
* fix(exporter-logs-otlp-proto)!: programmatic headers take precedence over environment variables [#2370](https://github.com/open-telemetry/opentelemetry-js/pull/4351) @Vunovati
* fix(exporter-trace-otlp-http)!: programmatic headers take precedence over environment variables [#2370](https://github.com/open-telemetry/opentelemetry-js/pull/4351) @Vunovati
* fix(exporter-trace-otlp-proto)!: programmatic headers take precedence over environment variables [#2370](https://github.com/open-telemetry/opentelemetry-js/pull/4351) @Vunovati

### :bug: (Bug Fix)

* fix(instrumentation): use caret range on import-in-the-middle [#4380](https://github.com/open-telemetry/opentelemetry-js/pull/4380) @pichlermarc
* fix(instrumentation): do not import 'path' in browser runtimes [#4386](https://github.com/open-telemetry/opentelemetry-js/pull/4386) @pichlermarc
  * Fixes a bug where bundling for web would fail due to `InstrumentationNodeModuleDefinition` importing `path`

## 0.46.0

### :boom: Breaking Change

* fix(exporter-metrics-otlp-grpc): programmatic headers take precedence over environment variables [#2370](https://github.com/open-telemetry/opentelemetry-js/pull/4334) @Vunovati
* fix(exporter-metrics-otlp-http): programmatic headers take precedence over environment variables [#2370](https://github.com/open-telemetry/opentelemetry-js/pull/4334) @Vunovati
* fix(exporter-metrics-otlp-proto): programmatic headers take precedence over environment variables [#2370](https://github.com/open-telemetry/opentelemetry-js/pull/4334) @Vunovati
* fix(otlp-exporter-base)!: decrease default concurrency limit to 30 [#4211](https://github.com/open-telemetry/opentelemetry-js/pull/4211) @pichlermarc
  * fixes a memory leak on prolonged collector unavailability
  * this change is marked as breaking as it changes defaults

### :rocket: (Enhancement)

* feat(sdk-logs): add droppedAttributesCount field to ReadableLogRecord

### :bug: (Bug Fix)

* fix(sdk-logs): await async resources in log processors
* fix(sdk-logs): avoid map attribute set when count limit exceeded
* fix(instrumentation-fetch): only access navigator if it is defined [#4063](https://github.com/open-telemetry/opentelemetry-js/pull/4063)
  * allows for experimental usage of this instrumentation with non-browser runtimes
* fix(instrumentation-http): memory leak when responses are not resumed
* fix(instrumentation-http): Do not mutate given headers object for outgoing http requests. Fixes aws-sdk signing error on retries. [#4346](https://github.com/open-telemetry/opentelemetry-js/pull/4346)
* fix(instrumentation): support Node.js v18.19.0 by using import-in-the-middle@1.6.0

## 0.45.1

### :bug: (Bug Fix)

* Bumps all dependencies to explicitly include Stable v1.18.1 packages

## 0.45.0

### :boom: Breaking Change

* fix(sdk-node)!: remove the explicit dependency on @opentelemetry/exporter-jaeger that was kept on the previous release
  * '@opentelemetry/exporter-jaeger' is no longer be a dependency of this package. To continue using '@opentelemetry/exporter-jaeger', please install it manually.
    * NOTE: `@opentelemetry/exporter-jaeger` is deprecated, consider switching to one of the alternatives described [here](https://www.npmjs.com/package/@opentelemetry/exporter-jaeger)
* fix(otlp-transformer)!: OTLP json encoding [#4220](https://github.com/open-telemetry/opentelemetry-js/pull/4220) @seemk
  * Fixes a bug in the OTLP (http/json) exporters where timestamps were not encoded as strings, causing the export to
    be rejected by OTLP endpoints

## 0.44.0

### :boom: Breaking Change

* fix(exporter-logs-otlp-proto): change OTLPLogExporter to OTLPLogExporter [#4140](https://github.com/open-telemetry/opentelemetry-js/pull/4140) @Vunovati
* fix(sdk-node): remove explicit dependency on @opentelemetry/exporter-jaeger
  * '@opentelemetry/exporter-jaeger' is no longer be a dependency of this package. To continue using '@opentelemetry/exporter-jaeger', please install it manually.
    * NOTE: `@opentelemetry/exporter-jaeger` is deprecated, consider switching to one of the alternatives described [here](https://www.npmjs.com/package/@opentelemetry/exporter-jaeger)
* fix(sdk-logs): hide internal methods with internal shared state [#3865](https://github.com/open-telemetry/opentelemetry-js/pull/3865) @legendecas

### :rocket: (Enhancement)

* feat(exporter-metrics-otlp-proto): add esm build [#4099](https://github.com/open-telemetry/opentelemetry-js/pull/4099) @pichlermarc
* feat(opencensus-shim): implement OpenCensus metric producer [#4066](https://github.com/open-telemetry/opentelemetry-js/pull/4066) @aabmass

### :bug: (Bug Fix)

* fix(otlp-exporter-base): replaced usage of window with _globalThis [#4157](https://github.com/open-telemetry/opentelemetry-js/pull/4157) @cristianmadularu
* fix(otlp-transformer): Avoid precision loss when converting from HrTime to unix nanoseconds. [#4062](https://github.com/open-telemetry/opentelemetry-js/pull/4062)

## 0.43.0

### :bug: (Bug Fix)

* Revert "feat(api): add attributes argument to recordException API [#4071](https://github.com/open-telemetry/opentelemetry-js/pull/4071)"
  * This feature was an unintentional breaking change introduced with API 1.5.0
  * This PR updates all experimental packages to allow API 1.6.0, where this change has been reverted.

## 0.42.0

### :boom: Breaking Change

* chore(sdk-node): deprecate methods in favor of constructor options [#3996](https://github.com/open-telemetry/opentelemetry-js/pull/3996) @pichlermarc
  * The following methods are now deprecated and will be removed in `0.43.0`
    * `NodeSDK.configureTracerProvider()`, please use constructor options instead
    * `NodeSDK.configureMeterProvider()`, please use constructor options instead
    * `NodeSDK.configureLoggerProvider()`, please use constructor options instead
    * `NodeSDK.addResource()`, please use constructor options instead
    * `NodeSDK.detectResources()`, this is not necessary anymore, resources are now auto-detected on startup.
* chore(sdk-node): add notice that '@opentelemetry/exporter-jaeger' has to be installed manually in the next version [#4068](https://github.com/open-telemetry/opentelemetry-js/pull/4068) @pichlermarc
  * Starting with 0.43.0 '@opentelemetry/exporter-jaeger' will no longer be a dependency of this package. To continue using '@opentelemetry/exporter-jaeger', please install it manually.
    * NOTE: `@opentelemetry/exporter-jaeger` is deprecated, consider switching to one of the alternatives described [here](https://www.npmjs.com/package/@opentelemetry/exporter-jaeger)

### :rocket: (Enhancement)

* feat: update PeriodicExportingMetricReader and PrometheusExporter to accept optional metric producers [#4077](https://github.com/open-telemetry/opentelemetry-js/pull/4077) @aabmass

### :bug: (Bug Fix)

* fix(exporter-logs-otlp-http): add @opentelemetry/api-logs as dependency

## 0.41.2

### :bug: (Bug Fix)

* fix(opentelemetry-exporter-logs-otlp-http): Add otel-api as dev dep for tests as they are directly importing the api and which is breaking the web-sandbox tests which is using rollup
* fix(instrumentation-grpc): instrument @grpc/grpc-js Client methods [#3804](https://github.com/open-telemetry/opentelemetry-js/pull/3804) @pichlermarc

## 0.41.1

### :books: (Refine Doc)

* docs(sdk-metrics): add example of exponential histogram metric [#3855](https://github.com/open-telemetry/opentelemetry-js/pull/3855) @JamieDanielson

### :rocket: (Enhancement)

* feat(sdk-node): logs support added [#3969](https://github.com/open-telemetry/opentelemetry-js/pull/3969) @psk001

### :bug: (Bug Fix)

* Revert "feat(minification): Add noEmitHelpers, importHelpers and tslib as a dependency (#3914)"
  [#4011](https://github.com/open-telemetry/opentelemetry-js/pull/4011) @dyladan

## 0.41.0

### :boom: Breaking Change

* chore(instrumentation-grpc): Drop support for package `grpc`. [#3807](https://github.com/open-telemetry/opentelemetry-js/pull/3807) @llc1123

### :rocket: (Enhancement)

* feat(otlp-grpc-exporters): add support for UDS endpoints. [#3853](https://github.com/open-telemetry/opentelemetry-js/pull/3853) @llc1123
* feat(otlp-exporters): bump otlp proto to 0.20.0 [#3932](https://github.com/open-telemetry/opentelemetry-js/pull/3932) @pichlermarc
* feat(exporter-metrics-otlp-*): add LowMemory metrics temporality preference [#3915](https://github.com/open-telemetry/opentelemetry-js/pull/3915) @martinkuba
  * Adds support for [LowMemory temporality preference](https://github.com/open-telemetry/opentelemetry-specification/blob/f09624bb97e9be3be259733b93be507df18927bd/specification/metrics/sdk_exporters/otlp.md#additional-configuration)
  * Adds support for `lowmemory` in `OTEL_EXPORTER_OTLP_METRICS_TEMPORALITY_PREFERENCE`

### :bug: (Bug Fix)

* fix(exporter-logs-otlp-http): set useHex to true [#3875](https://github.com/open-telemetry/opentelemetry-js/pull/3875) @Nico385412
* fix(otlp-proto-exporter-base): add missing type import [#3937](https://github.com/open-telemetry/opentelemetry-js/pull/3937) @pichlermarc
* fix(example-opencensus-shim): avoid OpenCensus auto instrumentations [#3951](https://github.com/open-telemetry/opentelemetry-js/pull/3951) @llc1123
* fix(http-intrumentation): prevent request socket null from throwing uncaught error [#3858](https://github.com/open-telemetry/opentelemetry-js/pull/3858) @aodysseos

### :house: (Internal)

* chore(instrumentation-grpc): Cleanup remnants of grpc-native support. [#3886](https://github.com/open-telemetry/opentelemetry-js/pull/3886) @llc1123

## 0.40.0

### :boom: Breaking Change

* fix(exporter-logs-otlp-grpc): change OTLPLogsExporter to OTLPLogExporter [#3819](https://github.com/open-telemetry/opentelemetry-js/pull/3819) @fuaiyi
* chore(instrumentation-grpc): add 'grpc' deprecation notice postinstall script [#3833](https://github.com/open-telemetry/opentelemetry-js/pull/3833) @pichlermarc
  * Support for telemetry generation for the [`grpc`](https://www.npmjs.com/package/grpc) module will be dropped in the next release as the package has been
    deprecated for over 1 year, please migrate to [`@grpc/grpc-js`](https://www.npmjs.com/package/@grpc/grpc-js) to continue receiving telemetry.

### :rocket: (Enhancement)

* feat(api-logs): support map in log attributes. [#3821](https://github.com/open-telemetry/opentelemetry-js/pull/3821) @Abinet18
* feat(instrumentation): add ESM support for instrumentation. [#3698](https://github.com/open-telemetry/opentelemetry-js/pull/3698) @JamieDanielson, @pkanal, @vmarchaud, @lizthegrey, @bengl
* feat(exporter-logs-otlp-http): otlp-http exporter for logs. [#3764](https://github.com/open-telemetry/opentelemetry-js/pull/3764/) @fuaiyi
* feat(otlp-trace-exporters): Add User-Agent header to OTLP trace exporters. [#3790](https://github.com/open-telemetry/opentelemetry-js/pull/3790) @JamieDanielson
* feat(otlp-metric-exporters): Add User-Agent header to OTLP metric exporters. [#3806](https://github.com/open-telemetry/opentelemetry-js/pull/3806) @JamieDanielson
* feat(opencensus-shim): add OpenCensus trace shim [#3809](https://github.com/open-telemetry/opentelemetry-js/pull/3809) @aabmass
* feat(exporter-logs-otlp-proto): protobuf exporter for logs. [#3779](https://github.com/open-telemetry/opentelemetry-js/pull/3779) @Abinet18

### :bug: (Bug Fix)

* fix(sdk-node): use resource interface instead of concrete class [#3803](https://github.com/open-telemetry/opentelemetry-js/pull/3803) @blumamir
* fix(sdk-logs): remove includeTraceContext configuration and use LogRecord context when available  [#3817](https://github.com/open-telemetry/opentelemetry-js/pull/3817) @hectorhdzg

## 0.39.1

### :bug: (Bug Fix)

* fix(otlp-transformer): move api-logs to dependencies [#3798](https://github.com/open-telemetry/opentelemetry-js/pull/3798) @pichlermarc

## 0.39.0

### :rocket: (Enhancement)

* feat(otlp-transformer): support log records. [#3712](https://github.com/open-telemetry/opentelemetry-js/pull/3712/) @llc1123
* feat(otlp-grpc-exporter-base): support log records. [#3712](https://github.com/open-telemetry/opentelemetry-js/pull/3712/) @llc1123
* feat(exporter-logs-otlp-grpc): otlp-grpc exporter for logs. [#3712](https://github.com/open-telemetry/opentelemetry-js/pull/3712/) @llc1123
* feat(otlp-grpc-exporter-base): use statically generated protobuf code [#3705](https://github.com/open-telemetry/opentelemetry-js/pull/3705) @pichlermarc
* refactor(otlp-transformer): refine metric transformers. [#3770](https://github.com/open-telemetry/opentelemetry-js/pull/3770/) @llc1123
* feat(api-logs): add `ObservedTimestamp` to `LogRecord`. [#3787](https://github.com/open-telemetry/opentelemetry-js/pull/3787/) @llc1123

### :bug: (Bug Fix)

* fix(instrumentation): update `require-in-the-middle` to v7.1.0 [#3727](https://github.com/open-telemetry/opentelemetry-js/pull/3727) @trentm
* fix(instrumentation): update `require-in-the-middle` to v7.0.1 [#3743](https://github.com/open-telemetry/opentelemetry-js/pull/3743) @trentm

### :books: (Refine Doc)

* doc(instrumentation): add limitiations section to readme [#3786](https://github.com/open-telemetry/opentelemetry-js/pull/3786) @flarna

## 0.38.0

### :boom: Breaking Change

* fix: remove HTTP/HTTPS prefix from span name in instrumentation-xml-http-request [#3672](https://github.com/open-telemetry/opentelemetry-js/pull/3672) @jufab
* fix(sdk-node)!: remove unused defaultAttributes option [#3724](https://github.com/open-telemetry/opentelemetry-js/pull/3724) @pichlermarc
  * Please use `NodeSDKConfiguration.resource` instead

### :rocket: (Enhancement)

* feat(sdk-logs): use logs API 0.38

### :bug: (Bug Fix)

* fix(sdk-node): only set DiagConsoleLogger when OTEL_LOG_LEVEL is set [#3693](https://github.com/open-telemetry/opentelemetry-js/pull/3693) @pichlermarc

## 0.37.0

### :boom: Breaking Change

* fix: remove HTTP/HTTPS prefix from span name in instrumentation-xml-http-request [#3672](https://github.com/open-telemetry/opentelemetry-js/pull/3672) @jufab

### :rocket: (Enhancement)

* feat(api-logs): 1.`LogRecord` fields update: `traceFlags`/`traceId`/`spanId` -> `context`; 2.`Logger` supports configuring `includeTraceContext`; 3.The `onEmit` method of `LogRecordProcessor` supports the `context` field.  [#3549](https://github.com/open-telemetry/opentelemetry-js/pull/3549/) @fuaiyi
* feat(sdk-logs): logs sdk implementation. [#3549](https://github.com/open-telemetry/opentelemetry-js/pull/3549/) @fuaiyi

## 0.36.0

### :boom: Breaking Change

* feat: remove HTTP/HTTPS prefix from span name [#3603](https://github.com/open-telemetry/opentelemetry-js/pull/3603) @Flarna

### :rocket: (Enhancement)

* feat: use HTTP_ROUTE in span name [#3603](https://github.com/open-telemetry/opentelemetry-js/pull/3603) @Flarna
* feat: add HTTP_ROUTE attribute to http incoming metrics if present [#3581](https://github.com/open-telemetry/opentelemetry-js/pull/3581) @hermogenes
* feat(opentelemetry-instrumentation-grpc): allow to add attributes from grpc metadata in the patched server [#3589](https://github.com/open-telemetry/opentelemetry-js/pull/3589) @zombispormedio
* feat(sdk-node): install diag logger with OTEL_LOG_LEVEL [#3627](https://github.com/open-telemetry/opentelemetry-js/pull/3627) @legendecas
* feat(otlp-exporter-base): add retries [#3207](https://github.com/open-telemetry/opentelemetry-js/pull/3207) @svetlanabrennan
* feat(sdk-node): override IdGenerator when using NodeSDK [#3645](https://github.com/open-telemetry/opentelemetry-js/pull/3645) @haddasbronfman
* feat(otlp-transformer): expose dropped attributes, events and links counts on the transformed otlp span [#3576](https://github.com/open-telemetry/opentelemetry-js/pull/3576) @mohitk05

### :bug: (Bug Fix)

* fix(prometheus-exporter): add possibility to respond to errors returned by `server.listen()` [#3552](https://github.com/open-telemetry/opentelemetry-js/pull/3402) @pichlermarc
* fix(sdk-node): update instrumentations once MeterProvider is initialized [#3624](https://github.com/open-telemetry/opentelemetry-js/pull/3624) @pichlermarc

## 0.35.1

### :bug: (Bug Fix)

* fix: remove JSON syntax error and regenerate tsconfig files [#3566](https://github.com/open-telemetry/opentelemetry-js/pull/3566) @Flarna
  * Fixes an error where the generated JS files were not included in the esnext package due to a failure of the tsconfig generation
* fix(sdk-node): register instrumentations early [#3502](https://github.com/open-telemetry/opentelemetry-js/pull/3502) @flarna
* fix: include tracestate in export [#3569](https://github.com/open-telemetry/opentelemetry-js/pull/3569) @flarna
* fix(http) Remove outgoing headers normalization [#3557](https://github.com/open-telemetry/opentelemetry-js/pull/3557) @marcinjahn

## 0.35.0

### :rocket: (Enhancement)

* feat(instrumentation-http): monitor error events with events.errorMonitor [#3402](https://github.com/open-telemetry/opentelemetry-js/pull/3402) @legendecas
* feat(instrumentation-grpc): added grpc metadata client side attributes in instrumentation [#3386](https://github.com/open-telemetry/opentelemetry-js/pull/3386)
* feat(instrumentation): add new `_setMeterInstruments` protected method that update the meter instruments every meter provider update.
* feat(api-logs): add the `SeverityNumber` enumeration. [#3443](https://github.com/open-telemetry/opentelemetry-js/pull/3443/) @fuaiyi
* feat(sdk-node): configure no-op sdk with `OTEL_SDK_DISABLED` environment variable [#3485](https://github.com/open-telemetry/opentelemetry-js/pull/3485/files/2211c78aec39aeb6b4b3dae71844edf8ce234d20)  @RazGvili

### :bug: (Bug Fix)

* fix(instrumentation-xhr): http.url attribute should be absolute [#3200](https://github.com/open-telemetry/opentelemetry-js/pull/3200) @t2t2
* fix(instrumentation-grpc): always set grpc semcov status code attribute with numeric value [#3076](https://github.com/open-telemetry/opentelemetry-js/pull/3076) @blumamir
* fix(instrumentation): only call `onRequire` for full matches on core modules with sub-paths [#3451](https://github.com/open-telemetry/opentelemetry-js/pull/3451) @mhassan1
* fix(instrumentation): add back support for absolute paths via `require-in-the-middle` [#3457](https://github.com/open-telemetry/opentelemetry-js/pull/3457) @mhassan1
* fix(prometheus-sanitization): replace repeated `_` with a single `_` [3470](https://github.com/open-telemetry/opentelemetry-js/pull/3470) @samimusallam
* fix(prometheus-serializer): correct string used for NaN [#3477](https://github.com/open-telemetry/opentelemetry-js/pull/3477) @JacksonWeber
* fix(instrumentation-http): close server span when response finishes [#3407](https://github.com/open-telemetry/opentelemetry-js/pull/3407) @legendecas
* fix(instrumentation-fetch): make spans resilient to clock drift by using Date.now [#3434](https://github.com/open-telemetry/opentelemetry-js/pull/3434) @dyladan
* fix(instrumentation-xml-http-request): make spans resilient to clock drift by using Date.now [#3434](https://github.com/open-telemetry/opentelemetry-js/pull/3434) @dyladan
* fix(sdk-node): fix exporter to be read only OTEL_TRACES_EXPORTER is set to a valid exporter [3492] @svetlanabrennan

### :house: (Internal)

* chore(otlp-proto-exporter-base): upgrade protobufjs to 7.1.2 and relax versioning [#3433](https://github.com/open-telemetry/opentelemetry-js/pull/3433) @seemk

## 0.34.0

* `@opentelemetry/sdk-metrics` moved to [packages/sdk-metrics](../packages/sdk-metrics)
* `@opentelemetry/api-metrics` deprecated and merged into [api](../api)

### :rocket: (Enhancement)

* feat(metrics-sdk): Add tracing suppresing for Metrics Export [#3332](https://github.com/open-telemetry/opentelemetry-js/pull/3332) @hectorhdzg
* feat(instrumentation): implement `require-in-the-middle` singleton [#3161](https://github.com/open-telemetry/opentelemetry-js/pull/3161) @mhassan1
* feat(sdk-node): configure trace exporter with environment variables [#3143](https://github.com/open-telemetry/opentelemetry-js/pull/3143) @svetlanabrennan
* feat: enable tree shaking [#3329](https://github.com/open-telemetry/opentelemetry-js/pull/3329) @pkanal
* feat(prometheus): serialize resource as target_info gauge [#3300](https://github.com/open-telemetry/opentelemetry-js/pull/3300) @pichlermarc
* feat(detectors): add browser detector module [#3292](https://github.com/open-telemetry/opentelemetry-js/pull/3292) @abinet18
* deps: remove unused proto-loader dependencies and update grpc-js and proto-loader versions [#3337](https://github.com/open-telemetry/opentelemetry-js/pull/3337) @seemk
* feat(metrics-exporters): configure temporality via environment variable [#3305](https://github.com/open-telemetry/opentelemetry-js/pull/3305) @pichlermarc
* feat(console-metric-exporter): add temporality configuration [#3387](https://github.com/open-telemetry/opentelemetry-js/pull/3387) @pichlermarc

### :bug: (Bug Fix)

* fix(node-sdk): move `@opentelemetry/semantic-conventions` to `dependencies` [#3283](https://github.com/open-telemetry/opentelemetry-js/pull/3283) @mhassan1
* fix(exporters): do not append trailing '/' when URL contains path [#3274](https://github.com/open-telemetry/opentelemetry-js/pull/3274) @pichlermarc
* fix(instrumentation): debug log on no modules defined for instrumentation [#3308](https://github.com/open-telemetry/opentelemetry-js/pull/3308) @legendecas

### :books: (Refine Doc)

* docs(metrics-exporters): fix wrong exporter const name in example [#3270](https://github.com/open-telemetry/opentelemetry-js/issues/3270) @pichlermarc

### :house: (Internal)

* ci(instrumentation-http): remove got devDependency
  [#3347](https://github.com/open-telemetry/opentelemetry-js/issues/3347) @dyladan
* deps(instrumentation-http): move sdk-metrics to dev dependencies [#3380](https://github.com/open-telemetry/opentelemetry-js/issues/3380) @pichlermarc

## 0.33.0

### :boom: Breaking Change

* Add `resourceDetectors` option to `NodeSDK` [#3210](https://github.com/open-telemetry/opentelemetry-js/issues/3210)
  * `NodeSDK.detectResources()` function is no longer able to receive config as a parameter.
    Instead, the detectors are passed to the constructor.

* chore(metrics-sdk): clean up exports [#3197](https://github.com/open-telemetry/opentelemetry-js/pull/3197) @pichlermarc
  * removes export for:
    * `AccumulationRecord`
    * `Aggregator`
    * `AggregatorKind`
    * `Accumulation`
    * `createInstrumentDescriptor`
    * `createInstrumentDescriptorWithView`
    * `isDescriptorCompatibleWith`
* chore(api-metrics): clean up exports [#3198](https://github.com/open-telemetry/opentelemetry-js/pull/3198) @pichlermarc
  * removes export for:
    * `NOOP_COUNTER_METRIC`
    * `NOOP_HISTOGRAM_METRIC`
    * `NOOP_METER_PROVIDER`
    * `NOOP_OBSERVABLE_COUNTER_METRIC`
    * `NOOP_OBSERVABLE_GAUGE_METRIC`
    * `NOOP_OBSERVABLE_UP_DOWN_COUNTER_METRIC`
    * `NOOP_UP_DOWN_COUNTER_METRIC`
    * `NoopCounterMetric`
    * `NoopHistogramMetric`
    * `NoopMeter`
    * `NoopMeterProvider`
    * `NoopMetric`
    * `NoopObservableCounterMetric`
    * `NoopObservableGaugeMetric`
    * `NoopObservableMetric`
    * `NoopObservableUpDownCounterMetric`
    * `NoopUpDownCounterMetric`
* feat(sdk-metrics): align MetricReader with specification and other language implementations [#3225](https://github.com/open-telemetry/opentelemetry-js/pull/3225) @pichlermarc
* chore(sdk-metrics): remove accidental export of the SDK `Meter` class [#3243](https://github.com/open-telemetry/opentelemetry-js/pull/3243) @pichlermarc

### :rocket: (Enhancement)

* Add `resourceDetectors` option to `NodeSDK` [#3210](https://github.com/open-telemetry/opentelemetry-js/issues/3210)
* feat: add Logs API @mkuba [#3117](https://github.com/open-telemetry/opentelemetry-js/pull/3117)

### :books: (Refine Doc)

* docs(sdk-metrics): fix typos and add missing parameter docs. [#3244](https://github.com/open-telemetry/opentelemetry-js/pull/3244) @pichlermarc

### :house: (Internal)

* ci(instrumentation-http): improve metrics test stability [#3242](https://github.com/open-telemetry/opentelemetry-js/pull/3242) @pichlermarc
* deps: remove unused protobufjs and update used ones to 7.1.1 #3251 [#3251](https://github.com/open-telemetry/opentelemetry-js/pull/3251) @pichlermarc

## 0.32.0

### :boom: Breaking Change

* Rename @opentelemetry/sdk-metrics-base package to @opentelemetry/sdk-metrics  [#3162](https://github.com/open-telemetry/opentelemetry-js/pull/3162) @hectorhdzg

### :rocket: (Enhancement)

* feature(instrumentation-http): Add HTTP Server and Client duration Metrics in HTTP Node.js Instrumentation [#3149](https://github.com/open-telemetry/opentelemetry-js/pull/3149) @hectorhdzg
* fix(add-views-to-node-sdk): added the ability to define meter views in `NodeSDK` [#3066](https://github.com/open-telemetry/opentelemetry-js/pull/3124) @weyert
* feature(add-console-metrics-exporter): add ConsoleMetricExporter [#3120](https://github.com/open-telemetry/opentelemetry-js/pull/3120) @weyert
* feature(prometheus-serialiser): export the unit block when unit is set in metric descriptor [#3066](https://github.com/open-telemetry/opentelemetry-js/pull/3041) @weyert
* feat: support latest `@opentelemetry/api` [#3177](https://github.com/open-telemetry/opentelemetry-js/pull/3177) @dyladan
* feat(sdk-metrics-base): add per metric-reader aggregation support [#3153](https://github.com/open-telemetry/opentelemetry-js/pull/3153) @legendecas
* chore(deps): update prometheus example dependencies to 0.32 [#3126](https://github.com/open-telemetry/opentelemetry-js/pull/3216) @avzis
* feature(opentelemetry-api-metrics): Adding generics to `create{metricType}` [#3151](https://github.com/open-telemetry/opentelemetry-js/issues/3151) @tomerghelber-tm

### :bug: (Bug Fix)

* fix(instrumentation-http): add `http.host` attribute before sending the request #3054 @cuichenli

## 0.31.0

### :boom: Breaking Change

* feature(views): move views registration to MeterProvider constructor [#3066](https://github.com/open-telemetry/opentelemetry-js/pull/3066) @pichlermarc
* feat(sdk-metrics-base): split up Singular into Sum and Gauge in MetricData [#3079](https://github.com/open-telemetry/opentelemetry-js/pull/3079) @pichlermarc
  * removes `DataPointType.SINGULAR`, and replaces it with `DataPointType.SUM` and `DataPointType.GAUGE`
  * removes `SingularMetricData` and replaces it with `SumMetricData` (including an additional `isMonotonic` flag) and `GaugeMetricData`
* feat(histogram): align collection of optional Histogram properties with spec [#3102](https://github.com/open-telemetry/opentelemetry-js/pull/3079) @pichlermarc
  * changes type of `sum` property on `Histogram` to `number | undefined`
  * changes type of `min` and `max` properties on `Histogram` to `number | undefined`
  * removes `hasMinMax` flag on the exported `Histogram` - this is now indicated by `min` and `max` being `undefined`

### :rocket: (Enhancement)

* feat(metrics-api): use common attributes definitions #3038 @legendecas
* feat(otlp-proto): pre-compile proto files [#3098](https://github.com/open-telemetry/opentelemetry-js/pull/3098) @legendecas
* feat(opentelemetry-sdk-metrics-base): added InMemoryMetricExporter [#3039](https://github.com/open-telemetry/opentelemetry-js/pull/3039) @weyert

### :bug: (Bug Fix)

* fix(histogram): fix maximum when only values < -1 are provided [#3086](https://github.com/open-telemetry/opentelemetry-js/pull/3086) @pichlermarc
* fix(instrumentation-grpc): always set grpc semcov status code attribute with numeric value [#3076](https://github.com/open-telemetry/opentelemetry-js/pull/3076) @blumamir

## 0.30.0

### :boom: Breaking Change

* fix: remove aws and gcp detector from SDK [#3024](https://github.com/open-telemetry/opentelemetry-js/pull/3024) @flarna
* feat(sdk-metrics-base): implement min/max recording for Histograms [#3032](https://github.com/open-telemetry/opentelemetry-js/pull/3032) @pichlermarc
  * adds `min`/`max` recording to Histograms
  * updates [opentelemetry-proto](https://github.com/open-telemetry/opentelemetry-proto) to `0.18` so that `min` and
    `max` can be exported. This change breaks the OTLP/JSON Metric Exporter for all collector versions `<0.52` due to
    [open-telemetry/opentelemetry-collector#5312](https://github.com/open-telemetry/opentelemetry-collector/issues/5312).

### :rocket: (Enhancement)

* feat(opentelemetry-instrumentation-fetch): optionally ignore network events [#3028](https://github.com/open-telemetry/opentelemetry-js/pull/3028) @gregolsen
* feat(http-instrumentation): record exceptions in http instrumentation [#3008](https://github.com/open-telemetry/opentelemetry-js/pull/3008) @luismiramirez
* feat(node-sdk): add serviceName config option [#2867](https://github.com/open-telemetry/opentelemetry-js/pull/2867) @naseemkullah
* feat(opentelemetry-exporter-prometheus): export PrometheusSerializer [#3034](https://github.com/open-telemetry/opentelemetry-js/pull/3034) @matschaffer
* feat(sdk-metrics-base): detect resets on async metrics [#2990](https://github.com/open-telemetry/opentelemetry-js/pull/2990) @legendecas
  * Added monotonicity support in SumAggregator.
  * Added reset and gaps detection for async metric instruments.
  * Fixed the start time and end time of an exported metric with regarding to resets and gaps.

### :bug: (Bug Fix)

* fix(otlp-transformer): remove type dependency on Long [#3022](https://github.com/open-telemetry/opentelemetry-js/pull/3022) @legendecas
* fix(grpc-exporter): use non-normalized URL to determine channel security [#3019](https://github.com/open-telemetry/opentelemetry-js/pull/3019) @pichlermarc
* fix(otlp-exporter-base): fix gzip output stream in http otlp export [#3046](https://github.com/open-telemetry/opentelemetry-js/pull/3046) @mattolson
* docs(grpc-exporters): remove 'web' as supported from README.md [#3070](https://github.com/open-telemetry/opentelemetry-js/pull/3070) @pichlermarc

### :house: (Internal)

* test: add node 18 and remove EoL node versions [#3048](https://github.com/open-telemetry/opentelemetry-js/pull/3048) @dyladan

## 0.29.2

* Support for 1.3.1 of stable packages

## 0.29.1

### :bug: (Bug Fix)

* fix(sdk-metrics-base): only record non-negative histogram values [#3002](https://github.com/open-telemetry/opentelemetry-js/pull/3002) @pichlermarc
* fix(otlp-transformer): include missing prepublishOnly script which ensures esm and esnext build files are created and packaged @dyladan

## 0.29.0

### :boom: Breaking Change

* feat(metrics): metric readers and exporters now select aggregation temporality based on instrument type [#2902](https://github.com/open-telemetry/opentelemetry-js/pull/2902) @seemk
* refactor(metrics-sdk): rename InstrumentationLibrary -> InstrumentationScope [#2959](https://github.com/open-telemetry/opentelemetry-js/pull/2959) @pichlermarc
* feat(metrics): multi-instrument async callback support [#2966](https://github.com/open-telemetry/opentelemetry-js/pull/2966) @legendecas
  * changes on `meter.createObservableCounter`, `meter.createObservableGauge`, `meter.createObservableUpDownCounter`
    * removed the second parameter `callback`
    * returns an `Observable` object on which callbacks can be registered or unregistered.
  * added `meter.addBatchObservableCallback` and `meter.removeBatchObservableCallback`.
* fix: remove attributes from OTLPExporterConfigBase [#2991](https://github.com/open-telemetry/opentelemetry-js/pull/2991) @flarna

### :rocket: (Enhancement)

* feat(exporters): update proto version and use otlp-transformer [#2929](https://github.com/open-telemetry/opentelemetry-js/pull/2929) @pichlermarc
* fix(sdk-metrics-base): misbehaving aggregation temporality selector tolerance [#2958](https://github.com/open-telemetry/opentelemetry-js/pull/2958) @legendecas
* feat(trace-otlp-grpc): configure security with env vars [#2827](https://github.com/open-telemetry/opentelemetry-js/pull/2827) @svetlanabrennan
* feat(sdk-metrics-base): async instruments callback timeout [#2742](https://github.com/open-telemetry/opentelemetry-js/pull/2742) @legendecas

### :bug: (Bug Fix)

* fix(opentelemetry-instrumentation-http): use correct origin when port is `null` [#2948](https://github.com/open-telemetry/opentelemetry-js/pull/2948) @danielgblanco
* fix(otlp-exporter-base): include esm and esnext in package files [#2952](https://github.com/open-telemetry/opentelemetry-js/pull/2952) @dyladan
* fix(otlp-http-exporter): update endpoint to match spec [#2895](https://github.com/open-telemetry/opentelemetry-js/pull/2895) @svetlanabrennan
* fix(instrumentation): only patch core modules if enabled [#2993](https://github.com/open-telemetry/opentelemetry-js/pull/2993) @santigimeno
* fix(otlp-transformer): include esm and esnext in package files and update README [#2992](https://github.com/open-telemetry/opentelemetry-js/pull/2992) @pichlermarc
* fix(metrics): specification compliant default metric unit [#2983](https://github.com/open-telemetry/opentelemetry-js/pull/2983) @andyfleming
* fix(opentelemetry-instrumentation): use all provided patches for the same file [#2963](https://github.com/open-telemetry/opentelemetry-js/pull/2963) @Ugzuzg

## 0.28.0

### :boom: Breaking Change

* feat(sdk-metrics-base): update metric exporter interfaces [#2707](https://github.com/open-telemetry/opentelemetry-js/pull/2707) @srikanthccv
* feat(api-metrics): remove observable types [#2687](https://github.com/open-telemetry/opentelemetry-js/pull/2687) @legendecas
* fix(otlp-http-exporter): remove content length header [#2879](https://github.com/open-telemetry/opentelemetry-js/pull/2879) @svetlanabrennan
* feat(experimental-packages): Update packages to latest SDK Version. [#2871](https://github.com/open-telemetry/opentelemetry-js/pull/2871) @pichlermarc
  * removed the -wip suffix from api-metrics and metrics-sdk-base.
  * updated dependencies to stable packages to `1.1.1` for all "experimental" packages.
  * updated Metrics Exporters to the latest Metrics SDK (`exporter-metrics-otlp-grpc`, `exporter-metrics-otlp-http`, `exporter-metrics-otlp-proto`)
  * updated `opentelemetry-sdk-node` to the latest Metrics SDK.
  * updated `otlp-transformer` to the latest Metrics SDK.
  * updated all `instrumentation-*` packages to use local implementations of `parseUrl()` due to #2884
* refactor(otlp-exporters) move base classes and associated types into their own packages [#2893](https://github.com/open-telemetry/opentelemetry-js/pull/2893) @pichlermarc
  * `otlp-exporter-base` => `OTLPExporterBase`, `OTLPExporterBrowserBase`, `OTLPExporterNodeBase`
  * `otlp-grpc-exporter-base` => `OTLPGRPCExporterNodeBase`
  * `otlp-proto-exporter-base` => `OTLPProtoExporterNodeBase`

### :rocket: (Enhancement)

* feat: spec compliant metric creation and sync instruments [#2588](https://github.com/open-telemetry/opentelemetry-js/pull/2588) @dyladan
* feat(api-metrics): async instruments spec compliance [#2569](https://github.com/open-telemetry/opentelemetry-js/pull/2569) @legendecas
* feat(sdk-metrics-base): add ValueType support for sync instruments [#2776](https://github.com/open-telemetry/opentelemetry-js/pull/2776) @legendecas
* feat(sdk-metrics-base): implement async instruments support [#2686](https://github.com/open-telemetry/opentelemetry-js/pull/2686) @legendecas
* feat(sdk-metrics-base): meter registration [#2666](https://github.com/open-telemetry/opentelemetry-js/pull/2666) @legendecas
* feat(sdk-metrics-base): bootstrap metrics exemplars [#2641](https://github.com/open-telemetry/opentelemetry-js/pull/2641) @srikanthccv
* feat(metrics-sdk): bootstrap aggregation support [#2634](https://github.com/open-telemetry/opentelemetry-js/pull/2634) @legendecas
* feat(metrics-sdk): bootstrap views api [#2625](https://github.com/open-telemetry/opentelemetry-js/pull/2625) @legendecas
* feat(sdk-metrics): bootstrap metric streams [#2636](https://github.com/open-telemetry/opentelemetry-js/pull/2636) @legendecas
* feat(views): add FilteringAttributesProcessor [#2733](https://github.com/open-telemetry/opentelemetry-js/pull/2733) @pichlermarc
* feat(metric-reader): add metric-reader [#2681](https://github.com/open-telemetry/opentelemetry-js/pull/2681) @pichlermarc
* feat(sdk-metrics-base): document and export basic APIs [#2725](https://github.com/open-telemetry/opentelemetry-js/pull/2725) @legendecas
* feat(views): Update addView() to disallow named views that select more than one instrument. [#2820](https://github.com/open-telemetry/opentelemetry-js/pull/2820) @pichlermarc
* feat(sdk-metrics-base): update exporting names [#2829](https://github.com/open-telemetry/opentelemetry-js/pull/2829) @legendecas
* Add grpc compression to trace-otlp-grpc exporter [#2813](https://github.com/open-telemetry/opentelemetry-js/pull/2813) @svetlanabrennan
* refactor: unifying shutdown once with BindOnceFuture [#2695](https://github.com/open-telemetry/opentelemetry-js/pull/2695) @legendecas
* feat(prometheus): update prometheus exporter with wip metrics sdk [#2824](https://github.com/open-telemetry/opentelemetry-js/pull/2824) @legendecas
* feat(instrumentation-xhr): add applyCustomAttributesOnSpan hook [#2134](https://github.com/open-telemetry/opentelemetry-js/pull/2134) @mhennoch
* feat(proto): add @opentelemetry/otlp-transformer package with hand-rolled transformation [#2746](https://github.com/open-telemetry/opentelemetry-js/pull/2746) @dyladan
* feat(sdk-metrics-base): shutdown and forceflush on MeterProvider [#2890](https://github.com/open-telemetry/opentelemetry-js/pull/2890) @legendecas
* feat(sdk-metrics-base): return the same meter for identical input to getMeter [#2901](https://github.com/open-telemetry/opentelemetry-js/pull/2901) @legendecas
* feat(otlp-exporter): add [OTEL_EXPORTER_OTLP_TIMEOUT](https://github.com/open-telemetry/opentelemetry-specification/blob/main/specification/protocol/exporter.md#configuration-options) env var to otlp exporters [#2738](https://github.com/open-telemetry/opentelemetry-js/pull/2738) @svetlanabrennan
* feat(sdk-metrics-base): hoist async instrument callback invocations [#2822](https://github.com/open-telemetry/opentelemetry-js/pull/2822) @legendecas

### :bug: (Bug Fix)

* fix(sdk-metrics-base): remove aggregator.toMetricData dependency on AggregationTemporality [#2676](https://github.com/open-telemetry/opentelemetry-js/pull/2676) @legendecas
* fix(sdk-metrics-base): coerce histogram boundaries to be implicit Infinity [#2859](https://github.com/open-telemetry/opentelemetry-js/pull/2859) @legendecas
* fix(instrumentation-http): HTTP 400 status code should not set span status to error on servers [#2789](https://github.com/open-telemetry/opentelemetry-js/pull/2789) @nordfjord

### :books: (Refine Doc)

* Update metrics example [#2658](https://github.com/open-telemetry/opentelemetry-js/pull/2658) @svetlanabrennan
* docs(api-metrics): add notes on ObservableResult.observe [#2712](https://github.com/open-telemetry/opentelemetry-js/pull/2712) @legendecas

### :house: (Internal)

* chore: move trace exporters back to experimental [#2835](https://github.com/open-telemetry/opentelemetry-js/pull/2835) @dyladan
* refactor(sdk-metrics-base): meter shared states [#2821](https://github.com/open-telemetry/opentelemetry-js/pull/2821) @legendecas

## v0.27.0

### :boom: Breaking Change

* [#2566](https://github.com/open-telemetry/opentelemetry-js/pull/2566) feat!(metrics): remove batch observer ([@dyladan](https://github.com/dyladan))
* [#2485](https://github.com/open-telemetry/opentelemetry-js/pull/2485) feat!: Split metric and trace exporters into new experimental packages ([@willarmiros](https://github.com/willarmiros))
* [#2540](https://github.com/open-telemetry/opentelemetry-js/pull/2540) fix(sdk-metrics-base): remove metric kind BATCH_OBSERVER ([@legendecas](https://github.com/legendecas))
* [#2496](https://github.com/open-telemetry/opentelemetry-js/pull/2496) feat(api-metrics): rename metric instruments to match feature-freeze API specification ([@legendecas](https://github.com/legendecas))

### :rocket: (Enhancement)

* [#2523](https://github.com/open-telemetry/opentelemetry-js/pull/2523) feat: Rename Labels to Attributes ([@pirgeo](https://github.com/pirgeo))
* [#2559](https://github.com/open-telemetry/opentelemetry-js/pull/2559) feat(api-metrics): remove bind/unbind and bound instruments ([@legendecas](https://github.com/legendecas))
* [#2563](https://github.com/open-telemetry/opentelemetry-js/pull/2563) feat(sdk-metrics-base): remove per-meter config on MeterProvider.getMeter ([@legendecas](https://github.com/legendecas))

### :bug: (Bug Fix)

* [#2610](https://github.com/open-telemetry/opentelemetry-js/pull/2610) fix: preventing double enable for instrumentation that has been already enabled ([@obecny](https://github.com/obecny))
* [#2581](https://github.com/open-telemetry/opentelemetry-js/pull/2581) feat: lazy initialization of the gzip stream ([@fungiboletus](https://github.com/fungiboletus))
* [#2584](https://github.com/open-telemetry/opentelemetry-js/pull/2584) fix: fixing compatibility versions for detectors ([@obecny](https://github.com/obecny))
* [#2558](https://github.com/open-telemetry/opentelemetry-js/pull/2558) fix(@opentelemetry/exporter-prometheus): unref prometheus server to prevent process running indefinitely ([@mothershipper](https://github.com/mothershipper))
* [#2495](https://github.com/open-telemetry/opentelemetry-js/pull/2495) fix(sdk-metrics-base): metrics name should be in the max length of 63 ([@legendecas](https://github.com/legendecas))
* [#2497](https://github.com/open-telemetry/opentelemetry-js/pull/2497) feat(@opentelemetry-instrumentation-fetch): support reading response body from the hook applyCustomAttributesOnSpan ([@echoontheway](https://github.com/echoontheway))

### :books: (Refine Doc)

* [#2561](https://github.com/open-telemetry/opentelemetry-js/pull/2561) Use new canonical path to Getting Started ([@chalin](https://github.com/chalin))
* [#2576](https://github.com/open-telemetry/opentelemetry-js/pull/2576) docs(instrumentation): update links in the Readme ([@OlivierAlbertini](https://github.com/OlivierAlbertini))
* [#2600](https://github.com/open-telemetry/opentelemetry-js/pull/2600) docs: fix URLs in README post-experimental move ([@arbourd](https://github.com/arbourd))
* [#2579](https://github.com/open-telemetry/opentelemetry-js/pull/2579) doc: Move upgrade propagator notes to correct section ([@NathanielRN](https://github.com/NathanielRN))
* [#2568](https://github.com/open-telemetry/opentelemetry-js/pull/2568) chore(doc): update matrix with contrib version for 1.0 core ([@vmarchaud](https://github.com/vmarchaud))
* [#2555](https://github.com/open-telemetry/opentelemetry-js/pull/2555) docs: expose existing comments ([@moander](https://github.com/moander))
* [#2493](https://github.com/open-telemetry/opentelemetry-js/pull/2493) chore: remove getting started and link to documentation. ([@svrnm](https://github.com/svrnm))

### :house: (Internal)

* [#2404](https://github.com/open-telemetry/opentelemetry-js/pull/2404) chore: Fix lint warnings in instrumentation package ([@alisabzevari](https://github.com/alisabzevari))
* [#2533](https://github.com/open-telemetry/opentelemetry-js/pull/2533) chore: regularly close stale issues ([@Rauno56](https://github.com/Rauno56))
* [#2570](https://github.com/open-telemetry/opentelemetry-js/pull/2570) chore: adding selenium tests with browserstack ([@obecny](https://github.com/obecny))
* [#2522](https://github.com/open-telemetry/opentelemetry-js/pull/2522) chore: cleanup setting config in instrumentations ([@Flarna](https://github.com/Flarna))
* [#2541](https://github.com/open-telemetry/opentelemetry-js/pull/2541) chore: slim font size for section title in PR template ([@legendecas](https://github.com/legendecas))
* [#2509](https://github.com/open-telemetry/opentelemetry-js/pull/2509) chore: expand pull request template with action items ([@pragmaticivan](https://github.com/pragmaticivan))
* [#2488](https://github.com/open-telemetry/opentelemetry-js/pull/2488) chore: inline sources in source maps ([@dyladan](https://github.com/dyladan))
* [#2514](https://github.com/open-telemetry/opentelemetry-js/pull/2514) chore: update stable dependencies to 1.0 ([@dyladan](https://github.com/dyladan))

## Previous releases

For changelog entries for previous releases see the [CHANGELOG.md](../CHANGELOG.md).<|MERGE_RESOLUTION|>--- conflicted
+++ resolved
@@ -19,16 +19,13 @@
       * was used internally to keep track of the service client used by the exporter, as a side effect it allowed end-users to modify the gRPC service client that was used
     * `compression`
       * was used internally to keep track of the compression to use but was unintentionally exposed to the users. It allowed to read and write the value, writing, however, would have no effect.
-<<<<<<< HEAD
+* feat(api-events)!: removed domain from the Events API [#4569](https://github.com/open-telemetry/opentelemetry-js/pull/4569)
+* fix(events-api)!: renamed EventEmitter to EventLogger in the Events API [#4569](https://github.com/open-telemetry/opentelemetry-js/pull/4568)
 * feat(exporter-*-otlp-*)!: move serialization for Node.js exporters to `@opentelemetry/otlp-transformer` [#4542](https://github.com/open-telemetry/opentelemetry-js/pull/4542) @pichlermarc
   * Breaking changes:
     * (user-facing) `convert()` now returns an empty object and will be removed in a follow-up
     * (internal) OTLPExporterNodeBase now has additional constructor parameters that are required
     * (internal) OTLPExporterNodeBase now has an additional `ResponseType` type parameter
-=======
-* feat(api-events)!: removed domain from the Events API [#4569](https://github.com/open-telemetry/opentelemetry-js/pull/4569)
-* fix(events-api)!: renamed EventEmitter to EventLogger in the Events API [#4569](https://github.com/open-telemetry/opentelemetry-js/pull/4568)
->>>>>>> f6a075be
 
 ### :rocket: (Enhancement)
 
