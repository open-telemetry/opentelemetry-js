# CHANGELOG

All notable changes to experimental packages in this project will be documented in this file.

## Unreleased

### :boom: Breaking Change

* refactor(metrics-sdk): rename InstrumentationLibrary -> InstrumentationScope #2959 @pichlermarc

### :rocket: (Enhancement)

* feat(exporters): update proto version and use otlp-transformer #2929 @pichlermarc

### :bug: (Bug Fix)

<<<<<<< HEAD
* fix(opentelemetry-instrumentation-http): use correct origin when port is `null` #2948 @danielgblanco
=======
* fix(otlp-exporter-base): include esm and esnext in package files #2952 @dyladan
>>>>>>> 97bc6321

### :books: (Refine Doc)

### :house: (Internal)

## 0.28.0

### :boom: Breaking Change

* feat(sdk-metrics-base): update metric exporter interfaces #2707 @srikanthccv
* feat(api-metrics): remove observable types #2687 @legendecas
* fix(otlp-http-exporter): remove content length header #2879 @svetlanabrennan
* feat(experimental-packages): Update packages to latest SDK Version. #2871 @pichlermarc
  * removed the -wip suffix from api-metrics and metrics-sdk-base.
  * updated dependencies to stable packages to `1.1.1` for all "experimental" packages.
  * updated Metrics Exporters to the latest Metrics SDK (`exporter-metrics-otlp-grpc`, `exporter-metrics-otlp-http`, `exporter-metrics-otlp-proto`)
  * updated `opentelemetry-sdk-node` to the latest Metrics SDK.
  * updated `otlp-transformer` to the latest Metrics SDK.
  * updated all `instrumentation-*` packages to use local implementations of `parseUrl()` due to #2884
* refactor(otlp-exporters) move base classes and associated types into their own packages #2893 @pichlermarc
  * `otlp-exporter-base` => `OTLPExporterBase`, `OTLPExporterBrowserBase`, `OTLPExporterNodeBase`
  * `otlp-grpc-exporter-base` => `OTLPGRPCExporterNodeBase`
  * `otlp-proto-exporter-base` => `OTLPProtoExporterNodeBase`

### :rocket: (Enhancement)

* feat: spec compliant metric creation and sync instruments #2588 @dyladan
* feat(api-metrics): async instruments spec compliance #2569 @legendecas
* feat(sdk-metrics-base): add ValueType support for sync instruments #2776 @legendecas
* feat(sdk-metrics-base): implement async instruments support #2686 @legendecas
* feat(sdk-metrics-base): meter registration #2666 @legendecas
* feat(sdk-metrics-base): bootstrap metrics exemplars #2641 @srikanthccv
* feat(metrics-sdk): bootstrap aggregation support #2634 @legendecas
* feat(metrics-sdk): bootstrap views api #2625 @legendecas
* feat(sdk-metrics): bootstrap metric streams #2636 @legendecas
* feat(views): add FilteringAttributesProcessor #2733 @pichlermarc
* feat(metric-reader): add metric-reader #2681 @pichlermarc
* feat(sdk-metrics-base): document and export basic APIs #2725 @legendecas
* feat(views): Update addView() to disallow named views that select more than one instrument. #2820 @pichlermarc
* feat(sdk-metrics-base): update exporting names #2829 @legendecas
* Add grpc compression to trace-otlp-grpc exporter #2813 @svetlanabrennan
* refactor: unifying shutdown once with BindOnceFuture #2695 @legendecas
* feat(prometheus): update prometheus exporter with wip metrics sdk #2824 @legendecas
* feat(instrumentation-xhr): add applyCustomAttributesOnSpan hook #2134 @mhennoch
* feat(proto): add @opentelemetry/otlp-transformer package with hand-rolled transformation #2746 @dyladan
* feat(sdk-metrics-base): shutdown and forceflush on MeterProvider #2890 @legendecas
* feat(sdk-metrics-base): return the same meter for identical input to getMeter #2901 @legendecas
* feat(sdk-metrics-base): hoist async instrument callback invocations #2822 @legendecas

### :bug: (Bug Fix)

* fix(sdk-metrics-base): remove aggregator.toMetricData dependency on AggregationTemporality #2676 @legendecas
* fix(sdk-metrics-base): coerce histogram boundaries to be implicit Infinity #2859 @legendecas
* fix(instrumentation-http): HTTP 400 status code should not set span status to error on servers #2789 @nordfjord

### :books: (Refine Doc)

* Update metrics example #2658 @svetlanabrennan
* docs(api-metrics): add notes on ObservableResult.observe #2712 @legendecas

### :house: (Internal)

* chore: move trace exporters back to experimental #2835 @dyladan
* refactor(sdk-metrics-base): meter shared states #2821 @legendecas

## v0.27.0

### :boom: Breaking Change

* [#2566](https://github.com/open-telemetry/opentelemetry-js/pull/2566) feat!(metrics): remove batch observer ([@dyladan](https://github.com/dyladan))
* [#2485](https://github.com/open-telemetry/opentelemetry-js/pull/2485) feat!: Split metric and trace exporters into new experimental packages ([@willarmiros](https://github.com/willarmiros))
* [#2540](https://github.com/open-telemetry/opentelemetry-js/pull/2540) fix(sdk-metrics-base): remove metric kind BATCH_OBSERVER ([@legendecas](https://github.com/legendecas))
* [#2496](https://github.com/open-telemetry/opentelemetry-js/pull/2496) feat(api-metrics): rename metric instruments to match feature-freeze API specification ([@legendecas](https://github.com/legendecas))

### :rocket: (Enhancement)

* [#2523](https://github.com/open-telemetry/opentelemetry-js/pull/2523) feat: Rename Labels to Attributes ([@pirgeo](https://github.com/pirgeo))
* [#2559](https://github.com/open-telemetry/opentelemetry-js/pull/2559) feat(api-metrics): remove bind/unbind and bound instruments ([@legendecas](https://github.com/legendecas))
* [#2563](https://github.com/open-telemetry/opentelemetry-js/pull/2563) feat(sdk-metrics-base): remove per-meter config on MeterProvider.getMeter ([@legendecas](https://github.com/legendecas))

### :bug: (Bug Fix)

* [#2610](https://github.com/open-telemetry/opentelemetry-js/pull/2610) fix: preventing double enable for instrumentation that has been already enabled ([@obecny](https://github.com/obecny))
* [#2581](https://github.com/open-telemetry/opentelemetry-js/pull/2581) feat: lazy initialization of the gzip stream ([@fungiboletus](https://github.com/fungiboletus))
* [#2584](https://github.com/open-telemetry/opentelemetry-js/pull/2584) fix: fixing compatibility versions for detectors ([@obecny](https://github.com/obecny))
* [#2558](https://github.com/open-telemetry/opentelemetry-js/pull/2558) fix(@opentelemetry/exporter-prometheus): unref prometheus server to prevent process running indefinitely ([@mothershipper](https://github.com/mothershipper))
* [#2495](https://github.com/open-telemetry/opentelemetry-js/pull/2495) fix(sdk-metrics-base): metrics name should be in the max length of 63 ([@legendecas](https://github.com/legendecas))
* [#2497](https://github.com/open-telemetry/opentelemetry-js/pull/2497) feat(@opentelemetry-instrumentation-fetch): support reading response body from the hook applyCustomAttributesOnSpan ([@echoontheway](https://github.com/echoontheway))

### :books: (Refine Doc)

* [#2561](https://github.com/open-telemetry/opentelemetry-js/pull/2561) Use new canonical path to Getting Started ([@chalin](https://github.com/chalin))
* [#2576](https://github.com/open-telemetry/opentelemetry-js/pull/2576) docs(instrumentation): update links in the Readme ([@OlivierAlbertini](https://github.com/OlivierAlbertini))
* [#2600](https://github.com/open-telemetry/opentelemetry-js/pull/2600) docs: fix URLs in README post-experimental move ([@arbourd](https://github.com/arbourd))
* [#2579](https://github.com/open-telemetry/opentelemetry-js/pull/2579) doc: Move upgrade propagator notes to correct section ([@NathanielRN](https://github.com/NathanielRN))
* [#2568](https://github.com/open-telemetry/opentelemetry-js/pull/2568) chore(doc): update matrix with contrib version for 1.0 core ([@vmarchaud](https://github.com/vmarchaud))
* [#2555](https://github.com/open-telemetry/opentelemetry-js/pull/2555) docs: expose existing comments ([@moander](https://github.com/moander))
* [#2493](https://github.com/open-telemetry/opentelemetry-js/pull/2493) chore: remove getting started and link to documentation. ([@svrnm](https://github.com/svrnm))

### :house: (Internal)

* [#2404](https://github.com/open-telemetry/opentelemetry-js/pull/2404) chore: Fix lint warnings in instrumentation package ([@alisabzevari](https://github.com/alisabzevari))
* [#2533](https://github.com/open-telemetry/opentelemetry-js/pull/2533) chore: regularly close stale issues ([@Rauno56](https://github.com/Rauno56))
* [#2570](https://github.com/open-telemetry/opentelemetry-js/pull/2570) chore: adding selenium tests with browserstack ([@obecny](https://github.com/obecny))
* [#2522](https://github.com/open-telemetry/opentelemetry-js/pull/2522) chore: cleanup setting config in instrumentations ([@Flarna](https://github.com/Flarna))
* [#2541](https://github.com/open-telemetry/opentelemetry-js/pull/2541) chore: slim font size for section title in PR template ([@legendecas](https://github.com/legendecas))
* [#2509](https://github.com/open-telemetry/opentelemetry-js/pull/2509) chore: expand pull request template with action items ([@pragmaticivan](https://github.com/pragmaticivan))
* [#2488](https://github.com/open-telemetry/opentelemetry-js/pull/2488) chore: inline sources in source maps ([@dyladan](https://github.com/dyladan))
* [#2514](https://github.com/open-telemetry/opentelemetry-js/pull/2514) chore: update stable dependencies to 1.0 ([@dyladan](https://github.com/dyladan))

## Previous releases

For changelog entries for previous releases see the [CHANGELOG.md](../CHANGELOG.md).<|MERGE_RESOLUTION|>--- conflicted
+++ resolved
@@ -14,11 +14,8 @@
 
 ### :bug: (Bug Fix)
 
-<<<<<<< HEAD
 * fix(opentelemetry-instrumentation-http): use correct origin when port is `null` #2948 @danielgblanco
-=======
 * fix(otlp-exporter-base): include esm and esnext in package files #2952 @dyladan
->>>>>>> 97bc6321
 
 ### :books: (Refine Doc)
 
