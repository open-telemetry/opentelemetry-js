--- conflicted
+++ resolved
@@ -20,11 +20,8 @@
 
 ### :bug: (Bug Fix)
 
-<<<<<<< HEAD
 * fix(sdk-trace-web): only access location if it is defined [#4063](https://github.com/open-telemetry/opentelemetry-js/pull/4063)
-=======
 * fix(sdk-trace-base): processor onStart called with a span having empty attributes
->>>>>>> 10f6c460
 
 ## 1.18.1
 
