--- conflicted
+++ resolved
@@ -63,14 +63,8 @@
     "@opentelemetry/api": "^1.0.0"
   },
   "dependencies": {
-<<<<<<< HEAD
-    "@grpc/proto-loader": "^0.6.9",
     "@opentelemetry/core": "1.8.0",
     "@opentelemetry/otlp-exporter-base": "0.34.0",
-=======
-    "@opentelemetry/core": "1.7.0",
-    "@opentelemetry/otlp-exporter-base": "0.33.0",
->>>>>>> e9347e46
     "protobufjs": "7.1.1"
   },
   "homepage": "https://github.com/open-telemetry/opentelemetry-js/tree/main/experimental/packages/otlp-proto-exporter-base",
