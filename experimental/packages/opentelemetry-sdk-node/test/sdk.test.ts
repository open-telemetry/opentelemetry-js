/*
 * Copyright The OpenTelemetry Authors
 *
 * Licensed under the Apache License, Version 2.0 (the "License");
 * you may not use this file except in compliance with the License.
 * You may obtain a copy of the License at
 *
 *      https://www.apache.org/licenses/LICENSE-2.0
 *
 * Unless required by applicable law or agreed to in writing, software
 * distributed under the License is distributed on an "AS IS" BASIS,
 * WITHOUT WARRANTIES OR CONDITIONS OF ANY KIND, either express or implied.
 * See the License for the specific language governing permissions and
 * limitations under the License.
 */

import {
  context,
  propagation,
  ProxyTracerProvider,
  trace,
  diag,
  DiagLogLevel,
  metrics,
  DiagConsoleLogger,
} from '@opentelemetry/api';
import {
  AsyncHooksContextManager,
  AsyncLocalStorageContextManager,
} from '@opentelemetry/context-async-hooks';
import { CompositePropagator } from '@opentelemetry/core';
import { JaegerExporter } from '@opentelemetry/exporter-jaeger';
import {
  AggregationTemporality,
  ConsoleMetricExporter,
  InMemoryMetricExporter,
  InstrumentType,
  MeterProvider,
  PeriodicExportingMetricReader,
} from '@opentelemetry/sdk-metrics';
import { OTLPMetricExporter as OTLPGrpcMetricExporter } from '@opentelemetry/exporter-metrics-otlp-grpc';
import { OTLPMetricExporter as OTLPProtoMetricExporter } from '@opentelemetry/exporter-metrics-otlp-proto';
import { OTLPMetricExporter as OTLPHttpMetricExporter } from '@opentelemetry/exporter-metrics-otlp-http';
import { PrometheusExporter as PrometheusMetricExporter } from '@opentelemetry/exporter-prometheus';
import { NodeTracerProvider } from '@opentelemetry/sdk-trace-node';
import {
  assertServiceInstanceIdIsUUID,
  assertServiceResource,
} from './util/resource-assertions';
import {
  ConsoleSpanExporter,
  SimpleSpanProcessor,
  BatchSpanProcessor,
  NoopSpanProcessor,
  IdGenerator,
  AlwaysOffSampler,
  SpanProcessor,
} from '@opentelemetry/sdk-trace-base';
import * as assert from 'assert';
import * as Sinon from 'sinon';
import { NodeSDK } from '../src';
import { env } from 'process';
import {
  envDetector,
  envDetectorSync,
  processDetector,
  hostDetector,
  Resource,
  serviceInstanceIdDetectorSync,
} from '@opentelemetry/resources';
import { OTLPTraceExporter } from '@opentelemetry/exporter-trace-otlp-http';
import { logs, ProxyLoggerProvider } from '@opentelemetry/api-logs';
import {
  SimpleLogRecordProcessor,
  InMemoryLogRecordExporter,
  LoggerProvider,
  ConsoleLogRecordExporter,
  BatchLogRecordProcessor,
} from '@opentelemetry/sdk-logs';
import { OTLPLogExporter as OTLPProtoLogExporter } from '@opentelemetry/exporter-logs-otlp-proto';
import { OTLPLogExporter as OTLPHttpLogExporter } from '@opentelemetry/exporter-logs-otlp-http';
import { OTLPLogExporter as OTLPGrpcLogExporter } from '@opentelemetry/exporter-logs-otlp-grpc';
import { OTLPTraceExporter as OTLPProtoTraceExporter } from '@opentelemetry/exporter-trace-otlp-proto';
import { OTLPTraceExporter as OTLPGrpcTraceExporter } from '@opentelemetry/exporter-trace-otlp-grpc';
import {
  SEMRESATTRS_HOST_NAME,
  SEMRESATTRS_PROCESS_PID,
} from '@opentelemetry/semantic-conventions';
import { ZipkinExporter } from '@opentelemetry/exporter-zipkin';

describe('Node SDK', () => {
  let ctxManager: any;
  let propagator: any;
  let delegate: any;
  let logsDelegate: any;

  beforeEach(() => {
    diag.disable();
    context.disable();
    trace.disable();
    propagation.disable();
    metrics.disable();
    logs.disable();

    ctxManager = context['_getContextManager']();
    propagator = propagation['_getGlobalPropagator']();
    delegate = (trace.getTracerProvider() as ProxyTracerProvider).getDelegate();
    logsDelegate = (
      logs.getLoggerProvider() as ProxyLoggerProvider
    ).getDelegate();
  });

  afterEach(() => {
    Sinon.restore();
  });

  describe('Basic Registration', () => {
    it('should not register any unconfigured SDK components', async () => {
      // need to set OTEL_TRACES_EXPORTER to none since default value is otlp
      // which sets up an exporter and affects the context manager
      env.OTEL_TRACES_EXPORTER = 'none';
      env.OTEL_LOGS_EXPORTER = 'none';
      env.OTEL_METRIC_EXPORTER = 'none';
      const sdk = new NodeSDK({
        autoDetectResources: false,
      });

      sdk.start();

      assert.strictEqual(
        context['_getContextManager'](),
        ctxManager,
        'context manager should not change'
      );
      assert.strictEqual(
        propagation['_getGlobalPropagator'](),
        propagator,
        'propagator should not change'
      );
      assert.strictEqual(
        (trace.getTracerProvider() as ProxyTracerProvider).getDelegate(),
        delegate,
        'tracer provider should not have changed'
      );
      assert.ok(!(metrics.getMeterProvider() instanceof MeterProvider));
      assert.strictEqual(
        (logs.getLoggerProvider() as ProxyLoggerProvider).getDelegate(),
        logsDelegate,
        'logger provider should not have changed'
      );
      delete env.OTEL_TRACES_EXPORTER;
      delete env.OTEL_METRICS_EXPORTER;
      await sdk.shutdown();
    });

    it('should register a diag logger with OTEL_LOG_LEVEL', () => {
      env.OTEL_LOG_LEVEL = 'ERROR';

      const spy = Sinon.spy(diag, 'setLogger');
      const sdk = new NodeSDK({
        autoDetectResources: false,
      });

      sdk.start();

      assert.strictEqual(spy.callCount, 1);
      assert.ok(spy.args[0][0] instanceof DiagConsoleLogger);
      assert.deepStrictEqual(spy.args[0][1], {
        logLevel: DiagLogLevel.ERROR,
      });

      delete env.OTEL_LOG_LEVEL;
      sdk.shutdown();
    });

    it('should not register a diag logger with OTEL_LOG_LEVEL unset', () => {
      delete env.OTEL_LOG_LEVEL;

      const spy = Sinon.spy(diag, 'setLogger');
      const sdk = new NodeSDK({
        autoDetectResources: false,
      });

      sdk.start();

      assert.strictEqual(spy.callCount, 0);
      sdk.shutdown();
    });

    it('should register a tracer provider if an exporter is provided', async () => {
      const sdk = new NodeSDK({
        traceExporter: new ConsoleSpanExporter(),
        autoDetectResources: false,
      });

      sdk.start();

      assert.ok(!(metrics.getMeterProvider() instanceof MeterProvider));

      assert.ok(
        context['_getContextManager']().constructor.name ===
          AsyncLocalStorageContextManager.name
      );
      assert.ok(
        propagation['_getGlobalPropagator']() instanceof CompositePropagator
      );
      const apiTracerProvider =
        trace.getTracerProvider() as ProxyTracerProvider;
      assert.ok(apiTracerProvider.getDelegate() instanceof NodeTracerProvider);
      await sdk.shutdown();
    });

    it('should register a tracer provider if an exporter is provided via env', async () => {
      env.OTEL_TRACES_EXPORTER = 'console';
      const sdk = new NodeSDK({
        autoDetectResources: false,
      });

      sdk.start();

      assert.ok(!(metrics.getMeterProvider() instanceof MeterProvider));

      assert.ok(
        context['_getContextManager']().constructor.name ===
          AsyncLocalStorageContextManager.name
      );
      assert.ok(
        propagation['_getGlobalPropagator']() instanceof CompositePropagator
      );
      const apiTracerProvider =
        trace.getTracerProvider() as ProxyTracerProvider;
      assert.ok(apiTracerProvider.getDelegate() instanceof NodeTracerProvider);
      delete env.OTEL_TRACES_EXPORTER;
      await sdk.shutdown();
    });

    it('should register a tracer provider if span processors are provided', async () => {
      const exporter = new ConsoleSpanExporter();

      const sdk = new NodeSDK({
        spanProcessors: [
          new NoopSpanProcessor(),
          new SimpleSpanProcessor(exporter),
          new BatchSpanProcessor(exporter),
        ],
        autoDetectResources: false,
      });

      sdk.start();

      assert.ok(!(metrics.getMeterProvider() instanceof MeterProvider));

      assert.ok(
        context['_getContextManager']().constructor.name ===
          AsyncLocalStorageContextManager.name
      );
      assert.ok(
        propagation['_getGlobalPropagator']() instanceof CompositePropagator
      );
      const apiTracerProvider =
        trace.getTracerProvider() as ProxyTracerProvider;
      const nodeTracerProvider = apiTracerProvider.getDelegate();

      assert.ok(nodeTracerProvider instanceof NodeTracerProvider);

      const spanProcessor = nodeTracerProvider['_activeSpanProcessor'] as any;

      assert.ok(
        spanProcessor.constructor.name === 'MultiSpanProcessor',
        'is MultiSpanProcessor'
      );

      const listOfProcessors = spanProcessor[
        '_spanProcessors'
      ] as SpanProcessor[];

      assert.ok(
        listOfProcessors.length === 3,
        'it has the right amount of processors'
      );
      assert.ok(listOfProcessors[0] instanceof NoopSpanProcessor);
      assert.ok(listOfProcessors[1] instanceof SimpleSpanProcessor);
      assert.ok(listOfProcessors[2] instanceof BatchSpanProcessor);
      await sdk.shutdown();
    });

    it('should register a meter provider if a reader is provided', async () => {
      // need to set OTEL_TRACES_EXPORTER to none since default value is otlp
      // which sets up an exporter and affects the context manager
      env.OTEL_TRACES_EXPORTER = 'none';
      const exporter = new ConsoleMetricExporter();
      const metricReader = new PeriodicExportingMetricReader({
        exporter: exporter,
        exportIntervalMillis: 100,
        exportTimeoutMillis: 100,
      });

      const sdk = new NodeSDK({
        metricReader: metricReader,
        autoDetectResources: false,
      });

      sdk.start();

      assert.strictEqual(
        context['_getContextManager'](),
        ctxManager,
        'context manager should not change'
      );
      assert.strictEqual(
        propagation['_getGlobalPropagator'](),
        propagator,
        'propagator should not change'
      );
      assert.strictEqual(
        (trace.getTracerProvider() as ProxyTracerProvider).getDelegate(),
        delegate,
        'tracer provider should not have changed'
      );

      assert.ok(metrics.getMeterProvider() instanceof MeterProvider);

      await sdk.shutdown();
      delete env.OTEL_TRACES_EXPORTER;
    });

    it('should register a logger provider if a log record processor is provided', async () => {
      env.OTEL_TRACES_EXPORTER = 'none';
      const logRecordExporter = new InMemoryLogRecordExporter();
      const logRecordProcessor = new SimpleLogRecordProcessor(
        logRecordExporter
      );
      const sdk = new NodeSDK({
        logRecordProcessor: logRecordProcessor,
        autoDetectResources: false,
      });

      sdk.start();

      assert.strictEqual(
        context['_getContextManager'](),
        ctxManager,
        'context manager should not change'
      );
      assert.strictEqual(
        propagation['_getGlobalPropagator'](),
        propagator,
        'propagator should not change'
      );
      assert.strictEqual(
        (trace.getTracerProvider() as ProxyTracerProvider).getDelegate(),
        delegate,
        'tracer provider should not have changed'
      );

      assert.ok(
        (logs.getLoggerProvider() as ProxyLoggerProvider) instanceof
          LoggerProvider
      );
      await sdk.shutdown();
      delete env.OTEL_TRACES_EXPORTER;
    });

    it('should register a logger provider if multiple log record processors are provided', async () => {
      const logRecordExporter = new InMemoryLogRecordExporter();
      const simpleLogRecordProcessor = new SimpleLogRecordProcessor(
        logRecordExporter
      );
      const batchLogRecordProcessor = new BatchLogRecordProcessor(
        logRecordExporter
      );
      const sdk = new NodeSDK({
        logRecordProcessors: [
          simpleLogRecordProcessor,
          batchLogRecordProcessor,
        ],
      });

      sdk.start();

      const loggerProvider = logs.getLoggerProvider();
      const sharedState = (loggerProvider as any)['_sharedState'];
      assert.ok(sharedState.registeredLogRecordProcessors.length === 2);
      assert.ok(
        sharedState.registeredLogRecordProcessors[0]._exporter instanceof
          InMemoryLogRecordExporter
      );
      assert.ok(
        sharedState.registeredLogRecordProcessors[0] instanceof
          SimpleLogRecordProcessor
      );
      assert.ok(
        sharedState.registeredLogRecordProcessors[1]._exporter instanceof
          InMemoryLogRecordExporter
      );
      assert.ok(
        sharedState.registeredLogRecordProcessors[1] instanceof
          BatchLogRecordProcessor
      );
    });

    it('should register a context manager if only a context manager is provided', async () => {
      // arrange
      const expectedContextManager = new AsyncHooksContextManager();
      const sdk = new NodeSDK({
        contextManager: expectedContextManager,
      });

      // act
      sdk.start();

      // assert
      const actualContextManager = context['_getContextManager']();
      assert.equal(actualContextManager, expectedContextManager);
      await sdk.shutdown();
    });
  });

  async function waitForNumberOfMetrics(
    exporter: InMemoryMetricExporter,
    numberOfMetrics: number
  ): Promise<void> {
    if (numberOfMetrics <= 0) {
      throw new Error('numberOfMetrics must be greater than or equal to 0');
    }

    let totalExports = 0;
    while (totalExports < numberOfMetrics) {
      await new Promise(resolve => setTimeout(resolve, 20));
      const exportedMetrics = exporter.getMetrics();
      totalExports = exportedMetrics.length;
    }
  }

  it('should register meter views when provided', async () => {
    // need to set OTEL_TRACES_EXPORTER to none since default value is otlp
    // which sets up an exporter and affects the context manager
    env.OTEL_TRACES_EXPORTER = 'none';
    const exporter = new InMemoryMetricExporter(
      AggregationTemporality.CUMULATIVE
    );
    const metricReader = new PeriodicExportingMetricReader({
      exporter: exporter,
      exportIntervalMillis: 100,
      exportTimeoutMillis: 100,
    });

    const sdk = new NodeSDK({
      metricReader: metricReader,
      views: [
        {
          name: 'test-view',
          instrumentName: 'test_counter',
          instrumentType: InstrumentType.COUNTER,
        },
      ],
      autoDetectResources: false,
    });

    sdk.start();

    assert.strictEqual(
      context['_getContextManager'](),
      ctxManager,
      'context manager should not change'
    );
    assert.strictEqual(
      propagation['_getGlobalPropagator'](),
      propagator,
      'propagator should not change'
    );
    assert.strictEqual(
      (trace.getTracerProvider() as ProxyTracerProvider).getDelegate(),
      delegate,
      'tracer provider should not have changed'
    );

    const meterProvider = metrics.getMeterProvider() as MeterProvider;
    assert.ok(meterProvider);

    const meter = meterProvider.getMeter('NodeSDKViews', '1.0.0');
    const counter = meter.createCounter('test_counter', {
      description: 'a test description',
    });
    counter.add(10);

    await waitForNumberOfMetrics(exporter, 1);
    const exportedMetrics = exporter.getMetrics();
    const [firstExportedMetric] = exportedMetrics;
    assert.ok(firstExportedMetric, 'should have one exported metric');
    const [firstScopeMetric] = firstExportedMetric.scopeMetrics;
    assert.ok(firstScopeMetric, 'should have one scope metric');
    assert.ok(
      firstScopeMetric.scope.name === 'NodeSDKViews',
      'scope should match created view'
    );
    assert.ok(
      firstScopeMetric.metrics.length > 0,
      'should have at least one metrics entry'
    );
    const [firstMetricRecord] = firstScopeMetric.metrics;
    assert.ok(
      firstMetricRecord.descriptor.name === 'test-view',
      'should have renamed counter metric'
    );

    await sdk.shutdown();
    delete env.OTEL_TRACES_EXPORTER;
  });

  describe('detectResources', async () => {
    beforeEach(() => {
      process.env.OTEL_RESOURCE_ATTRIBUTES =
        'service.instance.id=627cc493,service.name=my-service,service.namespace=default,service.version=0.0.1';
    });

    afterEach(() => {
      delete process.env.OTEL_RESOURCE_ATTRIBUTES;
    });

    describe('with a custom resource', () => {
      it('returns a merged resource', async () => {
        const sdk = new NodeSDK({
          autoDetectResources: true,
          resourceDetectors: [
            processDetector,
            {
              async detect(): Promise<Resource> {
                return new Resource({ customAttr: 'someValue' });
              },
            },
            envDetector,
            hostDetector,
          ],
        });
        sdk.start();
        const resource = sdk['_resource'];
        await resource.waitForAsyncAttributes?.();

        assert.strictEqual(resource.attributes['customAttr'], 'someValue');

        assertServiceResource(resource, {
          instanceId: '627cc493',
          name: 'my-service',
          namespace: 'default',
          version: '0.0.1',
        });
        await sdk.shutdown();
      });
    });

    describe('default resource detectors', () => {
      it('default detectors populate values properly', async () => {
        const sdk = new NodeSDK();
        sdk.start();
        const resource = sdk['_resource'];
        await resource.waitForAsyncAttributes?.();

        assertServiceResource(resource, {
          instanceId: '627cc493',
          name: 'my-service',
          namespace: 'default',
          version: '0.0.1',
        });

        assert.notEqual(
          resource.attributes[SEMRESATTRS_PROCESS_PID],
          undefined
        );
        assert.notEqual(resource.attributes[SEMRESATTRS_HOST_NAME], undefined);
      });
    });

    describe('with a buggy detector', () => {
      it('returns a merged resource', async () => {
        const sdk = new NodeSDK({
          autoDetectResources: true,
          resourceDetectors: [
            processDetector,
            {
              detect() {
                throw new Error('Buggy detector');
              },
            },
            envDetector,
            hostDetector,
          ],
        });

        sdk.start();
        const resource = sdk['_resource'];
        await resource.waitForAsyncAttributes?.();

        assertServiceResource(resource, {
          instanceId: '627cc493',
          name: 'my-service',
          namespace: 'default',
          version: '0.0.1',
        });
        await sdk.shutdown();
      });
    });

    describe('with a diag logger', () => {
      // Local functions to test if a mocked method is ever called with a specific argument or regex matching for an argument.
      // Needed because of race condition with parallel detectors.
      const callArgsContains = (
        mockedFunction: sinon.SinonSpy,
        arg: any
      ): boolean => {
        return mockedFunction.getCalls().some(call => {
          return call.args.some(callarg => arg === callarg);
        });
      };
      const callArgsMatches = (
        mockedFunction: sinon.SinonSpy,
        regex: RegExp
      ): boolean => {
        return mockedFunction.getCalls().some(call => {
          return call.args.some(callArgs => regex.test(callArgs.toString()));
        });
      };

      it('prints detected resources and debug messages to the logger', async () => {
        const sdk = new NodeSDK({
          autoDetectResources: true,
        });

        // This test depends on the env detector to be functioning as intended
        const mockedLoggerMethod = Sinon.fake();
        const mockedVerboseLoggerMethod = Sinon.fake();

        diag.setLogger(
          {
            debug: mockedLoggerMethod,
            verbose: mockedVerboseLoggerMethod,
          } as any,
          DiagLogLevel.VERBOSE
        );

        sdk.start();
        await sdk['_resource'].waitForAsyncAttributes?.();

        // Test that the Env Detector successfully found its resource and populated it with the right values.
        assert.ok(
          callArgsContains(mockedLoggerMethod, 'EnvDetector found resource.')
        );
        // Regex formatting accounts for whitespace variations in util.inspect output over different node versions
        assert.ok(
          callArgsMatches(
            mockedVerboseLoggerMethod,
            /{\s+"service\.instance\.id":\s+"627cc493",\s+"service\.name":\s+"my-service",\s+"service\.namespace":\s+"default",\s+"service\.version":\s+"0.0.1"\s+}\s*/gm
          )
        );
        await sdk.shutdown();
      });

      describe('with unknown OTEL_NODE_RESOURCE_DETECTORS value', () => {
        before(() => {
          process.env.OTEL_NODE_RESOURCE_DETECTORS = 'env,os,no-such-detector';
        });

        after(() => {
          delete process.env.OTEL_NODE_RESOURCE_DETECTORS;
        });

        // 1. If not auto-detecting resources, then NodeSDK should not
        //    complain about `OTEL_NODE_RESOURCE_DETECTORS` values.
        // 2. If given resourceDetectors, then NodeSDK should not complain
        //    about `OTEL_NODE_RESOURCE_DETECTORS` values.
        //
        // Practically, these tests help ensure that there is no spurious
        // diag error message when using OTEL_NODE_RESOURCE_DETECTORS with
        // @opentelemetry/auto-instrumentations-node, which supports more values
        // than this package (e.g. 'gcp').
        it('does not diag.warn when not using the envvar', async () => {
          const diagMocks = {
            error: Sinon.fake(),
            warn: Sinon.fake(),
            info: Sinon.fake(),
            debug: Sinon.fake(),
            verbose: Sinon.fake(),
          };
          diag.setLogger(diagMocks, DiagLogLevel.DEBUG);

          const sdk1 = new NodeSDK({
            autoDetectResources: false,
          });
          sdk1.start();
          await sdk1.shutdown();

          const sdk2 = new NodeSDK({
            resourceDetectors: [envDetectorSync],
          });
          sdk2.start();
          await sdk2.shutdown();

          assert.ok(
            !callArgsMatches(diagMocks.error, /no-such-detector/),
            'diag.error() messages do not mention "no-such-detector"'
          );
        });
      });

      describe('with a faulty environment variable', () => {
        beforeEach(() => {
          process.env.OTEL_RESOURCE_ATTRIBUTES = 'bad=\\attribute';
        });

        it('prints correct error messages when EnvDetector has an invalid variable', async () => {
          const sdk = new NodeSDK({
            autoDetectResources: true,
          });
          const mockedLoggerMethod = Sinon.fake();
          diag.setLogger(
            {
              debug: mockedLoggerMethod,
            } as any,
            DiagLogLevel.DEBUG
          );

          sdk.start();

          assert.ok(
            callArgsContains(
              mockedLoggerMethod,
              'EnvDetector failed: Attribute value should be a ASCII string with a length not exceed 255 characters.'
            )
          );
          await sdk.shutdown();
        });
      });
    });
  });

  describe('configureServiceName', async () => {
    it('should configure service name via config', async () => {
      const sdk = new NodeSDK({
        serviceName: 'config-set-name',
      });

      sdk.start();
      const resource = sdk['_resource'];

      assertServiceResource(resource, {
        name: 'config-set-name',
      });
      await sdk.shutdown();
    });

    it('should configure service name via OTEL_SERVICE_NAME env var', async () => {
      process.env.OTEL_SERVICE_NAME = 'env-set-name';
      const sdk = new NodeSDK();

      sdk.start();
      const resource = sdk['_resource'];
      await resource.waitForAsyncAttributes?.();

      assertServiceResource(resource, {
        name: 'env-set-name',
      });
      delete process.env.OTEL_SERVICE_NAME;
      await sdk.shutdown();
    });

    it('should favor config set service name over OTEL_SERVICE_NAME env set service name', async () => {
      process.env.OTEL_SERVICE_NAME = 'env-set-name';
      const sdk = new NodeSDK({
        serviceName: 'config-set-name',
      });

      sdk.start();
      const resource = sdk['_resource'];
      await resource.waitForAsyncAttributes?.();

      assertServiceResource(resource, {
        name: 'config-set-name',
      });
      delete process.env.OTEL_SERVICE_NAME;
      await sdk.shutdown();
    });

    it('should configure service name via OTEL_RESOURCE_ATTRIBUTES env var', async () => {
      process.env.OTEL_RESOURCE_ATTRIBUTES =
        'service.name=resource-env-set-name,service.instance.id=my-instance-id';
      const sdk = new NodeSDK();

      sdk.start();
      const resource = sdk['_resource'];
      await resource.waitForAsyncAttributes?.();

      assertServiceResource(resource, {
        name: 'resource-env-set-name',
        instanceId: 'my-instance-id',
      });
      delete process.env.OTEL_RESOURCE_ATTRIBUTES;
      await sdk.shutdown();
    });

    it('should favor config set service name over OTEL_RESOURCE_ATTRIBUTES env set service name', async () => {
      process.env.OTEL_RESOURCE_ATTRIBUTES =
        'service.name=resource-env-set-name,service.instance.id=my-instance-id';
      const sdk = new NodeSDK({
        serviceName: 'config-set-name',
      });

      sdk.start();
      const resource = sdk['_resource'];
      await resource.waitForAsyncAttributes?.();

      assertServiceResource(resource, {
        name: 'config-set-name',
        instanceId: 'my-instance-id',
      });
      delete process.env.OTEL_RESOURCE_ATTRIBUTES;
      await sdk.shutdown();
    });
  });

  describe('configureServiceInstanceId', async () => {
    it('should configure service instance id via OTEL_RESOURCE_ATTRIBUTES env var', async () => {
      process.env.OTEL_RESOURCE_ATTRIBUTES =
        'service.instance.id=627cc493,service.name=my-service,service.namespace';
      const sdk = new NodeSDK();

      sdk.start();
      const resource = sdk['_resource'];
      await resource.waitForAsyncAttributes?.();

      assertServiceResource(resource, {
        name: 'my-service',
        instanceId: '627cc493',
      });
      delete process.env.OTEL_RESOURCE_ATTRIBUTES;
      await sdk.shutdown();
    });

    it('should configure service instance id via OTEL_NODE_RESOURCE_DETECTORS env var', async () => {
      process.env.OTEL_NODE_RESOURCE_DETECTORS = 'env,host,os,serviceinstance';
      const sdk = new NodeSDK();

      sdk.start();
      const resource = sdk['_resource'];
      await resource.waitForAsyncAttributes?.();

      assertServiceInstanceIdIsUUID(resource);
      delete process.env.OTEL_NODE_RESOURCE_DETECTORS;
      await sdk.shutdown();
    });

    it('should configure service instance id with random UUID', async () => {
      const sdk = new NodeSDK({
        autoDetectResources: true,
        resourceDetectors: [
          processDetector,
          envDetector,
          hostDetector,
          serviceInstanceIdDetectorSync,
        ],
      });

      sdk.start();
      const resource = sdk['_resource'];
      await resource.waitForAsyncAttributes?.();

      assertServiceInstanceIdIsUUID(resource);
      await sdk.shutdown();
    });
  });

  describe('A disabled SDK should be no-op', () => {
    beforeEach(() => {
      env.OTEL_SDK_DISABLED = 'true';
    });

    afterEach(() => {
      delete env.OTEL_SDK_DISABLED;
    });

    it('should not register a trace provider', async () => {
      const sdk = new NodeSDK({});
      sdk.start();

      assert.strictEqual(
        (trace.getTracerProvider() as ProxyTracerProvider).getDelegate(),
        delegate,
        'sdk.start() should not change the global tracer provider'
      );

      await sdk.shutdown();
    });

    it('should not register a meter provider if a reader is provided', async () => {
      const exporter = new ConsoleMetricExporter();
      const metricReader = new PeriodicExportingMetricReader({
        exporter: exporter,
        exportIntervalMillis: 100,
        exportTimeoutMillis: 100,
      });

      const sdk = new NodeSDK({
        metricReader: metricReader,
        autoDetectResources: false,
      });
      sdk.start();

      assert.ok(!(metrics.getMeterProvider() instanceof MeterProvider));

      await sdk.shutdown();
    });

    describe('detectResources should be no-op', async () => {
      beforeEach(() => {
        process.env.OTEL_RESOURCE_ATTRIBUTES =
          'service.instance.id=627cc493,service.name=my-service,service.namespace=default,service.version=0.0.1';
      });

      afterEach(() => {
        delete process.env.OTEL_RESOURCE_ATTRIBUTES;
      });

      it('detectResources will not read resources from env or manually', async () => {
        const sdk = new NodeSDK({
          autoDetectResources: true,
          resourceDetectors: [
            processDetector,
            {
              async detect(): Promise<Resource> {
                return new Resource({ customAttr: 'someValue' });
              },
            },
            envDetector,
            hostDetector,
          ],
        });
        sdk.start();
        const resource = sdk['_resource'];
        await resource.waitForAsyncAttributes?.();

        assert.deepStrictEqual(resource, Resource.default());
        await sdk.shutdown();
      });
    });
  });

  describe('configure IdGenerator', async () => {
    class CustomIdGenerator implements IdGenerator {
      generateTraceId(): string {
        return 'constant-test-trace-id';
      }
      generateSpanId(): string {
        return 'constant-test-span-id';
      }
    }

    it('should configure IdGenerator via config', async () => {
      const idGenerator = new CustomIdGenerator();
      const spanProcessor = new SimpleSpanProcessor(new ConsoleSpanExporter());
      const sdk = new NodeSDK({
        idGenerator,
        spanProcessor,
      });
      sdk.start();

      const span = trace.getTracer('test').startSpan('testName');
      span.end();

      assert.strictEqual(span.spanContext().spanId, 'constant-test-span-id');
      assert.strictEqual(span.spanContext().traceId, 'constant-test-trace-id');
      await sdk.shutdown();
    });
  });

  describe('configuring logger provider from env', () => {
    let stubLogger: Sinon.SinonStub;

    beforeEach(() => {
      stubLogger = Sinon.stub(diag, 'info');
    });

    afterEach(() => {
      stubLogger.reset();
      delete env.OTEL_LOGS_EXPORTER;
      delete env.OTEL_EXPORTER_OTLP_LOGS_PROTOCOL;
      delete env.OTEL_EXPORTER_OTLP_PROTOCOL;
    });

    it('should not register the provider if OTEL_LOGS_EXPORTER contains none', async () => {
      const logsAPIStub = Sinon.spy(logs, 'setGlobalLoggerProvider');
      env.OTEL_LOGS_EXPORTER = 'console,none';
      const sdk = new NodeSDK();
      sdk.start();
      assert.strictEqual(
        stubLogger.args[0][0],
        'OTEL_LOGS_EXPORTER contains "none". Logger provider will not be initialized.'
      );

      Sinon.assert.notCalled(logsAPIStub);
      await sdk.shutdown();
    });

    it('should use otlp with http/protobuf by default', async () => {
      const sdk = new NodeSDK();
      sdk.start();
      const loggerProvider = logs.getLoggerProvider();
      const sharedState = (loggerProvider as any)['_sharedState'];
      assert.ok(
        sharedState.registeredLogRecordProcessors[0]._exporter instanceof
          OTLPProtoLogExporter
      );
      await sdk.shutdown();
    });

    it('should set up all allowed exporters', async () => {
      env.OTEL_LOGS_EXPORTER = 'console,otlp';
      const sdk = new NodeSDK();

      sdk.start();

      const loggerProvider = logs.getLoggerProvider();
      const sharedState = (loggerProvider as any)['_sharedState'];
      assert.ok(sharedState.registeredLogRecordProcessors.length === 2);
      assert.ok(
        sharedState.registeredLogRecordProcessors[0]._exporter instanceof
          ConsoleLogRecordExporter
      );
      assert.ok(
        sharedState.registeredLogRecordProcessors[0] instanceof
          SimpleLogRecordProcessor
      );
      // defaults to http/protobuf
      assert.ok(
        sharedState.registeredLogRecordProcessors[1]._exporter instanceof
          OTLPProtoLogExporter
      );
      assert.ok(
        sharedState.registeredLogRecordProcessors[1] instanceof
          BatchLogRecordProcessor
      );
      await sdk.shutdown();
    });

    it('should use OTEL_EXPORTER_OTLP_LOGS_PROTOCOL for otlp protocol', async () => {
      env.OTEL_LOGS_EXPORTER = 'otlp';
      env.OTEL_EXPORTER_OTLP_LOGS_PROTOCOL = 'grpc';
      const sdk = new NodeSDK();

      sdk.start();

      const loggerProvider = logs.getLoggerProvider();
      const sharedState = (loggerProvider as any)['_sharedState'];
      assert.ok(sharedState.registeredLogRecordProcessors.length === 1);
      assert.ok(
        sharedState.registeredLogRecordProcessors[0]._exporter instanceof
          OTLPGrpcLogExporter
      );
      await sdk.shutdown();
    });

    it('should use OTLPHttpLogExporter when http/json is set', async () => {
      env.OTEL_LOGS_EXPORTER = 'otlp';
      env.OTEL_EXPORTER_OTLP_LOGS_PROTOCOL = 'http/json';
      const sdk = new NodeSDK();

      sdk.start();

      const loggerProvider = logs.getLoggerProvider();
      const sharedState = (loggerProvider as any)['_sharedState'];
      assert.ok(sharedState.registeredLogRecordProcessors.length === 1);
      assert.ok(
        sharedState.registeredLogRecordProcessors[0]._exporter instanceof
          OTLPHttpLogExporter
      );
      await sdk.shutdown();
    });

    it('should fall back to OTEL_EXPORTER_OTLP_PROTOCOL', async () => {
      env.OTEL_LOGS_EXPORTER = 'otlp';
      env.OTEL_EXPORTER_OTLP_PROTOCOL = 'grpc';
      const sdk = new NodeSDK();

      sdk.start();

      const loggerProvider = logs.getLoggerProvider();
      const sharedState = (loggerProvider as any)['_sharedState'];
      assert.ok(sharedState.registeredLogRecordProcessors.length === 1);
      assert.ok(
        sharedState.registeredLogRecordProcessors[0]._exporter instanceof
          OTLPGrpcLogExporter
      );
      await sdk.shutdown();
    });

    it('should fall back to http/protobuf if invalid protocol is set', async () => {
      env.OTEL_LOGS_EXPORTER = 'otlp';
      env.OTEL_EXPORTER_OTLP_LOGS_PROTOCOL = 'grpc2';
      const sdk = new NodeSDK();

      sdk.start();

      const loggerProvider = logs.getLoggerProvider();
      const sharedState = (loggerProvider as any)['_sharedState'];
      assert.ok(sharedState.registeredLogRecordProcessors.length === 1);
      assert.ok(
        sharedState.registeredLogRecordProcessors[0]._exporter instanceof
          OTLPProtoLogExporter
      );
      await sdk.shutdown();
    });
  });

  describe('configuring metric provider from env', () => {
    let stubLogger: Sinon.SinonStub;

    beforeEach(() => {
      stubLogger = Sinon.stub(diag, 'info');
    });

    afterEach(() => {
      stubLogger.reset();
      delete env.OTEL_METRICS_EXPORTER;
      delete env.OTEL_EXPORTER_OTLP_METRICS_PROTOCOL;
      delete env.OTEL_EXPORTER_METRICS_PROTOCOL;
    });

    it('should not register the provider if OTEL_METRICS_EXPORTER is not set', async () => {
      const sdk = new NodeSDK();
      sdk.start();
      assert.ok(!(metrics.getMeterProvider() instanceof MeterProvider));
      await sdk.shutdown();
    });

    it('should not register the provider if OTEL_METRICS_EXPORTER contains none', async () => {
      env.OTEL_METRICS_EXPORTER = 'console,none';
      const sdk = new NodeSDK();
      sdk.start();
      assert.ok(!(metrics.getMeterProvider() instanceof MeterProvider));
      assert.strictEqual(
        stubLogger.args[1][0],
        'OTEL_METRICS_EXPORTER contains "none". Metric provider will not be initialized.'
      );
      await sdk.shutdown();
    });

    it('should use console with default interval and timeout', async () => {
      env.OTEL_METRICS_EXPORTER = 'console';
      const sdk = new NodeSDK();
      sdk.start();
      const meterProvider = metrics.getMeterProvider();
      const sharedState = (meterProvider as any)['_sharedState'];
      assert.ok(
        sharedState.metricCollectors[0]._metricReader._exporter instanceof
          ConsoleMetricExporter
      );
      assert.strictEqual(
        sharedState.metricCollectors[0]._metricReader._exportInterval,
        60000
      );
      assert.strictEqual(
        sharedState.metricCollectors[0]._metricReader._exportTimeout,
        30000
      );
      await sdk.shutdown();
    });

    it('should use otlp with gRPC and default interval and timeout', async () => {
      env.OTEL_METRICS_EXPORTER = 'otlp';
      env.OTEL_EXPORTER_OTLP_METRICS_PROTOCOL = 'grpc';
      const sdk = new NodeSDK();
      sdk.start();
      const meterProvider = metrics.getMeterProvider();
      const sharedState = (meterProvider as any)['_sharedState'];
      assert.ok(
        sharedState.metricCollectors[0]._metricReader._exporter instanceof
          OTLPGrpcMetricExporter
      );
      assert.strictEqual(
        sharedState.metricCollectors[0]._metricReader._exportInterval,
        60000
      );
      assert.strictEqual(
        sharedState.metricCollectors[0]._metricReader._exportTimeout,
        30000
      );
      await sdk.shutdown();
    });

    it('should use otlp with http/protobuf and default interval and timeout', async () => {
      env.OTEL_METRICS_EXPORTER = 'otlp';
      env.OTEL_EXPORTER_OTLP_METRICS_PROTOCOL = 'http/protobuf';
      const sdk = new NodeSDK();
      sdk.start();
      const meterProvider = metrics.getMeterProvider();
      const sharedState = (meterProvider as any)['_sharedState'];
      assert.ok(
        sharedState.metricCollectors[0]._metricReader._exporter instanceof
          OTLPProtoMetricExporter
      );
      assert.strictEqual(
        sharedState.metricCollectors[0]._metricReader._exportInterval,
        60000
      );
      assert.strictEqual(
        sharedState.metricCollectors[0]._metricReader._exportTimeout,
        30000
      );
      await sdk.shutdown();
    });

    it('should use otlp with http/json and default interval and timeout', async () => {
      env.OTEL_METRICS_EXPORTER = 'otlp';
      env.OTEL_EXPORTER_OTLP_METRICS_PROTOCOL = 'http/json';
      const sdk = new NodeSDK();
      sdk.start();
      const meterProvider = metrics.getMeterProvider();
      const sharedState = (meterProvider as any)['_sharedState'];
      assert.ok(
        sharedState.metricCollectors[0]._metricReader._exporter instanceof
          OTLPHttpMetricExporter
      );
      assert.strictEqual(
        sharedState.metricCollectors[0]._metricReader._exportInterval,
        60000
      );
      assert.strictEqual(
        sharedState.metricCollectors[0]._metricReader._exportTimeout,
        30000
      );
      await sdk.shutdown();
    });

    it('should fall back to OTEL_EXPORTER_OTLP_PROTOCOL', async () => {
      env.OTEL_METRICS_EXPORTER = 'otlp';
      env.OTEL_EXPORTER_OTLP_METRICS_PROTOCOL = 'grpc';
      const sdk = new NodeSDK();
      sdk.start();
      const meterProvider = metrics.getMeterProvider();
      const sharedState = (meterProvider as any)['_sharedState'];
      assert.ok(
        sharedState.metricCollectors[0]._metricReader._exporter instanceof
          OTLPGrpcMetricExporter
      );
      assert.strictEqual(
        sharedState.metricCollectors[0]._metricReader._exportInterval,
        60000
      );
      assert.strictEqual(
        sharedState.metricCollectors[0]._metricReader._exportTimeout,
        30000
      );
      await sdk.shutdown();
    });

    it('should fall back to http/protobuf if invalid protocol is set', async () => {
      env.OTEL_METRICS_EXPORTER = 'otlp';
      env.OTEL_EXPORTER_OTLP_METRICS_PROTOCOL = 'grpcx';
      const sdk = new NodeSDK();
      sdk.start();
      const meterProvider = metrics.getMeterProvider();
      const sharedState = (meterProvider as any)['_sharedState'];
      assert.ok(
        sharedState.metricCollectors[0]._metricReader._exporter instanceof
          OTLPProtoMetricExporter
      );
      assert.strictEqual(
        sharedState.metricCollectors[0]._metricReader._exportInterval,
        60000
      );
      assert.strictEqual(
        sharedState.metricCollectors[0]._metricReader._exportTimeout,
        30000
      );
      await sdk.shutdown();
    });

    it('should fall back to http/protobuf if protocol is not  set', async () => {
      env.OTEL_METRICS_EXPORTER = 'otlp';
      delete env.OTEL_EXPORTER_OTLP_METRICS_PROTOCOL;
      const sdk = new NodeSDK();
      sdk.start();
      const meterProvider = metrics.getMeterProvider();
      const sharedState = (meterProvider as any)['_sharedState'];
      assert.ok(
        sharedState.metricCollectors[0]._metricReader._exporter instanceof
          OTLPProtoMetricExporter
      );
      assert.strictEqual(
        sharedState.metricCollectors[0]._metricReader._exportInterval,
        60000
      );
      assert.strictEqual(
        sharedState.metricCollectors[0]._metricReader._exportTimeout,
        30000
      );
      await sdk.shutdown();
    });

    it('should use otlp with http/protobuf and and use user defined flushing settings', async () => {
      env.OTEL_METRICS_EXPORTER = 'otlp';
      env.OTEL_EXPORTER_OTLP_METRICS_PROTOCOL = 'http/protobuf';
      env.OTEL_METRIC_EXPORT_INTERVAL = '200';
      env.OTEL_METRIC_EXPORT_TIMEOUT = '150';
      delete env.OTEL_EXPORTER_OTLP_METRICS_PROTOCOL;
      const sdk = new NodeSDK();
      sdk.start();
      const meterProvider = metrics.getMeterProvider();
      const sharedState = (meterProvider as any)['_sharedState'];
      assert.ok(
        sharedState.metricCollectors[0]._metricReader._exporter instanceof
          OTLPProtoMetricExporter
      );
      assert.strictEqual(
        sharedState.metricCollectors[0]._metricReader._exportInterval,
        200
      );
      assert.strictEqual(
        sharedState.metricCollectors[0]._metricReader._exportTimeout,
        150
      );
      await sdk.shutdown();
      delete env.OTEL_METRIC_EXPORT_INTERVAL;
      delete env.OTEL_METRIC_EXPORT_TIMEOUT;
    });

    it('should use prometheus if that is set ', async () => {
      env.OTEL_METRICS_EXPORTER = 'prometheus';
      delete env.OTEL_EXPORTER_OTLP_METRICS_PROTOCOL;
      const sdk = new NodeSDK();
      sdk.start();
      const meterProvider = metrics.getMeterProvider();
      const sharedState = (meterProvider as any)['_sharedState'];
      assert.ok(
        sharedState.metricCollectors[0]._metricReader instanceof
          PrometheusMetricExporter
      );
      await sdk.shutdown();
    });
  });
});

describe('setup exporter from env', () => {
  let stubLoggerError: Sinon.SinonStub;

  const getSdkSpanProcessors = (sdk: NodeSDK) => {
    const tracerProvider = sdk['_tracerProvider'];

    assert.ok(tracerProvider instanceof NodeTracerProvider);

    const activeSpanProcessor = tracerProvider['_activeSpanProcessor'];

    assert.ok(activeSpanProcessor.constructor.name === 'MultiSpanProcessor');

    return (activeSpanProcessor as any)['_spanProcessors'] as SpanProcessor[];
  };

  beforeEach(() => {
    stubLoggerError = Sinon.stub(diag, 'warn');
  });
  afterEach(() => {
    stubLoggerError.restore();
  });

  it('should use default exporter when nor env neither SDK config is given', async () => {
    const sdk = new NodeSDK();
    sdk.start();
    const listOfProcessors = getSdkSpanProcessors(sdk);

    assert.ok(listOfProcessors.length === 1);
    assert.ok(listOfProcessors[0] instanceof BatchSpanProcessor);
    assert.ok(
      listOfProcessors[0]['_exporter'] instanceof OTLPProtoTraceExporter
    );
    await sdk.shutdown();
  });

  it('should ignore default env exporter when user provides exporter in sdk config', async () => {
    const traceExporter = new ConsoleSpanExporter();
    const sdk = new NodeSDK({
      traceExporter,
    });
    sdk.start();
    const listOfProcessors = getSdkSpanProcessors(sdk);

    assert.ok(listOfProcessors.length === 1);
    assert.ok(listOfProcessors[0] instanceof BatchSpanProcessor);
    assert.ok(listOfProcessors[0]['_exporter'] instanceof ConsoleSpanExporter);
    await sdk.shutdown();
  });

  it('should ignore default env exporter when user provides span processor in sdk config', async () => {
    const traceExporter = new ConsoleSpanExporter();
    const spanProcessor = new SimpleSpanProcessor(traceExporter);
    const sdk = new NodeSDK({
      spanProcessor,
    });
    sdk.start();
    const listOfProcessors = getSdkSpanProcessors(sdk);

    assert.ok(listOfProcessors.length === 1);
    assert.ok(listOfProcessors[0] instanceof SimpleSpanProcessor);
    assert.ok(listOfProcessors[0]['_exporter'] instanceof ConsoleSpanExporter);
    await sdk.shutdown();
  });

  it('should ignore exporter form env if another is provided in sdk config', async () => {
    env.OTEL_TRACES_EXPORTER = 'console';
    const traceExporter = new OTLPTraceExporter();
    const sdk = new NodeSDK({
      traceExporter,
    });
    sdk.start();
    const listOfProcessors = getSdkSpanProcessors(sdk);

    assert.ok(listOfProcessors.length === 1);
    assert.ok(listOfProcessors[0] instanceof BatchSpanProcessor);
    assert.ok(listOfProcessors[0]['_exporter'] instanceof OTLPTraceExporter);
    delete env.OTEL_TRACES_EXPORTER;
    await sdk.shutdown();
  });

  it('should only create one span processor when configured using env vars and config', async () => {
    env.OTEL_TRACES_EXPORTER = 'console';
    const sdk = new NodeSDK({
      sampler: new AlwaysOffSampler(),
    });
    sdk.start();
    const listOfProcessors = getSdkSpanProcessors(sdk);

    assert.ok(
      sdk['_tracerProvider']!['_config']?.sampler instanceof AlwaysOffSampler
    );
    assert.strictEqual(listOfProcessors.length, 1);
    assert.ok(listOfProcessors[0] instanceof SimpleSpanProcessor);
    assert.ok(listOfProcessors[0]['_exporter'] instanceof ConsoleSpanExporter);
    delete env.OTEL_TRACES_EXPORTER;
    await sdk.shutdown();
  });

  it('should use otlp exporter and defined exporter protocol env value', async () => {
    env.OTEL_TRACES_EXPORTER = 'otlp';
    env.OTEL_EXPORTER_OTLP_TRACES_PROTOCOL = 'grpc';
    const sdk = new NodeSDK();
    sdk.start();
    const listOfProcessors = getSdkSpanProcessors(sdk);

    assert.ok(listOfProcessors.length === 1);
    assert.ok(listOfProcessors[0] instanceof BatchSpanProcessor);
    assert.ok(
      listOfProcessors[0]['_exporter'] instanceof OTLPGrpcTraceExporter
    );
    delete env.OTEL_TRACES_EXPORTER;
    delete env.OTEL_EXPORTER_OTLP_TRACES_PROTOCOL;
    await sdk.shutdown();
  });

  it('sohuld use exporter and processor from env, signal specific env for protocol takes precedence', async () => {
    env.OTEL_TRACES_EXPORTER = 'otlp';
    env.OTEL_EXPORTER_OTLP_PROTOCOL = 'http/protobuf';
    env.OTEL_EXPORTER_OTLP_TRACES_PROTOCOL = 'grpc';
    const sdk = new NodeSDK();
    sdk.start();
    const listOfProcessors = getSdkSpanProcessors(sdk);

    assert.ok(listOfProcessors.length === 1);
    assert.ok(listOfProcessors[0] instanceof BatchSpanProcessor);
    assert.ok(
      listOfProcessors[0]['_exporter'] instanceof OTLPGrpcTraceExporter
    );
    delete env.OTEL_TRACES_EXPORTER;
    delete env.OTEL_EXPORTER_OTLP_TRACES_PROTOCOL;
    await sdk.shutdown();
  });

  it('should use empty span processor when user sets env exporter to none', async () => {
    env.OTEL_TRACES_EXPORTER = 'none';
    const sdk = new NodeSDK();
    sdk.start();

    // should warn
    assert.strictEqual(
      stubLoggerError.args[0][0],
      'OTEL_TRACES_EXPORTER contains "none". SDK will not be initialized.'
    );

    const listOfProcessors = getSdkSpanProcessors(sdk);

<<<<<<< HEAD
    assert.ok(listOfProcessors.length === 1);
    assert.ok(listOfProcessors[0] instanceof NoopSpanProcessor);
=======
    assert.strictEqual(listOfProcessors.length, 0);
>>>>>>> c00f36ee
    delete env.OTEL_TRACES_EXPORTER;
    await sdk.shutdown();
  });

  it('should use default otlp exporter when empty value is provided for exporter via env', async () => {
    env.OTEL_TRACES_EXPORTER = '';
    const sdk = new NodeSDK();
    sdk.start();

    const listOfProcessors = getSdkSpanProcessors(sdk);

    assert.ok(listOfProcessors.length === 1);
    assert.ok(listOfProcessors[0] instanceof BatchSpanProcessor);
    assert.ok(
      listOfProcessors[0]['_exporter'] instanceof OTLPProtoTraceExporter
    );
    env.OTEL_TRACES_EXPORTER = '';
    await sdk.shutdown();
  });

  it('should use only default exporter when none value is provided with other exporters', async () => {
    env.OTEL_TRACES_EXPORTER = 'otlp,zipkin,none';
    const sdk = new NodeSDK();
    sdk.start();

    // also it should warn
    assert.strictEqual(
      stubLoggerError.args[0][0],
      'OTEL_TRACES_EXPORTER contains "none" along with other exporters. Using default otlp exporter.'
    );

    const listOfProcessors = getSdkSpanProcessors(sdk);

    assert.ok(listOfProcessors.length === 1);
    assert.ok(listOfProcessors[0] instanceof BatchSpanProcessor);
    assert.ok(
      listOfProcessors[0]['_exporter'] instanceof OTLPProtoTraceExporter
    );

    delete env.OTEL_TRACES_EXPORTER;
    await sdk.shutdown();
  });

  it('should warn that provided exporter value is unrecognized and not able to be set up', async () => {
    env.OTEL_TRACES_EXPORTER = 'invalid';
    const sdk = new NodeSDK();
    sdk.start();

    assert.strictEqual(
      stubLoggerError.args[0][0],
      'Unrecognized OTEL_TRACES_EXPORTER value: invalid.'
    );

    assert.strictEqual(
      stubLoggerError.args[1][0],
      'Unable to set up trace exporter(s) due to invalid exporter and/or protocol values.'
    );

    delete env.OTEL_TRACES_EXPORTER;
    await sdk.shutdown();
  });

  it('should be able to setup zipkin exporter', async () => {
    env.OTEL_TRACES_EXPORTER = 'zipkin';
    env.OTEL_EXPORTER_OTLP_TRACES_PROTOCOL = 'grpc';
    const sdk = new NodeSDK();
    sdk.start();

    const listOfProcessors = getSdkSpanProcessors(sdk);

    assert.ok(listOfProcessors.length === 1);
    assert.ok(listOfProcessors[0] instanceof BatchSpanProcessor);
    assert.ok(listOfProcessors[0]['_exporter'] instanceof ZipkinExporter);

    delete env.OTEL_TRACES_EXPORTER;
    delete env.OTEL_EXPORTER_OTLP_TRACES_PROTOCOL;
    await sdk.shutdown();
  });

  it('should be able to setup zipkin and otlp exporters', async () => {
    env.OTEL_TRACES_EXPORTER = 'zipkin, otlp';
    env.OTEL_EXPORTER_OTLP_TRACES_PROTOCOL = 'grpc';
    const sdk = new NodeSDK();
    sdk.start();

    const listOfProcessors = getSdkSpanProcessors(sdk);

    assert.ok(listOfProcessors.length === 2);
    assert.ok(listOfProcessors[0] instanceof BatchSpanProcessor);
    assert.ok(listOfProcessors[0]['_exporter'] instanceof ZipkinExporter);
    assert.ok(listOfProcessors[1] instanceof BatchSpanProcessor);
    assert.ok(
      listOfProcessors[1]['_exporter'] instanceof OTLPGrpcTraceExporter
    );

    delete env.OTEL_TRACES_EXPORTER;
    delete env.OTEL_EXPORTER_OTLP_TRACES_PROTOCOL;
    await sdk.shutdown();
  });

  it('should be able to setup jaeger exporter', async () => {
    env.OTEL_TRACES_EXPORTER = 'jaeger';
    env.OTEL_EXPORTER_OTLP_TRACES_PROTOCOL = 'grpc';
    const sdk = new NodeSDK();
    sdk.start();

    const listOfProcessors = getSdkSpanProcessors(sdk);

    assert.ok(listOfProcessors.length === 1);
    assert.ok(listOfProcessors[0] instanceof BatchSpanProcessor);
    assert.ok(listOfProcessors[0]['_exporter'] instanceof JaegerExporter);

    delete env.OTEL_TRACES_EXPORTER;
    delete env.OTEL_EXPORTER_OTLP_TRACES_PROTOCOL;
    await sdk.shutdown();
  });

  it('should be able to setup jaeger and otlp exporters', async () => {
    env.OTEL_TRACES_EXPORTER = 'otlp, jaeger';
    env.OTEL_EXPORTER_OTLP_TRACES_PROTOCOL = 'grpc';
    const sdk = new NodeSDK();
    sdk.start();

    const listOfProcessors = getSdkSpanProcessors(sdk);

    assert.ok(listOfProcessors.length === 2);
    assert.ok(listOfProcessors[0] instanceof BatchSpanProcessor);
    assert.ok(
      listOfProcessors[0]['_exporter'] instanceof OTLPGrpcTraceExporter
    );
    assert.ok(listOfProcessors[1] instanceof BatchSpanProcessor);
    assert.ok(listOfProcessors[1]['_exporter'] instanceof JaegerExporter);

    delete env.OTEL_TRACES_EXPORTER;
    delete env.OTEL_EXPORTER_OTLP_TRACES_PROTOCOL;
    await sdk.shutdown();
  });

  it('should be able to setup zipkin, jaeger and otlp exporters', async () => {
    env.OTEL_TRACES_EXPORTER = 'zipkin, otlp, jaeger';
    env.OTEL_EXPORTER_OTLP_TRACES_PROTOCOL = 'grpc';
    const sdk = new NodeSDK();
    sdk.start();

    const listOfProcessors = getSdkSpanProcessors(sdk);

    assert.ok(listOfProcessors.length === 3);
    assert.ok(listOfProcessors[0] instanceof BatchSpanProcessor);
    assert.ok(listOfProcessors[0]['_exporter'] instanceof ZipkinExporter);
    assert.ok(listOfProcessors[1] instanceof BatchSpanProcessor);
    assert.ok(
      listOfProcessors[1]['_exporter'] instanceof OTLPGrpcTraceExporter
    );
    assert.ok(listOfProcessors[2] instanceof BatchSpanProcessor);
    assert.ok(listOfProcessors[2]['_exporter'] instanceof JaegerExporter);

    delete env.OTEL_TRACES_EXPORTER;
    delete env.OTEL_EXPORTER_OTLP_TRACES_PROTOCOL;
    await sdk.shutdown();
  });

  it('should be able to use console and otlp exporters', async () => {
    env.OTEL_TRACES_EXPORTER = 'console, otlp';
    const sdk = new NodeSDK();
    sdk.start();

    const listOfProcessors = getSdkSpanProcessors(sdk);

    assert.ok(listOfProcessors.length === 2);
    assert.ok(listOfProcessors[0] instanceof SimpleSpanProcessor);
    assert.ok(listOfProcessors[0]['_exporter'] instanceof ConsoleSpanExporter);
    assert.ok(listOfProcessors[1] instanceof BatchSpanProcessor);
    assert.ok(
      listOfProcessors[1]['_exporter'] instanceof OTLPProtoTraceExporter
    );
    delete env.OTEL_TRACES_EXPORTER;
    await sdk.shutdown();
  });

  it('should be able to use console exporter but not http/json exporter', async () => {
    env.OTEL_TRACES_EXPORTER = 'console, http/json';
    const sdk = new NodeSDK();
    sdk.start();

    const listOfProcessors = getSdkSpanProcessors(sdk);

    assert.ok(listOfProcessors.length === 1);
    assert.ok(listOfProcessors[0] instanceof SimpleSpanProcessor);
    assert.ok(listOfProcessors[0]['_exporter'] instanceof ConsoleSpanExporter);
    delete env.OTEL_TRACES_EXPORTER;
    await sdk.shutdown();
  });

  it('should ignore the protocol from env when use the console exporter', async () => {
    env.OTEL_TRACES_EXPORTER = 'console';
    env.OTEL_EXPORTER_OTLP_TRACES_PROTOCOL = 'grpc';
    const sdk = new NodeSDK();
    sdk.start();

    const listOfProcessors = getSdkSpanProcessors(sdk);

    assert.ok(listOfProcessors.length === 1);
    assert.ok(listOfProcessors[0] instanceof SimpleSpanProcessor);
    assert.ok(listOfProcessors[0]['_exporter'] instanceof ConsoleSpanExporter);
    delete env.OTEL_TRACES_EXPORTER;
    delete env.OTEL_EXPORTER_OTLP_TRACES_PROTOCOL;
    await sdk.shutdown();
  });
});<|MERGE_RESOLUTION|>--- conflicted
+++ resolved
@@ -1483,13 +1483,8 @@
     );
 
     const listOfProcessors = getSdkSpanProcessors(sdk);
-
-<<<<<<< HEAD
-    assert.ok(listOfProcessors.length === 1);
-    assert.ok(listOfProcessors[0] instanceof NoopSpanProcessor);
-=======
     assert.strictEqual(listOfProcessors.length, 0);
->>>>>>> c00f36ee
+
     delete env.OTEL_TRACES_EXPORTER;
     await sdk.shutdown();
   });
