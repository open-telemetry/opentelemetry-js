/*
 * Copyright The OpenTelemetry Authors
 *
 * Licensed under the Apache License, Version 2.0 (the "License");
 * you may not use this file except in compliance with the License.
 * You may obtain a copy of the License at
 *
 *      https://www.apache.org/licenses/LICENSE-2.0
 *
 * Unless required by applicable law or agreed to in writing, software
 * distributed under the License is distributed on an "AS IS" BASIS,
 * WITHOUT WARRANTIES OR CONDITIONS OF ANY KIND, either express or implied.
 * See the License for the specific language governing permissions and
 * limitations under the License.
 */

import { Context, diag, TraceFlags } from '@opentelemetry/api';
import {
  internal,
  ExportResultCode,
  globalErrorHandler,
  BindOnceFuture,
  ExportResult,
} from '@opentelemetry/core';
import { Span } from '../Span';
import { SpanProcessor } from '../SpanProcessor';
import { ReadableSpan } from './ReadableSpan';
import { SpanExporter } from './SpanExporter';

/**
 * An implementation of the {@link SpanProcessor} that converts the {@link Span}
 * to {@link ReadableSpan} and passes it to the configured exporter.
 *
 * Only spans that are sampled are converted.
 */
export class SimpleSpanProcessor implements SpanProcessor {
  private _shutdownOnce: BindOnceFuture<void>;

  constructor(private readonly _exporter: SpanExporter) {
    this._shutdownOnce = new BindOnceFuture(this._shutdown, this);
  }

  forceFlush(): Promise<void> {
    // do nothing as all spans are being exported without waiting
    return Promise.resolve();
  }

  // does nothing.
  onStart(_span: Span, _parentContext: Context): void {}

  onEnd(span: ReadableSpan): void {
    if (this._shutdownOnce.isCalled) {
      return;
    }

    if ((span.spanContext().traceFlags & TraceFlags.SAMPLED) === 0) {
      return;
    }

<<<<<<< HEAD
    const doExport = () => internal._export(this._exporter, [span]).then((result: ExportResult) => {
      if (result.code !== ExportResultCode.SUCCESS) {
        globalErrorHandler(
          result.error ??
          new Error(
            `SimpleSpanProcessor: span export failed (status ${result})`
          )
        );
      }
    }).catch(error => {
      globalErrorHandler(error);
    });

    // Avoid scheduling a promise to make the behavior more predictable and easier to test
    if (span.resource.asyncAttributesHaveResolved()) {
      void doExport();
    } else {
      span.resource.waitForAsyncAttributes()
        .then(doExport, err => diag.debug('Error while resolving async portion of resource: ', err));
    }
=======
    internal
      ._export(this._exporter, [span])
      .then((result: ExportResult) => {
        if (result.code !== ExportResultCode.SUCCESS) {
          globalErrorHandler(
            result.error ??
              new Error(
                `SimpleSpanProcessor: span export failed (status ${result})`
              )
          );
        }
      })
      .catch(error => {
        globalErrorHandler(error);
      });
>>>>>>> 369b07e1
  }

  shutdown(): Promise<void> {
    return this._shutdownOnce.call();
  }

  private _shutdown(): Promise<void> {
    return this._exporter.shutdown();
  }
}<|MERGE_RESOLUTION|>--- conflicted
+++ resolved
@@ -57,7 +57,6 @@
       return;
     }
 
-<<<<<<< HEAD
     const doExport = () => internal._export(this._exporter, [span]).then((result: ExportResult) => {
       if (result.code !== ExportResultCode.SUCCESS) {
         globalErrorHandler(
@@ -78,23 +77,6 @@
       span.resource.waitForAsyncAttributes()
         .then(doExport, err => diag.debug('Error while resolving async portion of resource: ', err));
     }
-=======
-    internal
-      ._export(this._exporter, [span])
-      .then((result: ExportResult) => {
-        if (result.code !== ExportResultCode.SUCCESS) {
-          globalErrorHandler(
-            result.error ??
-              new Error(
-                `SimpleSpanProcessor: span export failed (status ${result})`
-              )
-          );
-        }
-      })
-      .catch(error => {
-        globalErrorHandler(error);
-      });
->>>>>>> 369b07e1
   }
 
   shutdown(): Promise<void> {
