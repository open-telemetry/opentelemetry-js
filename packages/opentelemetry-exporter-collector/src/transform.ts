--- conflicted
+++ resolved
@@ -33,16 +33,12 @@
   CollectorExporterConfigBase,
 } from './types';
 import ValueType = opentelemetryProto.common.v1.ValueType;
-<<<<<<< HEAD
 import { ValueType as apiValueType } from '@opentelemetry/api';
 import {
   MetricRecord,
   MetricDescriptor,
   MetricKind,
 } from '@opentelemetry/metrics';
-=======
-import { InstrumentationLibrary } from '@opentelemetry/core';
->>>>>>> 07886099
 
 /**
  * Converts attributes
@@ -272,7 +268,7 @@
 }
 
 function toCollectorInstrumentationLibrarySpans(
-  instrumentationLibrary: InstrumentationLibrary,
+  instrumentationLibrary: core.InstrumentationLibrary,
   spans: ReadableSpan[]
 ): opentelemetryProto.trace.v1.InstrumentationLibrarySpans {
   return {
@@ -281,7 +277,6 @@
   };
 }
 
-<<<<<<< HEAD
 /**
  * Given a MetricDescriptor, return its type in a compatible format with the collector
  * @param descriptor
@@ -289,24 +284,25 @@
 export function toCollectorType(
   descriptor: MetricDescriptor
 ): opentelemetryProto.metrics.v1.MetricDescriptorType {
-  let type: opentelemetryProto.metrics.v1.MetricDescriptorType;
-  if (descriptor.valueType === apiValueType.INT) {
-    if (descriptor.monotonic) {
-      type = opentelemetryProto.metrics.v1.MetricDescriptorType.MONOTONIC_INT64;
-    } else {
-      type = opentelemetryProto.metrics.v1.MetricDescriptorType.INT64;
-    }
-  } else if (descriptor.valueType === apiValueType.DOUBLE) {
-    if (descriptor.monotonic) {
-      type =
-        opentelemetryProto.metrics.v1.MetricDescriptorType.MONOTONIC_DOUBLE;
-    } else {
-      type = opentelemetryProto.metrics.v1.MetricDescriptorType.DOUBLE;
-    }
+  if (
+    descriptor.metricKind === MetricKind.UP_DOWN_COUNTER ||
+    descriptor.metricKind === MetricKind.OBSERVER
+  ) {
+    if (descriptor.valueType === apiValueType.INT) {
+      return opentelemetryProto.metrics.v1.MetricDescriptorType.INT64;
+    }
+    return opentelemetryProto.metrics.v1.MetricDescriptorType.DOUBLE;
+  }
+  // Monotonic counter
+  else if (descriptor.metricKind === MetricKind.COUNTER) {
+    if (descriptor.valueType === apiValueType.INT) {
+      return opentelemetryProto.metrics.v1.MetricDescriptorType.MONOTONIC_INT64;
+    }
+    return opentelemetryProto.metrics.v1.MetricDescriptorType.MONOTONIC_DOUBLE;
   } else {
-    type = opentelemetryProto.metrics.v1.MetricDescriptorType.INVALID_TYPE;
+    // Other types not yet implemented
+    return opentelemetryProto.metrics.v1.MetricDescriptorType.INVALID_TYPE;
   }
-  return type;
 }
 
 /**
@@ -321,7 +317,7 @@
   } else if (descriptor.metricKind === MetricKind.OBSERVER) {
     return opentelemetryProto.metrics.v1.MetricDescriptorTemporality
       .INSTANTANEOUS;
-  } else if (descriptor.metricKind === MetricKind.MEASURE) {
+  } else if (descriptor.metricKind === MetricKind.VALUE_RECORDER) {
     return opentelemetryProto.metrics.v1.MetricDescriptorTemporality.DELTA;
   }
   return opentelemetryProto.metrics.v1.MetricDescriptorTemporality
@@ -429,7 +425,8 @@
   return {
     resourceMetrics: [resourceMetric],
   };
-=======
+}
+
 function toCollectorResourceSpans(
   groupedSpans: Map<Resource, Map<core.InstrumentationLibrary, ReadableSpan[]>>,
   baseAttributes: Attributes
@@ -444,5 +441,4 @@
       ),
     };
   });
->>>>>>> 07886099
 }