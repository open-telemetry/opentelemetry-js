--- conflicted
+++ resolved
@@ -107,7 +107,6 @@
 
 Note, that this will only work if TLS is also configured on the server.
 
-<<<<<<< HEAD
 ## Exporter Timeout Configuration
 
 The OTLPTraceExporter has a timeout configuration option which is the maximum time, in milliseconds, the OTLP exporter will wait for each batch export. The default value is 10000ms.
@@ -137,7 +136,7 @@
   ```
 
   > Providing `timeoutMillis` with `collectorOptions` takes precedence and overrides timeout set with environment variables.
-=======
+
 By default no compression will be used. To use compression, set it programmatically in `collectorOptions` or with environment variables. Supported compression options: `gzip` and `none`.
 
 ```js
@@ -163,7 +162,6 @@
 ```
 
  > Compression set programatically in `collectorOptions` takes precedence over compression set with environment variables. `OTEL_EXPORTER_OTLP_TRACES_COMPRESSION` takes precedence and overrides `OTEL_EXPORTER_OTLP_COMPRESSION`.
->>>>>>> 549bd5b9
 
 ## Running opentelemetry-collector locally to see the traces
 
