--- conflicted
+++ resolved
@@ -46,30 +46,13 @@
   },
   "devDependencies": {
     "@babel/core": "7.12.10",
-<<<<<<< HEAD
+    "@opentelemetry/api-metrics": "^0.16.0",
     "codecov": "3.8.1",
     "cpx": "1.5.0",
     "nyc": "15.1.0",
     "rimraf": "3.0.2",
-    "sinon": "9.2.2",
-    "ts-loader": "8.0.12"
-=======
-    "@opentelemetry/api-metrics": "^0.16.0",
-    "@types/mocha": "8.2.0",
-    "@types/node": "14.14.20",
-    "@types/sinon": "9.0.10",
-    "codecov": "3.8.1",
-    "cpx": "1.5.0",
-    "gts": "3.1.0",
-    "mocha": "7.2.0",
-    "nyc": "15.1.0",
-    "rimraf": "3.0.2",
     "sinon": "9.2.3",
-    "ts-loader": "8.0.14",
-    "ts-mocha": "8.0.0",
-    "ts-node": "9.1.1",
-    "typescript": "4.1.3"
->>>>>>> 70a128ff
+    "ts-loader": "8.0.14"
   },
   "dependencies": {
     "@grpc/proto-loader": "^0.5.4",
