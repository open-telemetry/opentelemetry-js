--- conflicted
+++ resolved
@@ -24,26 +24,16 @@
 describe('HistogramAggregator', () => {
   describe('createAccumulation', () => {
     it('no exceptions on createAccumulation', () => {
-<<<<<<< HEAD
-      const aggregator = new HistogramAggregator([1, 10, 100]);
+      const aggregator = new HistogramAggregator([1, 10, 100], true);
       const accumulation = aggregator.createAccumulation([0, 0]);
-=======
-      const aggregator = new HistogramAggregator([1, 10, 100], true);
-      const accumulation = aggregator.createAccumulation();
->>>>>>> 43783038
       assert(accumulation instanceof HistogramAccumulation);
     });
   });
 
   describe('merge', () => {
     it('no exceptions', () => {
-<<<<<<< HEAD
-      const aggregator = new HistogramAggregator([1, 10, 100]);
+      const aggregator = new HistogramAggregator([1, 10, 100], true);
       const prev = aggregator.createAccumulation([0, 0]);
-=======
-      const aggregator = new HistogramAggregator([1, 10, 100], true);
-      const prev = aggregator.createAccumulation();
->>>>>>> 43783038
       prev.record(0);
       prev.record(1);
 
@@ -65,13 +55,8 @@
 
   describe('diff', () => {
     it('no exceptions', () => {
-<<<<<<< HEAD
-      const aggregator = new HistogramAggregator([1, 10, 100]);
+      const aggregator = new HistogramAggregator([1, 10, 100], true);
       const prev = aggregator.createAccumulation([0, 0]);
-=======
-      const aggregator = new HistogramAggregator([1, 10, 100], true);
-      const prev = aggregator.createAccumulation();
->>>>>>> 43783038
       prev.record(0);
       prev.record(1);
 
@@ -83,11 +68,7 @@
       curr.record(2);
       curr.record(11);
 
-<<<<<<< HEAD
-      const expected = new HistogramAccumulation([1, 1], [1, 10, 100], {
-=======
-      const expected = new HistogramAccumulation([1, 10, 100], true, {
->>>>>>> 43783038
+      const expected = new HistogramAccumulation([1, 1], [1, 10, 100], true, {
         buckets: {
           boundaries: [1, 10, 100],
           counts: [0, 1, 1, 0],
