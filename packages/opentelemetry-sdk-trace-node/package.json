{
  "name": "@opentelemetry/sdk-trace-node",
  "version": "1.14.0",
  "description": "OpenTelemetry Node SDK provides automatic telemetry (tracing, metrics, etc) for Node.js applications",
  "main": "build/src/index.js",
  "types": "build/src/index.d.ts",
  "repository": "open-telemetry/opentelemetry-js",
  "scripts": {
    "prepublishOnly": "npm run compile",
    "compile": "tsc --build",
    "clean": "tsc --build --clean",
    "test": "nyc ts-mocha -p tsconfig.json 'test/**/*.test.ts'",
    "tdd": "npm run test -- --watch-extensions ts --watch",
    "codecov": "nyc report --reporter=json && codecov -f coverage/*.json -p ../../",
    "lint": "eslint . --ext .ts",
    "lint:fix": "eslint . --ext .ts --fix",
    "version": "node ../../scripts/version-update.js",
    "watch": "tsc --build --watch",
    "precompile": "lerna run version --scope $(npm pkg get name) --include-dependencies",
    "prewatch": "npm run precompile",
    "peer-api-check": "node ../../scripts/peer-api-check.js"
  },
  "keywords": [
    "opentelemetry",
    "nodejs",
    "tracing",
    "profiling",
    "metrics",
    "stats"
  ],
  "author": "OpenTelemetry Authors",
  "license": "Apache-2.0",
  "engines": {
    "node": ">=14"
  },
  "files": [
    "build/src/**/*.js",
    "build/src/**/*.js.map",
    "build/src/**/*.d.ts",
    "doc",
    "LICENSE",
    "README.md"
  ],
  "publishConfig": {
    "access": "public"
  },
  "devDependencies": {
    "@opentelemetry/api": ">=1.0.0 <1.5.0",
    "@opentelemetry/resources": "1.14.0",
    "@opentelemetry/semantic-conventions": "1.14.0",
    "@types/mocha": "10.0.0",
    "@types/node": "18.6.5",
    "@types/semver": "7.3.9",
    "@types/sinon": "10.0.13",
    "codecov": "3.8.3",
    "mocha": "10.0.0",
    "nyc": "15.1.0",
    "sinon": "15.0.0",
    "ts-mocha": "10.0.0",
    "typescript": "4.4.4"
  },
  "peerDependencies": {
    "@opentelemetry/api": ">=1.0.0 <1.5.0"
  },
  "dependencies": {
<<<<<<< HEAD
    "@opentelemetry/context-async-hooks": "1.13.0",
    "@opentelemetry/core": "1.13.0",
    "@opentelemetry/propagator-b3": "1.13.0",
    "@opentelemetry/propagator-jaeger": "1.13.0",
    "@opentelemetry/sdk-trace-base": "1.13.0",
    "semver": "7.3.5"
=======
    "@opentelemetry/context-async-hooks": "1.14.0",
    "@opentelemetry/core": "1.14.0",
    "@opentelemetry/propagator-b3": "1.14.0",
    "@opentelemetry/propagator-jaeger": "1.14.0",
    "@opentelemetry/sdk-trace-base": "1.14.0",
    "semver": "^7.3.5"
>>>>>>> edebbcc7
  },
  "homepage": "https://github.com/open-telemetry/opentelemetry-js/tree/main/packages/opentelemetry-sdk-trace-node",
  "sideEffects": false
}<|MERGE_RESOLUTION|>--- conflicted
+++ resolved
@@ -63,21 +63,12 @@
     "@opentelemetry/api": ">=1.0.0 <1.5.0"
   },
   "dependencies": {
-<<<<<<< HEAD
-    "@opentelemetry/context-async-hooks": "1.13.0",
-    "@opentelemetry/core": "1.13.0",
-    "@opentelemetry/propagator-b3": "1.13.0",
-    "@opentelemetry/propagator-jaeger": "1.13.0",
-    "@opentelemetry/sdk-trace-base": "1.13.0",
-    "semver": "7.3.5"
-=======
     "@opentelemetry/context-async-hooks": "1.14.0",
     "@opentelemetry/core": "1.14.0",
     "@opentelemetry/propagator-b3": "1.14.0",
     "@opentelemetry/propagator-jaeger": "1.14.0",
     "@opentelemetry/sdk-trace-base": "1.14.0",
-    "semver": "^7.3.5"
->>>>>>> edebbcc7
+    "semver": "7.3.5"
   },
   "homepage": "https://github.com/open-telemetry/opentelemetry-js/tree/main/packages/opentelemetry-sdk-trace-node",
   "sideEffects": false
