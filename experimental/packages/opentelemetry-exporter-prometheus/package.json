{
  "name": "@opentelemetry/exporter-prometheus",
  "version": "0.26.0",
  "description": "OpenTelemetry Exporter Prometheus provides a metrics endpoint for Prometheus",
  "main": "build/src/index.js",
  "types": "build/src/index.d.ts",
  "repository": "open-telemetry/opentelemetry-js",
  "scripts": {
    "compile": "tsc --build",
    "clean": "tsc --build --clean",
    "test": "nyc ts-mocha -p tsconfig.json 'test/**/*.test.ts'",
    "tdd": "npm run test -- --watch-extensions ts --watch",
    "codecov": "nyc report --reporter=json && codecov -f coverage/*.json -p ../../",
    "lint": "eslint . --ext .ts",
    "lint:fix": "eslint . --ext .ts --fix",
    "version": "node ../../../scripts/version-update.js",
    "watch": "tsc --build --watch",
    "precompile": "lerna run version --scope $(npm pkg get name) --include-filtered-dependencies",
    "prewatch": "npm run precompile"
  },
  "keywords": [
    "opentelemetry",
    "nodejs",
    "tracing",
    "profiling"
  ],
  "author": "OpenTelemetry Authors",
  "license": "Apache-2.0",
  "engines": {
    "node": ">=8.0.0"
  },
  "files": [
    "build/src/**/*.js",
    "build/src/**/*.js.map",
    "build/src/**/*.d.ts",
    "doc",
    "LICENSE",
    "README.md"
  ],
  "publishConfig": {
    "access": "public"
  },
  "devDependencies": {
    "@opentelemetry/api": "^1.0.2",
    "@types/mocha": "8.2.3",
    "@types/node": "14.17.11",
    "@types/sinon": "10.0.2",
    "codecov": "3.8.3",
    "mocha": "7.2.0",
    "nyc": "15.1.0",
    "rimraf": "3.0.2",
    "sinon": "11.1.2",
    "ts-mocha": "8.0.0",
    "typescript": "4.3.5"
  },
  "peerDependencies": {
    "@opentelemetry/api": "^1.0.2"
  },
  "dependencies": {
<<<<<<< HEAD
    "@opentelemetry/api-metrics": "0.26.0",
    "@opentelemetry/core": "0.26.0",
    "@opentelemetry/sdk-metrics-base": "0.26.0"
=======
    "@opentelemetry/api-metrics": "0.25.0",
    "@opentelemetry/core": "1.0.0",
    "@opentelemetry/sdk-metrics-base": "0.25.0"
>>>>>>> 52d3f9b2
  }
}<|MERGE_RESOLUTION|>--- conflicted
+++ resolved
@@ -57,14 +57,8 @@
     "@opentelemetry/api": "^1.0.2"
   },
   "dependencies": {
-<<<<<<< HEAD
     "@opentelemetry/api-metrics": "0.26.0",
-    "@opentelemetry/core": "0.26.0",
+    "@opentelemetry/core": "1.0.0",
     "@opentelemetry/sdk-metrics-base": "0.26.0"
-=======
-    "@opentelemetry/api-metrics": "0.25.0",
-    "@opentelemetry/core": "1.0.0",
-    "@opentelemetry/sdk-metrics-base": "0.25.0"
->>>>>>> 52d3f9b2
   }
 }