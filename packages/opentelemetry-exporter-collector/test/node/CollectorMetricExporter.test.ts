/*
 * Copyright The OpenTelemetry Authors
 *
 * Licensed under the Apache License, Version 2.0 (the "License");
 * you may not use this file except in compliance with the License.
 * You may obtain a copy of the License at
 *
 *      https://www.apache.org/licenses/LICENSE-2.0
 *
 * Unless required by applicable law or agreed to in writing, software
 * distributed under the License is distributed on an "AS IS" BASIS,
 * WITHOUT WARRANTIES OR CONDITIONS OF ANY KIND, either express or implied.
 * See the License for the specific language governing permissions and
 * limitations under the License.
 */

import * as protoLoader from '@grpc/proto-loader';
import * as grpc from 'grpc';
import * as path from 'path';
import * as fs from 'fs';

import * as assert from 'assert';
import * as sinon from 'sinon';
import { CollectorMetricExporter } from '../../src/platform/node';
import * as collectorTypes from '../../src/types';
import { MetricRecord } from '@opentelemetry/metrics';
import {
  mockCounter,
  mockObserver,
  mockHistogram,
  ensureExportedCounterIsCorrect,
  ensureExportedObserverIsCorrect,
  ensureMetadataIsCorrect,
  ensureResourceIsCorrect,
  ensureExportedHistogramIsCorrect,
  ensureExportedValueRecorderIsCorrect,
  mockValueRecorder,
} from '../helper';
import { ConsoleLogger, LogLevel } from '@opentelemetry/core';
import { CollectorProtocolNode } from '../../src';

const metricsServiceProtoPath =
  'opentelemetry/proto/collector/metrics/v1/metrics_service.proto';
const includeDirs = [path.resolve(__dirname, '../../src/platform/node/protos')];

const address = 'localhost:1501';

type TestParams = {
  useTLS?: boolean;
  metadata?: grpc.Metadata;
};

const metadata = new grpc.Metadata();
metadata.set('k', 'v');

const testCollectorMetricExporter = (params: TestParams) =>
  describe(`CollectorMetricExporter - node ${
    params.useTLS ? 'with' : 'without'
  } TLS, ${params.metadata ? 'with' : 'without'} metadata`, () => {
    let collectorExporter: CollectorMetricExporter;
    let server: grpc.Server;
    let exportedData:
      | collectorTypes.opentelemetryProto.metrics.v1.ResourceMetrics[]
      | undefined;
    let metrics: MetricRecord[];
    let reqMetadata: grpc.Metadata | undefined;

    before(done => {
      server = new grpc.Server();
      protoLoader
        .load(metricsServiceProtoPath, {
          keepCase: false,
          longs: String,
          enums: String,
          defaults: true,
          oneofs: true,
          includeDirs,
        })
        .then((packageDefinition: protoLoader.PackageDefinition) => {
          const packageObject: any = grpc.loadPackageDefinition(
            packageDefinition
          );
          server.addService(
            packageObject.opentelemetry.proto.collector.metrics.v1
              .MetricsService.service,
            {
              Export: (data: {
                request: collectorTypes.opentelemetryProto.collector.metrics.v1.ExportMetricsServiceRequest;
                metadata: grpc.Metadata;
              }) => {
                try {
                  exportedData = data.request.resourceMetrics;
                  reqMetadata = data.metadata;
                } catch (e) {
                  exportedData = undefined;
                }
              },
            }
          );
          const credentials = params.useTLS
            ? grpc.ServerCredentials.createSsl(
                fs.readFileSync('./test/certs/ca.crt'),
                [
                  {
                    cert_chain: fs.readFileSync('./test/certs/server.crt'),
                    private_key: fs.readFileSync('./test/certs/server.key'),
                  },
                ]
              )
            : grpc.ServerCredentials.createInsecure();
          server.bind(address, credentials);
          server.start();
          done();
        });
    });

    after(() => {
      server.forceShutdown();
    });

    beforeEach(done => {
      const credentials = params.useTLS
        ? grpc.credentials.createSsl(
            fs.readFileSync('./test/certs/ca.crt'),
            fs.readFileSync('./test/certs/client.key'),
            fs.readFileSync('./test/certs/client.crt')
          )
        : undefined;
      collectorExporter = new CollectorMetricExporter({
        url: address,
        credentials,
        serviceName: 'basic-service',
        metadata: params.metadata,
      });
      // Overwrites the start time to make tests consistent
      Object.defineProperty(collectorExporter, '_startTime', {
        value: 1592602232694000000,
      });
      metrics = [];
      metrics.push(Object.assign({}, mockCounter));
      metrics.push(Object.assign({}, mockObserver));
      metrics.push(Object.assign({}, mockHistogram));
      metrics.push(Object.assign({}, mockValueRecorder));

      metrics[0].aggregator.update(1);
      metrics[1].aggregator.update(10);
      metrics[2].aggregator.update(7);
      metrics[2].aggregator.update(14);
      metrics[3].aggregator.update(5);
      done();
    });

    afterEach(() => {
<<<<<<< HEAD
      metrics[0].aggregator.update(-1); // Aggregator is not deep-copied
=======
      // Aggregator is not deep-copied
      metrics[0].aggregator.update(-1);
      mockHistogram.aggregator = new HistogramAggregator([10, 20]);
>>>>>>> 2d71b3af
      exportedData = undefined;
      reqMetadata = undefined;
    });

    describe('instance', () => {
      it('should warn about headers when using grpc', () => {
        const logger = new ConsoleLogger(LogLevel.DEBUG);
        const spyLoggerWarn = sinon.stub(logger, 'warn');
        collectorExporter = new CollectorMetricExporter({
          logger,
          serviceName: 'basic-service',
          url: address,
          headers: {
            foo: 'bar',
          },
        });
        const args = spyLoggerWarn.args[0];
        assert.strictEqual(args[0], 'Headers cannot be set when using grpc');
      });
      it('should warn about metadata when using json', () => {
        const metadata = new grpc.Metadata();
        metadata.set('k', 'v');
        const logger = new ConsoleLogger(LogLevel.DEBUG);
        const spyLoggerWarn = sinon.stub(logger, 'warn');
        collectorExporter = new CollectorMetricExporter({
          logger,
          serviceName: 'basic-service',
          url: address,
          metadata,
          protocolNode: CollectorProtocolNode.HTTP_JSON,
        });
        const args = spyLoggerWarn.args[0];
        assert.strictEqual(args[0], 'Metadata cannot be set when using json');
      });
    });

    describe('export', () => {
      it('should export metrics', done => {
        const responseSpy = sinon.spy();
        collectorExporter.export(metrics, responseSpy);
        setTimeout(() => {
          assert.ok(
            typeof exportedData !== 'undefined',
            'resource' + " doesn't exist"
          );
          let resource;
          if (exportedData) {
            resource = exportedData[0].resource;
            const counter =
              exportedData[0].instrumentationLibraryMetrics[0].metrics[0];
            const observer =
              exportedData[1].instrumentationLibraryMetrics[0].metrics[0];
            const histogram =
              exportedData[2].instrumentationLibraryMetrics[0].metrics[0];
            const recorder =
              exportedData[3].instrumentationLibraryMetrics[0].metrics[0];
            ensureExportedCounterIsCorrect(counter);
            ensureExportedObserverIsCorrect(observer);
            ensureExportedHistogramIsCorrect(histogram);
            ensureExportedValueRecorderIsCorrect(recorder);
            assert.ok(
              typeof resource !== 'undefined',
              "resource doesn't exist"
            );
            if (resource) {
              ensureResourceIsCorrect(resource);
            }
          }
          if (params.metadata && reqMetadata) {
            ensureMetadataIsCorrect(reqMetadata, params.metadata);
          }
          done();
        }, 500);
      });
    });
  });

describe('CollectorMetricExporter - node (getDefaultUrl)', () => {
  it('should default to localhost', done => {
    const collectorExporter = new CollectorMetricExporter({});
    setTimeout(() => {
      assert.strictEqual(collectorExporter['url'], 'localhost:55680');
      done();
    });
  });
  it('should keep the URL if included', done => {
    const url = 'http://foo.bar.com';
    const collectorExporter = new CollectorMetricExporter({ url });
    setTimeout(() => {
      assert.strictEqual(collectorExporter['url'], url);
      done();
    });
  });
});

testCollectorMetricExporter({ useTLS: true });
testCollectorMetricExporter({ useTLS: false });
testCollectorMetricExporter({ metadata });<|MERGE_RESOLUTION|>--- conflicted
+++ resolved
@@ -23,7 +23,7 @@
 import * as sinon from 'sinon';
 import { CollectorMetricExporter } from '../../src/platform/node';
 import * as collectorTypes from '../../src/types';
-import { MetricRecord } from '@opentelemetry/metrics';
+import { MetricRecord, HistogramAggregator } from '@opentelemetry/metrics';
 import {
   mockCounter,
   mockObserver,
@@ -151,13 +151,9 @@
     });
 
     afterEach(() => {
-<<<<<<< HEAD
-      metrics[0].aggregator.update(-1); // Aggregator is not deep-copied
-=======
       // Aggregator is not deep-copied
       metrics[0].aggregator.update(-1);
       mockHistogram.aggregator = new HistogramAggregator([10, 20]);
->>>>>>> 2d71b3af
       exportedData = undefined;
       reqMetadata = undefined;
     });
