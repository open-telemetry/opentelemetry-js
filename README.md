--- conflicted
+++ resolved
@@ -248,13 +248,11 @@
 
 ### 0.17.0 to 0.18.0
 
-<<<<<<< HEAD
 - `diag.setLogLevel` is removed and LogLevel can be set by an optional second parameter to `setLogger`
-=======
+
 [PR-1975](https://github.com/open-telemetry/opentelemetry-js/pull/1975)
 
 - Breaking change - The resulting resource MUST have all attributes that are on any of the two input resources. If a key exists on both the old and updating resource, the value of the updating resource MUST be picked - previously it was opposite.
->>>>>>> 41235a9e
 
 ### 0.16.0 to 0.17.0
 
