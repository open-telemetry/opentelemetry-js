--- conflicted
+++ resolved
@@ -11,14 +11,10 @@
     "codecov:browser": "nyc report --reporter=json && codecov -f coverage/*.json -p ../../",
     "compile": "tsc -p .",
     "fix": "gts fix",
-<<<<<<< HEAD
     "prepare": "npm run compile",
     "tdd": "karma start",
     "test:browser": "nyc karma start --single-run",
     "watch": "tsc -w"
-=======
-    "prepare": "npm run compile"
->>>>>>> 4c0626c3
   },
   "keywords": [
     "opentelemetry",
