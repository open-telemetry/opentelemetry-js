# CHANGELOG

All notable changes to this project will be documented in this file.

For API changes, see the [API CHANGELOG](api/CHANGELOG.md).
For experimental package changes, see the [experimental CHANGELOG](experimental/CHANGELOG.md).

## Unreleased

### :boom: Breaking Change

### :rocket: (Enhancement)

* feat(sdk-metrics): allow single bucket histograms [#4456](https://github.com/open-telemetry/opentelemetry-js/pull/4456) @pichlermarc
* feat(instrumentation): Make `init()` method public [#4418](https://github.com/open-telemetry/opentelemetry-js/pull/4418)

### :bug: (Bug Fix)

<<<<<<< HEAD
* fix(sdk-metrics): allow single bucket histograms [#4456](https://github.com/open-telemetry/opentelemetry-js/pull/4456) @pichlermarc
  * fixes a bug where `Meter.createHistogram()` with the advice `explicitBucketBoundaries: []` would throw
* fix(sdk-metrics): handle zero bucket counts in exponential histogram merge [#4459](https://github.com/open-telemetry/opentelemetry-js/pull/4459) @mwear
=======
* fix(sdk-metrics): handle zero bucket counts in exponential histogram merge [#4459](https://github.com/open-telemetry/opentelemetry-js/pull/4459) @mwear
* fix(sdk-metrics): ignore `NaN` value recordings in Histograms [#4455](https://github.com/open-telemetry/opentelemetry-js/pull/4455) @pichlermarc
  * fixes a bug where recording `NaN` on a histogram would result in the sum of bucket count values not matching the overall count
>>>>>>> f6712fd4

### :books: (Refine Doc)

### :house: (Internal)

## 1.21.0

### :rocket: (Enhancement)

* feat(sdk-metrics): add constructor option to add metric readers [#4427](https://github.com/open-telemetry/opentelemetry-js/pull/4427) @pichlermarc
  * deprecates `MeterProvider.addMetricReader()` please use the constructor option `readers` instead.

### :bug: (Bug Fix)

* fix(sdk-trace-base): ensure attribute value length limit is enforced on span creation [#4417](https://github.com/open-telemetry/opentelemetry-js/pull/4417) @pichlermarc
* fix(sdk-trace-base): Export processed spans while exporter failed [#4287](https://github.com/open-telemetry/opentelemetry-js/pull/4287) @Zirak

### :house: (Internal)

* chore(opentelemetry-context-zone-peer-dep): support zone.js ^v0.13.0 [#4320](https://github.com/open-telemetry/opentelemetry-js/pull/4320)
* refactor(core): drop unnecessary assignment of HOSTNAME [#4421](https://github.com/open-telemetry/opentelemetry-js/pull/4421) @pichlermarc
* test(opentelemetry-context-zone-peer-dep): transpile zone.js in tests [#4423](https://github.com/open-telemetry/opentelemetry-js/pull/4423) @legendecas

## 1.20.0

### :rocket: (Enhancement)

* perf(otlp-transformer): skip unnecessary base64 encode of span contexts [#4343](https://github.com/open-telemetry/opentelemetry-js/pull/4343) @seemk
* feat(sdk-trace-base): improve log messages when dropping span events [#4223](https://github.com/open-telemetry/opentelemetry-js/pull/4223) @mkubliniak

## 1.19.0

### :rocket: (Enhancement)

* feat: add node 20 support [#4336](https://github.com/open-telemetry/opentelemetry-js/pull/4336) @dyladan

### :house: (Internal)

* chore: type reference on zone.js [#4257](https://github.com/open-telemetry/opentelemetry-js/pull/4257) @legendecas
* chore: no need for 'packages' in lerna.json [#4264](https://github.com/open-telemetry/opentelemetry-js/pull/4264) @trentm
* test: add node 20 to test matrix [#4336](https://github.com/open-telemetry/opentelemetry-js/pull/4336) @dyladan

### :bug: (Bug Fix)

* fix(api-logs): allow for TimeInput type for LogRecord timestamps [#4345](https://github.com/open-telemetry/opentelemetry-js/pull/4345)
* fix(sdk-trace-web): only access location if it is defined [#4063](https://github.com/open-telemetry/opentelemetry-js/pull/4063)
* fix(sdk-trace-base): processor onStart called with a span having empty attributes

## 1.18.1

### :bug: (Bug Fix)

* fix(sdk-metrics): hand-roll MetricAdvice type as older API versions do not include it #4260

## 1.18.0

### :rocket: (Enhancement)

* feat(metrics): prototype experimental advice support [#3876](https://github.com/open-telemetry/opentelemetry-js/pull/3876) @legendecas

### :bug: (Bug Fix)

* fix(core): remove re-export of `version.ts` [#4225](https://github.com/open-telemetry/opentelemetry-js/pull/4225) @david-luna

### :house: (Internal)

* chore: track package-lock.json [#4238](https://github.com/open-telemetry/opentelemetry-js/pull/4238) @legendecas
  * Switched to npm workspaces to bootstrap dependencies.

## 1.17.1

### :bug: (Bug Fix)

* fix(sdk-trace-base): BatchSpanProcessor flushes when `maxExportBatchSize` is reached [#3958](https://github.com/open-telemetry/opentelemetry-js/pull/3958) @nordfjord
* fix(sdk-metrics): allow instrument names to contain '/' [#4155](https://github.com/open-telemetry/opentelemetry-js/pull/4155)
* fix(sdk-metrics): prevent per-reader storages from keeping unreported accumulations in memory [#4163](https://github.com/open-telemetry/opentelemetry-js/pull/4163) @pichlermarc
  * fixes a memory leak which occurred when two or more `MetricReader` instances are registered to a `MeterProvider`
* fix(sdk-metrics): do not report empty scopes and metrics [#4135](https://github.com/open-telemetry/opentelemetry-js/pull/4135) @pichlermarc
  * Instruments that were created, but did not have measurements will not be exported anymore
  * Meters (Scopes) that were created, but did not have any instruments with measurements under them will not be exported anymore.
* fix(exporter-zipkin): round duration to the nearest int in annotations to be compliant with zipkin protocol [#4167](https://github.com/open-telemetry/opentelemetry-js/pull/4167) @FelipeEmerim

### :books: (Refine Doc)

* docs(contributing): added guidelines for adding benchmark tests [#4169](https://github.com/open-telemetry/opentelemetry-js/pull/4169)

### :house: (Internal)

* test: added a performance benchmark test for span creation [#4105](https://github.com/open-telemetry/opentelemetry-js/pull/4105)
* test: added a workflow to run performance benchmark tests automatically [#4144](https://github.com/open-telemetry/opentelemetry-js/pull/4144)

## 1.17.0

### :bug: (Bug Fix)

* Revert "feat(api): add attributes argument to recordException API [#4071](https://github.com/open-telemetry/opentelemetry-js/pull/4071)"
  * This feature was an unintentional breaking change introduced with API 1.5.0
  * This PR updates all SDK packages to allow API 1.6.0, where this change has been reverted.

## 1.16.0

### :rocket: (Enhancement)

* feat(sdk-metrics): implement MetricProducer specification [#4007](https://github.com/open-telemetry/opentelemetry-js/pull/4007)
* feat: update PeriodicExportingMetricReader and PrometheusExporter to accept optional metric producers [#4077](https://github.com/open-telemetry/opentelemetry-js/pull/4077) @aabmass

### :bug: (Bug Fix)

* fix(exporter-zipkin): rounding duration to the nearest int to be compliant with zipkin protocol [#4064](https://github.com/open-telemetry/opentelemetry-js/pull/4064) @n0cloud
* fix(sdk-metrics): metric names should be case-insensitive

### :books: (Refine Doc)

* docs(guidelines): add dependencies guidelines [#4040](https://github.com/open-telemetry/opentelemetry-js/pull/4040)

## 1.15.2

### :bug: (Bug Fix)

* fix(core): stop rounding to nearest int in hrTimeTo*seconds() functions [#4014](https://github.com/open-telemetry/opentelemetry-js/pull/4014/) @aabmass
* fix(sdk-metrics): ignore invalid metric values [#3988](https://github.com/open-telemetry/opentelemetry-js/pull/3988) @legendecas
* fix(core): add baggage support for values containing an equals sign [#3975](https://github.com/open-telemetry/opentelemetry-js/pull/3975) @krosenk729

## 1.15.1

### :bug: (Bug Fix)

* Revert "feat(minification): Add noEmitHelpers, importHelpers and tslib as a dependency (#3914)"
  [#4011](https://github.com/open-telemetry/opentelemetry-js/pull/4011) @dyladan

## 1.15.0

### :bug: (Bug Fix)

* fix(opentelemetry-exporter-prometheus): Update default PrometheusExporter to not append a timestamp to match the text based exposition format [#3961](https://github.com/open-telemetry/opentelemetry-js/pull/3961) @JacksonWeber
* fix(sdk-metrics): Update default Histogram's boundary to match OTEL's spec [#3893](https://github.com/open-telemetry/opentelemetry-js/pull/3893/) @chigia001
* fix(sdk-metrics): preserve startTime for cumulative ExponentialHistograms [#3934](https://github.com/open-telemetry/opentelemetry-js/pull/3934/) @aabmass
* fix(sdk-trace-web): add secureConnectionStart to https only [#3879](https://github.com/open-telemetry/opentelemetry-js/pull/3879) @Abinet18

### :house: (Internal)

* feat(minification): [Minification] Add noEmitHelpers, importHelpers and tslib as a dependency [#3913](https://github.com/open-telemetry/opentelemetry-js/issues/3913) @MSNev

## 1.14.0

### :rocket: (Enhancement)

* feat(SpanExporter): Add optional forceFlush to SpanExporter interface [#3753](https://github.com/open-telemetry/opentelemetry-js/pull/3753/) @sgracias1 @JacksonWeber

## 1.13.0

### :rocket: (Enhancement)

* feat(core): add environment variables for OTLP log exporters. [#3712](https://github.com/open-telemetry/opentelemetry-js/pull/3712/) @llc1123

### :bug: (Bug Fix)

* fix(http-instrumentation): stop listening to `request`'s `close` event once it has emitted `response` [#3625](https://github.com/open-telemetry/opentelemetry-js/pull/3625) @SimenB
* fix(sdk-node): fix initialization in bundled environments by not loading @opentelemetry/exporter-jaeger [#3739](https://github.com/open-telemetry/opentelemetry-js/pull/3739) @pichlermarc

## 1.12.0

### :rocket: (Enhancement)

* feat(tracing): log span name and IDs when span end is called multiple times [#3716](https://github.com/open-telemetry/opentelemetry-js/pull/3716)
* feat(core): add logs environment variables; add timeout utils method. [#3549](https://github.com/open-telemetry/opentelemetry-js/pull/3549/) @fuaiyi

### :bug: (Bug Fix)

* fix(instrumentation-http): fixed description for http.server.duration metric [#3710](https://github.com/open-telemetry/opentelemetry-js/pull/3710)
* fix(opentelemetry-sdk-trace-web): don't crash in runtimes where location isn't defined [#3715](https://github.com/open-telemetry/opentelemetry-js/pull/3715)

## 1.11.0

### :rocket: (Enhancement)

* feat(sdk-metrics): add exponential histogram support [#3505](https://github.com/open-telemetry/opentelemetry-js/pull/3505), [#3506](https://github.com/open-telemetry/opentelemetry-js/pull/3506) @mwear
* feat(resources): collect additional process attributes [#3605](https://github.com/open-telemetry/opentelemetry-js/pull/3605) @mwear

### :bug: (Bug Fix)

* fix(sdk-metrics): merge uncollected delta accumulations [#3667](https://github.com/open-telemetry/opentelemetry-js/pull/3667) @legendecas
* fix(sdk-trace-web): make `parseUrl()` respect document.baseURI [#3670](https://github.com/open-telemetry/opentelemetry-js/pull/3670) @domasx2

### :books: (Refine Doc)

* doc(sdk): update NodeSDK example [#3684](https://github.com/open-telemetry/opentelemetry-js/pull/3684) @martinkuba
* docs: change vmarchaud status from maintainer to emeritus [#3710](https://github.com/open-telemetry/opentelemetry-js/pull/3710) @vmarchaud
* docs: change rauno56 status from maintainer to emeritus [#3706](https://github.com/open-telemetry/opentelemetry-js/pull/3706) @rauno56

## 1.10.1

### :bug: (Bug Fix)

* fix(resource): make properties for async resource resolution optional [#3677](https://github.com/open-telemetry/opentelemetry-js/pull/3677) @pichlermarc
* fix(resource): change fs/promises import to be node 12 compatible [#3681](https://github.com/open-telemetry/opentelemetry-js/pull/3681) @pichlermarc

## 1.10.0

### :rocket: (Enhancement)

* feat(resource): create sync resource with some attributes that resolve asynchronously [#3460](https://github.com/open-telemetry/opentelemetry-js/pull/3460) @samimusallam
* feat: collect host id for non-cloud environments [#3575](https://github.com/open-telemetry/opentelemetry-js/pull/3575) @mwear
* feat (api-logs): separate Events API into its own package [3550](https://github.com/open-telemetry/opentelemetry-js/pull/3550) @martinkuba
* feat(sdk-metrics): apply binary search in histogram recording [#3539](https://github.com/open-telemetry/opentelemetry-js/pull/3539) @legendecas
* perf(propagator-jaeger): improve deserializeSpanContext performance [#3541](https://github.com/open-telemetry/opentelemetry-js/pull/3541) @doochik
* feat: support TraceState in SamplingResult [#3530](https://github.com/open-telemetry/opentelemetry-js/pull/3530) @raphael-theriault-swi
* feat(sdk-trace-base): add diagnostic logging when spans are dropped [#3610](https://github.com/open-telemetry/opentelemetry-js/pull/3610) @neoeinstein
* feat: add unit to view instrument selection criteria [#3647](https://github.com/open-telemetry/opentelemetry-js/pull/3647) @jlabatut
* feat(tracing): expose dropped counts for attributes, events and links on span [#3576](https://github.com/open-telemetry/opentelemetry-js/pull/3576) @mohitk05

### :bug: (Bug Fix)

* fix(core): added falsy check to make otel core work with browser where webpack config had process as false or null [#3613](https://github.com/open-telemetry/opentelemetry-js/issues/3613) @ravindra-dyte
* fix(instrumentation-http): include query params in http.target [#3646](https://github.com/open-telemetry/opentelemetry-js/pull/3646) @kobi-co

### :books: (Refine Doc)

* chore: update http example [#3651](https://github.com/open-telemetry/opentelemetry-js/pull/3651) @JamieDanielson

### :house: (Internal)

* chore(exporter-jaeger): deprecate jaeger exporter [#3585](https://github.com/open-telemetry/opentelemetry-js/pull/3585) @pichlermarc
* fix(sdk-metrics): fix flaky LastValueAggregator test by using fake timer [#3587](https://github.com/open-telemetry/opentelemetry-js/pull/3587) @pichlermarc
* fix(test): fix failing tests by preventing source-map generation [#3642](https://github.com/open-telemetry/opentelemetry-js/pull/3642) @pichlermarc

## 1.9.1

### :bug: (Bug Fix)

* fix: avoid grpc types dependency [#3551](https://github.com/open-telemetry/opentelemetry-js/pull/3551) @flarna
* fix(otlp-proto-exporter-base): Match Accept header with Content-Type in the proto exporter
 [#3562](https://github.com/open-telemetry/opentelemetry-js/pull/3562) @scheler
* fix: include tracestate in export [#3569](https://github.com/open-telemetry/opentelemetry-js/pull/3569) @flarna

### :house: (Internal)

* chore: fix cross project links and missing implicitly exported types [#3533](https://github.com/open-telemetry/opentelemetry-js/pull/3533) @legendecas
* feat(sdk-metrics): add exponential histogram mapping functions [#3504](https://github.com/open-telemetry/opentelemetry-js/pull/3504) @mwear

## 1.9.0

### :rocket: (Enhancement)

* feat(instrumentation-grpc): set net.peer.name and net.peer.port on client spans [#3430](https://github.com/open-telemetry/opentelemetry-js/pull/3430)
* feat(exporter-trace-otlp-proto): Add protobuf otlp trace exporter support for browser [#3208](https://github.com/open-telemetry/opentelemetry-js/pull/3208) @pkanal

### :bug: (Bug Fix)

* fix(sdk-metrics): use default Resource to comply with semantic conventions [#3411](https://github.com/open-telemetry/opentelemetry-js/pull/3411) @pichlermarc
  * Metrics exported by the SDK now contain the following resource attributes by default:
    * `service.name`
    * `telemetry.sdk.name`
    * `telemetry.sdk.language`
    * `telemetry.sdk.version`
* fix(sdk-metrics): use Date.now() for instrument recording timestamps [#3514](https://github.com/open-telemetry/opentelemetry-js/pull/3514) @MisterSquishy
* fix(sdk-trace): make spans resilient to clock drift [#3434](https://github.com/open-telemetry/opentelemetry-js/pull/3434) @dyladan
* fix(selenium-tests): updated webpack version for selenium test issue [#3456](https://github.com/open-telemetry/opentelemetry-js/issues/3456) @SaumyaBhushan
* fix(sdk-metrics): collect metrics when periodic exporting metric reader flushes [#3517](https://github.com/open-telemetry/opentelemetry-js/pull/3517) @legendecas
* fix(sdk-metrics): fix duplicated registration of metrics for collectors [#3488](https://github.com/open-telemetry/opentelemetry-js/pull/3488) @legendecas
* fix(core): fix precision loss in numberToHrtime [#3480](https://github.com/open-telemetry/opentelemetry-js/pull/3480) @legendecas

### :house: (Internal)

* chore: automatically generate tsconfigs [#3432](https://github.com/open-telemetry/opentelemetry-js/pull/3432) @legendecas
* chore: enforce format with prettier [#3444](https://github.com/open-telemetry/opentelemetry-js/pull/3444) @legendecas

## 1.8.0

* `@opentelemetry/sdk-metrics` has been promoted to stable
* `@opentelemetry/api-metrics` has been merged into `@opentelemetry/api` and deprecated

### :boom: Breaking Change

* feat(api): merge api-metrics into api [#3374](https://github.com/open-telemetry/opentelemetry-js/pull/3374) @legendecas

### :rocket: (Enhancement)

* feat(sdk-trace): re-export sdk-trace-base in sdk-trace-node and web [#3319](https://github.com/open-telemetry/opentelemetry-js/pull/3319) @legendecas
* feat: enable tree shaking [#3329](https://github.com/open-telemetry/opentelemetry-js/pull/3329) @pkanal

### :bug: (Bug Fix)

* fix(sdk-trace): enforce consistent span durations
  [#3327](https://github.com/open-telemetry/opentelemetry-js/pull/3327) @dyladan
* fix(resources): fix EnvDetector throwing errors when attribute values contain spaces
  [#3295](https://github.com/open-telemetry/opentelemetry-js/issues/3295)
* fix(trace): fix an issue which caused negative span durations in web based spans
  [#3359](https://github.com/open-telemetry/opentelemetry-js/pull/3359) @dyladan
* fix(resources): strict OTEL_RESOURCE_ATTRIBUTES baggage octet decoding
  [#3341](https://github.com/open-telemetry/opentelemetry-js/pull/3341) @legendecas

### :books: (Refine Doc)

* doc: Added Metrics documentation [#3360](https://github.com/open-telemetry/opentelemetry-js/pull/3360) @weyert
* docs(api): fix counter negative value wording [#3396](https://github.com/open-telemetry/opentelemetry-js/pull/3396) @legendecas

### :house: (Internal)

* ci: run browser tests without circle [#3328](https://github.com/open-telemetry/opentelemetry-js/pull/3328) @dyladan

## Metrics API 1.0.0

Metrics API is now stable and generally available.
There are no changes between 1.0.0 and the previous 0.33.0 version.

### :boom: Breaking Change

* Add semver check to metrics API [#3357](https://github.com/open-telemetry/opentelemetry-js/pull/3357) @dyladan
  * Previously API versions were only considered compatible if the API was exactly the same

## 1.7.0

### :bug: (Bug Fix)

* fix(sdk-trace-base): make span start times resistant to hrtime clock drift
  [#3129](https://github.com/open-telemetry/opentelemetry-js/issues/3129)

* fix(sdk-trace-base): validate maxExportBatchSize in BatchSpanProcessorBase
  [#3232](https://github.com/open-telemetry/opentelemetry-js/issues/3232)

### :books: (Refine Doc)

* docs(metrics): add missing metrics packages to SDK reference documentation [#3239](https://github.com/open-telemetry/opentelemetry-js/pull/3239) @dyladan

### :house: (Internal)

* deps: update markdownlint-cli to 0.32.2 [#3253](https://github.com/open-telemetry/opentelemetry-js/pull/3253) @pichlermarc

## 1.6.0

### :rocket: (Enhancement)

* perf(opentelemetry-core): improve hexToBase64 performance [#3178](https://github.com/open-telemetry/opentelemetry-js/pull/3178) @seemk
* feat(sdk-trace-base): move Sampler declaration into sdk-trace-base [#3088](https://github.com/open-telemetry/opentelemetry-js/pull/3088) @legendecas
* fix(grpc-instrumentation): added grpc attributes in instrumentation [#3127](https://github.com/open-telemetry/opentelemetry-js/pull/3127) @andrewzenkov
* feat: support latest `@opentelemetry/api` [#3177](https://github.com/open-telemetry/opentelemetry-js/pull/3177) @dyladan

### :bug: (Bug Fix)

* fix(context-async-hooks): Ensure listeners added using `once` can be removed using `removeListener`
  [#3133](https://github.com/open-telemetry/opentelemetry-js/pull/3133)

### :books: (Refine Doc)

* chore: update trace-web example and rename it to opentelemetry-web [#3145](https://github.com/open-telemetry/opentelemetry-js/pull/3145) @pichlermarc
* chore: update https example [#3152](https://github.com/open-telemetry/opentelemetry-js/pull/3152) @pichlermarc

## 1.5.0

### :rocket: (Enhancement)

* feat(sdk-trace-base): Improve extensibility of BasicTracerProvider [#3023](https://github.com/open-telemetry/opentelemetry-js/pull/3023) @Rauno56

## 1.4.0

### :rocket: (Enhancement)

* fix(resources): fix browser compatibility for host and os detectors [#3004](https://github.com/open-telemetry/opentelemetry-js/pull/3004) @legendecas
* fix(sdk-trace-base): fix crash on environments without global document [#3000](https://github.com/open-telemetry/opentelemetry-js/pull/3000) @legendecas
* fix(sdk-trace-base): fix spanLimits attribute length/count to consider env values [#3068](https://github.com/open-telemetry/opentelemetry-js/pull/3068) @svetlanabrennan

### :house: (Internal)

* test: add node 18 and remove EoL node versions [#3048](https://github.com/open-telemetry/opentelemetry-js/pull/3048) @dyladan

## 1.3.1

### :bug: (Bug Fix)

* fix(resources): fix browser compatibility for host and os detectors [#3004](https://github.com/open-telemetry/opentelemetry-js/pull/3004) @legendecas

## 1.3.0

### :boom: Breaking Change

* chore: remove unused InstrumentationConfig#path [#2944](https://github.com/open-telemetry/opentelemetry-js/pull/2944) @flarna

### :rocket: (Enhancement)

* feat(ConsoleSpanExporter): export span links [#2917](https://github.com/open-telemetry/opentelemetry-js/pull/2917) @trentm
* feat: warn when hooked module is already loaded [#2926](https://github.com/open-telemetry/opentelemetry-js/pull/2926) @nozik
* feat: implement OSDetector [#2927](https://github.com/open-telemetry/opentelemetry-js/pull/2927) @rauno56
* feat: implement HostDetector [#2921](https://github.com/open-telemetry/opentelemetry-js/pull/2921) @rauno56
* feat(opentelemetry-core): add InstrumentationScope [#2959](https://github.com/open-telemetry/opentelemetry-js/pull/2959) @pichlermarc

### :bug: (Bug Fix)

* fix(sdk-web): parse url with relative url string [#2972](https://github.com/open-telemetry/opentelemetry-js/pull/2972) @legendecas

## 1.2.0

### :bug: (Bug Fix)

* fix: sanitize attributes inputs [#2881](https://github.com/open-telemetry/opentelemetry-js/pull/2881) @legendecas
* fix: support earlier API versions [#2892](https://github.com/open-telemetry/opentelemetry-js/pull/2892) @dyladan
* fix: support extract one digit '0' in jaeger traceFlag [#2905](https://github.com/open-telemetry/opentelemetry-js/issues/2905) @shmilyoo
* fix(resources): extend ResourceAttributes interface to comply with spec [#2924](https://github.com/open-telemetry/opentelemetry-js/pull/2924) @blumamir

### :books: (Refine Doc)

* docs(sdk): update earliest support node version [#2860](https://github.com/open-telemetry/opentelemetry-js/pull/2860) @svetlanabrennan

### :house: (Internal)

* chore: require changelog entry to merge PR [#2847](https://github.com/open-telemetry/opentelemetry-js/pull/2847) @dyladan
* chore: remove peer API check [#2892](https://github.com/open-telemetry/opentelemetry-js/pull/2892) @dyladan
* chore: merge lerna subdirectories into a single monorepo [#2892](https://github.com/open-telemetry/opentelemetry-js/pull/2892) @dyladan
* chore: indent the code with eslint [#2923](https://github.com/open-telemetry/opentelemetry-js/pull/2923) @blumamir
* `opentelemetry-propagator-jaeger`
  * [#2906](https://github.com/open-telemetry/opentelemetry-js/pull/2906) fix: support extract one digit '0' in jaeger traceFlag ([@shmilyoo](https://github.com/shmilyoo))

## 1.1.1

* [#2849](https://github.com/open-telemetry/opentelemetry-js/pull/2849) fix: correct changelog and compat matrix for 1.1 release ([@Flarna](https://github.com/Flarna))
* [#2823](https://github.com/open-telemetry/opentelemetry-js/pull/2823) fix: enable downlevelIteration for es5 targets ([@legendecas](https://github.com/legendecas))
* [#2844](https://github.com/open-telemetry/opentelemetry-js/pull/2844) chore: add prepublishOnly to ensure a full build ([@legendecas](https://github.com/legendecas))

## 1.1.0

### :rocket: (Enhancement)

* `opentelemetry-resources`
  * [#2727](https://github.com/open-telemetry/opentelemetry-js/pull/2727) feat(opentelemetry-resources): add runtime version information ([@cuichenli](https://github.com/cuichenli))
* `exporter-trace-otlp-http`, `opentelemetry-core`
  * [#2796](https://github.com/open-telemetry/opentelemetry-js/pull/2796) feat(trace-otlp-http-exporter): add compression env vars ([@svetlanabrennan](https://github.com/svetlanabrennan))
* `instrumentation-http`
  * [#2704](https://github.com/open-telemetry/opentelemetry-js/pull/2704) feat(instrumentation-http): add options to ignore requests ([@legendecas](https://github.com/legendecas))
* `opentelemetry-core`, `opentelemetry-exporter-jaeger`
  * [#2754](https://github.com/open-telemetry/opentelemetry-js/pull/2754) fix(exporter-jaeger): add env variable for agent port ([@blumamir](https://github.com/blumamir))
* `exporter-trace-otlp-grpc`, `exporter-trace-otlp-http`, `exporter-trace-otlp-proto`, `opentelemetry-context-async-hooks`, `opentelemetry-context-zone-peer-dep`, `opentelemetry-core`, `opentelemetry-exporter-jaeger`, `opentelemetry-exporter-zipkin`, `opentelemetry-propagator-b3`, `opentelemetry-propagator-jaeger`, `opentelemetry-resources`, `opentelemetry-sdk-trace-base`, `opentelemetry-sdk-trace-node`, `opentelemetry-sdk-trace-web`, `opentelemetry-shim-opentracing`
  * [#2737](https://github.com/open-telemetry/opentelemetry-js/pull/2737) feat: add support for API 1.1.x ([@dyladan](https://github.com/dyladan))
* `opentelemetry-sdk-trace-web`
  * [#2719](https://github.com/open-telemetry/opentelemetry-js/pull/2719) feat(sdk-trace-web): web worker support ([@legendecas](https://github.com/legendecas))
* `exporter-trace-otlp-http`, `exporter-trace-otlp-proto`
  * [#2557](https://github.com/open-telemetry/opentelemetry-js/pull/2557) feat(otlp-exporter-http): change otlp-http port to canonical 4318 ([@secustor](https://github.com/secustor))
* `exporter-trace-otlp-grpc`, `exporter-trace-otlp-http`, `exporter-trace-otlp-proto`, `opentelemetry-core`, `opentelemetry-exporter-jaeger`, `opentelemetry-sdk-trace-base`
  * [#2695](https://github.com/open-telemetry/opentelemetry-js/pull/2695) refactor: unifying shutdown once with BindOnceFuture ([@legendecas](https://github.com/legendecas))
* `opentelemetry-propagator-jaeger`
  * [#2673](https://github.com/open-telemetry/opentelemetry-js/pull/2673) feat(@opentelemetry/propagator-jaeger): support custom baggage prefix ([@sschegolev](https://github.com/sschegolev))
* `exporter-trace-otlp-grpc`, `exporter-trace-otlp-http`, `exporter-trace-otlp-proto`
  * [#2626](https://github.com/open-telemetry/opentelemetry-js/pull/2626) chore: bump otlp trace exporters to v1 ([@Rauno56](https://github.com/Rauno56))
* `opentelemetry-context-zone-peer-dep`, `opentelemetry-context-zone`, `opentelemetry-core`, `opentelemetry-exporter-zipkin`, `opentelemetry-propagator-b3`, `opentelemetry-resources`, `opentelemetry-sdk-trace-base`, `opentelemetry-sdk-trace-web`, `opentelemetry-semantic-conventions`
  * [#2556](https://github.com/open-telemetry/opentelemetry-js/pull/2556) chore: add esm2015 entry for web apps aiming at modern browsers ([@echoontheway](https://github.com/echoontheway))

### :bug: (Bug Fix)

* `exporter-trace-otlp-grpc`, `exporter-trace-otlp-http`, `exporter-trace-otlp-proto`
  * [#2788](https://github.com/open-telemetry/opentelemetry-js/pull/2788) fix(deps): use 1.x trace otlp http exporter ([@dyladan](https://github.com/dyladan))
* `opentelemetry-sdk-trace-base`
  * [#2790](https://github.com/open-telemetry/opentelemetry-js/pull/2790) fix: pass same context to Sampler and SpanProcessor in root span case ([@Flarna](https://github.com/Flarna))
  * [#2757](https://github.com/open-telemetry/opentelemetry-js/pull/2757) fix: add parentContext to onStart ([@Flarna](https://github.com/Flarna))
  * [#2678](https://github.com/open-telemetry/opentelemetry-js/pull/2678) fix: span attribute count and value limits (#2671) ([@Bataran](https://github.com/Bataran))
  * [#2679](https://github.com/open-telemetry/opentelemetry-js/pull/2679) fix: span events count limit when set to 0 ([@Bataran](https://github.com/Bataran))
* `opentelemetry-core`
  * [#2766](https://github.com/open-telemetry/opentelemetry-js/pull/2766) fix(baggage): include baggage metadata when propagating baggage entries ([@chrskrchr](https://github.com/chrskrchr))
* `opentelemetry-exporter-jaeger`
  * [#2731](https://github.com/open-telemetry/opentelemetry-js/pull/2731) fix(exporter-jaeger): transform all links to jaeger reference ([@blumamir](https://github.com/blumamir))
* `opentelemetry-resources`
  * [#2739](https://github.com/open-telemetry/opentelemetry-js/pull/2739) fix(resources): align exported names in different environments ([@legendecas](https://github.com/legendecas))
* Other
  * [#2680](https://github.com/open-telemetry/opentelemetry-js/pull/2680) fix: tracer typo in fetchxhr examples ([@MSNev](https://github.com/MSNev))
  * [#2650](https://github.com/open-telemetry/opentelemetry-js/pull/2650) fix: clientMethodTrace missing original properties ([@bgpo](https://github.com/bgpo))
* `opentelemetry-propagator-jaeger`
  * [#2694](https://github.com/open-telemetry/opentelemetry-js/pull/2694) fix(propagator-jaeger): 0-pad span-id to match 16-symbol validation ([@nikolaylagutko](https://github.com/nikolaylagutko))
* `opentelemetry-exporter-zipkin`, `opentelemetry-sdk-trace-web`
  * [#2689](https://github.com/open-telemetry/opentelemetry-js/pull/2689) fix: remove window and document dependencies in web packages ([@legendecas](https://github.com/legendecas))

### :books: (Refine Doc)

* Other
  * [#2830](https://github.com/open-telemetry/opentelemetry-js/pull/2830) Cleanup removed documentation for missing benchmarks ([@dmathieu](https://github.com/dmathieu))
  * [#2807](https://github.com/open-telemetry/opentelemetry-js/pull/2807) docs: document removal of shutdown flag in OTLPExporterBase ([@legendecas](https://github.com/legendecas))
  * [#2814](https://github.com/open-telemetry/opentelemetry-js/pull/2814) docs: simplify contrib part in readme ([@Flarna](https://github.com/Flarna))
  * [#2802](https://github.com/open-telemetry/opentelemetry-js/pull/2802) docs(prom-example): remove deprecated startServer option ([@naseemkullah](https://github.com/naseemkullah))
  * [#2728](https://github.com/open-telemetry/opentelemetry-js/pull/2728) docs: specify minimun version of npm to run command in subproject ([@cuichenli](https://github.com/cuichenli))
  * [#2720](https://github.com/open-telemetry/opentelemetry-js/pull/2720) docs: document node v10 EOL ([@YanivD](https://github.com/YanivD))
  * [#2688](https://github.com/open-telemetry/opentelemetry-js/pull/2688) docs: update typedoc config ([@dyladan](https://github.com/dyladan))
  * [#2685](https://github.com/open-telemetry/opentelemetry-js/pull/2685) docs: remove circle-ci from development guide, update link, and fix typo. ([@pichlermarc](https://github.com/pichlermarc))
  * [#2661](https://github.com/open-telemetry/opentelemetry-js/pull/2661) chore: update and fix tracer-web examples ([@MSNev](https://github.com/MSNev))
  * [#2647](https://github.com/open-telemetry/opentelemetry-js/pull/2647) chore: update opentelemetry dependencies to latest versions ([@svetlanabrennan](https://github.com/svetlanabrennan))
* `exporter-trace-otlp-grpc`
  * [#2726](https://github.com/open-telemetry/opentelemetry-js/pull/2726) docs(otlp-grpc-exporter): update default url ([@svetlanabrennan](https://github.com/svetlanabrennan))
* `opentelemetry-context-async-hooks`
  * [#2619](https://github.com/open-telemetry/opentelemetry-js/pull/2619) docs(context): Fix links, edit prose ([@spencerwilson](https://github.com/spencerwilson))
* `opentelemetry-context-async-hooks`, `opentelemetry-sdk-trace-node`
  * [#2651](https://github.com/open-telemetry/opentelemetry-js/pull/2651) docs: fix links to the context document ([@legendecas](https://github.com/legendecas))

### :house: (Internal)

* `opentelemetry-sdk-trace-base`
  * [#2768](https://github.com/open-telemetry/opentelemetry-js/pull/2768) test(sdk-trace-base): pin core.hrtime dependencies on timeOrigin ([@legendecas](https://github.com/legendecas))
* `exporter-trace-otlp-http`, `opentelemetry-context-zone-peer-dep`, `opentelemetry-context-zone`, `opentelemetry-core`, `opentelemetry-exporter-zipkin`, `opentelemetry-propagator-b3`, `opentelemetry-resources`, `opentelemetry-sdk-trace-base`, `opentelemetry-sdk-trace-web`, `opentelemetry-semantic-conventions`
  * [#2765](https://github.com/open-telemetry/opentelemetry-js/pull/2765) chore: target to es2017 in the no-polyfill target ([@legendecas](https://github.com/legendecas))
* Other
  * [#2743](https://github.com/open-telemetry/opentelemetry-js/pull/2743) test(sdk-metrics-base): test metric instrument interfaces ([@legendecas](https://github.com/legendecas))
  * [#2752](https://github.com/open-telemetry/opentelemetry-js/pull/2752) test(integration-w3c): fix inconsistent api versions loaded ([@legendecas](https://github.com/legendecas))
  * [#2715](https://github.com/open-telemetry/opentelemetry-js/pull/2715) chore: update actions/checkout to v2 ([@legendecas](https://github.com/legendecas))
  * [#2702](https://github.com/open-telemetry/opentelemetry-js/pull/2702) chore: add Chengzhong Wu as maintainer ([@dyladan](https://github.com/dyladan))
  * [#2703](https://github.com/open-telemetry/opentelemetry-js/pull/2703) chore: add Amir Blum as maintainer ([@dyladan](https://github.com/dyladan))
  * [#2701](https://github.com/open-telemetry/opentelemetry-js/pull/2701) chore: add Rauno Viskus as maintainer ([@dyladan](https://github.com/dyladan))
  * [#2693](https://github.com/open-telemetry/opentelemetry-js/pull/2693) chore: retry link checks on code 429 with 'retry-after' header ([@legendecas](https://github.com/legendecas))
  * [#2669](https://github.com/open-telemetry/opentelemetry-js/pull/2669) chore: checks links in typedoc html ([@legendecas](https://github.com/legendecas))
  * [#2683](https://github.com/open-telemetry/opentelemetry-js/pull/2683) chore: start a style guide ([@dyladan](https://github.com/dyladan))
  * [#2684](https://github.com/open-telemetry/opentelemetry-js/pull/2684) chore: remove @obecny as maintainer ([@dyladan](https://github.com/dyladan))
  * [#2663](https://github.com/open-telemetry/opentelemetry-js/pull/2663) chore: fix nojekyll in docs command ([@dyladan](https://github.com/dyladan))
  * [#2648](https://github.com/open-telemetry/opentelemetry-js/pull/2648) refactor(opentelemetry-sdk-node): remove redundant judgments for metric ([@rickyes](https://github.com/rickyes))
  * [#2638](https://github.com/open-telemetry/opentelemetry-js/pull/2638) chore: Update wip metrics references ([@dyladan](https://github.com/dyladan))
  * [#2629](https://github.com/open-telemetry/opentelemetry-js/pull/2629) chore: rename metrics packages to prevent lerna linking ([@dyladan](https://github.com/dyladan))
  * [#2623](https://github.com/open-telemetry/opentelemetry-js/pull/2623) chore: fix the compilation for typescript 4.4 ([@dyladan](https://github.com/dyladan))
  * [#2598](https://github.com/open-telemetry/opentelemetry-js/pull/2598) chore: Remove old metrics SDK ([@dyladan](https://github.com/dyladan))
* `opentelemetry-core`
  * [#2709](https://github.com/open-telemetry/opentelemetry-js/pull/2709) test(sdk-metrics): browser compatibility tests ([@legendecas](https://github.com/legendecas))
* `exporter-trace-otlp-grpc`, `exporter-trace-otlp-http`, `exporter-trace-otlp-proto`, `opentelemetry-exporter-jaeger`, `opentelemetry-exporter-zipkin`, `opentelemetry-propagator-b3`, `opentelemetry-resources`, `opentelemetry-sdk-trace-base`, `opentelemetry-sdk-trace-web`, `opentelemetry-semantic-conventions`
  * [#2710](https://github.com/open-telemetry/opentelemetry-js/pull/2710) chore: apply eslint rule semi ([@legendecas](https://github.com/legendecas))
* `exporter-trace-otlp-grpc`, `exporter-trace-otlp-http`, `exporter-trace-otlp-proto`, `opentelemetry-context-async-hooks`, `opentelemetry-context-zone-peer-dep`, `opentelemetry-context-zone`, `opentelemetry-core`, `opentelemetry-exporter-jaeger`, `opentelemetry-exporter-zipkin`, `opentelemetry-propagator-b3`, `opentelemetry-propagator-jaeger`, `opentelemetry-resources`, `opentelemetry-sdk-trace-base`, `opentelemetry-sdk-trace-node`, `opentelemetry-sdk-trace-web`, `opentelemetry-semantic-conventions`, `opentelemetry-shim-opentracing`, `template`
  * [#2699](https://github.com/open-telemetry/opentelemetry-js/pull/2699) chore: rename `--include-filtered-dependencies` ([@Rauno56](https://github.com/Rauno56))
* `opentelemetry-context-async-hooks`, `opentelemetry-context-zone-peer-dep`, `opentelemetry-context-zone`, `opentelemetry-core`, `opentelemetry-exporter-jaeger`, `opentelemetry-exporter-zipkin`, `opentelemetry-propagator-b3`, `opentelemetry-propagator-jaeger`, `opentelemetry-resources`, `opentelemetry-sdk-trace-base`, `opentelemetry-sdk-trace-node`, `opentelemetry-sdk-trace-web`, `opentelemetry-semantic-conventions`, `opentelemetry-shim-opentracing`
  * [#2657](https://github.com/open-telemetry/opentelemetry-js/pull/2657) chore: add markdown link checks ([@legendecas](https://github.com/legendecas))
* `opentelemetry-exporter-jaeger`, `opentelemetry-exporter-zipkin`, `opentelemetry-resources`, `opentelemetry-semantic-conventions`
  * [#2652](https://github.com/open-telemetry/opentelemetry-js/pull/2652) Update nock ([@dyladan](https://github.com/dyladan))
* `opentelemetry-sdk-trace-web`
  * [#2451](https://github.com/open-telemetry/opentelemetry-js/pull/2451) chore(sdk-trace-web): fix lint warnings ([@alisabzevari](https://github.com/alisabzevari))

### Committers: 24

* Ali Sabzevari ([@alisabzevari](https://github.com/alisabzevari))
* Amir Blum ([@blumamir](https://github.com/blumamir))
* Chris Karcher ([@chrskrchr](https://github.com/chrskrchr))
* Damien Mathieu ([@dmathieu](https://github.com/dmathieu))
* Daniel Dyla ([@dyladan](https://github.com/dyladan))
* Gerhard Stöbich ([@Flarna](https://github.com/Flarna))
* Marc Pichler ([@pichlermarc](https://github.com/pichlermarc))
* Mitar Milanovic ([@Bataran](https://github.com/Bataran))
* Nev ([@MSNev](https://github.com/MSNev))
* Nikolay Lagutko ([@nikolaylagutko](https://github.com/nikolaylagutko))
* Rauno Viskus ([@Rauno56](https://github.com/Rauno56))
* Ricky Zhou ([@rickyes](https://github.com/rickyes))
* Sebastian Poxhofer ([@secustor](https://github.com/secustor))
* Siim Kallas ([@seemk](https://github.com/seemk))
* Spencer Wilson ([@spencerwilson](https://github.com/spencerwilson))
* Srikanth Chekuri ([@srikanthccv](https://github.com/srikanthccv))
* Svetlana Brennan ([@svetlanabrennan](https://github.com/svetlanabrennan))
* Will Li ([@cuichenli](https://github.com/cuichenli))
* Yaniv Davidi ([@YanivD](https://github.com/YanivD))
* [@bgpo](https://github.com/bgpo)
* [@echoontheway](https://github.com/echoontheway)
* [@naseemkullah](https://github.com/naseemkullah)
* [@sschegolev](https://github.com/sschegolev)
* legendecas ([@legendecas](https://github.com/legendecas))

## 1.0.1 / Experimental 0.27.0

### :boom: Breaking Change

* Other
  * [#2566](https://github.com/open-telemetry/opentelemetry-js/pull/2566) feat!(metrics): remove batch observer ([@dyladan](https://github.com/dyladan))
  * [#2485](https://github.com/open-telemetry/opentelemetry-js/pull/2485) feat!: Split metric and trace exporters into new experimental packages ([@willarmiros](https://github.com/willarmiros))
  * [#2540](https://github.com/open-telemetry/opentelemetry-js/pull/2540) fix(sdk-metrics-base): remove metric kind BATCH_OBSERVER ([@legendecas](https://github.com/legendecas))
  * [#2496](https://github.com/open-telemetry/opentelemetry-js/pull/2496) feat(api-metrics): rename metric instruments to match feature-freeze API specification ([@legendecas](https://github.com/legendecas))
* `opentelemetry-core`
  * [#2529](https://github.com/open-telemetry/opentelemetry-js/pull/2529) feat(api-metrics): add schemaUrl to meter creations ([@legendecas](https://github.com/legendecas))

### :rocket: (Enhancement)

* Other
  * [#2523](https://github.com/open-telemetry/opentelemetry-js/pull/2523) feat: Rename Labels to Attributes ([@pirgeo](https://github.com/pirgeo))
  * [#2559](https://github.com/open-telemetry/opentelemetry-js/pull/2559) feat(api-metrics): remove bind/unbind and bound instruments ([@legendecas](https://github.com/legendecas))
  * [#2563](https://github.com/open-telemetry/opentelemetry-js/pull/2563) feat(sdk-metrics-base): remove per-meter config on MeterProvider.getMeter ([@legendecas](https://github.com/legendecas))
* `opentelemetry-core`
  * [#2465](https://github.com/open-telemetry/opentelemetry-js/pull/2465) fix: prefer globalThis instead of window to support webworkers ([@legendecas](https://github.com/legendecas))
* `opentelemetry-semantic-conventions`
  * [#2532](https://github.com/open-telemetry/opentelemetry-js/pull/2532) feat(@opentelemetry/semantic-conventions): change enum to object literals ([@echoontheway](https://github.com/echoontheway))
  * [#2528](https://github.com/open-telemetry/opentelemetry-js/pull/2528) feat: upgrade semantic-conventions to latest v1.7.0 spec ([@weyert](https://github.com/weyert))
* `opentelemetry-core`, `opentelemetry-sdk-trace-base`
  * [#2484](https://github.com/open-telemetry/opentelemetry-js/pull/2484) feat: new merge function ([@obecny](https://github.com/obecny))

### :bug: (Bug Fix)

* Other
  * [#2610](https://github.com/open-telemetry/opentelemetry-js/pull/2610) fix: preventing double enable for instrumentation that has been already enabled ([@obecny](https://github.com/obecny))
  * [#2581](https://github.com/open-telemetry/opentelemetry-js/pull/2581) feat: lazy initialization of the gzip stream ([@fungiboletus](https://github.com/fungiboletus))
  * [#2584](https://github.com/open-telemetry/opentelemetry-js/pull/2584) fix: fixing compatibility versions for detectors ([@obecny](https://github.com/obecny))
  * [#2558](https://github.com/open-telemetry/opentelemetry-js/pull/2558) fix(@opentelemetry/exporter-prometheus): unref prometheus server to prevent process running indefinitely ([@mothershipper](https://github.com/mothershipper))
  * [#2495](https://github.com/open-telemetry/opentelemetry-js/pull/2495) fix(sdk-metrics-base): metrics name should be in the max length of 63 ([@legendecas](https://github.com/legendecas))
  * [#2497](https://github.com/open-telemetry/opentelemetry-js/pull/2497) feat(@opentelemetry-instrumentation-fetch): support reading response body from the hook applyCustomAttributesOnSpan ([@echoontheway](https://github.com/echoontheway))
* `opentelemetry-core`
  * [#2560](https://github.com/open-telemetry/opentelemetry-js/pull/2560) fix(core): support regex global flag in urlMatches ([@moander](https://github.com/moander))
* `opentelemetry-exporter-zipkin`
  * [#2519](https://github.com/open-telemetry/opentelemetry-js/pull/2519) fix(exporter-zipkin): correct status tags names ([@t2t2](https://github.com/t2t2))

### :books: (Refine Doc)

* Other
  * [#2561](https://github.com/open-telemetry/opentelemetry-js/pull/2561) Use new canonical path to Getting Started ([@chalin](https://github.com/chalin))
  * [#2576](https://github.com/open-telemetry/opentelemetry-js/pull/2576) docs(instrumentation): update links in the Readme ([@OlivierAlbertini](https://github.com/OlivierAlbertini))
  * [#2600](https://github.com/open-telemetry/opentelemetry-js/pull/2600) docs: fix URLs in README post-experimental move ([@arbourd](https://github.com/arbourd))
  * [#2579](https://github.com/open-telemetry/opentelemetry-js/pull/2579) doc: Move upgrade propagator notes to correct section ([@NathanielRN](https://github.com/NathanielRN))
  * [#2568](https://github.com/open-telemetry/opentelemetry-js/pull/2568) chore(doc): update matrix with contrib version for 1.0 core ([@vmarchaud](https://github.com/vmarchaud))
  * [#2555](https://github.com/open-telemetry/opentelemetry-js/pull/2555) docs: expose existing comments ([@moander](https://github.com/moander))
  * [#2493](https://github.com/open-telemetry/opentelemetry-js/pull/2493) chore: remove getting started and link to documentation. ([@svrnm](https://github.com/svrnm))
* `opentelemetry-core`
  * [#2604](https://github.com/open-telemetry/opentelemetry-js/pull/2604) Docs: Document the HrTime format ([@JamesJHPark](https://github.com/JamesJHPark))

### :house: (Internal)

* Other
  * [#2404](https://github.com/open-telemetry/opentelemetry-js/pull/2404) chore: Fix lint warnings in instrumentation package ([@alisabzevari](https://github.com/alisabzevari))
  * [#2533](https://github.com/open-telemetry/opentelemetry-js/pull/2533) chore: regularly close stale issues ([@Rauno56](https://github.com/Rauno56))
  * [#2570](https://github.com/open-telemetry/opentelemetry-js/pull/2570) chore: adding selenium tests with browserstack ([@obecny](https://github.com/obecny))
  * [#2522](https://github.com/open-telemetry/opentelemetry-js/pull/2522) chore: cleanup setting config in instrumentations ([@Flarna](https://github.com/Flarna))
  * [#2541](https://github.com/open-telemetry/opentelemetry-js/pull/2541) chore: slim font size for section title in PR template ([@legendecas](https://github.com/legendecas))
  * [#2509](https://github.com/open-telemetry/opentelemetry-js/pull/2509) chore: expand pull request template with action items ([@pragmaticivan](https://github.com/pragmaticivan))
  * [#2488](https://github.com/open-telemetry/opentelemetry-js/pull/2488) chore: inline sources in source maps ([@dyladan](https://github.com/dyladan))
  * [#2514](https://github.com/open-telemetry/opentelemetry-js/pull/2514) chore: update stable dependencies to 1.0 ([@dyladan](https://github.com/dyladan))
* `opentelemetry-sdk-trace-base`, `opentelemetry-sdk-trace-node`, `opentelemetry-sdk-trace-web`
  * [#2607](https://github.com/open-telemetry/opentelemetry-js/pull/2607) chore: update npm badge image links ([@legendecas](https://github.com/legendecas))
* `opentelemetry-context-async-hooks`, `opentelemetry-context-zone-peer-dep`, `opentelemetry-core`, `opentelemetry-exporter-jaeger`, `opentelemetry-exporter-zipkin`, `opentelemetry-propagator-b3`, `opentelemetry-propagator-jaeger`, `opentelemetry-resources`, `opentelemetry-sdk-trace-base`, `opentelemetry-sdk-trace-node`, `opentelemetry-sdk-trace-web`, `opentelemetry-shim-opentracing`
  * [#2531](https://github.com/open-telemetry/opentelemetry-js/pull/2531) chore(deps): pin minor API version ([@Flarna](https://github.com/Flarna))
* `opentelemetry-core`
  * [#2520](https://github.com/open-telemetry/opentelemetry-js/pull/2520) chore(deps): remove unused semver  ([@mhennoch](https://github.com/mhennoch))

### Committers: 23

* (Eliseo) Nathaniel Ruiz Nowell ([@NathanielRN](https://github.com/NathanielRN))
* Ali Sabzevari ([@alisabzevari](https://github.com/alisabzevari))
* Antoine Pultier ([@fungiboletus](https://github.com/fungiboletus))
* Bartlomiej Obecny ([@obecny](https://github.com/obecny))
* Daniel Dyla ([@dyladan](https://github.com/dyladan))
* Dylan Arbour ([@arbourd](https://github.com/arbourd))
* Georg Pirklbauer ([@pirgeo](https://github.com/pirgeo))
* Gerhard Stöbich ([@Flarna](https://github.com/Flarna))
* Ivan Santos ([@pragmaticivan](https://github.com/pragmaticivan))
* Jack ([@mothershipper](https://github.com/mothershipper))
* James ([@JamesJHPark](https://github.com/JamesJHPark))
* MartenH ([@mhennoch](https://github.com/mhennoch))
* Olivier Albertini ([@OlivierAlbertini](https://github.com/OlivierAlbertini))
* Patrice Chalin ([@chalin](https://github.com/chalin))
* Rauno Viskus ([@Rauno56](https://github.com/Rauno56))
* Severin Neumann ([@svrnm](https://github.com/svrnm))
* Valentin Marchaud ([@vmarchaud](https://github.com/vmarchaud))
* Weyert de Boer ([@weyert](https://github.com/weyert))
* William Armiros ([@willarmiros](https://github.com/willarmiros))
* [@echoontheway](https://github.com/echoontheway)
* legendecas ([@legendecas](https://github.com/legendecas))
* moander ([@moander](https://github.com/moander))
* t2t2 ([@t2t2](https://github.com/t2t2))

## 1.0.0

No changes

## 0.26.0

### :boom: Breaking Change

* `opentelemetry-exporter-collector-grpc`, `opentelemetry-exporter-otlp-grpc`, `opentelemetry-exporter-otlp-http`, `opentelemetry-exporter-otlp-proto`
  * [#2476](https://github.com/open-telemetry/opentelemetry-js/pull/2476) chore!: rename collector exporters ([@dyladan](https://github.com/dyladan))
* `opentelemetry-core`, `opentelemetry-instrumentation-grpc`, `opentelemetry-sdk-trace-base`, `opentelemetry-shim-opentracing`
  * [#2429](https://github.com/open-telemetry/opentelemetry-js/pull/2429) fix!: remove 'Http' from W3C propagator names ([@aabmass](https://github.com/aabmass))

### :rocket: (Enhancement)

* `opentelemetry-core`, `opentelemetry-sdk-trace-base`
  * [#2430](https://github.com/open-telemetry/opentelemetry-js/pull/2430) feat(opentelemetry-sdk-trace-base): implemented general limits of attributes ([@banothurameshnaik](https://github.com/banothurameshnaik))
  * [#2418](https://github.com/open-telemetry/opentelemetry-js/pull/2418) feat(opentelemetry-sdk-trace-base): implemented option to limit length of values of attributes ([@banothurameshnaik](https://github.com/banothurameshnaik))
* `opentelemetry-instrumentation`
  * [#2450](https://github.com/open-telemetry/opentelemetry-js/pull/2450) fix: handle missing package.json file when checking for version ([@nozik](https://github.com/nozik))
* `opentelemetry-semantic-conventions`
  * [#2456](https://github.com/open-telemetry/opentelemetry-js/pull/2456) feat: upgrade semantic conventions to the latest 1.6.1 version ([@weyert](https://github.com/weyert))
* `opentelemetry-exporter-collector-proto`, `opentelemetry-exporter-collector`
  * [#2438](https://github.com/open-telemetry/opentelemetry-js/pull/2438) feat: OTEL_EXPORTER_OTLP_ENDPOINT append version and signal ([@longility](https://github.com/longility))

### :bug: (Bug Fix)

* Other
  * [#2494](https://github.com/open-telemetry/opentelemetry-js/pull/2494) fix: remove setting http.route in http span attributes ([@mustafain117](https://github.com/mustafain117))
* `opentelemetry-instrumentation-fetch`
  * [#2426](https://github.com/open-telemetry/opentelemetry-js/pull/2426) fix(opentelemetry-instrumentation-fetch): fixed override of headers ([@philipszalla](https://github.com/philipszalla))
* `opentelemetry-sdk-trace-base`
  * [#2434](https://github.com/open-telemetry/opentelemetry-js/pull/2434) fix: ReferenceError when OTEL_TRACES_SAMPLER used without OTEL_TRACES_SAMPLER_ARG ([@hermanbanken](https://github.com/hermanbanken))

### :books: (Refine Doc)

* [#2478](https://github.com/open-telemetry/opentelemetry-js/pull/2478) Update links to packages moved to experimental ([@jessitron](https://github.com/jessitron))
* [#2463](https://github.com/open-telemetry/opentelemetry-js/pull/2463) docs(README): Fix links in README.md ([@JamesJHPark](https://github.com/JamesJHPark))
* [#2437](https://github.com/open-telemetry/opentelemetry-js/pull/2437) docs(examples): updated examples readme links ([@banothurameshnaik](https://github.com/banothurameshnaik))
* [#2421](https://github.com/open-telemetry/opentelemetry-js/pull/2421) docs(website): support GH page links to canonical src ([@chalin](https://github.com/chalin))
* [#2408](https://github.com/open-telemetry/opentelemetry-js/pull/2408) docs: make link to exporters filter only exporters ([@Rauno56](https://github.com/Rauno56))
* [#2297](https://github.com/open-telemetry/opentelemetry-js/pull/2297) eslint configuration for getting-started examples ([@alisabzevari](https://github.com/alisabzevari))

### :house: (Internal)

* `opentelemetry-exporter-otlp-http`
  * [#2490](https://github.com/open-telemetry/opentelemetry-js/pull/2490) chore: mark otlp exporters experimental ([@dyladan](https://github.com/dyladan))
  * [#2491](https://github.com/open-telemetry/opentelemetry-js/pull/2491) fix: remove usage of serviceName property in tests for otel collector ([@mustafain117](https://github.com/mustafain117))
* `opentelemetry-sdk-node`
  * [#2473](https://github.com/open-telemetry/opentelemetry-js/pull/2473) chore: move sdk-node to experimental ([@dyladan](https://github.com/dyladan))
  * [#2453](https://github.com/open-telemetry/opentelemetry-js/pull/2453) chore(sdk-node): fix lint warnings ([@alisabzevari](https://github.com/alisabzevari))
* Other
  * [#2469](https://github.com/open-telemetry/opentelemetry-js/pull/2469) Drop website_docs folder ([@chalin](https://github.com/chalin))
  * [#2474](https://github.com/open-telemetry/opentelemetry-js/pull/2474) chore: move missed test file to its package ([@dyladan](https://github.com/dyladan))
  * [#2435](https://github.com/open-telemetry/opentelemetry-js/pull/2435) chore: simplify unit test cache ([@dyladan](https://github.com/dyladan))
* `opentelemetry-context-zone`, `opentelemetry-core`, `opentelemetry-exporter-collector-grpc`, `opentelemetry-exporter-collector-proto`, `opentelemetry-exporter-collector`, `opentelemetry-exporter-prometheus`, `opentelemetry-exporter-zipkin`, `opentelemetry-instrumentation-fetch`, `opentelemetry-instrumentation-grpc`, `opentelemetry-instrumentation-http`, `opentelemetry-instrumentation-xml-http-request`, `opentelemetry-propagator-b3`, `opentelemetry-propagator-jaeger`, `opentelemetry-resources`, `opentelemetry-sdk-metrics-base`, `opentelemetry-sdk-node`, `opentelemetry-sdk-trace-base`, `opentelemetry-sdk-trace-web`
  * [#2462](https://github.com/open-telemetry/opentelemetry-js/pull/2462) chore: split stable and experimental packages into groups using directories ([@dyladan](https://github.com/dyladan))
* `opentelemetry-instrumentation-http`
  * [#2126](https://github.com/open-telemetry/opentelemetry-js/pull/2126) feat(instrumentation-http): add diag debug on http request events ([@Asafb26](https://github.com/Asafb26))
  * [#2455](https://github.com/open-telemetry/opentelemetry-js/pull/2455) chore(instrumentation-http): fix lint warnings ([@alisabzevari](https://github.com/alisabzevari))
* `opentelemetry-instrumentation-fetch`
  * [#2454](https://github.com/open-telemetry/opentelemetry-js/pull/2454) chore(instrumentation-fetch): fix lint warnings ([@alisabzevari](https://github.com/alisabzevari))
* `opentelemetry-exporter-collector`
  * [#2452](https://github.com/open-telemetry/opentelemetry-js/pull/2452) chore(exporter-collector): fix lint warnings ([@alisabzevari](https://github.com/alisabzevari))
* `opentelemetry-sdk-trace-base`, `opentelemetry-sdk-trace-node`
  * [#2446](https://github.com/open-telemetry/opentelemetry-js/pull/2446) chore(sdk-trace): fix lint warnings ([@alisabzevari](https://github.com/alisabzevari))
* `opentelemetry-exporter-prometheus`, `opentelemetry-exporter-zipkin`, `opentelemetry-shim-opentracing`
  * [#2447](https://github.com/open-telemetry/opentelemetry-js/pull/2447) chore(exporter): fix lint warnings ([@alisabzevari](https://github.com/alisabzevari))

### Committers: 18

* Aaron Abbott ([@aabmass](https://github.com/aabmass))
* Ali Sabzevari ([@alisabzevari](https://github.com/alisabzevari))
* Asaf Ben Aharon ([@Asafb26](https://github.com/Asafb26))
* Banothu Ramesh Naik ([@banothurameshnaik](https://github.com/banothurameshnaik))
* Daniel Dyla ([@dyladan](https://github.com/dyladan))
* Gerhard Stöbich ([@Flarna](https://github.com/Flarna))
* Herman ([@hermanbanken](https://github.com/hermanbanken))
* James ([@JamesJHPark](https://github.com/JamesJHPark))
* Jessica Kerr ([@jessitron](https://github.com/jessitron))
* Long Mai ([@longility](https://github.com/longility))
* Mustafain Ali Khan ([@mustafain117](https://github.com/mustafain117))
* Patrice Chalin ([@chalin](https://github.com/chalin))
* Philip Szalla ([@philipszalla](https://github.com/philipszalla))
* Ran Nozik ([@nozik](https://github.com/nozik))
* Rauno Viskus ([@Rauno56](https://github.com/Rauno56))
* Siim Kallas ([@seemk](https://github.com/seemk))
* Weyert de Boer ([@weyert](https://github.com/weyert))
* legendecas ([@legendecas](https://github.com/legendecas))

## 0.25.0

### :boom: Breaking Change

* `opentelemetry-api-metrics`, `opentelemetry-context-zone-peer-dep`, `opentelemetry-context-zone`, `opentelemetry-core`, `opentelemetry-exporter-collector-grpc`, `opentelemetry-exporter-collector-proto`, `opentelemetry-exporter-collector`, `opentelemetry-exporter-jaeger`, `opentelemetry-exporter-prometheus`, `opentelemetry-exporter-zipkin`, `opentelemetry-instrumentation-fetch`, `opentelemetry-instrumentation-grpc`, `opentelemetry-instrumentation-http`, `opentelemetry-instrumentation-xml-http-request`, `opentelemetry-instrumentation`, `opentelemetry-propagator-jaeger`, `opentelemetry-sdk-metrics-base`, `opentelemetry-sdk-node`, `opentelemetry-sdk-trace-base`, `opentelemetry-sdk-trace-node`, `opentelemetry-sdk-trace-web`, `opentelemetry-shim-opentracing`
  * [#2340](https://github.com/open-telemetry/opentelemetry-js/pull/2340) chore: rename sdks to better represent what they are [#2146] ([@vmarchaud](https://github.com/vmarchaud))

### :rocket: (Enhancement)

* `opentelemetry-exporter-collector-grpc`, `opentelemetry-exporter-collector-proto`, `opentelemetry-exporter-collector`, `opentelemetry-exporter-zipkin`
  * [#1775](https://github.com/open-telemetry/opentelemetry-js/pull/1775) fix(@opentelemetry/exporter-collector): remove fulfilled promises cor… ([@aabmass](https://github.com/aabmass))
* `opentelemetry-exporter-collector`
  * [#2336](https://github.com/open-telemetry/opentelemetry-js/pull/2336) feat: use Blob in sendBeacon to add application/json type ([@jufab](https://github.com/jufab))

### :bug: (Bug Fix)

* `opentelemetry-instrumentation-grpc`, `opentelemetry-instrumentation-http`, `opentelemetry-instrumentation-jaeger`, `opentelemetry-exporter-zipkin`, `opentelemetry-sdk-trace-base`
  * [#2499](https://github.com/open-telemetry/opentelemetry-js/pull/2499) fix: 2389- replaced logger unformatted strings with template literals ([@PaurushGarg](https://github.com/PaurushGarg))
* `opentelemetry-instrumentation-fetch`
  * [#2411](https://github.com/open-telemetry/opentelemetry-js/pull/2411) fix(instrumentation-fetch): `fetch(string, Request)` silently drops request body ([@t2t2](https://github.com/t2t2))
* `opentelemetry-sdk-trace-base`
  * [#2396](https://github.com/open-telemetry/opentelemetry-js/pull/2396) fix: respect sampled flag in Span Processors, fix associated tests ([@quickgiant](https://github.com/quickgiant))

### :books: (Refine Doc)

* Other
  * [#2412](https://github.com/open-telemetry/opentelemetry-js/pull/2412) docs: fix examples in website_docs/instrumentation.md ([@svrnm](https://github.com/svrnm))
  * [#2400](https://github.com/open-telemetry/opentelemetry-js/pull/2400) Website docs update 0821 ([@svrnm](https://github.com/svrnm))
* `opentelemetry-resources`, `opentelemetry-semantic-conventions`
  * [#2399](https://github.com/open-telemetry/opentelemetry-js/pull/2399) chore: update doc identifier names in readme ([@lonewolf3739](https://github.com/lonewolf3739))

### :house: (Internal)

* `opentelemetry-core`, `opentelemetry-exporter-collector-grpc`, `opentelemetry-exporter-collector-proto`, `opentelemetry-instrumentation-http`, `opentelemetry-sdk-trace-node`
  * [#2416](https://github.com/open-telemetry/opentelemetry-js/pull/2416) chore: hoist dependencies to speed up ci ([@dyladan](https://github.com/dyladan))
* `opentelemetry-propagator-b3`, `opentelemetry-propagator-jaeger`, `opentelemetry-resources`, `opentelemetry-sdk-metrics-base`
  * [#2406](https://github.com/open-telemetry/opentelemetry-js/pull/2406) chore: Fix lint warnings in propagator-jaeger, propagator-b3, resources, and sdk-metrics-base packages ([@alisabzevari](https://github.com/alisabzevari))
* `opentelemetry-core`
  * [#2405](https://github.com/open-telemetry/opentelemetry-js/pull/2405) chore: Fix lint warnings in core package ([@alisabzevari](https://github.com/alisabzevari))
* `opentelemetry-resource-detector-aws`, `opentelemetry-resource-detector-gcp`, `opentelemetry-sdk-node`
  * [#2392](https://github.com/open-telemetry/opentelemetry-js/pull/2392) refactor: move detectors to opentelemetry-js-contrib repo ([@legendecas](https://github.com/legendecas))
* `opentelemetry-exporter-collector-grpc`, `opentelemetry-exporter-collector-proto`, `opentelemetry-exporter-collector`, `opentelemetry-exporter-jaeger`, `opentelemetry-exporter-zipkin`, `opentelemetry-instrumentation-fetch`, `opentelemetry-instrumentation-grpc`, `opentelemetry-instrumentation-http`, `opentelemetry-instrumentation-xml-http-request`, `opentelemetry-sdk-node`, `opentelemetry-sdk-trace-node`, `opentelemetry-sdk-trace-web`, `opentelemetry-shim-opentracing`
  * [#2402](https://github.com/open-telemetry/opentelemetry-js/pull/2402) chore: sort entries in tsconfig ([@Flarna](https://github.com/Flarna))
* `opentelemetry-api-metrics`, `opentelemetry-context-zone-peer-dep`
  * [#2390](https://github.com/open-telemetry/opentelemetry-js/pull/2390) chore: fix Lint warnings in api-metrics and context-zone-peer-dep ([@alisabzevari](https://github.com/alisabzevari))
* Other
  * [#2397](https://github.com/open-telemetry/opentelemetry-js/pull/2397) chore: change codeowners to point to team ([@dyladan](https://github.com/dyladan))
  * [#2385](https://github.com/open-telemetry/opentelemetry-js/pull/2385) chore: move api into dependencies in integration tests ([@Flarna](https://github.com/Flarna))

### Committers: 11

* Aaron Abbott ([@aabmass](https://github.com/aabmass))
* Ali Sabzevari ([@alisabzevari](https://github.com/alisabzevari))
* Clark Jacobsohn ([@quickgiant](https://github.com/quickgiant))
* Daniel Dyla ([@dyladan](https://github.com/dyladan))
* Gerhard Stöbich ([@Flarna](https://github.com/Flarna))
* Julien Fabre ([@jufab](https://github.com/jufab))
* Severin Neumann ([@svrnm](https://github.com/svrnm))
* Srikanth Chekuri ([@lonewolf3739](https://github.com/lonewolf3739))
* Valentin Marchaud ([@vmarchaud](https://github.com/vmarchaud))
* legendecas ([@legendecas](https://github.com/legendecas))
* t2t2 ([@t2t2](https://github.com/t2t2))

## 0.24.0

### :boom: Breaking Change

* `opentelemetry-core`, `opentelemetry-exporter-jaeger`, `opentelemetry-exporter-zipkin`, `opentelemetry-node`, `opentelemetry-resource-detector-aws`, `opentelemetry-resource-detector-gcp`, `opentelemetry-resources`, `opentelemetry-semantic-conventions`, `opentelemetry-web`
  * [#2345](https://github.com/open-telemetry/opentelemetry-js/pull/2345) feat: updated spec to v1.5.0 and renamed resource class ([@weyert](https://github.com/weyert))

### :rocket: (Enhancement)

* `opentelemetry-exporter-collector-proto`, `opentelemetry-exporter-collector`
  * [#2337](https://github.com/open-telemetry/opentelemetry-js/pull/2337) Support gzip compression for node exporter collector ([@alisabzevari](https://github.com/alisabzevari))
* `opentelemetry-instrumentation-http`
  * [#2332](https://github.com/open-telemetry/opentelemetry-js/pull/2332) feat(@opentelemetry-instrumentation-http): support adding custom attributes before a span is started ([@echoontheway](https://github.com/echoontheway))
  * [#2349](https://github.com/open-telemetry/opentelemetry-js/pull/2349) fix(instrumentation-http): set outgoing request attributes on start span ([@blumamir](https://github.com/blumamir))
* `opentelemetry-web`
  * [#2343](https://github.com/open-telemetry/opentelemetry-js/pull/2343) feat(opentelemetry-web): capture decodedBodySize / http.response_content_length_uncompressed ([@t2t2](https://github.com/t2t2))
* `opentelemetry-instrumentation`
  * [#2309](https://github.com/open-telemetry/opentelemetry-js/pull/2309) chore: add includePrerelease option to instrumentation config ([@dyladan](https://github.com/dyladan))

### :bug: (Bug Fix)

* `opentelemetry-exporter-collector`
  * [#2357](https://github.com/open-telemetry/opentelemetry-js/pull/2357) fix: headers are appended to existing one (open-telemetry#2335) ([@niko-achilles](https://github.com/niko-achilles))
* `opentelemetry-exporter-collector-grpc`
  * [#2322](https://github.com/open-telemetry/opentelemetry-js/pull/2322) fix(@opentelemetry/exporter-collector-grpc) regression from #2130 when host specified without protocol ([@lizthegrey](https://github.com/lizthegrey))
* `opentelemetry-exporter-collector-proto`
  * [#2331](https://github.com/open-telemetry/opentelemetry-js/pull/2331) Change default HTTP exporter port to 55681 ([@NathanielRN](https://github.com/NathanielRN))

### :books: (Refine Doc)

* Other
  * [#2344](https://github.com/open-telemetry/opentelemetry-js/pull/2344) Additional website docs updates ([@svrnm](https://github.com/svrnm))
  * [#2365](https://github.com/open-telemetry/opentelemetry-js/pull/2365) docs: add quickstart code example ([@vreynolds](https://github.com/vreynolds))
  * [#2358](https://github.com/open-telemetry/opentelemetry-js/pull/2358) examples opentelemetry-api version fix ([@CptSchnitz](https://github.com/CptSchnitz))
  * [#2308](https://github.com/open-telemetry/opentelemetry-js/pull/2308) chore: use typedoc to build sdk reference ([@dyladan](https://github.com/dyladan))
  * [#2324](https://github.com/open-telemetry/opentelemetry-js/pull/2324) fix: update and make website docs work ([@svrnm](https://github.com/svrnm))
  * [#2328](https://github.com/open-telemetry/opentelemetry-js/pull/2328) chore: updating compatibility matrix ([@obecny](https://github.com/obecny))
  * [#2326](https://github.com/open-telemetry/opentelemetry-js/pull/2326) chore: fix tracer-web example webpack config ([@jonchurch](https://github.com/jonchurch))
* `opentelemetry-resource-detector-aws`
  * [#2379](https://github.com/open-telemetry/opentelemetry-js/pull/2379) fix: fixup aws detector readme ([@legendecas](https://github.com/legendecas))
* `opentelemetry-propagator-b3`
  * [#2342](https://github.com/open-telemetry/opentelemetry-js/pull/2342) docs: updates README.md for @opentelemetry/propagator-b3 ([@OmkarKirpan](https://github.com/OmkarKirpan))
* `opentelemetry-exporter-collector-grpc`
  * [#2266](https://github.com/open-telemetry/opentelemetry-js/pull/2266) fix(exporter-collector-grpc): incorrect URL format on docs after 0.20.0 update ([@brunoluiz](https://github.com/brunoluiz))

### :house: (Internal)

* Other
  * [#2366](https://github.com/open-telemetry/opentelemetry-js/pull/2366) chore: adding Rauno56 to js approvers ([@obecny](https://github.com/obecny))
  * [#2350](https://github.com/open-telemetry/opentelemetry-js/pull/2350) chore: ignore backcompat in renovate ([@dyladan](https://github.com/dyladan))
  * [#2352](https://github.com/open-telemetry/opentelemetry-js/pull/2352) replaced word plugin with instrumentation ([@niko-achilles](https://github.com/niko-achilles))
  * [#2311](https://github.com/open-telemetry/opentelemetry-js/pull/2311) chore: ignore @types/node in backcompat ([@dyladan](https://github.com/dyladan))
* `opentelemetry-exporter-collector-grpc`, `opentelemetry-exporter-jaeger`, `opentelemetry-instrumentation`, `opentelemetry-node`, `opentelemetry-sdk-node`, `opentelemetry-shim-opentracing`, `opentelemetry-tracing`, `opentelemetry-web`
  * [#2351](https://github.com/open-telemetry/opentelemetry-js/pull/2351) style: use single quotes everywhere and add a rule to eslint ([@blumamir](https://github.com/blumamir))
* `template`
  * [#2319](https://github.com/open-telemetry/opentelemetry-js/pull/2319) chore: update package template engines version ([@jonchurch](https://github.com/jonchurch))

### Committers: 18

* (Eliseo) Nathaniel Ruiz Nowell ([@NathanielRN](https://github.com/NathanielRN))
* Ali Sabzevari ([@alisabzevari](https://github.com/alisabzevari))
* Amir Blum ([@blumamir](https://github.com/blumamir))
* Bartlomiej Obecny ([@obecny](https://github.com/obecny))
* Bruno Luiz Silva ([@brunoluiz](https://github.com/brunoluiz))
* Daniel Dyla ([@dyladan](https://github.com/dyladan))
* Gerhard Stöbich ([@Flarna](https://github.com/Flarna))
* Jonathan Church ([@jonchurch](https://github.com/jonchurch))
* Liz Fong-Jones ([@lizthegrey](https://github.com/lizthegrey))
* Niko Achilles Kokkinos ([@niko-achilles](https://github.com/niko-achilles))
* Ofer Adelstein ([@CptSchnitz](https://github.com/CptSchnitz))
* Omkar Kirpan ([@OmkarKirpan](https://github.com/OmkarKirpan))
* Severin Neumann ([@svrnm](https://github.com/svrnm))
* Vera Reynolds ([@vreynolds](https://github.com/vreynolds))
* Weyert de Boer ([@weyert](https://github.com/weyert))
* [@echoontheway](https://github.com/echoontheway)
* legendecas ([@legendecas](https://github.com/legendecas))
* t2t2 ([@t2t2](https://github.com/t2t2))

## 0.23.0

### :rocket: (Enhancement)

* `opentelemetry-shim-opentracing`
  * [#2282](https://github.com/open-telemetry/opentelemetry-js/pull/2282) feat(shim-opentracing): update logging based on new spec ([@vreynolds](https://github.com/vreynolds))
* `opentelemetry-exporter-collector-grpc`
  * [#2304](https://github.com/open-telemetry/opentelemetry-js/pull/2304) feat: otlp-grpc exporter uses headers environment variables ([@vreynolds](https://github.com/vreynolds))
* `opentelemetry-propagator-b3`
  * [#2285](https://github.com/open-telemetry/opentelemetry-js/pull/2285) fix(propagator-b3): update extract to check for array ([@jordanworner](https://github.com/jordanworner))
* `opentelemetry-core`, `opentelemetry-instrumentation-fetch`, `opentelemetry-instrumentation-xml-http-request`, `opentelemetry-web`
  * [#2226](https://github.com/open-telemetry/opentelemetry-js/pull/2226) fix(xhr): make performance observer work with relative urls ([@mhennoch](https://github.com/mhennoch))

### :books: (Refine Doc)

* Other
  * [#2306](https://github.com/open-telemetry/opentelemetry-js/pull/2306) chore: update the website getting started docs ([@dyladan](https://github.com/dyladan))
  * [#2283](https://github.com/open-telemetry/opentelemetry-js/pull/2283) Module opentelemetry/instrumentation-grpc required ([@pramodsreek](https://github.com/pramodsreek))
* `opentelemetry-sdk-node`
  * [#2300](https://github.com/open-telemetry/opentelemetry-js/pull/2300) chore(README): update link to BatchSpanProcessor in sdk node ([@pragmaticivan](https://github.com/pragmaticivan))
* `opentelemetry-exporter-jaeger`, `opentelemetry-exporter-zipkin`, `opentelemetry-sdk-node`
  * [#2290](https://github.com/open-telemetry/opentelemetry-js/pull/2290) fix: service.name resource attribute ([@OmkarKirpan](https://github.com/OmkarKirpan))
* `opentelemetry-resources`
  * [#2289](https://github.com/open-telemetry/opentelemetry-js/pull/2289) docs(opentelemetry-resources): fix wrong sample code in readme ([@alisabzevari](https://github.com/alisabzevari))

### :house: (Internal)

* `opentelemetry-context-async-hooks`, `opentelemetry-context-zone-peer-dep`, `opentelemetry-web`
  * [#2247](https://github.com/open-telemetry/opentelemetry-js/pull/2247) feat: unify the signatures of bind and with ([@Rauno56](https://github.com/Rauno56))
* Other
  * [#2296](https://github.com/open-telemetry/opentelemetry-js/pull/2296) chore: do not upgrade backwards compatibility ([@dyladan](https://github.com/dyladan))
  * [#2302](https://github.com/open-telemetry/opentelemetry-js/pull/2302) chore: use setup-node ([@dyladan](https://github.com/dyladan))

### Committers: 9

* Ali Sabzevari ([@alisabzevari](https://github.com/alisabzevari))
* Daniel Dyla ([@dyladan](https://github.com/dyladan))
* Ivan Santos ([@pragmaticivan](https://github.com/pragmaticivan))
* Jordan Worner ([@jordanworner](https://github.com/jordanworner))
* MartenH ([@mhennoch](https://github.com/mhennoch))
* Omkar Kirpan ([@OmkarKirpan](https://github.com/OmkarKirpan))
* Pramod ([@pramodsreek](https://github.com/pramodsreek))
* Rauno Viskus ([@Rauno56](https://github.com/Rauno56))
* Vera Reynolds ([@vreynolds](https://github.com/vreynolds))

## 0.22.0

### :rocket: (Enhancement)

* `opentelemetry-tracing`
  * [#2243](https://github.com/open-telemetry/opentelemetry-js/pull/2243) feat(tracing): auto flush BatchSpanProcessor on browser ([@kkruk-sumo](https://github.com/kkruk-sumo))
* `opentelemetry-resource-detector-aws`, `opentelemetry-semantic-conventions`
  * [#2268](https://github.com/open-telemetry/opentelemetry-js/pull/2268) feat(semantic-conventions): upgrade semantic conventions to version 1… ([@weyert](https://github.com/weyert))
* `opentelemetry-api-metrics`, `opentelemetry-context-async-hooks`, `opentelemetry-context-zone-peer-dep`, `opentelemetry-core`, `opentelemetry-exporter-collector-grpc`, `opentelemetry-exporter-collector-proto`, `opentelemetry-exporter-collector`, `opentelemetry-exporter-jaeger`, `opentelemetry-exporter-prometheus`, `opentelemetry-exporter-zipkin`, `opentelemetry-instrumentation-fetch`, `opentelemetry-instrumentation-grpc`, `opentelemetry-instrumentation-http`, `opentelemetry-instrumentation-xml-http-request`, `opentelemetry-instrumentation`, `opentelemetry-metrics`, `opentelemetry-node`, `opentelemetry-propagator-b3`, `opentelemetry-propagator-jaeger`, `opentelemetry-resource-detector-aws`, `opentelemetry-resource-detector-gcp`, `opentelemetry-resources`, `opentelemetry-sdk-node`, `opentelemetry-shim-opentracing`, `opentelemetry-tracing`, `opentelemetry-web`
  * [#2276](https://github.com/open-telemetry/opentelemetry-js/pull/2276) chore(deps): update dependency @opentelemetry/api to v1 ([@renovate-bot](https://github.com/renovate-bot))

### :books: (Refine Doc)

* [#2287](https://github.com/open-telemetry/opentelemetry-js/pull/2287) chore(doc): update compatibility matrix ([@vmarchaud](https://github.com/vmarchaud))

### Committers: 3

* Krystian Kruk ([@kkruk-sumo](https://github.com/kkruk-sumo))
* Valentin Marchaud ([@vmarchaud](https://github.com/vmarchaud))
* Weyert de Boer ([@weyert](https://github.com/weyert))

## 0.21.0

### :rocket: (Enhancement)

* `opentelemetry-instrumentation-fetch`, `opentelemetry-instrumentation-grpc`, `opentelemetry-instrumentation-http`, `opentelemetry-instrumentation-xml-http-request`, `opentelemetry-instrumentation`
  * [#2261](https://github.com/open-telemetry/opentelemetry-js/pull/2261) Adding ComponentLogger into instrumentations ([@obecny](https://github.com/obecny))
* `opentelemetry-api-metrics`, `opentelemetry-context-async-hooks`, `opentelemetry-context-zone-peer-dep`, `opentelemetry-core`, `opentelemetry-exporter-collector-grpc`, `opentelemetry-exporter-collector-proto`, `opentelemetry-exporter-collector`, `opentelemetry-exporter-jaeger`, `opentelemetry-exporter-prometheus`, `opentelemetry-exporter-zipkin`, `opentelemetry-instrumentation-fetch`, `opentelemetry-instrumentation-grpc`, `opentelemetry-instrumentation-http`, `opentelemetry-instrumentation-xml-http-request`, `opentelemetry-instrumentation`, `opentelemetry-metrics`, `opentelemetry-node`, `opentelemetry-propagator-b3`, `opentelemetry-propagator-jaeger`, `opentelemetry-resource-detector-aws`, `opentelemetry-resource-detector-gcp`, `opentelemetry-resources`, `opentelemetry-sdk-node`, `opentelemetry-shim-opentracing`, `opentelemetry-tracing`, `opentelemetry-web`
  * [#2255](https://github.com/open-telemetry/opentelemetry-js/pull/2255) chore: update API to 0.21.0 ([@dyladan](https://github.com/dyladan))

### :books: (Refine Doc)

* [#2263](https://github.com/open-telemetry/opentelemetry-js/pull/2263) docs(README): update link to @opentelemetry/api package ([@nvenegas](https://github.com/nvenegas))
* [#2254](https://github.com/open-telemetry/opentelemetry-js/pull/2254) chore: update compatibility matrix ([@dyladan](https://github.com/dyladan))
* [#2253](https://github.com/open-telemetry/opentelemetry-js/pull/2253) chore: add missing changelog entry ([@dyladan](https://github.com/dyladan))

### :house: (Internal)

* `opentelemetry-api-metrics`, `opentelemetry-context-async-hooks`, `opentelemetry-context-zone-peer-dep`, `opentelemetry-context-zone`, `opentelemetry-core`, `opentelemetry-exporter-collector-grpc`, `opentelemetry-exporter-collector-proto`, `opentelemetry-exporter-collector`, `opentelemetry-exporter-jaeger`, `opentelemetry-exporter-prometheus`, `opentelemetry-exporter-zipkin`, `opentelemetry-instrumentation-fetch`, `opentelemetry-instrumentation-grpc`, `opentelemetry-instrumentation-http`, `opentelemetry-instrumentation-xml-http-request`, `opentelemetry-instrumentation`, `opentelemetry-metrics`, `opentelemetry-node`, `opentelemetry-propagator-b3`, `opentelemetry-propagator-jaeger`, `opentelemetry-resource-detector-aws`, `opentelemetry-resource-detector-gcp`, `opentelemetry-resources`, `opentelemetry-sdk-node`, `opentelemetry-semantic-conventions`, `opentelemetry-shim-opentracing`, `opentelemetry-tracing`, `opentelemetry-web`, `template`
  * [#2244](https://github.com/open-telemetry/opentelemetry-js/pull/2244) chore: add node:16 to the test matrix ([@Rauno56](https://github.com/Rauno56))

### Committers: 4

* Bartlomiej Obecny ([@obecny](https://github.com/obecny))
* Daniel Dyla ([@dyladan](https://github.com/dyladan))
* Nicolas Venegas ([@nvenegas](https://github.com/nvenegas))
* Rauno Viskus ([@Rauno56](https://github.com/Rauno56))

## 0.20.0

### :boom: Breaking Change

* `opentelemetry-sdk-node`, `opentelemetry-tracing`
  * [#2190](https://github.com/open-telemetry/opentelemetry-js/pull/2190) feat: apply spec changes for `TraceParams` ([@weyert](https://github.com/weyert))
* `opentelemetry-node`, `opentelemetry-propagator-jaeger`, `opentelemetry-shim-opentracing`
  * [#2148](https://github.com/open-telemetry/opentelemetry-js/pull/2148) chore: renaming jaeger http trace propagator to jaeger propagator ([@obecny](https://github.com/obecny))
* `opentelemetry-core`, `opentelemetry-instrumentation-grpc`, `opentelemetry-shim-opentracing`, `opentelemetry-tracing`
  * [#2149](https://github.com/open-telemetry/opentelemetry-js/pull/2149) chore: adding sufix propagator to http baggage and http trace context ([@obecny](https://github.com/obecny))

### :rocket: (Enhancement)

* `opentelemetry-shim-opentracing`
  * [#2194](https://github.com/open-telemetry/opentelemetry-js/pull/2194) feat(shim-opentracing): update setTag based on new spec ([@vreynolds](https://github.com/vreynolds))
* `opentelemetry-tracing`
  * [#2221](https://github.com/open-telemetry/opentelemetry-js/pull/2221) feat: add startActiveSpan method to Tracer ([@naseemkullah](https://github.com/naseemkullah))
* `opentelemetry-core`, `opentelemetry-exporter-collector-grpc`, `opentelemetry-exporter-collector-proto`, `opentelemetry-exporter-collector`, `opentelemetry-exporter-jaeger`, `opentelemetry-exporter-zipkin`, `opentelemetry-metrics`, `opentelemetry-resources`, `opentelemetry-sdk-node`, `opentelemetry-tracing`
  * [#2227](https://github.com/open-telemetry/opentelemetry-js/pull/2227) chore: set default service name ([@dyladan](https://github.com/dyladan))
* `opentelemetry-api-metrics`, `opentelemetry-context-async-hooks`, `opentelemetry-context-zone-peer-dep`, `opentelemetry-context-zone`, `opentelemetry-core`, `opentelemetry-exporter-collector-grpc`, `opentelemetry-exporter-collector-proto`, `opentelemetry-exporter-collector`, `opentelemetry-exporter-jaeger`, `opentelemetry-exporter-prometheus`, `opentelemetry-exporter-zipkin`, `opentelemetry-instrumentation-fetch`, `opentelemetry-instrumentation-grpc`, `opentelemetry-instrumentation-http`, `opentelemetry-instrumentation-xml-http-request`, `opentelemetry-instrumentation`, `opentelemetry-metrics`, `opentelemetry-node`, `opentelemetry-propagator-b3`, `opentelemetry-propagator-jaeger`, `opentelemetry-resource-detector-aws`, `opentelemetry-resource-detector-gcp`, `opentelemetry-resources`, `opentelemetry-sdk-node`, `opentelemetry-shim-opentracing`, `opentelemetry-tracing`, `opentelemetry-web`
  * [#2225](https://github.com/open-telemetry/opentelemetry-js/pull/2225) chore: upgrading to api ver. 0.20.0 ([@obecny](https://github.com/obecny))
* `opentelemetry-instrumentation`
  * [#2224](https://github.com/open-telemetry/opentelemetry-js/pull/2224) feat(opentelemetry-instrumentation): getConfig and setConfig ([@mottibec](https://github.com/mottibec))
* `opentelemetry-core`, `opentelemetry-instrumentation-http`, `opentelemetry-propagator-b3`, `opentelemetry-propagator-jaeger`, `opentelemetry-tracing`
  * [#2202](https://github.com/open-telemetry/opentelemetry-js/pull/2202) Move suppress tracing context key to SDK ([@dyladan](https://github.com/dyladan))
* `opentelemetry-core`, `opentelemetry-tracing`
  * [#2100](https://github.com/open-telemetry/opentelemetry-js/pull/2100) feat(tracing): allow to configure exporter by environment #1676 ([@vmarchaud](https://github.com/vmarchaud))
* `opentelemetry-core`, `opentelemetry-exporter-collector-grpc`, `opentelemetry-exporter-collector-proto`, `opentelemetry-exporter-collector`
  * [#2117](https://github.com/open-telemetry/opentelemetry-js/pull/2117) feat(exporter-collector): support config from env #2099 ([@vmarchaud](https://github.com/vmarchaud))
* `opentelemetry-exporter-collector`, `opentelemetry-exporter-zipkin`, `opentelemetry-tracing`
  * [#2183](https://github.com/open-telemetry/opentelemetry-js/pull/2183) chore: removing usage of timed event from api ([@obecny](https://github.com/obecny))
* Other
  * [#2195](https://github.com/open-telemetry/opentelemetry-js/pull/2195) fix: remove redundant try-catch from http/https server examples ([@legendecas](https://github.com/legendecas))
* `opentelemetry-exporter-collector-grpc`
  * [#2130](https://github.com/open-telemetry/opentelemetry-js/pull/2130) chore: url validation & README to prevent gRPC footguns. ([@lizthegrey](https://github.com/lizthegrey))
* `opentelemetry-semantic-conventions`
  * [#2167](https://github.com/open-telemetry/opentelemetry-js/pull/2167) semantic-conventions: include built esm files in package ([@t2t2](https://github.com/t2t2))
* `opentelemetry-instrumentation-xml-http-request`
  * [#2134](https://github.com/open-telemetry/opentelemetry-js/pull/2134) feat(instrumentation-xhr): add applyCustomAttributesOnSpan hook ([@mhennoch](https://github.com/mhennoch))
* `opentelemetry-exporter-prometheus`
  * [#2122](https://github.com/open-telemetry/opentelemetry-js/pull/2122) feat: add diag warning when metric name is invalid ([@weyert](https://github.com/weyert))
* `opentelemetry-api-metrics`, `opentelemetry-exporter-collector-grpc`, `opentelemetry-exporter-collector-proto`, `opentelemetry-exporter-collector`, `opentelemetry-metrics`
  * [#2118](https://github.com/open-telemetry/opentelemetry-js/pull/2118) chore(deps): support cumulative, delta, and pass-through exporters ([@sergeylanzman](https://github.com/sergeylanzman))

### :bug: (Bug Fix)

* `opentelemetry-exporter-collector-grpc`
  * [#2214](https://github.com/open-telemetry/opentelemetry-js/pull/2214) chore: fixes after last changes to url ([@obecny](https://github.com/obecny))
* `opentelemetry-tracing`
  * [#2185](https://github.com/open-telemetry/opentelemetry-js/pull/2185) fix: use invalid parent for sampler when options.root ([@dyladan](https://github.com/dyladan))
  * [#2171](https://github.com/open-telemetry/opentelemetry-js/pull/2171) fix: move initialization of const above first use #2170 ([@dyladan](https://github.com/dyladan))
* `opentelemetry-instrumentation-grpc`
  * [#2179](https://github.com/open-telemetry/opentelemetry-js/pull/2179) chore(grpc-instrumentation): fix grpc example #2160 ([@vmarchaud](https://github.com/vmarchaud))
* `opentelemetry-core`
  * [#2165](https://github.com/open-telemetry/opentelemetry-js/pull/2165) [sampler] treat invalid SpanContext as no SpanContext ([@thisthat](https://github.com/thisthat))

### :books: (Refine Doc)

* `opentelemetry-node`
  * [#2180](https://github.com/open-telemetry/opentelemetry-js/pull/2180) fix docs typo ([@sbrichardson](https://github.com/sbrichardson))
* Other
  * [#2168](https://github.com/open-telemetry/opentelemetry-js/pull/2168) chore: update feature status in readme ([@dyladan](https://github.com/dyladan))
* `opentelemetry-instrumentation-fetch`, `opentelemetry-instrumentation-grpc`, `opentelemetry-instrumentation-http`, `opentelemetry-instrumentation-xml-http-request`, `opentelemetry-instrumentation`, `opentelemetry-node`, `opentelemetry-sdk-node`, `opentelemetry-web`
  * [#2127](https://github.com/open-telemetry/opentelemetry-js/pull/2127) chore: prefer use of global TracerProvider/MeterProvider ([@Flarna](https://github.com/Flarna))

### :house: (Internal)

* `opentelemetry-api-metrics`, `opentelemetry-context-async-hooks`, `opentelemetry-context-zone-peer-dep`, `opentelemetry-context-zone`, `opentelemetry-core`, `opentelemetry-exporter-collector-grpc`, `opentelemetry-exporter-collector-proto`, `opentelemetry-exporter-collector`, `opentelemetry-exporter-jaeger`, `opentelemetry-exporter-prometheus`, `opentelemetry-exporter-zipkin`, `opentelemetry-instrumentation-fetch`, `opentelemetry-instrumentation-grpc`, `opentelemetry-instrumentation-http`, `opentelemetry-instrumentation-xml-http-request`, `opentelemetry-instrumentation`, `opentelemetry-metrics`, `opentelemetry-node`, `opentelemetry-propagator-b3`, `opentelemetry-propagator-jaeger`, `opentelemetry-resource-detector-aws`, `opentelemetry-resource-detector-gcp`, `opentelemetry-resources`, `opentelemetry-sdk-node`, `opentelemetry-semantic-conventions`, `opentelemetry-shim-opentracing`, `opentelemetry-tracing`, `opentelemetry-web`, `template`
  * [#2241](https://github.com/open-telemetry/opentelemetry-js/pull/2241) chore: update typescript to 4.3 and enable noImplicitOverride ([@Flarna](https://github.com/Flarna))
  * [#2204](https://github.com/open-telemetry/opentelemetry-js/pull/2204) Remove GTS and prettier ([@dyladan](https://github.com/dyladan))
* `opentelemetry-instrumentation-http`, `opentelemetry-instrumentation`, `opentelemetry-tracing`
  * [#2229](https://github.com/open-telemetry/opentelemetry-js/pull/2229) chore: remove references to NOOP singletons ([@dyladan](https://github.com/dyladan))
* `opentelemetry-node`, `opentelemetry-sdk-node`, `opentelemetry-web`
  * [#2230](https://github.com/open-telemetry/opentelemetry-js/pull/2230) chore: remove references to Noop classes from API ([@dyladan](https://github.com/dyladan))
* `opentelemetry-api-metrics`, `opentelemetry-context-zone-peer-dep`, `opentelemetry-context-zone`, `opentelemetry-core`, `opentelemetry-exporter-collector`, `opentelemetry-exporter-zipkin`, `opentelemetry-instrumentation-fetch`, `opentelemetry-instrumentation-xml-http-request`, `opentelemetry-instrumentation`, `opentelemetry-propagator-jaeger`, `opentelemetry-tracing`, `opentelemetry-web`
  * [#2234](https://github.com/open-telemetry/opentelemetry-js/pull/2234) chore: downgrade karma-webpack ([@dyladan](https://github.com/dyladan))
* `opentelemetry-sdk-node`
  * [#2219](https://github.com/open-telemetry/opentelemetry-js/pull/2219) fix(opentelemetry-sdk-node): move nock to dev dependencies ([@nflaig](https://github.com/nflaig))
* `opentelemetry-core`
  * [#2155](https://github.com/open-telemetry/opentelemetry-js/pull/2155) chore: move tracecontext propagator into trace ([@dyladan](https://github.com/dyladan))
* `opentelemetry-api-metrics`, `opentelemetry-context-zone-peer-dep`, `opentelemetry-context-zone`, `opentelemetry-core`, `opentelemetry-exporter-collector`, `opentelemetry-exporter-zipkin`, `opentelemetry-instrumentation-fetch`, `opentelemetry-instrumentation-xml-http-request`, `opentelemetry-instrumentation`, `opentelemetry-metrics`, `opentelemetry-propagator-b3`, `opentelemetry-propagator-jaeger`, `opentelemetry-resources`, `opentelemetry-semantic-conventions`, `opentelemetry-tracing`, `opentelemetry-web`, `template`
  * [#2112](https://github.com/open-telemetry/opentelemetry-js/pull/2112) feat: add ESM builds for packages used in browser ([@t2t2](https://github.com/t2t2))

### Committers: 18

* Bartlomiej Obecny ([@obecny](https://github.com/obecny))
* Daniel Dyla ([@dyladan](https://github.com/dyladan))
* Gerhard Stöbich ([@Flarna](https://github.com/Flarna))
* Giovanni Liva ([@thisthat](https://github.com/thisthat))
* Liz Fong-Jones ([@lizthegrey](https://github.com/lizthegrey))
* MartenH ([@mhennoch](https://github.com/mhennoch))
* Motti Bechhofer ([@mottibec](https://github.com/mottibec))
* Naseem ([@naseemkullah](https://github.com/naseemkullah))
* Nico Flaig ([@nflaig](https://github.com/nflaig))
* Sergey Lanzman ([@sergeylanzman](https://github.com/sergeylanzman))
* Severin Neumann ([@svrnm](https://github.com/svrnm))
* Stephen Richardson  ([@sbrichardson](https://github.com/sbrichardson))
* Valentin Marchaud ([@vmarchaud](https://github.com/vmarchaud))
* Vera Reynolds ([@vreynolds](https://github.com/vreynolds))
* Weyert de Boer ([@weyert](https://github.com/weyert))
* andrew quartey ([@drexler](https://github.com/drexler))
* legendecas ([@legendecas](https://github.com/legendecas))
* t2t2 ([@t2t2](https://github.com/t2t2))

## 0.19.0

### :boom: Breaking Change

* `opentelemetry-core`, `opentelemetry-tracing`
  * [#2111](https://github.com/open-telemetry/opentelemetry-js/pull/2111) feat: handle OTEL_TRACES_SAMPLER env var ([@jtmalinowski](https://github.com/jtmalinowski))
  * [#2098](https://github.com/open-telemetry/opentelemetry-js/pull/2098) chore(env): update default value for span's attributes/links/events count #1675 ([@vmarchaud](https://github.com/vmarchaud))
* `opentelemetry-instrumentation-fetch`, `opentelemetry-instrumentation-grpc`, `opentelemetry-instrumentation-http`, `opentelemetry-instrumentation-xml-http-request`, `opentelemetry-semantic-conventions`, `opentelemetry-tracing`, `opentelemetry-web`
  * [#2083](https://github.com/open-telemetry/opentelemetry-js/pull/2083) feat: add semconv generator for `semantic-conventions`-package ([@weyert](https://github.com/weyert))
* `opentelemetry-core`, `opentelemetry-grpc-utils`, `opentelemetry-instrumentation-fetch`, `opentelemetry-instrumentation-grpc`, `opentelemetry-instrumentation-http`, `opentelemetry-instrumentation-xml-http-request`, `opentelemetry-instrumentation`, `opentelemetry-node`, `opentelemetry-plugin-grpc-js`, `opentelemetry-plugin-grpc`, `opentelemetry-plugin-http`, `opentelemetry-plugin-https`, `opentelemetry-sdk-node`, `opentelemetry-web`
  * [#2081](https://github.com/open-telemetry/opentelemetry-js/pull/2081) remove plugins ([@obecny](https://github.com/obecny))
* `opentelemetry-api-metrics`, `opentelemetry-context-async-hooks`, `opentelemetry-context-zone-peer-dep`, `opentelemetry-core`, `opentelemetry-exporter-collector-grpc`, `opentelemetry-exporter-collector-proto`, `opentelemetry-exporter-collector`, `opentelemetry-exporter-jaeger`, `opentelemetry-exporter-prometheus`, `opentelemetry-exporter-zipkin`, `opentelemetry-grpc-utils`, `opentelemetry-instrumentation-fetch`, `opentelemetry-instrumentation-grpc`, `opentelemetry-instrumentation-http`, `opentelemetry-instrumentation-xml-http-request`, `opentelemetry-instrumentation`, `opentelemetry-metrics`, `opentelemetry-node`, `opentelemetry-plugin-grpc-js`, `opentelemetry-plugin-grpc`, `opentelemetry-plugin-http`, `opentelemetry-plugin-https`, `opentelemetry-propagator-b3`, `opentelemetry-propagator-jaeger`, `opentelemetry-resource-detector-aws`, `opentelemetry-resource-detector-gcp`, `opentelemetry-resources`, `opentelemetry-sdk-node`, `opentelemetry-shim-opentracing`, `opentelemetry-tracing`, `opentelemetry-web`
  * [#2074](https://github.com/open-telemetry/opentelemetry-js/pull/2074) chore: peer depend on API ([@dyladan](https://github.com/dyladan))
  * [#2063](https://github.com/open-telemetry/opentelemetry-js/pull/2063) chore: update API dependency to 1.0.0-rc.0 ([@dyladan](https://github.com/dyladan))
* `opentelemetry-core`, `opentelemetry-propagator-b3`
  * [#2054](https://github.com/open-telemetry/opentelemetry-js/pull/2054) refactor: simplify b3 options ([@mwear](https://github.com/mwear))

### :rocket: (Enhancement)

* `opentelemetry-instrumentation`
  * [#2135](https://github.com/open-telemetry/opentelemetry-js/pull/2135) fix: add isEnabled to InstrumentationBase ([@seemk](https://github.com/seemk))
* `opentelemetry-semantic-conventions`
  * [#2115](https://github.com/open-telemetry/opentelemetry-js/pull/2115) feat: upgrade semantic conventions to v1.2.0 of spec ([@weyert](https://github.com/weyert))
* `opentelemetry-core`, `opentelemetry-exporter-zipkin`
  * [#2097](https://github.com/open-telemetry/opentelemetry-js/pull/2097) feat(zipkin): allow to configure url via environment #1675 ([@vmarchaud](https://github.com/vmarchaud))
* `opentelemetry-exporter-zipkin`
  * [#2050](https://github.com/open-telemetry/opentelemetry-js/pull/2050) chore: adding interceptor for getting headers before each request ([@obecny](https://github.com/obecny))
* `opentelemetry-exporter-collector-grpc`
  * [#2092](https://github.com/open-telemetry/opentelemetry-js/pull/2092) Migrate exporter-collector-grpc to grpc-js ([@obecny](https://github.com/obecny))
* `opentelemetry-instrumentation-http`
  * [#2043](https://github.com/open-telemetry/opentelemetry-js/pull/2043) chore: avoid unneeded context.with in http instrumentation ([@Flarna](https://github.com/Flarna))
* `opentelemetry-instrumentation-fetch`, `opentelemetry-instrumentation-xml-http-request`
  * [#2061](https://github.com/open-telemetry/opentelemetry-js/pull/2061) chore: adding info to debug whenever headers are being skipped due to cors policy ([@obecny](https://github.com/obecny))

### :bug: (Bug Fix)

* `opentelemetry-exporter-prometheus`
  * [#2121](https://github.com/open-telemetry/opentelemetry-js/pull/2121) fix: ensure the label names are sanitised ([@weyert](https://github.com/weyert))
* `opentelemetry-instrumentation`
  * [#2120](https://github.com/open-telemetry/opentelemetry-js/pull/2120) fix(instrumentation): support multiple module definitions with different versions ([@seemk](https://github.com/seemk))
* `opentelemetry-instrumentation-http`, `opentelemetry-tracing`
  * [#2105](https://github.com/open-telemetry/opentelemetry-js/pull/2105) fix: don't use spanId from invalid parent ([@Flarna](https://github.com/Flarna))
* `opentelemetry-context-async-hooks`
  * [#2088](https://github.com/open-telemetry/opentelemetry-js/pull/2088) fix: correct removeAllListeners in case no event is passed ([@Flarna](https://github.com/Flarna))
* `opentelemetry-resource-detector-aws`
  * [#2076](https://github.com/open-telemetry/opentelemetry-js/pull/2076) fix: await http response in AWS EKS detector ([@vreynolds](https://github.com/vreynolds))
* `opentelemetry-core`, `opentelemetry-propagator-b3`, `opentelemetry-propagator-jaeger`
  * [#2082](https://github.com/open-telemetry/opentelemetry-js/pull/2082) chore: do not inject span context when instrumentation is suppressed ([@dyladan](https://github.com/dyladan))
* `opentelemetry-core`
  * [#2080](https://github.com/open-telemetry/opentelemetry-js/pull/2080) fix: do not inject invalid span context ([@dyladan](https://github.com/dyladan))
* `opentelemetry-tracing`
  * [#2086](https://github.com/open-telemetry/opentelemetry-js/pull/2086) fix: exception.type should always be a string ([@YanivD](https://github.com/YanivD))
* `opentelemetry-propagator-jaeger`
  * [#1986](https://github.com/open-telemetry/opentelemetry-js/pull/1986) fix(propagator-jaeger): zero pad extracted trace id to 32 characters ([@sid-maddy](https://github.com/sid-maddy))

### :books: (Refine Doc)

* [#2094](https://github.com/open-telemetry/opentelemetry-js/pull/2094) chore: fixing readme info ([@obecny](https://github.com/obecny))
* [#2051](https://github.com/open-telemetry/opentelemetry-js/pull/2051) Add opentelemetry.io docs ([@austinlparker](https://github.com/austinlparker))

### :house: (Internal)

* `opentelemetry-exporter-collector-grpc`, `opentelemetry-metrics`, `opentelemetry-tracing`
  * [#1780](https://github.com/open-telemetry/opentelemetry-js/pull/1780) chore: no-floating-promises ([@naseemkullah](https://github.com/naseemkullah))
* `opentelemetry-context-zone`, `opentelemetry-core`, `opentelemetry-exporter-collector-grpc`, `opentelemetry-exporter-collector-proto`, `opentelemetry-exporter-collector`, `opentelemetry-exporter-jaeger`, `opentelemetry-exporter-prometheus`, `opentelemetry-exporter-zipkin`, `opentelemetry-instrumentation-fetch`, `opentelemetry-instrumentation-grpc`, `opentelemetry-instrumentation-http`, `opentelemetry-instrumentation-xml-http-request`, `opentelemetry-instrumentation`, `opentelemetry-metrics`, `opentelemetry-node`, `opentelemetry-propagator-jaeger`, `opentelemetry-resource-detector-aws`, `opentelemetry-resource-detector-gcp`, `opentelemetry-resources`, `opentelemetry-sdk-node`, `opentelemetry-shim-opentracing`, `opentelemetry-tracing`, `opentelemetry-web`
  * [#2073](https://github.com/open-telemetry/opentelemetry-js/pull/2073) chore: pin own deps ([@dyladan](https://github.com/dyladan))

### Committers: 15

* Anuraag Agrawal ([@anuraaga](https://github.com/anuraaga))
* Austin Parker ([@austinlparker](https://github.com/austinlparker))
* Bartlomiej Obecny ([@obecny](https://github.com/obecny))
* Daniel Dyla ([@dyladan](https://github.com/dyladan))
* Gerhard Stöbich ([@Flarna](https://github.com/Flarna))
* Jakub Malinowski ([@jtmalinowski](https://github.com/jtmalinowski))
* Matthew Wear ([@mwear](https://github.com/mwear))
* Naseem ([@naseemkullah](https://github.com/naseemkullah))
* Niek Kruse ([@niekert](https://github.com/niekert))
* Siddhesh Mhadnak ([@sid-maddy](https://github.com/sid-maddy))
* Siim Kallas ([@seemk](https://github.com/seemk))
* Valentin Marchaud ([@vmarchaud](https://github.com/vmarchaud))
* Vera Reynolds ([@vreynolds](https://github.com/vreynolds))
* Weyert de Boer ([@weyert](https://github.com/weyert))
* Yaniv Davidi ([@YanivD](https://github.com/YanivD))

## 0.18.2

### :bug: (Bug Fix)

* `opentelemetry-api-metrics`, `opentelemetry-context-async-hooks`, `opentelemetry-context-zone-peer-dep`, `opentelemetry-core`, `opentelemetry-exporter-collector-grpc`, `opentelemetry-exporter-collector-proto`, `opentelemetry-exporter-collector`, `opentelemetry-exporter-jaeger`, `opentelemetry-exporter-prometheus`, `opentelemetry-exporter-zipkin`, `opentelemetry-grpc-utils`, `opentelemetry-instrumentation-fetch`, `opentelemetry-instrumentation-grpc`, `opentelemetry-instrumentation-http`, `opentelemetry-instrumentation-xml-http-request`, `opentelemetry-instrumentation`, `opentelemetry-metrics`, `opentelemetry-node`, `opentelemetry-plugin-grpc-js`, `opentelemetry-plugin-grpc`, `opentelemetry-plugin-http`, `opentelemetry-plugin-https`, `opentelemetry-propagator-b3`, `opentelemetry-propagator-jaeger`, `opentelemetry-resource-detector-aws`, `opentelemetry-resource-detector-gcp`, `opentelemetry-resources`, `opentelemetry-sdk-node`, `opentelemetry-shim-opentracing`, `opentelemetry-tracing`, `opentelemetry-web`
  * [#2056](https://github.com/open-telemetry/opentelemetry-js/pull/2056) chore: downgrade API for patch release ([@dyladan](https://github.com/dyladan))

### Committers: 1

* Daniel Dyla ([@dyladan](https://github.com/dyladan))

## 0.18.1

### :rocket: (Enhancement)

* `opentelemetry-instrumentation-fetch`, `opentelemetry-web`
  * [#2010](https://github.com/open-telemetry/opentelemetry-js/pull/2010) Server side rendering support ([@ryhinchey](https://github.com/ryhinchey))
* `opentelemetry-semantic-conventions`
  * [#2026](https://github.com/open-telemetry/opentelemetry-js/pull/2026) feat: add NET_TRANSPORT IPC attributes ([@seemk](https://github.com/seemk))
* `opentelemetry-instrumentation`
  * [#1999](https://github.com/open-telemetry/opentelemetry-js/pull/1999) chore: fixing path of instrumentation file for different systems ([@obecny](https://github.com/obecny))
* `opentelemetry-instrumentation-grpc`
  * [#2005](https://github.com/open-telemetry/opentelemetry-js/pull/2005) chore: exporting grpc instrumentation config ([@obecny](https://github.com/obecny))

### :bug: (Bug Fix)

* `opentelemetry-sdk-node`
  * [#2006](https://github.com/open-telemetry/opentelemetry-js/pull/2006) chore: replacing console with diag ([@obecny](https://github.com/obecny))

### :books: (Refine Doc)

* `opentelemetry-resource-detector-gcp`
  * [#2002](https://github.com/open-telemetry/opentelemetry-js/pull/2002) doc: add usage to README.md of gcp detector ([@weyert](https://github.com/weyert))
* `opentelemetry-api-metrics`, `opentelemetry-context-async-hooks`, `opentelemetry-context-zone-peer-dep`, `opentelemetry-context-zone`, `opentelemetry-core`, `opentelemetry-exporter-collector-grpc`, `opentelemetry-exporter-collector-proto`, `opentelemetry-exporter-collector`, `opentelemetry-exporter-jaeger`, `opentelemetry-exporter-prometheus`, `opentelemetry-exporter-zipkin`, `opentelemetry-grpc-utils`, `opentelemetry-instrumentation-fetch`, `opentelemetry-instrumentation-grpc`, `opentelemetry-instrumentation-http`, `opentelemetry-instrumentation-xml-http-request`, `opentelemetry-instrumentation`, `opentelemetry-metrics`, `opentelemetry-node`, `opentelemetry-plugin-grpc-js`, `opentelemetry-plugin-grpc`, `opentelemetry-plugin-http`, `opentelemetry-plugin-https`, `opentelemetry-propagator-b3`, `opentelemetry-resource-detector-aws`, `opentelemetry-resource-detector-gcp`, `opentelemetry-resources`, `opentelemetry-sdk-node`, `opentelemetry-semantic-conventions`, `opentelemetry-shim-opentracing`, `opentelemetry-tracing`, `opentelemetry-web`
  * [#2040](https://github.com/open-telemetry/opentelemetry-js/pull/2040) chore: fixing broken links, updating to correct base url ([@obecny](https://github.com/obecny))
* `opentelemetry-resources`
  * [#2031](https://github.com/open-telemetry/opentelemetry-js/pull/2031) chore: add resource example ([@vknelluri](https://github.com/vknelluri))
* Other
  * [#2021](https://github.com/open-telemetry/opentelemetry-js/pull/2021) chore: updating compatibility matrix ([@obecny](https://github.com/obecny))
* `opentelemetry-core`
  * [#2011](https://github.com/open-telemetry/opentelemetry-js/pull/2011) docs: fix links & headings about built-in samplers ([@pokutuna](https://github.com/pokutuna))

### :house: (Internal)

* Other
  * [#2028](https://github.com/open-telemetry/opentelemetry-js/pull/2028) chore: removing examples of packages that are part of contrib repo ([@obecny](https://github.com/obecny))
  * [#2033](https://github.com/open-telemetry/opentelemetry-js/pull/2033) chore: add husky to renovate ignore ([@dyladan](https://github.com/dyladan))
  * [#1985](https://github.com/open-telemetry/opentelemetry-js/pull/1985) chore: fix renovate config ([@dyladan](https://github.com/dyladan))
  * [#1992](https://github.com/open-telemetry/opentelemetry-js/pull/1992) chore: update eslint ([@Flarna](https://github.com/Flarna))
  * [#1981](https://github.com/open-telemetry/opentelemetry-js/pull/1981) chore: do not pin the api package ([@dyladan](https://github.com/dyladan))
* `opentelemetry-api-metrics`, `opentelemetry-context-async-hooks`, `opentelemetry-context-zone-peer-dep`, `opentelemetry-core`, `opentelemetry-exporter-collector-grpc`, `opentelemetry-exporter-collector-proto`, `opentelemetry-exporter-collector`, `opentelemetry-exporter-jaeger`, `opentelemetry-exporter-prometheus`, `opentelemetry-exporter-zipkin`, `opentelemetry-grpc-utils`, `opentelemetry-instrumentation-fetch`, `opentelemetry-instrumentation-grpc`, `opentelemetry-instrumentation-http`, `opentelemetry-instrumentation-xml-http-request`, `opentelemetry-instrumentation`, `opentelemetry-metrics`, `opentelemetry-node`, `opentelemetry-plugin-grpc-js`, `opentelemetry-plugin-grpc`, `opentelemetry-plugin-http`, `opentelemetry-plugin-https`, `opentelemetry-propagator-b3`, `opentelemetry-resource-detector-aws`, `opentelemetry-resource-detector-gcp`, `opentelemetry-resources`, `opentelemetry-sdk-node`, `opentelemetry-shim-opentracing`, `opentelemetry-tracing`, `opentelemetry-web`
  * [#2038](https://github.com/open-telemetry/opentelemetry-js/pull/2038) chore: use api release candidate ([@dyladan](https://github.com/dyladan))
* `opentelemetry-exporter-zipkin`
  * [#2039](https://github.com/open-telemetry/opentelemetry-js/pull/2039) Check type of navigator.sendBeacon ([@dyladan](https://github.com/dyladan))
* `opentelemetry-core`, `opentelemetry-exporter-collector`, `opentelemetry-instrumentation-fetch`, `opentelemetry-metrics`, `opentelemetry-propagator-b3`
  * [#1978](https://github.com/open-telemetry/opentelemetry-js/pull/1978) chore: don't disable rule eqeqeq ([@Flarna](https://github.com/Flarna))
* `opentelemetry-propagator-jaeger`
  * [#1931](https://github.com/open-telemetry/opentelemetry-js/pull/1931) adopt opentelemetry-propagator-jaeger ([@jtmalinowski](https://github.com/jtmalinowski))

### Committers: 12

* Bartlomiej Obecny ([@obecny](https://github.com/obecny))
* Daniel Dyla ([@dyladan](https://github.com/dyladan))
* Gerhard Stöbich ([@Flarna](https://github.com/Flarna))
* Jakub Malinowski ([@jtmalinowski](https://github.com/jtmalinowski))
* Neil Fordyce ([@neilfordyce](https://github.com/neilfordyce))
* Nir Hadassi ([@nirsky](https://github.com/nirsky))
* Ryan Hinchey ([@ryhinchey](https://github.com/ryhinchey))
* SJ ([@skjindal93](https://github.com/skjindal93))
* Siim Kallas ([@seemk](https://github.com/seemk))
* Weyert de Boer ([@weyert](https://github.com/weyert))
* [@vknelluri](https://github.com/vknelluri)
* pokutuna ([@pokutuna](https://github.com/pokutuna))

## 0.18.0

### :boom: Breaking Change

* `opentelemetry-resources`
  * [#1975](https://github.com/open-telemetry/opentelemetry-js/pull/1975) fix: specification compliant resource collision precedence ([@lonewolf3739](https://github.com/lonewolf3739))

### :rocket: (Enhancement)

* `opentelemetry-semantic-conventions`
  * [#1976](https://github.com/open-telemetry/opentelemetry-js/pull/1976) feat(semantic-conventions): add missing RpcAttributes from spec ([@blumamir](https://github.com/blumamir))

### :bug: (Bug Fix)

* `opentelemetry-exporter-collector-grpc`, `opentelemetry-exporter-collector`
  * [#1938](https://github.com/open-telemetry/opentelemetry-js/pull/1938) fix(exporter-collector): wrong data type for numbers ([@kudlatyamroth](https://github.com/kudlatyamroth))
* `opentelemetry-instrumentation-http`, `opentelemetry-plugin-http`
  * [#1939](https://github.com/open-telemetry/opentelemetry-js/pull/1939) fix: use socket from the request ([@mzahor](https://github.com/mzahor))
* `opentelemetry-context-async-hooks`
  * [#1937](https://github.com/open-telemetry/opentelemetry-js/pull/1937) fix: isolate binding EventEmitter ([@Flarna](https://github.com/Flarna))

### :books: (Refine Doc)

* [#1973](https://github.com/open-telemetry/opentelemetry-js/pull/1973) docs(readme): fix @opentelemetry/instrumentation-http link ([@Hongbo-Miao](https://github.com/Hongbo-Miao))
* [#1941](https://github.com/open-telemetry/opentelemetry-js/pull/1941) fix: update readme upgrade guidelines version setting ([@MSNev](https://github.com/MSNev))

### :house: (Internal)

* `opentelemetry-api-metrics`, `opentelemetry-context-async-hooks`, `opentelemetry-context-zone-peer-dep`, `opentelemetry-core`, `opentelemetry-exporter-collector-grpc`, `opentelemetry-exporter-collector-proto`, `opentelemetry-exporter-collector`, `opentelemetry-exporter-jaeger`, `opentelemetry-exporter-prometheus`, `opentelemetry-exporter-zipkin`, `opentelemetry-grpc-utils`, `opentelemetry-instrumentation-fetch`, `opentelemetry-instrumentation-grpc`, `opentelemetry-instrumentation-http`, `opentelemetry-instrumentation-xml-http-request`, `opentelemetry-instrumentation`, `opentelemetry-metrics`, `opentelemetry-node`, `opentelemetry-plugin-grpc-js`, `opentelemetry-plugin-grpc`, `opentelemetry-plugin-http`, `opentelemetry-plugin-https`, `opentelemetry-propagator-b3`, `opentelemetry-resource-detector-aws`, `opentelemetry-resource-detector-gcp`, `opentelemetry-resources`, `opentelemetry-sdk-node`, `opentelemetry-shim-opentracing`, `opentelemetry-tracing`, `opentelemetry-web`
  * [#1977](https://github.com/open-telemetry/opentelemetry-js/pull/1977) chore: update API to 0.18.0 ([@Flarna](https://github.com/Flarna))
* Other
  * [#1960](https://github.com/open-telemetry/opentelemetry-js/pull/1960) chore: updating current state of compatibility matrix ([@obecny](https://github.com/obecny))
* `opentelemetry-api-metrics`, `opentelemetry-api`, `opentelemetry-context-async-hooks`, `opentelemetry-context-base`, `opentelemetry-context-zone-peer-dep`, `opentelemetry-core`, `opentelemetry-exporter-collector-grpc`, `opentelemetry-exporter-collector-proto`, `opentelemetry-exporter-collector`, `opentelemetry-exporter-jaeger`, `opentelemetry-exporter-prometheus`, `opentelemetry-exporter-zipkin`, `opentelemetry-grpc-utils`, `opentelemetry-instrumentation-fetch`, `opentelemetry-instrumentation-grpc`, `opentelemetry-instrumentation-http`, `opentelemetry-instrumentation-xml-http-request`, `opentelemetry-instrumentation`, `opentelemetry-metrics`, `opentelemetry-node`, `opentelemetry-plugin-grpc-js`, `opentelemetry-plugin-grpc`, `opentelemetry-plugin-http`, `opentelemetry-plugin-https`, `opentelemetry-propagator-b3`, `opentelemetry-resource-detector-aws`, `opentelemetry-resource-detector-gcp`, `opentelemetry-resources`, `opentelemetry-sdk-node`, `opentelemetry-shim-opentracing`, `opentelemetry-tracing`, `opentelemetry-web`
  * [#1942](https://github.com/open-telemetry/opentelemetry-js/pull/1942) chore: remove API and context-base ([@dyladan](https://github.com/dyladan))
* `opentelemetry-core`, `opentelemetry-exporter-collector`, `opentelemetry-instrumentation-http`, `opentelemetry-metrics`, `opentelemetry-plugin-http`
  * [#1922](https://github.com/open-telemetry/opentelemetry-js/pull/1922) chore: lint on shadowing in non-test sources, fix a few of them ([@johnbley](https://github.com/johnbley))

### Committers: 10

* Amir Blum ([@blumamir](https://github.com/blumamir))
* Bartlomiej Obecny ([@obecny](https://github.com/obecny))
* Daniel Dyla ([@dyladan](https://github.com/dyladan))
* Gerhard Stöbich ([@Flarna](https://github.com/Flarna))
* Hongbo Miao ([@Hongbo-Miao](https://github.com/Hongbo-Miao))
* John Bley ([@johnbley](https://github.com/johnbley))
* Karol Fuksiewicz ([@kudlatyamroth](https://github.com/kudlatyamroth))
* Marian Zagoruiko ([@mzahor](https://github.com/mzahor))
* Nev ([@MSNev](https://github.com/MSNev))
* Srikanth Chekuri ([@lonewolf3739](https://github.com/lonewolf3739))

## 0.17.0

### :boom: Breaking Change

* `opentelemetry-api-metrics`, `opentelemetry-api`, `opentelemetry-core`, `opentelemetry-exporter-collector-grpc`, `opentelemetry-exporter-collector-proto`, `opentelemetry-exporter-collector`, `opentelemetry-exporter-jaeger`, `opentelemetry-exporter-prometheus`, `opentelemetry-exporter-zipkin`, `opentelemetry-grpc-utils`, `opentelemetry-instrumentation-fetch`, `opentelemetry-instrumentation-grpc`, `opentelemetry-instrumentation-http`, `opentelemetry-instrumentation-xml-http-request`, `opentelemetry-instrumentation`, `opentelemetry-metrics`, `opentelemetry-node`, `opentelemetry-plugin-grpc-js`, `opentelemetry-plugin-grpc`, `opentelemetry-plugin-http`, `opentelemetry-plugin-https`, `opentelemetry-resource-detector-aws`, `opentelemetry-resource-detector-gcp`, `opentelemetry-resources`, `opentelemetry-sdk-node`, `opentelemetry-shim-opentracing`, `opentelemetry-tracing`, `opentelemetry-web`
  * [#1925](https://github.com/open-telemetry/opentelemetry-js/pull/1925) feat(diag-logger): replace logger with diag logger ([@MSNev](https://github.com/MSNev))
* `opentelemetry-api`, `opentelemetry-instrumentation-http`, `opentelemetry-node`, `opentelemetry-plugin-http`, `opentelemetry-tracing`
  * [#1899](https://github.com/open-telemetry/opentelemetry-js/pull/1899) chore: create NoopSpan instead reusing NOOP_SPAN ([@Flarna](https://github.com/Flarna))
* `opentelemetry-tracing`
  * [#1908](https://github.com/open-telemetry/opentelemetry-js/pull/1908) chore: remove config from BasicTracerProvider#getTracer ([@Flarna](https://github.com/Flarna))
* `opentelemetry-core`, `opentelemetry-instrumentation-http`, `opentelemetry-node`, `opentelemetry-plugin-http`, `opentelemetry-tracing`
  * [#1900](https://github.com/open-telemetry/opentelemetry-js/pull/1900) chore: remove NoRecordingSpan ([@Flarna](https://github.com/Flarna))
* `opentelemetry-instrumentation-fetch`, `opentelemetry-instrumentation-xml-http-request`, `opentelemetry-instrumentation`, `opentelemetry-node`, `opentelemetry-sdk-node`, `opentelemetry-web`
  * [#1855](https://github.com/open-telemetry/opentelemetry-js/pull/1855) Use instrumentation loader to load plugins and instrumentations ([@obecny](https://github.com/obecny))
* `opentelemetry-api`, `opentelemetry-core`, `opentelemetry-shim-opentracing`
  * [#1876](https://github.com/open-telemetry/opentelemetry-js/pull/1876) refactor!: specification compliant baggage ([@dyladan](https://github.com/dyladan))
* `opentelemetry-api-metrics`, `opentelemetry-api`, `opentelemetry-context-async-hooks`, `opentelemetry-context-base`, `opentelemetry-context-zone-peer-dep`, `opentelemetry-context-zone`, `opentelemetry-core`, `opentelemetry-exporter-collector-grpc`, `opentelemetry-exporter-collector-proto`, `opentelemetry-exporter-collector`, `opentelemetry-exporter-jaeger`, `opentelemetry-exporter-prometheus`, `opentelemetry-exporter-zipkin`, `opentelemetry-grpc-utils`, `opentelemetry-instrumentation-fetch`, `opentelemetry-instrumentation-grpc`, `opentelemetry-instrumentation-http`, `opentelemetry-instrumentation-xml-http-request`, `opentelemetry-instrumentation`, `opentelemetry-metrics`, `opentelemetry-node`, `opentelemetry-plugin-grpc-js`, `opentelemetry-plugin-grpc`, `opentelemetry-plugin-http`, `opentelemetry-plugin-https`, `opentelemetry-propagator-b3`, `opentelemetry-resource-detector-aws`, `opentelemetry-resource-detector-gcp`, `opentelemetry-resources`, `opentelemetry-sdk-node`, `opentelemetry-semantic-conventions`, `opentelemetry-shim-opentracing`, `opentelemetry-tracing`, `opentelemetry-web`
  * [#1874](https://github.com/open-telemetry/opentelemetry-js/pull/1874) More specific api type names ([@dyladan](https://github.com/dyladan))

### :rocket: (Enhancement)

* `opentelemetry-exporter-prometheus`
  * [#1857](https://github.com/open-telemetry/opentelemetry-js/pull/1857) feat: add prometheus exporter host and port env vars ([@naseemkullah](https://github.com/naseemkullah))
  * [#1879](https://github.com/open-telemetry/opentelemetry-js/pull/1879) feat(prometheus): add `getMetricsRequestHandler`-method to Prometheus ([@weyert](https://github.com/weyert))
* `opentelemetry-core`, `opentelemetry-tracing`
  * [#1918](https://github.com/open-telemetry/opentelemetry-js/pull/1918) chore: batch processor, aligning with latest spec changes for environments variables ([@obecny](https://github.com/obecny))
* `opentelemetry-instrumentation-grpc`
  * [#1806](https://github.com/open-telemetry/opentelemetry-js/pull/1806) feat: merge grpc-js into grpc instrumentation #1657 ([@vmarchaud](https://github.com/vmarchaud))
* `opentelemetry-api`, `opentelemetry-core`
  * [#1880](https://github.com/open-telemetry/opentelemetry-js/pull/1880) feat(diag-logger): introduce a new global level api.diag for internal diagnostic logging ([@MSNev](https://github.com/MSNev))
* Other
  * [#1920](https://github.com/open-telemetry/opentelemetry-js/pull/1920) chore: adding compatibility matrix for core and contrib versions ([@obecny](https://github.com/obecny))
* `opentelemetry-api`, `opentelemetry-context-async-hooks`, `opentelemetry-context-base`, `opentelemetry-context-zone-peer-dep`, `opentelemetry-tracing`, `opentelemetry-web`
  * [#1883](https://github.com/open-telemetry/opentelemetry-js/pull/1883) feat: add support to forward args in context.with ([@Flarna](https://github.com/Flarna))
* `opentelemetry-api`, `opentelemetry-core`, `opentelemetry-shim-opentracing`
  * [#1876](https://github.com/open-telemetry/opentelemetry-js/pull/1876) refactor!: specification compliant baggage ([@dyladan](https://github.com/dyladan))

### :books: (Refine Doc)

* Other
  * [#1904](https://github.com/open-telemetry/opentelemetry-js/pull/1904) chore: fix upgrade guideline ([@dyladan](https://github.com/dyladan))
* `opentelemetry-api`
  * [#1901](https://github.com/open-telemetry/opentelemetry-js/pull/1901) doc: correct tracer docs ([@Flarna](https://github.com/Flarna))

### Committers: 8

* Bartlomiej Obecny ([@obecny](https://github.com/obecny))
* Daniel Dyla ([@dyladan](https://github.com/dyladan))
* Gerhard Stöbich ([@Flarna](https://github.com/Flarna))
* Naseem ([@naseemkullah](https://github.com/naseemkullah))
* Nev ([@MSNev](https://github.com/MSNev))
* Srikanth Chekuri ([@lonewolf3739](https://github.com/lonewolf3739))
* Valentin Marchaud ([@vmarchaud](https://github.com/vmarchaud))
* Weyert de Boer ([@weyert](https://github.com/weyert))

## 0.16.0

### :boom: Breaking Change

* `opentelemetry-exporter-collector`
  * [#1863](https://github.com/open-telemetry/opentelemetry-js/pull/1863) fix(exporter-collector): all http export requests should share same a… ([@blumamir](https://github.com/blumamir))
* `opentelemetry-api`, `opentelemetry-exporter-collector`, `opentelemetry-exporter-jaeger`
  * [#1860](https://github.com/open-telemetry/opentelemetry-js/pull/1860) chore: fixing status code aligning it with proto ([@obecny](https://github.com/obecny))

### :rocket: (Enhancement)

* `opentelemetry-core`
  * [#1837](https://github.com/open-telemetry/opentelemetry-js/pull/1837) chore(http-propagation): reduce complexity of traceparent parsing ([@marcbachmann](https://github.com/marcbachmann))
* `opentelemetry-api`, `opentelemetry-exporter-collector`, `opentelemetry-exporter-jaeger`
  * [#1860](https://github.com/open-telemetry/opentelemetry-js/pull/1860) chore: fixing status code aligning it with proto ([@obecny](https://github.com/obecny))

### :bug: (Bug Fix)

* `opentelemetry-exporter-collector`
  * [#1863](https://github.com/open-telemetry/opentelemetry-js/pull/1863) fix(exporter-collector): all http export requests should share same a… ([@blumamir](https://github.com/blumamir))

### :books: (Refine Doc)

* `opentelemetry-api`
  * [#1864](https://github.com/open-telemetry/opentelemetry-js/pull/1864) chore: export API singleton types ([@dyladan](https://github.com/dyladan))
* `opentelemetry-api-metrics`, `opentelemetry-api`, `opentelemetry-context-async-hooks`, `opentelemetry-context-base`, `opentelemetry-context-zone-peer-dep`, `opentelemetry-context-zone`, `opentelemetry-core`, `opentelemetry-exporter-collector-grpc`, `opentelemetry-exporter-collector-proto`, `opentelemetry-exporter-collector`, `opentelemetry-exporter-jaeger`, `opentelemetry-exporter-prometheus`, `opentelemetry-exporter-zipkin`, `opentelemetry-grpc-utils`, `opentelemetry-instrumentation-fetch`, `opentelemetry-instrumentation-grpc`, `opentelemetry-instrumentation-http`, `opentelemetry-instrumentation-xml-http-request`, `opentelemetry-instrumentation`, `opentelemetry-metrics`, `opentelemetry-node`, `opentelemetry-plugin-grpc-js`, `opentelemetry-plugin-grpc`, `opentelemetry-plugin-http`, `opentelemetry-plugin-https`, `opentelemetry-propagator-b3`, `opentelemetry-resource-detector-aws`, `opentelemetry-resource-detector-gcp`, `opentelemetry-resources`, `opentelemetry-sdk-node`, `opentelemetry-semantic-conventions`, `opentelemetry-shim-opentracing`, `opentelemetry-tracing`, `opentelemetry-web`
  * [#1866](https://github.com/open-telemetry/opentelemetry-js/pull/1866) chore: remove all gitter links and replace with dicussions ([@dyladan](https://github.com/dyladan))
* `opentelemetry-exporter-jaeger`
  * [#1869](https://github.com/open-telemetry/opentelemetry-js/pull/1869) Add info that the project only works with Node.js ([@JapuDCret](https://github.com/JapuDCret))
* `opentelemetry-api-metrics`, `opentelemetry-api`, `opentelemetry-context-async-hooks`, `opentelemetry-context-base`, `opentelemetry-context-zone-peer-dep`, `opentelemetry-context-zone`, `opentelemetry-core`, `opentelemetry-exporter-collector-grpc`, `opentelemetry-exporter-collector-proto`, `opentelemetry-exporter-collector`, `opentelemetry-exporter-jaeger`, `opentelemetry-exporter-prometheus`, `opentelemetry-exporter-zipkin`, `opentelemetry-grpc-utils`, `opentelemetry-instrumentation-fetch`, `opentelemetry-instrumentation-grpc`, `opentelemetry-instrumentation-http`, `opentelemetry-instrumentation-xml-http-request`, `opentelemetry-instrumentation`, `opentelemetry-metrics`, `opentelemetry-node`, `opentelemetry-plugin-grpc-js`, `opentelemetry-plugin-grpc`, `opentelemetry-plugin-http`, `opentelemetry-plugin-https`, `opentelemetry-resource-detector-aws`, `opentelemetry-resource-detector-gcp`, `opentelemetry-resources`, `opentelemetry-sdk-node`, `opentelemetry-semantic-conventions`, `opentelemetry-shim-opentracing`, `opentelemetry-tracing`, `opentelemetry-web`
  * [#1865](https://github.com/open-telemetry/opentelemetry-js/pull/1865) Fix all links to point to main ([@dyladan](https://github.com/dyladan))
* Other
  * [#1858](https://github.com/open-telemetry/opentelemetry-js/pull/1858) docs: update contribution documentation ([@drexler](https://github.com/drexler))

### Committers: 6

* Amir Blum ([@blumamir](https://github.com/blumamir))
* Bartlomiej Obecny ([@obecny](https://github.com/obecny))
* Daniel Dyla ([@dyladan](https://github.com/dyladan))
* Marc Bachmann ([@marcbachmann](https://github.com/marcbachmann))
* [@JapuDCret](https://github.com/JapuDCret)
* andrew quartey ([@drexler](https://github.com/drexler))

## 0.15.0

### :boom: Breaking Change

* `opentelemetry-api-metrics`, `opentelemetry-api`, `opentelemetry-exporter-collector-grpc`, `opentelemetry-exporter-collector-proto`, `opentelemetry-exporter-collector`, `opentelemetry-exporter-prometheus`, `opentelemetry-instrumentation`, `opentelemetry-metrics`, `opentelemetry-sdk-node`
  * [#1797](https://github.com/open-telemetry/opentelemetry-js/pull/1797) chore!: split metrics into its own api package ([@dyladan](https://github.com/dyladan))
* `opentelemetry-api`, `opentelemetry-context-zone-peer-dep`, `opentelemetry-context-zone`, `opentelemetry-grpc-utils`, `opentelemetry-instrumentation-http`, `opentelemetry-instrumentation-xml-http-request`, `opentelemetry-node`, `opentelemetry-plugin-fetch`, `opentelemetry-plugin-grpc-js`, `opentelemetry-plugin-grpc`, `opentelemetry-plugin-http`, `opentelemetry-plugin-https`, `opentelemetry-tracing`, `opentelemetry-web`
  * [#1764](https://github.com/open-telemetry/opentelemetry-js/pull/1764) chore: remove tracer apis not part of spec ([@Flarna](https://github.com/Flarna))
* `opentelemetry-exporter-collector-grpc`, `opentelemetry-exporter-collector-proto`
  * [#1725](https://github.com/open-telemetry/opentelemetry-js/pull/1725) Use new gRPC default port ([@jufab](https://github.com/jufab))
* `opentelemetry-api`, `opentelemetry-core`, `opentelemetry-instrumentation-http`, `opentelemetry-node`, `opentelemetry-plugin-fetch`, `opentelemetry-plugin-http`, `opentelemetry-plugin-https`, `opentelemetry-propagator-b3`, `opentelemetry-shim-opentracing`, `opentelemetry-tracing`
  * [#1749](https://github.com/open-telemetry/opentelemetry-js/pull/1749) chore: improve naming of span related context APIs ([@Flarna](https://github.com/Flarna))

### :rocket: (Enhancement)

* `opentelemetry-instrumentation-http`, `opentelemetry-plugin-http`, `opentelemetry-plugin-https`
  * [#1838](https://github.com/open-telemetry/opentelemetry-js/pull/1838) improv(instrumentation-http): supressInstrumentation when we get a request on ignoredPath [#1831] ([@vmarchaud](https://github.com/vmarchaud))
* `opentelemetry-web`
  * [#1769](https://github.com/open-telemetry/opentelemetry-js/pull/1769) Allow zero/negative performance timings ([@johnbley](https://github.com/johnbley))
* `opentelemetry-instrumentation-fetch`
  * [#1662](https://github.com/open-telemetry/opentelemetry-js/pull/1662) fix(plugin-fetch): check if PerformanceObserver exists ([@mhennoch](https://github.com/mhennoch))
  * [#1796](https://github.com/open-telemetry/opentelemetry-js/pull/1796) Convert fetch plugin to instrumentation ([@obecny](https://github.com/obecny))
* `opentelemetry-exporter-zipkin`
  * [#1789](https://github.com/open-telemetry/opentelemetry-js/pull/1789) feat(exporter-zipkin): per-span service name ([@sfishel-splunk](https://github.com/sfishel-splunk))
* `opentelemetry-api-metrics`, `opentelemetry-api`, `opentelemetry-exporter-collector-grpc`, `opentelemetry-exporter-collector-proto`, `opentelemetry-exporter-collector`, `opentelemetry-exporter-prometheus`, `opentelemetry-instrumentation`, `opentelemetry-metrics`, `opentelemetry-sdk-node`
  * [#1797](https://github.com/open-telemetry/opentelemetry-js/pull/1797) chore!: split metrics into its own api package ([@dyladan](https://github.com/dyladan))
* `opentelemetry-exporter-collector`
  * [#1822](https://github.com/open-telemetry/opentelemetry-js/pull/1822) chore: remove unused dependency ([@dyladan](https://github.com/dyladan))
* `opentelemetry-api`
  * [#1815](https://github.com/open-telemetry/opentelemetry-js/pull/1815) chore: change SpanOptions startTime to TimeInput ([@dyladan](https://github.com/dyladan))
  * [#1813](https://github.com/open-telemetry/opentelemetry-js/pull/1813) fix(api): add public 'fields' function to api.propagator ([@blumamir](https://github.com/blumamir))
* `opentelemetry-instrumentation`
  * [#1803](https://github.com/open-telemetry/opentelemetry-js/pull/1803) chore: adding async function for safe execute in instrumentation ([@obecny](https://github.com/obecny))
  * [#1731](https://github.com/open-telemetry/opentelemetry-js/pull/1731) feat: creating one auto loader for instrumentation and old plugins ([@obecny](https://github.com/obecny))
* `opentelemetry-instrumentation`, `opentelemetry-node`
  * [#1807](https://github.com/open-telemetry/opentelemetry-js/pull/1807) perf(opentelemetry-node): plugin loader search required cache ([@blumamir](https://github.com/blumamir))
* Other
  * [#1785](https://github.com/open-telemetry/opentelemetry-js/pull/1785) Add CodeQL security scans ([@amanbrar1999](https://github.com/amanbrar1999))
* `opentelemetry-instrumentation-grpc`, `opentelemetry-instrumentation`
  * [#1744](https://github.com/open-telemetry/opentelemetry-js/pull/1744) feat(grpc-instrumentation): migrate grpc to instrumentation #1656 ([@vmarchaud](https://github.com/vmarchaud))
* `opentelemetry-core`, `opentelemetry-tracing`
  * [#1755](https://github.com/open-telemetry/opentelemetry-js/pull/1755) feat: batch span processor environment config ([@mwear](https://github.com/mwear))
* `opentelemetry-instrumentation-http`
  * [#1771](https://github.com/open-telemetry/opentelemetry-js/pull/1771) feat(http-instrumentation): add content size attributes to spans ([@vmarchaud](https://github.com/vmarchaud))
* `opentelemetry-core`, `opentelemetry-exporter-collector-proto`, `opentelemetry-exporter-collector`, `opentelemetry-exporter-jaeger`, `opentelemetry-exporter-prometheus`, `opentelemetry-exporter-zipkin`, `opentelemetry-grpc-utils`, `opentelemetry-instrumentation-http`, `opentelemetry-metrics`, `opentelemetry-node`, `opentelemetry-plugin-http`, `opentelemetry-plugin-https`, `opentelemetry-resource-detector-aws`, `opentelemetry-resource-detector-gcp`, `opentelemetry-resources`, `opentelemetry-shim-opentracing`, `opentelemetry-tracing`, `opentelemetry-web`
  * [#1746](https://github.com/open-telemetry/opentelemetry-js/pull/1746) chore: remove NoopLogger from sdk and use from api ([@lonewolf3739](https://github.com/lonewolf3739))

### :bug: (Bug Fix)

* `opentelemetry-core`
  * [#1784](https://github.com/open-telemetry/opentelemetry-js/pull/1784) fix(opentelemetry-core): fixed timeInputToHrTime when time is Date type ([@zoomchan-cxj](https://github.com/zoomchan-cxj))
* `opentelemetry-exporter-collector-grpc`, `opentelemetry-exporter-collector-proto`
  * [#1725](https://github.com/open-telemetry/opentelemetry-js/pull/1725) Use new gRPC default port ([@jufab](https://github.com/jufab))

### :books: (Refine Doc)

* `opentelemetry-exporter-collector`
  * [#1791](https://github.com/open-telemetry/opentelemetry-js/pull/1791) docs: fix readme MetricProvider -> MeterProvider ([@aabmass](https://github.com/aabmass))

### Committers: 17

* Aaron Abbott ([@aabmass](https://github.com/aabmass))
* Aman Brar ([@amanbrar1999](https://github.com/amanbrar1999))
* Amir Blum ([@blumamir](https://github.com/blumamir))
* Bartlomiej Obecny ([@obecny](https://github.com/obecny))
* Daniel Dyla ([@dyladan](https://github.com/dyladan))
* Gerhard Stöbich ([@Flarna](https://github.com/Flarna))
* Jakub Malinowski ([@jtmalinowski](https://github.com/jtmalinowski))
* John Bley ([@johnbley](https://github.com/johnbley))
* Julien Fabre ([@jufab](https://github.com/jufab))
* MartenH ([@mhennoch](https://github.com/mhennoch))
* Matthew Wear ([@mwear](https://github.com/mwear))
* Naseem ([@naseemkullah](https://github.com/naseemkullah))
* Paul Draper ([@pauldraper](https://github.com/pauldraper))
* Simon Fishel ([@sfishel-splunk](https://github.com/sfishel-splunk))
* Srikanth Chekuri ([@lonewolf3739](https://github.com/lonewolf3739))
* Valentin Marchaud ([@vmarchaud](https://github.com/vmarchaud))
* Zoom Chan ([@zoomchan-cxj](https://github.com/zoomchan-cxj))

## 0.14.0

### :boom: Breaking Change

* `opentelemetry-api`, `opentelemetry-metrics`
  * [#1709](https://github.com/open-telemetry/opentelemetry-js/pull/1709) refactor: batch observer to be independent from metric types ([@legendecas](https://github.com/legendecas))
* `opentelemetry-api`, `opentelemetry-instrumentation-http`, `opentelemetry-instrumentation-xml-http-request`, `opentelemetry-plugin-fetch`, `opentelemetry-plugin-grpc-js`, `opentelemetry-plugin-grpc`, `opentelemetry-plugin-http`, `opentelemetry-shim-opentracing`
  * [#1734](https://github.com/open-telemetry/opentelemetry-js/pull/1734) chore: requires user to pass context to propagation APIs ([@Flarna](https://github.com/Flarna))
* `opentelemetry-api`, `opentelemetry-core`, `opentelemetry-grpc-utils`, `opentelemetry-node`, `opentelemetry-plugin-fetch`, `opentelemetry-plugin-grpc-js`, `opentelemetry-plugin-grpc`, `opentelemetry-plugin-http`
  * [#1715](https://github.com/open-telemetry/opentelemetry-js/pull/1715) chore: moving plugin from api to core ([@obecny](https://github.com/obecny))

### :rocket: (Enhancement)

* `opentelemetry-semantic-conventions`
  * [#1684](https://github.com/open-telemetry/opentelemetry-js/pull/1684) feat(semantic-conventions): messaging specifications ([@nirsky](https://github.com/nirsky))
* `opentelemetry-tracing`
  * [#1685](https://github.com/open-telemetry/opentelemetry-js/pull/1685) chore: remove ordered attribute dropping ([@dyladan](https://github.com/dyladan))
* `opentelemetry-api`, `opentelemetry-core`, `opentelemetry-sdk-node`, `opentelemetry-shim-opentracing`, `opentelemetry-tracing`
  * [#1687](https://github.com/open-telemetry/opentelemetry-js/pull/1687) chore: rename CorrelationContext to Baggage ([@dyladan](https://github.com/dyladan))
* `opentelemetry-exporter-prometheus`
  * [#1697](https://github.com/open-telemetry/opentelemetry-js/pull/1697) fix(exporter-prometheus): add appendTimestamp option to ExporterConfig ([@antoniomrfranco](https://github.com/antoniomrfranco))
* `opentelemetry-exporter-collector-proto`, `opentelemetry-exporter-collector`
  * [#1661](https://github.com/open-telemetry/opentelemetry-js/pull/1661) Use http keep-alive in collector exporter ([@lonewolf3739](https://github.com/lonewolf3739))
* `opentelemetry-plugin-http`, `opentelemetry-semantic-conventions`
  * [#1625](https://github.com/open-telemetry/opentelemetry-js/pull/1625)  feat(opentelemetry-js): add content size attributes to HTTP spans  ([@nijotz](https://github.com/nijotz))
* `opentelemetry-exporter-collector`
  * [#1708](https://github.com/open-telemetry/opentelemetry-js/pull/1708) feat(exporter-collector): implement concurrencyLimit option ([@dobesv](https://github.com/dobesv))
* `opentelemetry-api`, `opentelemetry-core`, `opentelemetry-grpc-utils`, `opentelemetry-node`, `opentelemetry-plugin-fetch`, `opentelemetry-plugin-grpc-js`, `opentelemetry-plugin-grpc`, `opentelemetry-plugin-http`
  * [#1715](https://github.com/open-telemetry/opentelemetry-js/pull/1715) chore: moving plugin from api to core ([@obecny](https://github.com/obecny))

### :bug: (Bug Fix)

* `opentelemetry-exporter-jaeger`
  * [#1758](https://github.com/open-telemetry/opentelemetry-js/pull/1758) fix(@opentelemetry/exporter-jaeger): fixed issue #1757 ([@debagger](https://github.com/debagger))
* `opentelemetry-exporter-collector-grpc`, `opentelemetry-exporter-collector-proto`, `opentelemetry-exporter-collector`
  * [#1751](https://github.com/open-telemetry/opentelemetry-js/pull/1751) Fixing Span status when exporting span ([@obecny](https://github.com/obecny))
* `opentelemetry-instrumentation-http`, `opentelemetry-plugin-http`
  * [#1747](https://github.com/open-telemetry/opentelemetry-js/pull/1747) feat: fixing failing test ([@obecny](https://github.com/obecny))
* `opentelemetry-instrumentation-xml-http-request`
  * [#1720](https://github.com/open-telemetry/opentelemetry-js/pull/1720) fix(xhr): check for resource timing support ([@bradfrosty](https://github.com/bradfrosty))

### Committers: 13

* Antônio Franco ([@antoniomrfranco](https://github.com/antoniomrfranco))
* Bartlomiej Obecny ([@obecny](https://github.com/obecny))
* Brad Frost ([@bradfrosty](https://github.com/bradfrosty))
* Daniel Dyla ([@dyladan](https://github.com/dyladan))
* Dobes Vandermeer ([@dobesv](https://github.com/dobesv))
* Gerhard Stöbich ([@Flarna](https://github.com/Flarna))
* Mikhail Sokolov ([@debagger](https://github.com/debagger))
* Nik Zap ([@nijotz](https://github.com/nijotz))
* Nir Hadassi ([@nirsky](https://github.com/nirsky))
* Shovnik Bhattacharya ([@shovnik](https://github.com/shovnik))
* Srikanth Chekuri ([@lonewolf3739](https://github.com/lonewolf3739))
* Valentin Marchaud ([@vmarchaud](https://github.com/vmarchaud))
* legendecas ([@legendecas](https://github.com/legendecas))

## 0.13.0

### :boom: Breaking Change

* `opentelemetry-api`, `opentelemetry-exporter-collector-grpc`, `opentelemetry-exporter-collector-proto`, `opentelemetry-exporter-collector`, `opentelemetry-exporter-prometheus`, `opentelemetry-metrics`, `opentelemetry-sdk-node`
  * [#1700](https://github.com/open-telemetry/opentelemetry-js/pull/1700) Metrics updates ([@obecny](https://github.com/obecny))
* `opentelemetry-api`, `opentelemetry-exporter-collector-grpc`, `opentelemetry-exporter-collector-proto`, `opentelemetry-exporter-collector`, `opentelemetry-exporter-jaeger`, `opentelemetry-exporter-zipkin`, `opentelemetry-grpc-utils`, `opentelemetry-plugin-grpc-js`, `opentelemetry-plugin-grpc`, `opentelemetry-plugin-http`, `opentelemetry-plugin-https`, `opentelemetry-shim-opentracing`, `opentelemetry-tracing`
  * [#1644](https://github.com/open-telemetry/opentelemetry-js/pull/1644) fix!: change status codes from grpc status codes ([@lonewolf3739](https://github.com/lonewolf3739))
* `opentelemetry-core`, `opentelemetry-exporter-collector-proto`, `opentelemetry-exporter-collector`, `opentelemetry-exporter-jaeger`, `opentelemetry-exporter-prometheus`, `opentelemetry-exporter-zipkin`, `opentelemetry-metrics`, `opentelemetry-tracing`
  * [#1643](https://github.com/open-telemetry/opentelemetry-js/pull/1643) refactor: new interface for ExportResult #1569 ([@vmarchaud](https://github.com/vmarchaud))
* `opentelemetry-api`, `opentelemetry-core`, `opentelemetry-plugin-fetch`, `opentelemetry-plugin-xml-http-request`, `opentelemetry-propagator-b3`, `opentelemetry-web`
  * [#1595](https://github.com/open-telemetry/opentelemetry-js/pull/1595) chore!: move b3 into its own package ([@mwear](https://github.com/mwear))
* `opentelemetry-api`, `opentelemetry-core`, `opentelemetry-plugin-fetch`, `opentelemetry-plugin-grpc-js`, `opentelemetry-plugin-grpc`, `opentelemetry-shim-opentracing`
  * [#1576](https://github.com/open-telemetry/opentelemetry-js/pull/1576) feat: add keys operation to getter ([@dyladan](https://github.com/dyladan))

### :rocket: (Enhancement)

* `opentelemetry-resource-detector-aws`
  * [#1669](https://github.com/open-telemetry/opentelemetry-js/pull/1669) Feat: Added Amazon EKS Resource Detector ([@KKelvinLo](https://github.com/KKelvinLo))
* `opentelemetry-api`, `opentelemetry-exporter-collector-grpc`, `opentelemetry-exporter-collector-proto`, `opentelemetry-exporter-collector`, `opentelemetry-exporter-prometheus`, `opentelemetry-metrics`, `opentelemetry-sdk-node`
  * [#1700](https://github.com/open-telemetry/opentelemetry-js/pull/1700) Metrics updates ([@obecny](https://github.com/obecny))
* `opentelemetry-tracing`
  * [#1692](https://github.com/open-telemetry/opentelemetry-js/pull/1692) chore: remove unused tracer config gracefulShutdown ([@Flarna](https://github.com/Flarna))
  * [#1622](https://github.com/open-telemetry/opentelemetry-js/pull/1622) fix(tracing): use globalErrorHandler when flushing fails ([@johanneswuerbach](https://github.com/johanneswuerbach))
* `opentelemetry-semantic-conventions`
  * [#1670](https://github.com/open-telemetry/opentelemetry-js/pull/1670) feat(semantic-conventions): FaaS specifications ([@nirsky](https://github.com/nirsky))
* `opentelemetry-exporter-collector-grpc`, `opentelemetry-exporter-collector-proto`, `opentelemetry-exporter-collector`, `opentelemetry-exporter-prometheus`, `opentelemetry-metrics`
  * [#1628](https://github.com/open-telemetry/opentelemetry-js/pull/1628) fix: boundaries option propagation in ValueRecorder Metric ([@AndrewGrachov](https://github.com/AndrewGrachov))
* `opentelemetry-exporter-collector-proto`, `opentelemetry-exporter-collector`
  * [#1607](https://github.com/open-telemetry/opentelemetry-js/pull/1607) feat(exporter-collector): log upstream error #1459 ([@vmarchaud](https://github.com/vmarchaud))
* `opentelemetry-instrumentation-xml-http-request`
  * [#1651](https://github.com/open-telemetry/opentelemetry-js/pull/1651) chore: use performance directly in xhr plugin ([@dyladan](https://github.com/dyladan))
* `opentelemetry-instrumentation-xml-http-request`, `opentelemetry-instrumentation`, `opentelemetry-web`
  * [#1659](https://github.com/open-telemetry/opentelemetry-js/pull/1659) feat: replacing base plugin with instrumentation for xml-http-request ([@obecny](https://github.com/obecny))
* `opentelemetry-core`, `opentelemetry-tracing`
  * [#1653](https://github.com/open-telemetry/opentelemetry-js/pull/1653) chore: env vars for span limit as per specification ([@jtmalinowski](https://github.com/jtmalinowski))
* `opentelemetry-exporter-zipkin`
  * [#1474](https://github.com/open-telemetry/opentelemetry-js/pull/1474) chore(zipkin): export ExporterConfig ([@shivkanya9146](https://github.com/shivkanya9146))
* `opentelemetry-api`, `opentelemetry-node`, `opentelemetry-plugin-fetch`, `opentelemetry-tracing`
  * [#1612](https://github.com/open-telemetry/opentelemetry-js/pull/1612) chore: remove explicit parent option ([@dyladan](https://github.com/dyladan))
* `opentelemetry-exporter-zipkin`, `opentelemetry-plugin-http`, `opentelemetry-tracing`
  * [#1632](https://github.com/open-telemetry/opentelemetry-js/pull/1632) feat: span processor onstart recieves context ([@dyladan](https://github.com/dyladan))
* `opentelemetry-api`, `opentelemetry-core`, `opentelemetry-tracing`
  * [#1631](https://github.com/open-telemetry/opentelemetry-js/pull/1631) chore: sampler gets a full context ([@dyladan](https://github.com/dyladan))
* `opentelemetry-api`, `opentelemetry-core`, `opentelemetry-plugin-http`, `opentelemetry-plugin-https`, `opentelemetry-propagator-b3`
  * [#1615](https://github.com/open-telemetry/opentelemetry-js/pull/1615) chore: add fields operation to TextMapPropagator ([@dyladan](https://github.com/dyladan))
* `opentelemetry-plugin-xml-http-request`, `opentelemetry-tracing`
  * [#1621](https://github.com/open-telemetry/opentelemetry-js/pull/1621) chore: ensure onStart is called with a writeable span ([@dyladan](https://github.com/dyladan))
* `opentelemetry-api`, `opentelemetry-core`
  * [#1597](https://github.com/open-telemetry/opentelemetry-js/pull/1597) fix: make TraceState immutable ([@Flarna](https://github.com/Flarna))

### :bug: (Bug Fix)

* `opentelemetry-tracing`
  * [#1666](https://github.com/open-telemetry/opentelemetry-js/pull/1666) fix: clear BatchSpanProcessor internal spans buffer before exporting ([@TsvetanMilanov](https://github.com/TsvetanMilanov))
* `opentelemetry-exporter-collector-grpc`, `opentelemetry-exporter-collector-proto`, `opentelemetry-exporter-collector`
  * [#1641](https://github.com/open-telemetry/opentelemetry-js/pull/1641) fix: do not access promise before resolve ([@obecny](https://github.com/obecny))
  * [#1627](https://github.com/open-telemetry/opentelemetry-js/pull/1627) chore: fixing conversion of id to hex and base64 ([@obecny](https://github.com/obecny))

### :books: (Refine Doc)

* `opentelemetry-context-zone-peer-dep`, `opentelemetry-context-zone`, `opentelemetry-instrumentation-xml-http-request`
  * [#1696](https://github.com/open-telemetry/opentelemetry-js/pull/1696) chore: use WebTracerProvider instead of WebTracer in docs ([@bradfrosty](https://github.com/bradfrosty))
* `opentelemetry-api`
  * [#1650](https://github.com/open-telemetry/opentelemetry-js/pull/1650) docs: document null and undefined attribute values undefined behavior ([@dyladan](https://github.com/dyladan))
* `opentelemetry-context-zone-peer-dep`, `opentelemetry-web`
  * [#1616](https://github.com/open-telemetry/opentelemetry-js/pull/1616) docs: zone ctx manager can only be used with es2015 ([@dyladan](https://github.com/dyladan))

### Committers: 16

* Andrew ([@AndrewGrachov](https://github.com/AndrewGrachov))
* Bartlomiej Obecny ([@obecny](https://github.com/obecny))
* Brad Frost ([@bradfrosty](https://github.com/bradfrosty))
* Daniel Dyla ([@dyladan](https://github.com/dyladan))
* Gerhard Stöbich ([@Flarna](https://github.com/Flarna))
* Jakub Malinowski ([@jtmalinowski](https://github.com/jtmalinowski))
* Johannes Würbach ([@johanneswuerbach](https://github.com/johanneswuerbach))
* Kelvin Lo ([@KKelvinLo](https://github.com/KKelvinLo))
* Matthew Wear ([@mwear](https://github.com/mwear))
* Naga ([@tannaga](https://github.com/tannaga))
* Nir Hadassi ([@nirsky](https://github.com/nirsky))
* Shivkanya Andhare ([@shivkanya9146](https://github.com/shivkanya9146))
* Srikanth Chekuri ([@lonewolf3739](https://github.com/lonewolf3739))
* Tsvetan Milanov ([@TsvetanMilanov](https://github.com/TsvetanMilanov))
* Valentin Marchaud ([@vmarchaud](https://github.com/vmarchaud))
* [@snyder114](https://github.com/snyder114)

## 0.12.0

### :boom: Breaking Change

* `opentelemetry-api`, `opentelemetry-exporter-collector-grpc`, `opentelemetry-exporter-collector-proto`, `opentelemetry-exporter-collector`, `opentelemetry-exporter-prometheus`, `opentelemetry-metrics`
  * [#1588](https://github.com/open-telemetry/opentelemetry-js/pull/1588) Update to Proto v0.5.0 ([@obecny](https://github.com/obecny))
* `opentelemetry-api`, `opentelemetry-core`, `opentelemetry-plugin-http`, `opentelemetry-plugin-https`, `opentelemetry-shim-opentracing`
  * [#1589](https://github.com/open-telemetry/opentelemetry-js/pull/1589) feat: simplify active span logic ([@mwear](https://github.com/mwear))
* `opentelemetry-resource-detector-aws`, `opentelemetry-resources`
  * [#1581](https://github.com/open-telemetry/opentelemetry-js/pull/1581) chore: remove duplicate hostname resource attribute ([@mwear](https://github.com/mwear))
* `opentelemetry-api`, `opentelemetry-core`, `opentelemetry-plugin-fetch`, `opentelemetry-plugin-xml-http-request`
  * [#1560](https://github.com/open-telemetry/opentelemetry-js/pull/1560) feat: b3 single header support ([@mwear](https://github.com/mwear))
* `opentelemetry-core`, `opentelemetry-tracing`
  * [#1562](https://github.com/open-telemetry/opentelemetry-js/pull/1562) feat(core): rename ProbabilitySampler to TraceIdRatioBasedSampler ([@legendecas](https://github.com/legendecas))
* `opentelemetry-exporter-prometheus`
  * [#1375](https://github.com/open-telemetry/opentelemetry-js/pull/1375) feat: make prometheus config preventServerStart optional ([@legendecas](https://github.com/legendecas))
* `opentelemetry-core`, `opentelemetry-exporter-prometheus`, `opentelemetry-metrics`, `opentelemetry-sdk-node`, `opentelemetry-tracing`
  * [#1522](https://github.com/open-telemetry/opentelemetry-js/pull/1522) Remove process listener ([@dyladan](https://github.com/dyladan))

### :rocket: (Enhancement)

* `opentelemetry-api`, `opentelemetry-exporter-collector-grpc`, `opentelemetry-exporter-collector-proto`, `opentelemetry-exporter-collector`, `opentelemetry-exporter-prometheus`, `opentelemetry-metrics`
  * [#1588](https://github.com/open-telemetry/opentelemetry-js/pull/1588) Update to Proto v0.5.0 ([@obecny](https://github.com/obecny))
* `opentelemetry-core`, `opentelemetry-tracing`
  * [#1577](https://github.com/open-telemetry/opentelemetry-js/pull/1577) feat: implement parent based sampler ([@dyladan](https://github.com/dyladan))
* `opentelemetry-instrumentation`
  * [#1572](https://github.com/open-telemetry/opentelemetry-js/pull/1572) feat: adding function for checking wrapped into instrumentation ([@obecny](https://github.com/obecny))
* `opentelemetry-core`
  * [#1579](https://github.com/open-telemetry/opentelemetry-js/pull/1579) fix: correlation-context header ([@Asafb26](https://github.com/Asafb26))
  * [#1503](https://github.com/open-telemetry/opentelemetry-js/pull/1503) feat: add deep-merge util ([@naseemkullah](https://github.com/naseemkullah))
* `opentelemetry-exporter-prometheus`
  * [#1570](https://github.com/open-telemetry/opentelemetry-js/pull/1570) fix: make prometheus histogram export  cumulative ([@AndrewGrachov](https://github.com/AndrewGrachov))
* `opentelemetry-api`, `opentelemetry-core`, `opentelemetry-exporter-collector-proto`, `opentelemetry-exporter-collector`, `opentelemetry-exporter-jaeger`, `opentelemetry-exporter-prometheus`, `opentelemetry-exporter-zipkin`, `opentelemetry-metrics`, `opentelemetry-tracing`
  * [#1514](https://github.com/open-telemetry/opentelemetry-js/pull/1514) feat: add global error handler ([@mwear](https://github.com/mwear))
* `opentelemetry-api`, `opentelemetry-core`, `opentelemetry-node`, `opentelemetry-plugin-http`, `opentelemetry-plugin-https`, `opentelemetry-shim-opentracing`, `opentelemetry-tracing`
  * [#1527](https://github.com/open-telemetry/opentelemetry-js/pull/1527) feat(api): propagate spanContext only using API #1456 ([@vmarchaud](https://github.com/vmarchaud))
* `opentelemetry-node`, `opentelemetry-sdk-node`
  * [#1525](https://github.com/open-telemetry/opentelemetry-js/pull/1525) feat(node-tracer): use AsyncLocalStorageContextManager by default starting Node 14.8 #1511 ([@vmarchaud](https://github.com/vmarchaud))
* `opentelemetry-exporter-collector`, `opentelemetry-exporter-jaeger`, `opentelemetry-exporter-zipkin`, `opentelemetry-grpc-utils`, `opentelemetry-plugin-grpc-js`, `opentelemetry-plugin-grpc`, `opentelemetry-plugin-http`, `opentelemetry-plugin-https`
  * [#1548](https://github.com/open-telemetry/opentelemetry-js/pull/1548) chore(http): remove `x-opentelemetry-outgoing-request` header #1547 ([@vmarchaud](https://github.com/vmarchaud))
* Other
  * [#1553](https://github.com/open-telemetry/opentelemetry-js/pull/1553) docs: fix and update getting-started ([@svrnm](https://github.com/svrnm))
  * [#1550](https://github.com/open-telemetry/opentelemetry-js/pull/1550) EOL semantics by adding .gitattributes and changing tsconfig.json ([@MarkSeufert](https://github.com/MarkSeufert))
* `opentelemetry-api`, `opentelemetry-instrumentation`, `opentelemetry-node`
  * [#1540](https://github.com/open-telemetry/opentelemetry-js/pull/1540) Plugins refactoring - new instrumentation package for plugins ([@obecny](https://github.com/obecny))
* `opentelemetry-api`, `opentelemetry-tracing`
  * [#1555](https://github.com/open-telemetry/opentelemetry-js/pull/1555) chore: disallow null attribute values ([@dyladan](https://github.com/dyladan))
* `opentelemetry-resource-detector-aws`, `opentelemetry-resources`
  * [#1404](https://github.com/open-telemetry/opentelemetry-js/pull/1404) Feat: Added AWS ECS Plugins Resource Detector ([@EdZou](https://github.com/EdZou))
* `opentelemetry-node`
  * [#1543](https://github.com/open-telemetry/opentelemetry-js/pull/1543) feat: enable dns instrumentation by default ([@naseemkullah](https://github.com/naseemkullah))
  * [#1532](https://github.com/open-telemetry/opentelemetry-js/pull/1532) fix: decrease level of unsupported-version logs to warn ([@naseemkullah](https://github.com/naseemkullah))
* `opentelemetry-resources`, `opentelemetry-sdk-node`
  * [#1531](https://github.com/open-telemetry/opentelemetry-js/pull/1531) feat: process resource detector ([@mihirsoni](https://github.com/mihirsoni))
* `opentelemetry-api`, `opentelemetry-context-async-hooks`, `opentelemetry-context-base`, `opentelemetry-context-zone-peer-dep`, `opentelemetry-core`, `opentelemetry-shim-opentracing`, `opentelemetry-tracing`, `opentelemetry-web`
  * [#1515](https://github.com/open-telemetry/opentelemetry-js/pull/1515) chore: use interface for context types ([@dyladan](https://github.com/dyladan))
* `opentelemetry-exporter-zipkin`
  * [#1399](https://github.com/open-telemetry/opentelemetry-js/pull/1399) chore: refactoring zipkin to be able to use it in web ([@obecny](https://github.com/obecny))
* `opentelemetry-exporter-collector-grpc`, `opentelemetry-exporter-collector-proto`, `opentelemetry-exporter-collector`, `opentelemetry-exporter-jaeger`, `opentelemetry-exporter-prometheus`, `opentelemetry-exporter-zipkin`, `opentelemetry-metrics`, `opentelemetry-plugin-fetch`, `opentelemetry-plugin-xml-http-request`, `opentelemetry-tracing`
  * [#1439](https://github.com/open-telemetry/opentelemetry-js/pull/1439) unifying shutdown across code base ([@obecny](https://github.com/obecny))

### :bug: (Bug Fix)

* `opentelemetry-plugin-http`
  * [#1546](https://github.com/open-telemetry/opentelemetry-js/pull/1546) fix(http): do not set outgoing http span as active in the context #1479 ([@vmarchaud](https://github.com/vmarchaud))
* `opentelemetry-metrics`
  * [#1567](https://github.com/open-telemetry/opentelemetry-js/pull/1567) fix: histogram aggregator lastUpdateTime ([@AndrewGrachov](https://github.com/AndrewGrachov))
  * [#1470](https://github.com/open-telemetry/opentelemetry-js/pull/1470) IMPORTANT - Fixing collecting data from observers when using batch observer in first run ([@obecny](https://github.com/obecny))
* `opentelemetry-plugin-http`, `opentelemetry-plugin-https`
  * [#1551](https://github.com/open-telemetry/opentelemetry-js/pull/1551) fix: avoid circular require in plugins ([@dyladan](https://github.com/dyladan))
* `opentelemetry-context-async-hooks`
  * [#1530](https://github.com/open-telemetry/opentelemetry-js/pull/1530) fix: ignore TIMERWRAP in AsyncHooksContextManager ([@Flarna](https://github.com/Flarna))
* `opentelemetry-exporter-collector-grpc`, `opentelemetry-exporter-collector-proto`
  * [#1539](https://github.com/open-telemetry/opentelemetry-js/pull/1539) fix: include missing proto files in npm distribution ([@blumamir](https://github.com/blumamir))

### :books: (Refine Doc)

* Other
  * [#1536](https://github.com/open-telemetry/opentelemetry-js/pull/1536) chore: variable names cleanup ([@DarkPurple141](https://github.com/DarkPurple141))
* `opentelemetry-exporter-collector-proto`, `opentelemetry-exporter-collector`
  * [#1483](https://github.com/open-telemetry/opentelemetry-js/pull/1483) docs: change CollectorExporter to CollectorTraceExporter ([@Hongbo-Miao](https://github.com/Hongbo-Miao))

### :sparkles: (Feature)

* `opentelemetry-resource-detector-aws`, `opentelemetry-resources`
  * [#1404](https://github.com/open-telemetry/opentelemetry-js/pull/1404) Feat: Added AWS ECS Plugins Resource Detector ([@EdZou](https://github.com/EdZou))
* `opentelemetry-exporter-zipkin`
  * [#1399](https://github.com/open-telemetry/opentelemetry-js/pull/1399) chore: refactoring zipkin to be able to use it in web ([@obecny](https://github.com/obecny))

### Committers: 19

* Alex Hinds ([@DarkPurple141](https://github.com/DarkPurple141))
* Amir Blum ([@blumamir](https://github.com/blumamir))
* Andrew ([@AndrewGrachov](https://github.com/AndrewGrachov))
* Asaf Ben Aharon ([@Asafb26](https://github.com/Asafb26))
* Bartlomiej Obecny ([@obecny](https://github.com/obecny))
* Cong Zou ([@EdZou](https://github.com/EdZou))
* Daniel Dyla ([@dyladan](https://github.com/dyladan))
* Gerhard Stöbich ([@Flarna](https://github.com/Flarna))
* Hongbo Miao ([@Hongbo-Miao](https://github.com/Hongbo-Miao))
* Igor Morozov ([@morigs](https://github.com/morigs))
* Justin Walz ([@justinwalz](https://github.com/justinwalz))
* Mark ([@MarkSeufert](https://github.com/MarkSeufert))
* Matthew Wear ([@mwear](https://github.com/mwear))
* Mihir Soni ([@mihirsoni](https://github.com/mihirsoni))
* Naseem ([@naseemkullah](https://github.com/naseemkullah))
* Severin Neumann ([@svrnm](https://github.com/svrnm))
* Steve Flanders ([@flands](https://github.com/flands))
* Valentin Marchaud ([@vmarchaud](https://github.com/vmarchaud))
* legendecas ([@legendecas](https://github.com/legendecas))

## 0.11.0

### :boom: Breaking Change

* `opentelemetry-api`, `opentelemetry-core`, `opentelemetry-node`, `opentelemetry-plugin-http`, `opentelemetry-plugin-https`, `opentelemetry-sdk-node`, `opentelemetry-tracing`, `opentelemetry-web`
  * [#1458](https://github.com/open-telemetry/opentelemetry-js/pull/1458) refactor: rename HttpText to TextMap propagator ([@dengliming](https://github.com/dengliming))
* `opentelemetry-api`, `opentelemetry-core`, `opentelemetry-exporter-collector-grpc`, `opentelemetry-exporter-collector-proto`, `opentelemetry-exporter-collector`, `opentelemetry-metrics`
  * [#1446](https://github.com/open-telemetry/opentelemetry-js/pull/1446) Collector split ([@obecny](https://github.com/obecny))
* `opentelemetry-exporter-collector`, `opentelemetry-exporter-jaeger`, `opentelemetry-exporter-zipkin`, `opentelemetry-node`, `opentelemetry-resources`, `opentelemetry-web`
  * [#1419](https://github.com/open-telemetry/opentelemetry-js/pull/1419) chore!: refer to resource labels as attributes ([@mwear](https://github.com/mwear))

### :rocket: (Enhancement)

* `opentelemetry-api`, `opentelemetry-core`, `opentelemetry-shim-opentracing`, `opentelemetry-tracing`
  * [#1447](https://github.com/open-telemetry/opentelemetry-js/pull/1447) Move SpanContext isValid to the API ([@srjames90](https://github.com/srjames90))
* `opentelemetry-plugin-xml-http-request`
  * [#1476](https://github.com/open-telemetry/opentelemetry-js/pull/1476) Align xhr span name with spec ([@johnbley](https://github.com/johnbley))
* `opentelemetry-resource-detector-gcp`, `opentelemetry-sdk-node`
  * [#1469](https://github.com/open-telemetry/opentelemetry-js/pull/1469) chore: bump gcp-metadata ([@dyladan](https://github.com/dyladan))
* `opentelemetry-exporter-prometheus`
  * [#1310](https://github.com/open-telemetry/opentelemetry-js/pull/1310) feat: prometheus serializer ([@legendecas](https://github.com/legendecas))
  * [#1428](https://github.com/open-telemetry/opentelemetry-js/pull/1428) feat: Add missing prometheus exports for ValueRecorder, SumObserver & UpDownSumObserver ([@paulfairless](https://github.com/paulfairless))
* `opentelemetry-core`, `opentelemetry-tracing`
  * [#1344](https://github.com/open-telemetry/opentelemetry-js/pull/1344) feat: introduces ability to suppress tracing via context ([@michaelgoin](https://github.com/michaelgoin))
* `opentelemetry-api`, `opentelemetry-exporter-collector-proto`, `opentelemetry-plugin-http`, `opentelemetry-semantic-conventions`, `opentelemetry-tracing`
  * [#1372](https://github.com/open-telemetry/opentelemetry-js/pull/1372) feat: adding possibility of recording exception ([@obecny](https://github.com/obecny))
* `opentelemetry-api`, `opentelemetry-core`, `opentelemetry-exporter-collector-grpc`, `opentelemetry-exporter-collector-proto`, `opentelemetry-exporter-collector`, `opentelemetry-metrics`
  * [#1446](https://github.com/open-telemetry/opentelemetry-js/pull/1446) Collector split ([@obecny](https://github.com/obecny))
* `opentelemetry-metrics`
  * [#1366](https://github.com/open-telemetry/opentelemetry-js/pull/1366) fix: ignore non-number value on BaseBoundInstrument.update ([@legendecas](https://github.com/legendecas))
* `opentelemetry-node`
  * [#1440](https://github.com/open-telemetry/opentelemetry-js/pull/1440) fix: add Hapi and Koa to default supported plugins ([@carolinee21](https://github.com/carolinee21))
* `opentelemetry-resources`
  * [#1408](https://github.com/open-telemetry/opentelemetry-js/pull/1408) Feat: Migrate EC2 Plugin Resource Detector from IMDSv1 to IMDSv2 ([@EdZou](https://github.com/EdZou))
* `opentelemetry-core`
  * [#1349](https://github.com/open-telemetry/opentelemetry-js/pull/1349) feat: faster span and trace id generation ([@dyladan](https://github.com/dyladan))
* `opentelemetry-context-async-hooks`
  * [#1356](https://github.com/open-telemetry/opentelemetry-js/pull/1356) feat: use a symbol to store patched listeners ([@Flarna](https://github.com/Flarna))
* `opentelemetry-semantic-conventions`
  * [#1407](https://github.com/open-telemetry/opentelemetry-js/pull/1407) semantic conventions for operating system ([@obecny](https://github.com/obecny))
  * [#1409](https://github.com/open-telemetry/opentelemetry-js/pull/1409) removing semantic conventions from code coverage ([@obecny](https://github.com/obecny))
  * [#1388](https://github.com/open-telemetry/opentelemetry-js/pull/1388) chore: transpile semantic conventions to es5 ([@dyladan](https://github.com/dyladan))

### :bug: (Bug Fix)

* `opentelemetry-api`, `opentelemetry-metrics`
  * [#1373](https://github.com/open-telemetry/opentelemetry-js/pull/1373) fix: updates ValueRecorder to allow negative values ([@michaelgoin](https://github.com/michaelgoin))
* `opentelemetry-metrics`
  * [#1475](https://github.com/open-telemetry/opentelemetry-js/pull/1475) fix: proper histogram boundaries sort ([@AndrewGrachov](https://github.com/AndrewGrachov))
* `opentelemetry-core`
  * [#1336](https://github.com/open-telemetry/opentelemetry-js/pull/1336) fix: correlation context propagation extract for a single entry ([@rubenvp8510](https://github.com/rubenvp8510))
  * [#1406](https://github.com/open-telemetry/opentelemetry-js/pull/1406) Pass W3C Trace Context test suite at strictness 1 ([@michaelgoin](https://github.com/michaelgoin))
* `opentelemetry-context-base`
  * [#1387](https://github.com/open-telemetry/opentelemetry-js/pull/1387) fix: allow multiple instances of core to interact with context ([@dyladan](https://github.com/dyladan))

### :books: (Refine Doc)

* `opentelemetry-exporter-collector`
  * [#1432](https://github.com/open-telemetry/opentelemetry-js/pull/1432) docs(exporter-collector): CollectorTransportNode should be CollectorProtocolNode ([@Hongbo-Miao](https://github.com/Hongbo-Miao))
  * [#1361](https://github.com/open-telemetry/opentelemetry-js/pull/1361) chore: adding info about collector compatible version, removing duplicated doc after merge ([@obecny](https://github.com/obecny))
* `opentelemetry-metrics`
  * [#1427](https://github.com/open-telemetry/opentelemetry-js/pull/1427) chore: fix histogram type documentation ([@TigerHe7](https://github.com/TigerHe7))
* Other
  * [#1431](https://github.com/open-telemetry/opentelemetry-js/pull/1431) Fix typo in document. ([@dengliming](https://github.com/dengliming))

### Committers: 21

* Andrew ([@AndrewGrachov](https://github.com/AndrewGrachov))
* Bartlomiej Obecny ([@obecny](https://github.com/obecny))
* Cong Zou ([@EdZou](https://github.com/EdZou))
* Daniel Dyla ([@dyladan](https://github.com/dyladan))
* Gerhard Stöbich ([@Flarna](https://github.com/Flarna))
* Hongbo Miao ([@Hongbo-Miao](https://github.com/Hongbo-Miao))
* Igor Konforti ([@confiq](https://github.com/confiq))
* John Bley ([@johnbley](https://github.com/johnbley))
* Jonah Rosenblum ([@jonahrosenblum](https://github.com/jonahrosenblum))
* Mark Wolff ([@markwolff](https://github.com/markwolff))
* Matthew Wear ([@mwear](https://github.com/mwear))
* Michael Goin ([@michaelgoin](https://github.com/michaelgoin))
* Paul Fairless ([@paulfairless](https://github.com/paulfairless))
* Reginald McDonald ([@reggiemcdonald](https://github.com/reggiemcdonald))
* Ruben Vargas Palma ([@rubenvp8510](https://github.com/rubenvp8510))
* Sergio Regueira ([@sergioregueira](https://github.com/sergioregueira))
* Tiger He ([@TigerHe7](https://github.com/TigerHe7))
* [@carolinee21](https://github.com/carolinee21)
* [@dengliming](https://github.com/dengliming)
* [@srjames90](https://github.com/srjames90)
* legendecas ([@legendecas](https://github.com/legendecas))

## 0.10.2

### :rocket: (Enhancement)

* `opentelemetry-core`, `opentelemetry-tracing`
  * [#1331](https://github.com/open-telemetry/opentelemetry-js/pull/1331) Feat: Make ID generator configurable ([@EdZou](https://github.com/EdZou))
* `opentelemetry-api`, `opentelemetry-context-base`
  * [#1368](https://github.com/open-telemetry/opentelemetry-js/pull/1368) feat(api/context-base): change compile target to es5 ([@markwolff](https://github.com/markwolff))

### Committers: 3

* Cong Zou ([@EdZou](https://github.com/EdZou))
* Mark Wolff ([@markwolff](https://github.com/markwolff))
* Reginald McDonald ([@reggiemcdonald](https://github.com/reggiemcdonald))

## 0.10.1

### :bug: (Bug Fix)

* `opentelemetry-plugin-grpc-js`
  * [#1358](https://github.com/open-telemetry/opentelemetry-js/pull/1358) fix: add missing grpc-js index ([@dyladan](https://github.com/dyladan))

### Committers: 1

* Daniel Dyla ([@dyladan](https://github.com/dyladan))

## 0.10.0

### :boom: Breaking Change

* `opentelemetry-exporter-collector`, `opentelemetry-metrics`
  * [#1292](https://github.com/open-telemetry/opentelemetry-js/pull/1292) feat: remove HistogramAggregator.reset ([@legendecas](https://github.com/legendecas))
* `opentelemetry-api`, `opentelemetry-exporter-prometheus`, `opentelemetry-metrics`
  * [#1137](https://github.com/open-telemetry/opentelemetry-js/pull/1137) Batch observer ([@obecny](https://github.com/obecny))
* `opentelemetry-exporter-collector`
  * [#1256](https://github.com/open-telemetry/opentelemetry-js/pull/1256) feat: [Collector Metric Exporter][1/x] Rename CollectorExporter to CollectorTraceExporter  ([@davidwitten](https://github.com/davidwitten))

### :rocket: (Enhancement)

* `opentelemetry-exporter-collector`
  * [#1339](https://github.com/open-telemetry/opentelemetry-js/pull/1339) Proto update to latest to support arrays and maps ([@obecny](https://github.com/obecny))
  * [#1302](https://github.com/open-telemetry/opentelemetry-js/pull/1302) feat: adding proto over http for collector exporter ([@obecny](https://github.com/obecny))
  * [#1247](https://github.com/open-telemetry/opentelemetry-js/pull/1247) feat: adding json over http for collector exporter ([@obecny](https://github.com/obecny))
* `opentelemetry-core`, `opentelemetry-metrics`, `opentelemetry-tracing`
  * [#974](https://github.com/open-telemetry/opentelemetry-js/pull/974) feat: add OTEL_LOG_LEVEL env var ([@naseemkullah](https://github.com/naseemkullah))
* `opentelemetry-metrics`, `opentelemetry-node`, `opentelemetry-sdk-node`
  * [#1187](https://github.com/open-telemetry/opentelemetry-js/pull/1187) Add nodejs sdk package ([@dyladan](https://github.com/dyladan))
* `opentelemetry-shim-opentracing`
  * [#918](https://github.com/open-telemetry/opentelemetry-js/pull/918) feat: add baggage support to the opentracing shim ([@rubenvp8510](https://github.com/rubenvp8510))
* `opentelemetry-tracing`
  * [#1069](https://github.com/open-telemetry/opentelemetry-js/pull/1069) feat: add OTEL_SAMPLING_PROBABILITY env var ([@naseemkullah](https://github.com/naseemkullah))
  * [#1296](https://github.com/open-telemetry/opentelemetry-js/pull/1296) feat: force flush and shutdown callback for span exporters ([@dyladan](https://github.com/dyladan))
* `opentelemetry-node`
  * [#1343](https://github.com/open-telemetry/opentelemetry-js/pull/1343) feat(grpc-js): enable autoinstrumentation by default ([@markwolff](https://github.com/markwolff))
* `opentelemetry-exporter-collector`, `opentelemetry-exporter-prometheus`, `opentelemetry-metrics`
  * [#1276](https://github.com/open-telemetry/opentelemetry-js/pull/1276) chore: updating aggregator MinMaxLastSumCount and use it for value observer and value recorder ([@obecny](https://github.com/obecny))
* `opentelemetry-plugin-fetch`, `opentelemetry-plugin-xml-http-request`, `opentelemetry-semantic-conventions`, `opentelemetry-web`
  * [#1262](https://github.com/open-telemetry/opentelemetry-js/pull/1262) feat(opentelemetry-web): capture decodedBodySize / http.response_content_length ([@johnbley](https://github.com/johnbley))
* `opentelemetry-resources`
  * [#1211](https://github.com/open-telemetry/opentelemetry-js/pull/1211) Resource auto detection logging ([@adamegyed](https://github.com/adamegyed))
* `opentelemetry-api`, `opentelemetry-exporter-prometheus`, `opentelemetry-metrics`
  * [#1137](https://github.com/open-telemetry/opentelemetry-js/pull/1137) Batch observer ([@obecny](https://github.com/obecny))
* `opentelemetry-core`
  * [#1191](https://github.com/open-telemetry/opentelemetry-js/pull/1191) Add platform agnostic way to read environment variables ([@obecny](https://github.com/obecny))
* `opentelemetry-context-async-hooks`
  * [#1210](https://github.com/open-telemetry/opentelemetry-js/pull/1210) AsyncLocalStorage based ContextManager ([@johanneswuerbach](https://github.com/johanneswuerbach))
* `opentelemetry-api`, `opentelemetry-context-async-hooks`, `opentelemetry-context-base`, `opentelemetry-context-zone-peer-dep`, `opentelemetry-context-zone`, `opentelemetry-core`, `opentelemetry-exporter-collector`, `opentelemetry-exporter-jaeger`, `opentelemetry-exporter-prometheus`, `opentelemetry-exporter-zipkin`, `opentelemetry-metrics`, `opentelemetry-node`, `opentelemetry-plugin-fetch`, `opentelemetry-plugin-grpc-js`, `opentelemetry-plugin-grpc`, `opentelemetry-plugin-http`, `opentelemetry-plugin-https`, `opentelemetry-plugin-xml-http-request`, `opentelemetry-resources`, `opentelemetry-semantic-conventions`, `opentelemetry-shim-opentracing`, `opentelemetry-tracing`, `opentelemetry-web`
  * [#1237](https://github.com/open-telemetry/opentelemetry-js/pull/1237) fix(package.json): publish source maps ([@markwolff](https://github.com/markwolff))
* `opentelemetry-core`, `opentelemetry-exporter-collector`, `opentelemetry-exporter-jaeger`, `opentelemetry-exporter-zipkin`, `opentelemetry-metrics`, `opentelemetry-tracing`
  * [#1171](https://github.com/open-telemetry/opentelemetry-js/pull/1171) feat: add instrumentation library and update collector exporter ([@mwear](https://github.com/mwear))
* `opentelemetry-plugin-xml-http-request`
  * [#1216](https://github.com/open-telemetry/opentelemetry-js/pull/1216) Increase Test Coverage for XML Http Plugin ([@thgao](https://github.com/thgao))
* `opentelemetry-core`, `opentelemetry-node`, `opentelemetry-tracing`, `opentelemetry-web`
  * [#1218](https://github.com/open-telemetry/opentelemetry-js/pull/1218) fix: change default propagator to match spec ([@jonahrosenblum](https://github.com/jonahrosenblum))

### :bug: (Bug Fix)

* `opentelemetry-plugin-grpc`
  * [#1289](https://github.com/open-telemetry/opentelemetry-js/pull/1289) fix(grpc): camelCase methods can be double patched ([@markwolff](https://github.com/markwolff))
* `opentelemetry-plugin-fetch`
  * [#1274](https://github.com/open-telemetry/opentelemetry-js/pull/1274) fix: do not crash on fetch(new Request(url)) ([@dyladan](https://github.com/dyladan))
* `opentelemetry-core`
  * [#1269](https://github.com/open-telemetry/opentelemetry-js/pull/1269) fix(opentelemetry-core): modify regex to allow future versions ([@srjames90](https://github.com/srjames90))
* `opentelemetry-exporter-collector`
  * [#1254](https://github.com/open-telemetry/opentelemetry-js/pull/1254) fix: default url for otelcol ([@jufab](https://github.com/jufab))

### :books: (Refine Doc)

* `opentelemetry-metrics`
  * [#1239](https://github.com/open-telemetry/opentelemetry-js/pull/1239) chore: update metrics example with UpDownCounter ([@mayurkale22](https://github.com/mayurkale22))
* `opentelemetry-exporter-jaeger`
  * [#1234](https://github.com/open-telemetry/opentelemetry-js/pull/1234) docs: add note about endpoint config option ([@danielmbarlow](https://github.com/danielmbarlow))
* `opentelemetry-api`
  * [#1231](https://github.com/open-telemetry/opentelemetry-js/pull/1231) fix(jsdoc): change null to undefined ([@markwolff](https://github.com/markwolff))

### :sparkles: (Feature)

* `opentelemetry-api`, `opentelemetry-metrics`
  * [#1272](https://github.com/open-telemetry/opentelemetry-js/pull/1272) feat: adding new metric: up down sum observer ([@obecny](https://github.com/obecny))

### Committers: 21

* Adam Egyed ([@adamegyed](https://github.com/adamegyed))
* Aravin ([@aravinsiva](https://github.com/aravinsiva))
* Bartlomiej Obecny ([@obecny](https://github.com/obecny))
* Bryan Clement ([@lykkin](https://github.com/lykkin))
* Connor Lindsey ([@connorlindsey](https://github.com/connorlindsey))
* Daniel Dyla ([@dyladan](https://github.com/dyladan))
* Daniel M Barlow ([@danielmbarlow](https://github.com/danielmbarlow))
* David W. ([@davidwitten](https://github.com/davidwitten))
* Johannes Würbach ([@johanneswuerbach](https://github.com/johanneswuerbach))
* John Bley ([@johnbley](https://github.com/johnbley))
* Jonah Rosenblum ([@jonahrosenblum](https://github.com/jonahrosenblum))
* Julien FABRE ([@jufab](https://github.com/jufab))
* Mark Wolff ([@markwolff](https://github.com/markwolff))
* Matthew Wear ([@mwear](https://github.com/mwear))
* Mayur Kale ([@mayurkale22](https://github.com/mayurkale22))
* Naseem ([@naseemkullah](https://github.com/naseemkullah))
* Ruben Vargas Palma ([@rubenvp8510](https://github.com/rubenvp8510))
* Shivkanya Andhare ([@shivkanya9146](https://github.com/shivkanya9146))
* Tina Gao ([@thgao](https://github.com/thgao))
* [@srjames90](https://github.com/srjames90)
* legendecas ([@legendecas](https://github.com/legendecas))

## 0.9.0

### :boom: Breaking Change

* `opentelemetry-api`, `opentelemetry-exporter-prometheus`, `opentelemetry-metrics`
  * [#1120](https://github.com/open-telemetry/opentelemetry-js/pull/1120) feat: add the UpDownCounter instrument ([@mayurkale22](https://github.com/mayurkale22))
  * [#1126](https://github.com/open-telemetry/opentelemetry-js/pull/1126) feat!: remove label keys as they are no longer part of the spec ([@naseemkullah](https://github.com/naseemkullah))
* `opentelemetry-api`, `opentelemetry-metrics`
  * [#1117](https://github.com/open-telemetry/opentelemetry-js/pull/1117) chore: rename meaure to value recorder ([@dyladan](https://github.com/dyladan))
* `opentelemetry-api`, `opentelemetry-core`, `opentelemetry-tracing`
  * [#1058](https://github.com/open-telemetry/opentelemetry-js/pull/1058) feat: spec compliant sampling result support ([@legendecas](https://github.com/legendecas))

### :rocket: (Enhancement)

* Other
  * [#1181](https://github.com/open-telemetry/opentelemetry-js/pull/1181) feat: add node-plugins-all package ([@dyladan](https://github.com/dyladan))
* `opentelemetry-plugin-fetch`, `opentelemetry-plugin-xml-http-request`, `opentelemetry-web`
  * [#1121](https://github.com/open-telemetry/opentelemetry-js/pull/1121) chore: adding plugin-fetch and example ([@obecny](https://github.com/obecny))
* `opentelemetry-node`
  * [#1153](https://github.com/open-telemetry/opentelemetry-js/pull/1153) feat: add OPENTELEMETRY_NO_PATCH_MODULES ([@markwolff](https://github.com/markwolff))
  * [#1151](https://github.com/open-telemetry/opentelemetry-js/pull/1151) chore(todo): add missing span sampling test ([@markwolff](https://github.com/markwolff))
* `opentelemetry-exporter-jaeger`
  * [#965](https://github.com/open-telemetry/opentelemetry-js/pull/965) feat(opentelemetry-exporter-jaeger): http sender ([@leonardodalcin](https://github.com/leonardodalcin))
* `opentelemetry-exporter-zipkin`
  * [#1138](https://github.com/open-telemetry/opentelemetry-js/pull/1138) feat(opentelemetry-js): infer zipkin service name from resource ([@rezakrimi](https://github.com/rezakrimi))
* `opentelemetry-plugin-xml-http-request`
  * [#1133](https://github.com/open-telemetry/opentelemetry-js/pull/1133) fix(plugin-xml-http-request): support sync requests ([@johnbley](https://github.com/johnbley))
* `opentelemetry-metrics`
  * [#1145](https://github.com/open-telemetry/opentelemetry-js/pull/1145) chore: creating new metric kind ([@obecny](https://github.com/obecny))
* `opentelemetry-exporter-collector`
  * [#1204](https://github.com/open-telemetry/opentelemetry-js/pull/1204) feat: collector exporter custom headers and metadata ([@mwear](https://github.com/mwear))
* `opentelemetry-exporter-zipkin`
  * [#1202](https://github.com/open-telemetry/opentelemetry-js/pull/1202) Adds possibility to set headers to zipkin exporter ([@obecny](https://github.com/obecny))

### :bug: (Bug Fix)

* `opentelemetry-exporter-collector`
  * [#1197](https://github.com/open-telemetry/opentelemetry-js/pull/1197) fix(exporter-collector): default endpoint for node and browser ([@davidwitten](https://github.com/davidwitten))
* `opentelemetry-context-zone-peer-dep`
  * [#1209](https://github.com/open-telemetry/opentelemetry-js/pull/1209) chore: fixing zone from which to fork a new zone ([@obecny](https://github.com/obecny))

### :sparkles: (Feature)

* `opentelemetry-semantic-conventions`
  * [#1160](https://github.com/open-telemetry/opentelemetry-js/pull/1160) refactor(attributes): move enums to @opentelemetry/semantic-conventions ([@markwolff](https://github.com/markwolff))

### :books: (Refine Doc)

* Other
  * [#1192](https://github.com/open-telemetry/opentelemetry-js/pull/1192) Fix_typo ([@shivkanya9146](https://github.com/shivkanya9146))
  * [#1147](https://github.com/open-telemetry/opentelemetry-js/pull/1147) ci: lint markdown files ([@naseemkullah](https://github.com/naseemkullah))
  * [#1142](https://github.com/open-telemetry/opentelemetry-js/pull/1142) chore: template prometheus endpoint in examples rather than hardcode ([@naseemkullah](https://github.com/naseemkullah))
  * [#1217](https://github.com/open-telemetry/opentelemetry-js/pull/1217) chore: fix markdown linting and add npm script ([@dyladan](https://github.com/dyladan))

### Committers: 13

* David W. ([@davidwitten](https://github.com/davidwitten))
* Bartlomiej Obecny ([@obecny](https://github.com/obecny))
* Daniel Dyla ([@dyladan](https://github.com/dyladan))
* Mark Wolff ([@markwolff](https://github.com/markwolff))
* Mayur Kale ([@mayurkale22](https://github.com/mayurkale22))
* Naseem ([@naseemkullah](https://github.com/naseemkullah))
* Valentin Marchaud ([@vmarchaud](https://github.com/vmarchaud))
* legendecas ([@legendecas](https://github.com/legendecas))
* Shivkanya Andhare ([@shivkanya9146](https://github.com/shivkanya9146))
* Leonardo Dalcin ([@leonardodalcin](https://github.com/leonardodalcin))
* [@rezakrimi](https://github.com/rezakrimi)
* John Bley ([@johnbley](https://github.com/johnbley))
* Matthew Wear ([@mwear](https://github.com/mwear))

## 0.8.3

### :rocket: (Enhancement)

* `opentelemetry-node`
  * [#980](https://github.com/open-telemetry/opentelemetry-js/pull/980) feat: merge user supplied and default plugin configs ([@naseemkullah](https://github.com/naseemkullah))

### :bug: (Bug Fix)

* `opentelemetry-context-async-hooks`
  * [#1099](https://github.com/open-telemetry/opentelemetry-js/pull/1099) fix(asynchooks-scope): fix context loss using .with() #1101 ([@vmarchaud](https://github.com/vmarchaud))

### :books: (Refine Doc)

* Other
  * [#1100](https://github.com/open-telemetry/opentelemetry-js/pull/1100) docs(batcher): document how to configure custom aggregators #989 ([@vmarchaud](https://github.com/vmarchaud))
* `opentelemetry-api`
  * [#1106](https://github.com/open-telemetry/opentelemetry-js/pull/1106) chore: improve API documentation ([@mayurkale22](https://github.com/mayurkale22))

### Committers: 7

* Bartlomiej Obecny ([@obecny](https://github.com/obecny))
* Daniel Dyla ([@dyladan](https://github.com/dyladan))
* Kanika Shah ([@kanikashah90](https://github.com/kanikashah90))
* Mayur Kale ([@mayurkale22](https://github.com/mayurkale22))
* Naseem ([@naseemkullah](https://github.com/naseemkullah))
* Valentin Marchaud ([@vmarchaud](https://github.com/vmarchaud))
* [@shivkanya9146](https://github.com/shivkanya9146)

## 0.8.2

### :rocket: (Enhancement)

* `opentelemetry-exporter-collector`
  * [#1063](https://github.com/open-telemetry/opentelemetry-js/pull/1063) feat: exporter collector TLS option ([@mzahor](https://github.com/mzahor))
* `opentelemetry-core`
  * [#838](https://github.com/open-telemetry/opentelemetry-js/pull/838) feat: implement W3C Correlation Context propagator ([@rubenvp8510](https://github.com/rubenvp8510))

### :bug: (Bug Fix)

* `opentelemetry-api`
  * [#1067](https://github.com/open-telemetry/opentelemetry-js/pull/1067) fix: missing `global` in browser environments ([@legendecas](https://github.com/legendecas))

### :books: (Refine Doc)

* Other
  * [#1057](https://github.com/open-telemetry/opentelemetry-js/pull/1057) chore: add examples README.md ([@mayurkale22](https://github.com/mayurkale22))
* `opentelemetry-core`
  * [#1080](https://github.com/open-telemetry/opentelemetry-js/pull/1080) docs: document CorrelationContext propagator under Built-in Implement… ([@rubenvp8510](https://github.com/rubenvp8510))

### Committers: 5

* Marian Zagoruiko ([@mzahor](https://github.com/mzahor))
* Mayur Kale ([@mayurkale22](https://github.com/mayurkale22))
* Olivier Albertini ([@OlivierAlbertini](https://github.com/OlivierAlbertini))
* Ruben Vargas Palma ([@rubenvp8510](https://github.com/rubenvp8510))
* legendecas ([@legendecas](https://github.com/legendecas))

## 0.8.1

### :rocket: (Enhancement)

* Other
  * [#1050](https://github.com/open-telemetry/opentelemetry-js/pull/1050) feat: add plugin metapackages ([@dyladan](https://github.com/dyladan))
* `opentelemetry-resources`
  * [#1055](https://github.com/open-telemetry/opentelemetry-js/pull/1055) chore(opentelemetry-resources): add instance type and az to aws detector ([@justinwalz](https://github.com/justinwalz))
* `opentelemetry-plugin-http`
  * [#963](https://github.com/open-telemetry/opentelemetry-js/pull/963) feat(plugin-http): add plugin hooks before processing req and res ([@BlumAmir](https://github.com/BlumAmir))
* `opentelemetry-metrics`
  * [#1049](https://github.com/open-telemetry/opentelemetry-js/pull/1049) chore: pipe resource through to MetricRecord ([@mwear](https://github.com/mwear))
* `opentelemetry-api`, `opentelemetry-metrics`
  * [#1032](https://github.com/open-telemetry/opentelemetry-js/pull/1032) Make Labels Optional for CounterMetric::add ([@astorm](https://github.com/astorm))

### :bug: (Bug Fix)

* `opentelemetry-plugin-http`
  * [#1060](https://github.com/open-telemetry/opentelemetry-js/pull/1060) fix(http-plugin): don't modify user's headers object in plugin ([@BlumAmir](https://github.com/BlumAmir))
* `opentelemetry-exporter-collector`
  * [#1053](https://github.com/open-telemetry/opentelemetry-js/pull/1053) fix: include proto files in deployment package ([@dyladan](https://github.com/dyladan))

### :books: (Refine Doc)

* Other
  * [#1065](https://github.com/open-telemetry/opentelemetry-js/pull/1065) style: format README ([@naseemkullah](https://github.com/naseemkullah))
  * [#1064](https://github.com/open-telemetry/opentelemetry-js/pull/1064) chore: update README ([@mayurkale22](https://github.com/mayurkale22))
  * [#1051](https://github.com/open-telemetry/opentelemetry-js/pull/1051) chore: deploy docs using github action ([@dyladan](https://github.com/dyladan))
* `opentelemetry-exporter-prometheus`
  * [#1056](https://github.com/open-telemetry/opentelemetry-js/pull/1056) fix readme: setting labelKeys when creating the counter ([@luebken](https://github.com/luebken))

### Committers: 9

* Alan Storm ([@astorm](https://github.com/astorm))
* Amir Blum ([@BlumAmir](https://github.com/BlumAmir))
* Daniel Dyla ([@dyladan](https://github.com/dyladan))
* Justin Walz ([@justinwalz](https://github.com/justinwalz))
* Matthew Wear ([@mwear](https://github.com/mwear))
* Matthias Lübken ([@luebken](https://github.com/luebken))
* Mayur Kale ([@mayurkale22](https://github.com/mayurkale22))
* Naseem ([@naseemkullah](https://github.com/naseemkullah))
* [@shivkanya9146](https://github.com/shivkanya9146)

## 0.8.0

Released 2020-05-12

### :boom: Breaking Change

* `opentelemetry-api`, `opentelemetry-metrics`
  * [#1001](https://github.com/open-telemetry/opentelemetry-js/pull/1001) fix: observers should not expose bind/unbind method ([@legendecas](https://github.com/legendecas))

### :bug: (Bug Fix)

* `opentelemetry-plugin-http`
  * [#984](https://github.com/open-telemetry/opentelemetry-js/pull/984) fix(http-plugin): strip otel custom http header #983 ([@vmarchaud](https://github.com/vmarchaud))
* `opentelemetry-core`
  * [#1021](https://github.com/open-telemetry/opentelemetry-js/pull/1021) fix: left pad short b3 trace identifiers ([@dyladan](https://github.com/dyladan))
* `opentelemetry-plugin-xml-http-reques`
  * [#1002](https://github.com/open-telemetry/opentelemetry-js/pull/1002) fix(opentelemetry-plugin-xml-http-request): define span kind as CLIENT for xmlhttprequests ([@ivansenic](https://github.com/ivansenic))
* `opentelemetry-plugin-grpc`
  * [#1005](https://github.com/open-telemetry/opentelemetry-js/pull/1005) fix: add missing error status handler ([@markwolff](https://github.com/markwolff))
* `opentelemetry-exporter-collector`
  * [#1008](https://github.com/open-telemetry/opentelemetry-js/pull/1008) fix: permission denied error when cloning submodules ([@sleighzy](https://github.com/sleighzy))

### :rocket: (Enhancement)

* `opentelemetry-exporter-zipkin`, `opentelemetry-plugin-http`, `opentelemetry-tracing`
  * [#1037](https://github.com/open-telemetry/opentelemetry-js/pull/1037) fix(tracing): span processor should receive a readable span as parameters ([@legendecas](https://github.com/legendecas))
* `opentelemetry-tracing`
  * [#1024](https://github.com/open-telemetry/opentelemetry-js/pull/1024) fix: multi span processor should flush child span processors ([@legendecas](https://github.com/legendecas))
* `opentelemetry-metrics`, `opentelemetry-tracing`
  * [#1015](https://github.com/open-telemetry/opentelemetry-js/pull/1015) fix: prevent duplicated resource creation ([@legendecas](https://github.com/legendecas))
* `opentelemetry-metrics`
  * [#1014](https://github.com/open-telemetry/opentelemetry-js/pull/1014) feat(metrics): use MetricDescriptor to determine aggregator #989 ([@vmarchaud](https://github.com/vmarchaud))
* `opentelemetry-plugin-http`
  * [#948](https://github.com/open-telemetry/opentelemetry-js/pull/948) feat(http-plugin): add options to disable new spans if no parent ([@vmarchaud](https://github.com/vmarchaud))
* `opentelemetry-api`, `opentelemetry-node`, `opentelemetry-plugin-grpc`, `opentelemetry-plugin-http`, `opentelemetry-plugin-https`, `opentelemetry-plugin-xml-http-request`, `opentelemetry-tracing`, `opentelemetry-web`
  * [#943](https://github.com/open-telemetry/opentelemetry-js/pull/943) Use global API instances ([@dyladan](https://github.com/dyladan))
* `opentelemetry-api`
  * [#1016](https://github.com/open-telemetry/opentelemetry-js/pull/1016) refactor: normalize namespace import name for @opentelemetry/api ([@legendecas](https://github.com/legendecas))
* `opentelemetry-core`, `opentelemetry-base`
  * [#991](https://github.com/open-telemetry/opentelemetry-js/pull/991) refactor: merge opentelemetry-base to opentelemetry-core ([@legendecas](https://github.com/legendecas))
* `opentelemetry-core`
  * [#981](https://github.com/open-telemetry/opentelemetry-js/pull/981) chore: splitting BasePlugin into browser and node ([@obecny](https://github.com/obecny))

### :books: (Refine Doc)

* Other
  * [#1003](https://github.com/open-telemetry/opentelemetry-js/pull/1003) chore: test on node 14 ([@dyladan](https://github.com/dyladan))
  * [#990](https://github.com/open-telemetry/opentelemetry-js/pull/990) fix(opentracing-shim): update opentracing shim example ([@sleighzy](https://github.com/sleighzy))

### Committers: 7

* legendecas ([@legendecas](https://github.com/legendecas))
* Valentin Marchaud ([@vmarchaud](https://github.com/vmarchaud))
* Daniel Dyla ([@dyladan](https://github.com/dyladan))
* Ivan Senic ([@ivansenic](https://github.com/ivansenic))
* Mark Wolff ([@markwolff](https://github.com/markwolff))
* Simon Leigh ([@sleighzy](https://github.com/sleighzy))
* Bartlomiej Obecny ([@obecny](https://github.com/obecny))

## 0.7.0

Released 2020-04-23

### :boom: Breaking Change

* `opentelemetry-exporter-collector`
  * [#901](https://github.com/open-telemetry/opentelemetry-js/pull/901) grpc for node and support for new proto format for node and browser ([@obecny](https://github.com/obecny))
* `opentelemetry-api`, `opentelemetry-metrics`
  * [#964](https://github.com/open-telemetry/opentelemetry-js/pull/964) chore: adding metric observable to be able to support async update ([@obecny](https://github.com/obecny))

### :bug: (Bug Fix)

* `opentelemetry-plugin-http`
  * [#960](https://github.com/open-telemetry/opentelemetry-js/pull/960) [http] fix: use url.URL ([@naseemkullah](https://github.com/naseemkullah))
* `opentelemetry-core`
  * [#977](https://github.com/open-telemetry/opentelemetry-js/pull/977) fix(B3Propagator): B3 sampled causing gRPC error ([@mayurkale22](https://github.com/mayurkale22))

### :rocket: (Enhancement)

* `opentelemetry-resources`
  * [#899](https://github.com/open-telemetry/opentelemetry-js/pull/899) feat: resource auto-detection ([@mwear](https://github.com/mwear))
* `opentelemetry-metrics`
  * [#930](https://github.com/open-telemetry/opentelemetry-js/pull/930) feat(aggregators): implement histogram aggregator ([@vmarchaud](https://github.com/vmarchaud))

### Committers: 5

* Naseem ([@naseemkullah](https://github.com/naseemkullah))
* Matthew Wear ([@mwear](https://github.com/mwear))
* Bartlomiej Obecny ([@obecny](https://github.com/obecny))
* Mayur Kale ([@mayurkale22](https://github.com/mayurkale22))
* Valentin Marchaud ([@vmarchaud](https://github.com/vmarchaud))

## 0.6.1

Released 2020-04-08

### :rocket: (Enhancement)

* `opentelemetry-exporter-jaeger`
  * [#924](https://github.com/open-telemetry/opentelemetry-js/pull/924) [Jaeger-Exporter] host default env var ([@naseemkullah](https://github.com/naseemkullah))
* `opentelemetry-metrics`
  * [#933](https://github.com/open-telemetry/opentelemetry-js/pull/933) feat(meter): allow custom batcher #932 ([@vmarchaud](https://github.com/vmarchaud))

### :bug: (Bug Fix)

* `opentelemetry-plugin-http`
  * [#946](https://github.com/open-telemetry/opentelemetry-js/pull/946) Remove bad null check ([@dyladan](https://github.com/dyladan))
* `opentelemetry-exporter-prometheus`, `opentelemetry-metrics`
  * [#941](https://github.com/open-telemetry/opentelemetry-js/pull/941) fix: do not clear other labelsets when updating metrics ([@dyladan](https://github.com/dyladan))

### :books: (Refine Doc)

* `opentelemetry-propagator-jaeger`
  * [#937](https://github.com/open-telemetry/opentelemetry-js/pull/937) fix: Jaeger propagator example of usage" ([@shivkanya9146](https://github.com/shivkanya9146))

### Committers: 4

* Daniel Dyla ([@dyladan](https://github.com/dyladan))
* Naseem ([@naseemkullah](https://github.com/naseemkullah))
* Valentin Marchaud ([@vmarchaud](https://github.com/vmarchaud))
* [@shivkanya9146](https://github.com/shivkanya9146)

## 0.6.0

Released 2020-04-01

### :boom: Breaking Change

* `opentelemetry-api`, `opentelemetry-metrics`
  * [#915](https://github.com/open-telemetry/opentelemetry-js/pull/915) Remove label set from metrics API ([@mayurkale22](https://github.com/mayurkale22))

### :rocket: (Enhancement)

* `opentelemetry-tracing`
  * [#913](https://github.com/open-telemetry/opentelemetry-js/pull/913) chore: remove unused default argument in Tracer ([@Flarna](https://github.com/Flarna))
* `opentelemetry-exporter-jaeger`
  * [#916](https://github.com/open-telemetry/opentelemetry-js/pull/916) chore: removing force flush ([@obecny](https://github.com/obecny))

### :books: (Refine Doc)

* `opentelemetry-node`
  * [#921](https://github.com/open-telemetry/opentelemetry-js/pull/921) chore: fix Require Path in README [@shivkanya9146](https://github.com/shivkanya9146))

### Committers: 4

* Mayur Kale ([@mayurkale22](https://github.com/mayurkale22))
* Bartlomiej Obecny ([@obecny](https://github.com/obecny))
* Gerhard Stöbich ([@Flarna](https://github.com/Flarna))
* Shivkanya Andhare ([@shivkanya9146](https://github.com/shivkanya9146))

## 0.5.2

Released 2020-03-27

### :rocket: (Enhancement)

* `opentelemetry-exporter-prometheus`, `opentelemetry-metrics`
  * [#893](https://github.com/open-telemetry/opentelemetry-js/pull/893) Metrics: Add lastUpdateTimestamp associated with point ([@mayurkale22](https://github.com/mayurkale22))
* `opentelemetry-tracing`
  * [#896](https://github.com/open-telemetry/opentelemetry-js/pull/896) Do not export empty span lists ([@dyladan](https://github.com/dyladan))
* `opentelemetry-api`, `opentelemetry-tracing`
  * [#889](https://github.com/open-telemetry/opentelemetry-js/pull/889) feat: start a root span with spanOptions.parent = null ([@dyladan](https://github.com/dyladan))

### :bug: (Bug Fix)

* `opentelemetry-core`, `opentelemetry-propagator-jaeger`
  * [#904](https://github.com/open-telemetry/opentelemetry-js/pull/904) fix: add type checking in propagators ([@dyladan](https://github.com/dyladan))
* `opentelemetry-context-base`, `opentelemetry-core`, `opentelemetry-plugin-document-load`, `opentelemetry-plugin-user-interaction`, `opentelemetry-web`
  * [#906](https://github.com/open-telemetry/opentelemetry-js/pull/906) chore: fixing documentation for web tracer provider, fixing examples … ([@obecny](https://github.com/obecny))
* Other
  * [#884](https://github.com/open-telemetry/opentelemetry-js/pull/884) chore: fixing main package.json version ([@obecny](https://github.com/obecny))

### :books: (Refine Doc)

* `opentelemetry-context-base`, `opentelemetry-core`, `opentelemetry-plugin-document-load`, `opentelemetry-plugin-user-interaction`, `opentelemetry-web`
  * [#906](https://github.com/open-telemetry/opentelemetry-js/pull/906) chore: fixing documentation for web tracer provider, fixing examples … ([@obecny](https://github.com/obecny))

### Committers: 4

* Bartlomiej Obecny ([@obecny](https://github.com/obecny))
* Daniel Dyla ([@dyladan](https://github.com/dyladan))
* Mark Robert Henderson ([@aphelionz](https://github.com/aphelionz))
* Mayur Kale ([@mayurkale22](https://github.com/mayurkale22))

## 0.5.1

Released 2020-03-19

### :bug: (Bug Fix)

* `opentelemetry-web`
  * [#873](https://github.com/open-telemetry/opentelemetry-js/pull/873) Remove unnecessary `this` overwrite in stack context manager ([@dyladan](https://github.com/dyladan))
* `opentelemetry-plugin-mysql`
  * [#880](https://github.com/open-telemetry/opentelemetry-js/pull/880) Do not multiwrap pool queries ([@dyladan](https://github.com/dyladan))
* `opentelemetry-metrics`
  * [#881](https://github.com/open-telemetry/opentelemetry-js/pull/881)  fix: @opentelemetry/metrics fails to run due to bad import ([@mayurkale22](https://github.com/mayurkale22))

### Committers: 2

* Daniel Dyla ([@dyladan](https://github.com/dyladan))
* Mayur Kale ([@mayurkale22](https://github.com/mayurkale22))

## 0.5.0

Released 2020-03-16

### First official beta release

* provides almost fully complete metrics, tracing, and context propagation functionality but makes **no promises** around breaking changes

### :boom: Breaking Change

* [#853](https://github.com/open-telemetry/opentelemetry-js/pull/853) Rename scope to context
* [#851](https://github.com/open-telemetry/opentelemetry-js/pull/851) Rename formatter to propagator

### :rocket: (Enhancement)

* [#828](https://github.com/open-telemetry/opentelemetry-js/pull/828) feat: metric observer
* [#858](https://github.com/open-telemetry/opentelemetry-js/pull/858) chore: update out-of-date dependencies
* [#856](https://github.com/open-telemetry/opentelemetry-js/pull/856) fix: change loglevel for beta
* [#843](https://github.com/open-telemetry/opentelemetry-js/pull/843) export resource to exporters
* [#846](https://github.com/open-telemetry/opentelemetry-js/pull/846) SDK Resource
* [#625](https://github.com/open-telemetry/opentelemetry-js/pull/625) feat: introduce ended property on Span
* [#837](https://github.com/open-telemetry/opentelemetry-js/pull/837) Simplify SDK registration
* [#818](https://github.com/open-telemetry/opentelemetry-js/pull/818) fix: change SpanContext.traceFlags to mandatory
* [#827](https://github.com/open-telemetry/opentelemetry-js/pull/827) Add getter and setter arguments to propagation API
* [#821](https://github.com/open-telemetry/opentelemetry-js/pull/821) feat: add composite propagator
* [#824](https://github.com/open-telemetry/opentelemetry-js/pull/824) Faster trace id generation
* [#708](https://github.com/open-telemetry/opentelemetry-js/pull/708) Simplify and speed up trace context parsing
* [#802](https://github.com/open-telemetry/opentelemetry-js/pull/802) chore: adding force flush to span processors
* [#816](https://github.com/open-telemetry/opentelemetry-js/pull/816) feat: use context-based tracing
* [#815](https://github.com/open-telemetry/opentelemetry-js/pull/815) Resources API: package, semantic conventions, and test utils
* [#797](https://github.com/open-telemetry/opentelemetry-js/pull/797) Add propagation API
* [#792](https://github.com/open-telemetry/opentelemetry-js/pull/792) Add context API
* [#685](https://github.com/open-telemetry/opentelemetry-js/pull/685) feat: add express plugin #666
* [#769](https://github.com/open-telemetry/opentelemetry-js/pull/769) Separate context propagation (OTEP 66)
* [#653](https://github.com/open-telemetry/opentelemetry-js/pull/653) Prevent loading plugins for incorrect module #626
* [#654](https://github.com/open-telemetry/opentelemetry-js/pull/654) feat: warn user when a instrumented package was already required #636
* [#772](https://github.com/open-telemetry/opentelemetry-js/pull/772) chore: add typing to propagator carrier
* [#735](https://github.com/open-telemetry/opentelemetry-js/pull/735) feat: decode jaeger header
* [#719](https://github.com/open-telemetry/opentelemetry-js/pull/719) feat(plugin-http): sync. specs for statuscode
* [#701](https://github.com/open-telemetry/opentelemetry-js/pull/701) feat: add jaeger http trace format (#696)

### :bug: (Bug Fix)

* [#798](https://github.com/open-telemetry/opentelemetry-js/pull/798) Respect sampled bit in probability sampler
* [#743](https://github.com/open-telemetry/opentelemetry-js/pull/743) fix: left pad jaeger trace ids
* [#715](https://github.com/open-telemetry/opentelemetry-js/pull/715) fix: unref jaeger socket to prevent process running indefinitely

## 0.4.0

Released 2020-02-05

### :rocket: (Enhancement)

* `opentelemetry-api`
  * [#727](https://github.com/open-telemetry/opentelemetry-js/pull/727) Api separation (deprecate `opentelemetry-types`)
  * [#749](https://github.com/open-telemetry/opentelemetry-js/pull/749) chore: rename registry to provider

### :sparkles: (Feature)

* `opentelemetry-plugin-http`
  * [#719](https://github.com/open-telemetry/opentelemetry-js/pull/719) feat(plugin-http): sync. specs for statuscode
* `opentelemetry-exporter-jaeger`
  * [#735](https://github.com/open-telemetry/opentelemetry-js/pull/735) feat: decode jaeger header
* `opentelemetry-plugin-user-interaction`
  * [#658](https://github.com/open-telemetry/opentelemetry-js/pull/658) feat: plugin user interaction for web

### :books: (Refine Doc)

* [#689](https://github.com/open-telemetry/opentelemetry-js/pull/689) Add benchmark README and latest numbers
* [#733](https://github.com/open-telemetry/opentelemetry-js/pull/733) chore: add instruction for pg-pool plugin
* [#665](https://github.com/open-telemetry/opentelemetry-js/pull/665) docs: add ioredis example
* [#731](https://github.com/open-telemetry/opentelemetry-js/pull/731) Update Stackdriver exporter example

### :bug: (Bug Fix)

* `opentelemetry-exporter-jaeger`
  * [#715](https://github.com/open-telemetry/opentelemetry-js/pull/715) fix: unref jaeger socket to prevent process running indefinitely
* `opentelemetry-plugin-ioredis`
  * [#671](https://github.com/open-telemetry/opentelemetry-js/pull/671) [ioredis plugin] fix: change supportedVersions to >1 <5

## 0.3.3

Released 2020-01-22

### :rocket: (Enhancement)

* `opentelemetry-core`, `opentelemetry-exporter-collector`, `opentelemetry-exporter-zipkin`, `opentelemetry-node`, `opentelemetry-plugin-dns`, `opentelemetry-plugin-document-load`, `opentelemetry-plugin-grpc`, `opentelemetry-plugin-http`, `opentelemetry-plugin-https`, `opentelemetry-plugin-ioredis`, `opentelemetry-plugin-mongodb`, `opentelemetry-plugin-mysql`, `opentelemetry-plugin-postgres`, `opentelemetry-plugin-redis`, `opentelemetry-plugin-xml-http-request`, `opentelemetry-shim-opentracing`, `opentelemetry-tracing`, `opentelemetry-types`, `opentelemetry-web`
  * [#582](https://github.com/open-telemetry/opentelemetry-js/pull/582) Named Tracers / Tracer Registry
* `opentelemetry-node`, `opentelemetry-plugin-postgres`
  * [#662](https://github.com/open-telemetry/opentelemetry-js/pull/662) feat: add pg-pool to default list of instrumented plugins
  * [#708](https://github.com/open-telemetry/opentelemetry-js/pull/708) Simplify and speed up trace context parsing
* `opentelemetry-metrics`
  * [#700](https://github.com/open-telemetry/opentelemetry-js/pull/700) implement named meter

### :sparkles: (Feature)

* `opentelemetry-propagator-jaeger`
  * [#701](https://github.com/open-telemetry/opentelemetry-js/pull/701) add jaeger http trace format
* `opentelemetry-exporter-stackdriver-trace`
  * [#648](https://github.com/open-telemetry/opentelemetry-js/pull/648) Stackdriver Trace exporter

### :books: (Refine Doc)

* [#673](https://github.com/open-telemetry/opentelemetry-js/pull/673) chore(getting-started): Added a TypeScript version for Getting Started Guide

### :bug: (Bug Fix)

* `opentelemetry-plugin-ioredis`
  * [#714](https://github.com/open-telemetry/opentelemetry-js/pull/714) fix: return module exports from ioredis

## 0.3.2

Released 2020-01-03

### :rocket: (Enhancement)

* `opentelemetry-plugin-http`, `opentelemetry-plugin-https`
  * [#643](https://github.com/open-telemetry/opentelemetry-js/pull/643) feat(plugin-http): add/modify attributes
  * [#651](https://github.com/open-telemetry/opentelemetry-js/pull/651) chore: add version script to all packages
* `opentelemetry-plugin-mongodb`
  * [#652](https://github.com/open-telemetry/opentelemetry-js/pull/652) feat: port mongodb-core plugin to mongodb
* `opentelemetry-metrics`
  * [#634](https://github.com/open-telemetry/opentelemetry-js/pull/634) Rename metric handle to bound instrument
* `opentelemetry-test-utils`
  * [#644](https://github.com/open-telemetry/opentelemetry-js/pull/644) feat: test-utils

### :sparkles: (Feature)

* `opentelemetry-plugin-ioredis`
  * [#558](https://github.com/open-telemetry/opentelemetry-js/pull/558) feat(plugin): add ioredis plugin

### :books: (Refine Doc)

* `opentelemetry-node`, `opentelemetry-plugin-xml-http-request`
  * [#646](https://github.com/open-telemetry/opentelemetry-js/pull/646) chore: update default plugins list and fix npm badge
* `opentelemetry-plugin-document-load`, `opentelemetry-plugin-mysql`, `opentelemetry-plugin-redis`, `opentelemetry-plugin-xml-http-request`, `opentelemetry-shim-opentracing`
  * [#647](https://github.com/open-telemetry/opentelemetry-js/pull/647) chore: update plugin readme with example links
* `opentelemetry-plugin-postgres`
  * [#539](https://github.com/open-telemetry/opentelemetry-js/pull/539) chore(docs:postgres): add usage instructions
* Other
  * [#645](https://github.com/open-telemetry/opentelemetry-js/pull/645) chore(plugin-pg): move dev dependencies out of `dependencies` in package.json

## 0.3.1

Released 2019-12-20

### :bug: (Bug Fix)

* `opentelemetry-plugin-grpc`
  * [#631](https://github.com/open-telemetry/opentelemetry-js/pull/631) fix(grpc): patch original client methods
  * [#593](https://github.com/open-telemetry/opentelemetry-js/pull/593) fix: transpile to es2017 as esnext may result in unsupported JS code

### :books: (Refine Doc)

* Other
  * [#629](https://github.com/open-telemetry/opentelemetry-js/pull/629) ci: deploy documentation on releases
  * [#581](https://github.com/open-telemetry/opentelemetry-js/pull/581) feat: add OpenTracing example

### :rocket: (Enhancement)

* [#633](https://github.com/open-telemetry/opentelemetry-js/pull/633) chore: enable incremental builds

### :sparkles: (Feature)

* `opentelemetry-plugin-xml-http-request`
  * [#595](https://github.com/open-telemetry/opentelemetry-js/pull/595) feat: implement XMLHttpRequest plugin

## 0.3.0

Released 2019-12-13

### :rocket: (Enhancement)

* `opentelemetry-core`, `opentelemetry-node`, `opentelemetry-plugin-dns`, `opentelemetry-plugin-document-load`, `opentelemetry-plugin-grpc`, `opentelemetry-plugin-postgres`, `opentelemetry-plugin-redis`, `opentelemetry-tracing`, `opentelemetry-types`
  * [#569](https://github.com/open-telemetry/opentelemetry-js/pull/569) chore: allow parent span to be null
* `opentelemetry-plugin-document-load`
  * [#546](https://github.com/open-telemetry/opentelemetry-js/pull/546) chore: fixing issue when metric time is 0 in document-load plugin
  * [#469](https://github.com/open-telemetry/opentelemetry-js/pull/469) chore: fixing problem with load event and performance for loadend
* `opentelemetry-plugin-http`, `opentelemetry-plugin-https`
  * [#548](https://github.com/open-telemetry/opentelemetry-js/pull/548) fix(plugin-http): adapt to current @types/node
* Other
  * [#510](https://github.com/open-telemetry/opentelemetry-js/pull/510) chore(circleci): remove duplicate compile step
  * [#514](https://github.com/open-telemetry/opentelemetry-js/pull/514) ci: enumerate caching paths manually
  * [#470](https://github.com/open-telemetry/opentelemetry-js/pull/470) chore: remove examples from lerna packages
* `opentelemetry-core`, `opentelemetry-metrics`, `opentelemetry-types`
  * [#507](https://github.com/open-telemetry/opentelemetry-js/pull/507) feat: direct calling of metric instruments
  * [#517](https://github.com/open-telemetry/opentelemetry-js/pull/517) chore: update dependencies gts and codecov
  * [#497](https://github.com/open-telemetry/opentelemetry-js/pull/497) chore: bump typescript version to ^3.7.2
* `opentelemetry-metrics`
  * [#475](https://github.com/open-telemetry/opentelemetry-js/pull/475) add shutdown method on MetricExporter interface
* `opentelemetry-core`, `opentelemetry-plugin-document-load`, `opentelemetry-tracing`, `opentelemetry-web`
  * [#466](https://github.com/open-telemetry/opentelemetry-js/pull/466) chore: fixing coverage for karma using istanbul

### :bug: (Bug Fix)

* `opentelemetry-exporter-jaeger`
  * [#609](https://github.com/open-telemetry/opentelemetry-js/pull/609) Jaeger no flush interval
* `opentelemetry-plugin-dns`
  * [#613](https://github.com/open-telemetry/opentelemetry-js/pull/613) fix(plugin-dns): remove from default plugin list
* `opentelemetry-plugin-http`
  * [#589](https://github.com/open-telemetry/opentelemetry-js/pull/589) fix(plugin-http): correct handling of WHATWG urls
  * [#580](https://github.com/open-telemetry/opentelemetry-js/pull/580) fix(plugin-http): http.url attribute
* `opentelemetry-shim-opentracing`
  * [#577](https://github.com/open-telemetry/opentelemetry-js/pull/577) fix: add missing `main` in package.json
* `opentelemetry-exporter-zipkin`
  * [#526](https://github.com/open-telemetry/opentelemetry-js/pull/526) fix: zipkin-exporter: don't export after shutdown
* `opentelemetry-plugin-grpc`
  * [#487](https://github.com/open-telemetry/opentelemetry-js/pull/487) fix(grpc): use correct supportedVersions
* `opentelemetry-core`
  * [#472](https://github.com/open-telemetry/opentelemetry-js/pull/472) fix(core): add missing semver dependency

### :books: (Refine Doc)

* Other
  * [#574](https://github.com/open-telemetry/opentelemetry-js/pull/574) chore: add CHANGELOG.md
  * [#575](https://github.com/open-telemetry/opentelemetry-js/pull/575) Add exporter guide
  * [#534](https://github.com/open-telemetry/opentelemetry-js/pull/534) feat: add redis plugin example
  * [#562](https://github.com/open-telemetry/opentelemetry-js/pull/562) chore(web-example): Added a README for the existing example
  * [#537](https://github.com/open-telemetry/opentelemetry-js/pull/537) examples(tracing): add multi exporter example
  * [#484](https://github.com/open-telemetry/opentelemetry-js/pull/484) chore: update README for new milestones
* `opentelemetry-plugin-mongodb-core`
  * [#564](https://github.com/open-telemetry/opentelemetry-js/pull/564) docs: add usage for mongodb-core plugin #543)
* `opentelemetry-metrics`
  * [#490](https://github.com/open-telemetry/opentelemetry-js/pull/490) chore: update metrics README
* `opentelemetry-plugin-redis`
  * [#551](https://github.com/open-telemetry/opentelemetry-js/pull/551) chore: fix minor typo
* `opentelemetry-exporter-prometheus`
  * [#521](https://github.com/open-telemetry/opentelemetry-js/pull/521) chore: update prometheus exporter readme with usage and links
* `opentelemetry-types`
  * [#512](https://github.com/open-telemetry/opentelemetry-js/pull/512) chore: minor name change
* `opentelemetry-plugin-postgres`
  * [#473](https://github.com/open-telemetry/opentelemetry-js/pull/473) chore(plugin): postgres-pool plugin skeleton

### :sparkles: (Feature)

* `opentelemetry-core`, `opentelemetry-exporter-collector`
  * [#552](https://github.com/open-telemetry/opentelemetry-js/pull/552) Collector exporter
* `opentelemetry-node`, `opentelemetry-plugin-mysql`
  * [#525](https://github.com/open-telemetry/opentelemetry-js/pull/525) feat: mysql support
* `opentelemetry-plugin-redis`
  * [#503](https://github.com/open-telemetry/opentelemetry-js/pull/503) feat(plugin): implement redis plugin
* `opentelemetry-plugin-mongodb-core`
  * [#205](https://github.com/open-telemetry/opentelemetry-js/pull/205) feat: add mongodb plugin
* `opentelemetry-exporter-prometheus`
  * [#483](https://github.com/open-telemetry/opentelemetry-js/pull/483) feat: Add prometheus exporter
* `opentelemetry-metrics`
  * [#500](https://github.com/open-telemetry/opentelemetry-js/pull/500) feat: add ConsoleMetricExporter
  * [#468](https://github.com/open-telemetry/opentelemetry-js/pull/468) feat: validate metric names
* `opentelemetry-scope-zone-peer-dep`, `opentelemetry-scope-zone`, `opentelemetry-web`
  * [#461](https://github.com/open-telemetry/opentelemetry-js/pull/461) feat(scope-zone): new scope manager to support async operations in web
* `opentelemetry-core`, `opentelemetry-plugin-document-load`
  * [#477](https://github.com/open-telemetry/opentelemetry-js/pull/477) feat(traceparent): setting parent span from server
* `opentelemetry-core`, `opentelemetry-metrics`, `opentelemetry-types`
  * [#463](https://github.com/open-telemetry/opentelemetry-js/pull/463) feat: implement labelset
* `opentelemetry-metrics`, `opentelemetry-types`
  * [#437](https://github.com/open-telemetry/opentelemetry-js/pull/437) feat(metrics): add registerMetric and getMetrics

## 0.2.0

Released 2019-11-04

### :rocket: (Enhancement)

* `opentelemetry-shim-opentracing`, `opentelemetry-tracing`, `opentelemetry-types`
  * [#449](https://github.com/open-telemetry/opentelemetry-js/pull/449) fix: allow recording links only at Span creation time
* `opentelemetry-core`, `opentelemetry-node`, `opentelemetry-tracing`, `opentelemetry-types`
  * [#454](https://github.com/open-telemetry/opentelemetry-js/pull/454) fix(span): rename span recording flag
* `opentelemetry-metrics`
  * [#475](https://github.com/open-telemetry/opentelemetry-js/pull/475) add shutdown method on MetricExporter interface
* `opentelemetry-plugin-document-load`
  * [#469](https://github.com/open-telemetry/opentelemetry-js/pull/469) chore: fixing problem with load event and performance for loadend
* `opentelemetry-core`, `opentelemetry-plugin-document-load`, `opentelemetry-tracing`, `opentelemetry-web`
  * [#466](https://github.com/open-telemetry/opentelemetry-js/pull/466) chore: fixing coverage for karma using istanbul

### :bug: (Bug Fix)

* `opentelemetry-tracing`
  * [#444](https://github.com/open-telemetry/opentelemetry-js/pull/444) fix: batchSpanProcessor test failing intermittently
* `opentelemetry-core`
  * [#472](https://github.com/open-telemetry/opentelemetry-js/pull/472) fix(core): add missing semver dependency

### :books: (Refine Doc)

* [#462](https://github.com/open-telemetry/opentelemetry-js/pull/462) chore: update README
* [#460](https://github.com/open-telemetry/opentelemetry-js/pull/460) chore: move members list out of community repo
* [#445](https://github.com/open-telemetry/opentelemetry-js/pull/445) chore: update CONTRIBUTING.md
* [#459](https://github.com/open-telemetry/opentelemetry-js/pull/459) chore: update API docs

### :sparkles: (Feature)

* `opentelemetry-metrics`, `opentelemetry-types`
  * [#437](https://github.com/open-telemetry/opentelemetry-js/pull/437) feat(metrics): add registerMetric and getMetrics
* `opentelemetry-metrics`
  * [#468](https://github.com/open-telemetry/opentelemetry-js/pull/468) feat: validate metric names
* `opentelemetry-plugin-postgres`
  * [#417](https://github.com/open-telemetry/opentelemetry-js/pull/417) feature(plugin): implement postgres plugin
* `opentelemetry-core`, `opentelemetry-types`
  * [#451](https://github.com/open-telemetry/opentelemetry-js/pull/451) feat: add IsRemote field to SpanContext, set by propagators
* `opentelemetry-core`, `opentelemetry-plugin-document-load`, `opentelemetry-tracing`, `opentelemetry-types`, `opentelemetry-web`
  * [#433](https://github.com/open-telemetry/opentelemetry-js/pull/433) feat(plugin-document-load): new plugin for document load for web tracer

## 0.1.1

* chore: add prepare script and bump the version (#431)
* docs: fix broken links (#428)
* docs(exporter-jaeger): fix jaeger version (#430)
* fix(plugin-http): ensure no leaks (#398)
* Update readme (#421)
* refactor: cal duration once instead of each get duration call (#412)
* chore: add npm version badge (#414)

## 0.1.0

* Initial release<|MERGE_RESOLUTION|>--- conflicted
+++ resolved
@@ -16,15 +16,11 @@
 
 ### :bug: (Bug Fix)
 
-<<<<<<< HEAD
-* fix(sdk-metrics): allow single bucket histograms [#4456](https://github.com/open-telemetry/opentelemetry-js/pull/4456) @pichlermarc
-  * fixes a bug where `Meter.createHistogram()` with the advice `explicitBucketBoundaries: []` would throw
-* fix(sdk-metrics): handle zero bucket counts in exponential histogram merge [#4459](https://github.com/open-telemetry/opentelemetry-js/pull/4459) @mwear
-=======
 * fix(sdk-metrics): handle zero bucket counts in exponential histogram merge [#4459](https://github.com/open-telemetry/opentelemetry-js/pull/4459) @mwear
 * fix(sdk-metrics): ignore `NaN` value recordings in Histograms [#4455](https://github.com/open-telemetry/opentelemetry-js/pull/4455) @pichlermarc
   * fixes a bug where recording `NaN` on a histogram would result in the sum of bucket count values not matching the overall count
->>>>>>> f6712fd4
+* fix(sdk-metrics): allow single bucket histograms [#4456](https://github.com/open-telemetry/opentelemetry-js/pull/4456) @pichlermarc
+  * fixes a bug where `Meter.createHistogram()` with the advice `explicitBucketBoundaries: []` would throw
 
 ### :books: (Refine Doc)
 
