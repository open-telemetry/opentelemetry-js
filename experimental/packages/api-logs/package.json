--- conflicted
+++ resolved
@@ -63,11 +63,7 @@
     "@opentelemetry/api": "^1.3.0"
   },
   "devDependencies": {
-<<<<<<< HEAD
-    "@types/mocha": "10.0.9",
-=======
     "@types/mocha": "10.0.10",
->>>>>>> eb81e286
     "@types/node": "18.6.5",
     "@types/webpack-env": "1.16.3",
     "babel-plugin-istanbul": "7.0.0",
@@ -82,13 +78,8 @@
     "mocha": "10.8.2",
     "nyc": "15.1.0",
     "ts-loader": "9.5.1",
-<<<<<<< HEAD
     "typescript": "5.0.4",
-    "webpack": "5.94.0"
-=======
-    "typescript": "4.4.4",
     "webpack": "5.96.1"
->>>>>>> eb81e286
   },
   "homepage": "https://github.com/open-telemetry/opentelemetry-js/tree/main/experimental/packages/api-logs",
   "sideEffects": false
