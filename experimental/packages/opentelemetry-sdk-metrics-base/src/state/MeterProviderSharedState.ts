/*
 * Copyright The OpenTelemetry Authors
 *
 * Licensed under the Apache License, Version 2.0 (the "License");
 * you may not use this file except in compliance with the License.
 * You may obtain a copy of the License at
 *
 *      https://www.apache.org/licenses/LICENSE-2.0
 *
 * Unless required by applicable law or agreed to in writing, software
 * distributed under the License is distributed on an "AS IS" BASIS,
 * WITHOUT WARRANTIES OR CONDITIONS OF ANY KIND, either express or implied.
 * See the License for the specific language governing permissions and
 * limitations under the License.
 */

import { HrTime } from '@opentelemetry/api';
import { hrTime } from '@opentelemetry/core';
import { Resource } from '@opentelemetry/resources';
import { Meter } from '../Meter';
import { ViewRegistry } from '../view/ViewRegistry';
import { MetricCollector } from './MetricCollector';

/**
 * An internal record for shared meter provider states.
 */
export class MeterProviderSharedState {
  viewRegistry = new ViewRegistry();
<<<<<<< HEAD
=======
  readonly sdkStartTime: HrTime = hrTime();

  metricCollectors: MetricCollector[] = [];

>>>>>>> 5f3cbc2c
  meters: Map<string, Meter> = new Map();

  constructor(public resource: Resource) {}
}<|MERGE_RESOLUTION|>--- conflicted
+++ resolved
@@ -26,13 +26,10 @@
  */
 export class MeterProviderSharedState {
   viewRegistry = new ViewRegistry();
-<<<<<<< HEAD
-=======
   readonly sdkStartTime: HrTime = hrTime();
 
   metricCollectors: MetricCollector[] = [];
 
->>>>>>> 5f3cbc2c
   meters: Map<string, Meter> = new Map();
 
   constructor(public resource: Resource) {}
