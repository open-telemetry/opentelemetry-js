{
  "name": "@opentelemetry/otlp-transformer",
  "private": false,
  "publishConfig": {
    "access": "public"
  },
  "version": "0.51.0",
  "description": "Transform OpenTelemetry SDK data into OTLP",
  "module": "build/esm/index.js",
  "esnext": "build/esnext/index.js",
  "types": "build/src/index.d.ts",
  "main": "build/src/index.js",
  "repository": "open-telemetry/opentelemetry-js",
  "scripts": {
    "prepublishOnly": "npm run compile",
    "precompile": "cross-var lerna run version --scope $npm_package_name --include-dependencies",
    "compile": "npm run protos && tsc --build tsconfig.json tsconfig.esm.json tsconfig.esnext.json",
    "clean": "tsc --build --clean tsconfig.json tsconfig.esm.json tsconfig.esnext.json",
    "protos": "npm run submodule && npm run protos:generate",
    "protos:generate": "node ../../../scripts/generate-protos.js",
    "lint": "eslint . --ext .ts",
    "lint:fix": "eslint . --ext .ts --fix",
    "tdd": "npm run test -- --watch-extensions ts --watch",
    "submodule": "git submodule sync --recursive && git submodule update --init --recursive",
    "test": "nyc ts-mocha -p tsconfig.json 'test/**/*.test.ts'",
    "test:browser": "karma start --single-run",
    "test:bench": "node test/performance/benchmark/index.js | tee .benchmark-results.txt",
    "prewatch": "node ../../../scripts/version-update.js",
    "watch": "npm run protos && tsc -w tsconfig.json tsconfig.esm.json tsconfig.esnext.json",
    "peer-api-check": "node ../../../scripts/peer-api-check.js",
    "codecov": "nyc report --reporter=json && codecov -f coverage/*.json -p ../../../"
  },
  "keywords": [
    "opentelemetry",
    "nodejs",
    "grpc",
    "protobuf",
    "otlp",
    "tracing",
    "metrics"
  ],
  "author": "OpenTelemetry Authors",
  "license": "Apache-2.0",
  "engines": {
    "node": ">=14"
  },
  "files": [
    "build/esm/**/*.js",
    "build/esm/**/*.js.map",
    "build/esm/**/*.d.ts",
    "build/esnext/**/*.js",
    "build/esnext/**/*.js.map",
    "build/esnext/**/*.d.ts",
    "build/src/**/*.js",
    "build/src/**/*.js.map",
    "build/src/**/*.d.ts",
    "LICENSE",
    "README.md"
  ],
  "peerDependencies": {
    "@opentelemetry/api": ">=1.3.0 <1.9.0"
  },
  "devDependencies": {
    "@opentelemetry/api": "1.8.0",
    "@types/mocha": "10.0.6",
    "@types/webpack-env": "1.16.3",
    "babel-plugin-istanbul": "6.1.1",
    "codecov": "3.8.3",
    "cross-var": "1.1.0",
    "karma": "6.4.2",
    "karma-chrome-launcher": "3.1.0",
    "karma-coverage": "2.2.1",
    "karma-mocha": "2.0.1",
    "karma-spec-reporter": "0.0.36",
    "karma-webpack": "4.0.2",
    "lerna": "6.6.2",
    "mocha": "10.2.0",
    "nyc": "15.1.0",
    "ts-loader": "8.4.0",
    "ts-mocha": "10.0.0",
    "typescript": "4.4.4",
    "webpack": "5.89.0",
    "protobufjs-cli": "1.1.2"
  },
  "dependencies": {
<<<<<<< HEAD
    "@opentelemetry/api-logs": "0.50.0",
    "@opentelemetry/core": "1.23.0",
    "@opentelemetry/resources": "1.23.0",
    "@opentelemetry/sdk-logs": "0.50.0",
    "@opentelemetry/sdk-metrics": "1.23.0",
    "@opentelemetry/sdk-trace-base": "1.23.0",
    "protobufjs": "^7.2.3"
=======
    "@opentelemetry/api-logs": "0.51.0",
    "@opentelemetry/core": "1.24.0",
    "@opentelemetry/resources": "1.24.0",
    "@opentelemetry/sdk-logs": "0.51.0",
    "@opentelemetry/sdk-metrics": "1.24.0",
    "@opentelemetry/sdk-trace-base": "1.24.0"
>>>>>>> 141b457b
  },
  "homepage": "https://github.com/open-telemetry/opentelemetry-js/tree/main/experimental/packages/otlp-transformer",
  "sideEffects": false
}<|MERGE_RESOLUTION|>--- conflicted
+++ resolved
@@ -83,22 +83,13 @@
     "protobufjs-cli": "1.1.2"
   },
   "dependencies": {
-<<<<<<< HEAD
-    "@opentelemetry/api-logs": "0.50.0",
-    "@opentelemetry/core": "1.23.0",
-    "@opentelemetry/resources": "1.23.0",
-    "@opentelemetry/sdk-logs": "0.50.0",
-    "@opentelemetry/sdk-metrics": "1.23.0",
-    "@opentelemetry/sdk-trace-base": "1.23.0",
-    "protobufjs": "^7.2.3"
-=======
     "@opentelemetry/api-logs": "0.51.0",
     "@opentelemetry/core": "1.24.0",
     "@opentelemetry/resources": "1.24.0",
     "@opentelemetry/sdk-logs": "0.51.0",
     "@opentelemetry/sdk-metrics": "1.24.0",
-    "@opentelemetry/sdk-trace-base": "1.24.0"
->>>>>>> 141b457b
+    "@opentelemetry/sdk-trace-base": "1.24.0",
+    "protobufjs": "^7.2.3"
   },
   "homepage": "https://github.com/open-telemetry/opentelemetry-js/tree/main/experimental/packages/otlp-transformer",
   "sideEffects": false
