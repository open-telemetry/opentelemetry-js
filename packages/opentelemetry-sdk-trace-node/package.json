{
  "name": "@opentelemetry/sdk-trace-node",
  "version": "1.29.0",
  "description": "OpenTelemetry Node SDK provides automatic telemetry (tracing, metrics, etc) for Node.js applications",
  "main": "build/src/index.js",
  "types": "build/src/index.d.ts",
  "repository": "open-telemetry/opentelemetry-js",
  "scripts": {
    "prepublishOnly": "npm run compile",
    "compile": "tsc --build",
    "clean": "tsc --build --clean",
    "test": "nyc mocha 'test/**/*.test.ts'",
    "tdd": "npm run test -- --watch-extensions ts --watch",
    "lint": "eslint . --ext .ts",
    "lint:fix": "eslint . --ext .ts --fix",
    "version": "node ../../scripts/version-update.js",
    "watch": "tsc --build --watch",
    "precompile": "cross-var lerna run version --scope $npm_package_name --include-dependencies",
    "prewatch": "npm run precompile",
    "peer-api-check": "node ../../scripts/peer-api-check.js",
    "align-api-deps": "node ../../scripts/align-api-deps.js"
  },
  "keywords": [
    "opentelemetry",
    "nodejs",
    "tracing",
    "profiling",
    "metrics",
    "stats"
  ],
  "author": "OpenTelemetry Authors",
  "license": "Apache-2.0",
  "engines": {
    "node": ">=18"
  },
  "files": [
    "build/src/**/*.js",
    "build/src/**/*.js.map",
    "build/src/**/*.d.ts",
    "doc",
    "LICENSE",
    "README.md"
  ],
  "publishConfig": {
    "access": "public"
  },
  "devDependencies": {
    "@opentelemetry/api": ">=1.0.0 <1.10.0",
<<<<<<< HEAD
    "@opentelemetry/resources": "1.27.0",
    "@opentelemetry/semantic-conventions": "1.27.0",
    "@types/mocha": "10.0.9",
=======
    "@opentelemetry/resources": "1.29.0",
    "@opentelemetry/semantic-conventions": "1.28.0",
    "@types/mocha": "10.0.10",
>>>>>>> eb81e286
    "@types/node": "18.6.5",
    "@types/semver": "7.5.8",
    "@types/sinon": "17.0.3",
    "cross-var": "1.1.0",
    "lerna": "6.6.2",
    "mocha": "10.8.2",
    "nyc": "15.1.0",
    "sinon": "15.1.2",
    "typescript": "5.0.4"
  },
  "peerDependencies": {
    "@opentelemetry/api": ">=1.0.0 <1.10.0"
  },
  "dependencies": {
    "@opentelemetry/context-async-hooks": "1.29.0",
    "@opentelemetry/core": "1.29.0",
    "@opentelemetry/propagator-b3": "1.29.0",
    "@opentelemetry/propagator-jaeger": "1.29.0",
    "@opentelemetry/sdk-trace-base": "1.29.0",
    "semver": "^7.5.2"
  },
  "homepage": "https://github.com/open-telemetry/opentelemetry-js/tree/main/packages/opentelemetry-sdk-trace-node",
  "sideEffects": false
}<|MERGE_RESOLUTION|>--- conflicted
+++ resolved
@@ -46,15 +46,9 @@
   },
   "devDependencies": {
     "@opentelemetry/api": ">=1.0.0 <1.10.0",
-<<<<<<< HEAD
-    "@opentelemetry/resources": "1.27.0",
-    "@opentelemetry/semantic-conventions": "1.27.0",
-    "@types/mocha": "10.0.9",
-=======
     "@opentelemetry/resources": "1.29.0",
     "@opentelemetry/semantic-conventions": "1.28.0",
     "@types/mocha": "10.0.10",
->>>>>>> eb81e286
     "@types/node": "18.6.5",
     "@types/semver": "7.5.8",
     "@types/sinon": "17.0.3",
