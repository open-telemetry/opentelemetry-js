/*
 * Copyright The OpenTelemetry Authors
 *
 * Licensed under the Apache License, Version 2.0 (the "License");
 * you may not use this file except in compliance with the License.
 * You may obtain a copy of the License at
 *
 *      https://www.apache.org/licenses/LICENSE-2.0
 *
 * Unless required by applicable law or agreed to in writing, software
 * distributed under the License is distributed on an "AS IS" BASIS,
 * WITHOUT WARRANTIES OR CONDITIONS OF ANY KIND, either express or implied.
 * See the License for the specific language governing permissions and
 * limitations under the License.
 */

import { PeriodicExportingMetricReader } from '../../src/export/PeriodicExportingMetricReader';
import { AggregationTemporality } from '../../src/export/AggregationTemporality';
<<<<<<< HEAD
import { MetricExporter } from '../../src';
import { MetricsData } from '../../src/export/MetricData';
=======
import { PushMetricExporter } from '../../src';
import { MetricData } from '../../src/export/MetricData';
>>>>>>> def9ba3e
import * as assert from 'assert';
import * as sinon from 'sinon';
import { MetricProducer } from '../../src/export/MetricProducer';
import { TimeoutError } from '../../src/utils';
import { ExportResult, ExportResultCode } from '@opentelemetry/core';
import { assertRejects } from '../test-utils';

const MAX_32_BIT_INT = 2 ** 31 - 1;

class TestMetricExporter implements PushMetricExporter {
  public exportTime = 0;
  public forceFlushTime = 0;
  public throwException = false;
<<<<<<< HEAD
  private _batches: MetricsData[] = [];

  async export(batch: MetricsData): Promise<void> {
=======
  public failureResult = false;
  private _batches: MetricData[][] = [];
  private _shutdown: boolean = false;

  export(batch: MetricData[], resultCallback: (result: ExportResult) => void): void {
>>>>>>> def9ba3e
    this._batches.push(batch);

    if (this.throwException) {
      throw new Error('Error during export');
    }
    setTimeout(() => {
      if (this.failureResult) {
        resultCallback({code: ExportResultCode.FAILED, error: new Error('some error') });
      } else {
        resultCallback({code: ExportResultCode.SUCCESS });
      }
    }, this.exportTime);
  }

  async shutdown(): Promise<void> {
    if (this._shutdown) return;
    const flushPromise = this.forceFlush();
    this._shutdown = true;
    await flushPromise;
  }

  async forceFlush(): Promise<void> {
    if (this.throwException) {
      throw new Error('Error during forceFlush');
    }

    await new Promise(resolve => setTimeout(resolve, this.forceFlushTime));
  }

  async waitForNumberOfExports(numberOfExports: number): Promise<MetricsData[]> {
    if (numberOfExports <= 0) {
      throw new Error('numberOfExports must be greater than or equal to 0');
    }

    while (this._batches.length < numberOfExports) {
      await new Promise(resolve => setTimeout(resolve, 20));
    }
    return this._batches.slice(0, numberOfExports);
  }

  getPreferredAggregationTemporality(): AggregationTemporality {
    return AggregationTemporality.CUMULATIVE;
  }
}

class TestDeltaMetricExporter extends TestMetricExporter {
  override getPreferredAggregationTemporality(): AggregationTemporality {
    return AggregationTemporality.DELTA;
  }
}

class TestMetricProducer implements MetricProducer {
  public collectionTime = 0;

  async collect(): Promise<MetricsData> {
    await new Promise(resolve => setTimeout(resolve, this.collectionTime));
    return new MetricsData();
  }
}

describe('PeriodicExportingMetricReader', () => {
  afterEach(() => {
    sinon.restore();
  });

  describe('constructor', () => {
    it('should construct PeriodicExportingMetricReader without exceptions', () => {
      const exporter = new TestDeltaMetricExporter();
      const reader = new PeriodicExportingMetricReader({
          exporter: exporter,
          exportIntervalMillis: 4000,
          exportTimeoutMillis: 3000
        }
      );
      assert.strictEqual(reader.getPreferredAggregationTemporality(), exporter.getPreferredAggregationTemporality());
    });

    it('should throw when interval less or equal to 0', () => {
      const exporter = new TestDeltaMetricExporter();
      assert.throws(() => new PeriodicExportingMetricReader({
        exporter: exporter,
        exportIntervalMillis: 0,
        exportTimeoutMillis: 0
      }), /exportIntervalMillis must be greater than 0/);
    });

    it('should throw when timeout less or equal to 0', () => {
      const exporter = new TestDeltaMetricExporter();
      assert.throws(() => new PeriodicExportingMetricReader({
        exporter: exporter,
        exportIntervalMillis: 1,
        exportTimeoutMillis: 0
      }), /exportTimeoutMillis must be greater than 0/);
    });

    it('should throw when timeout less or equal to interval', () => {
      const exporter = new TestDeltaMetricExporter();
      assert.throws(() => new PeriodicExportingMetricReader({
        exporter: exporter,
        exportIntervalMillis: 100,
        exportTimeoutMillis: 200
      }), /exportIntervalMillis must be greater than or equal to exportTimeoutMillis/);
    });

    it('should not start exporting', async () => {
      const exporter = new TestDeltaMetricExporter();
      const exporterMock = sinon.mock(exporter);
      exporterMock.expects('export').never();

      new PeriodicExportingMetricReader({
        exporter: exporter,
        exportIntervalMillis: 1,
        exportTimeoutMillis: 1
      });
      await new Promise(resolve => setTimeout(resolve, 50));

      exporterMock.verify();
    });
  });

  describe('setMetricProducer', () => {
    it('should start exporting periodically', async () => {
      const exporter = new TestMetricExporter();
      const reader = new PeriodicExportingMetricReader({
        exporter: exporter,
        exportIntervalMillis: 30,
        exportTimeoutMillis: 20
      });

      reader.setMetricProducer(new TestMetricProducer());
      const result = await exporter.waitForNumberOfExports(2);

      assert.deepStrictEqual(result, [new MetricsData(), new MetricsData()]);
      await reader.shutdown();
    });
  });

  describe('periodic export', () => {
    it('should keep running on export errors', async () => {
      const exporter = new TestMetricExporter();
      exporter.throwException = true;
      const reader = new PeriodicExportingMetricReader({
        exporter: exporter,
        exportIntervalMillis: 30,
        exportTimeoutMillis: 20
      });

      reader.setMetricProducer(new TestMetricProducer());

      const result = await exporter.waitForNumberOfExports(2);
      assert.deepStrictEqual(result, [new MetricsData(), new MetricsData()]);

      exporter.throwException = false;
      await reader.shutdown();
    });

    it('should keep running on export failure', async () => {
      const exporter = new TestMetricExporter();
      exporter.failureResult = true;
      const reader = new PeriodicExportingMetricReader({
        exporter: exporter,
        exportIntervalMillis: 30,
        exportTimeoutMillis: 20
      });

      reader.setMetricProducer(new TestMetricProducer());

      const result = await exporter.waitForNumberOfExports(2);
      assert.deepStrictEqual(result, [[], []]);

      exporter.failureResult = false;
      await reader.shutdown();
    });

    it('should keep exporting on export timeouts', async () => {
      const exporter = new TestMetricExporter();
      // set time longer than timeout.
      exporter.exportTime = 40;
      const reader = new PeriodicExportingMetricReader({
        exporter: exporter,
        exportIntervalMillis: 30,
        exportTimeoutMillis: 20
      });

      reader.setMetricProducer(new TestMetricProducer());

      const result = await exporter.waitForNumberOfExports(2);
      assert.deepStrictEqual(result, [new MetricsData(), new MetricsData()]);

      exporter.throwException = false;
      await reader.shutdown();
    });
  });

  describe('forceFlush', () => {
    afterEach(() => {
      sinon.restore();
    });

    it('should forceFlush exporter', async () => {
      const exporter = new TestMetricExporter();
      const exporterMock = sinon.mock(exporter);
      exporterMock.expects('forceFlush').calledOnceWithExactly();
      const reader = new PeriodicExportingMetricReader({
        exporter: exporter,
        exportIntervalMillis: MAX_32_BIT_INT,
        exportTimeoutMillis: 80
      });

      reader.setMetricProducer(new TestMetricProducer());
      await reader.forceFlush();
      exporterMock.verify();
      await reader.shutdown();
    });

    it('should throw TimeoutError when forceFlush takes too long', async () => {
      const exporter = new TestMetricExporter();
      exporter.forceFlushTime = 60;

      const reader = new PeriodicExportingMetricReader({
        exporter: exporter,
        exportIntervalMillis: MAX_32_BIT_INT,
        exportTimeoutMillis: 80,
      });

      reader.setMetricProducer(new TestMetricProducer());
      await assertRejects(() => reader.forceFlush({ timeoutMillis: 20 }),
        TimeoutError);
      await reader.shutdown();
    });

    it('should throw when exporter throws', async () => {
      const exporter = new TestMetricExporter();
      exporter.throwException = true;
      const reader = new PeriodicExportingMetricReader({
        exporter: exporter,
        exportIntervalMillis: MAX_32_BIT_INT,
        exportTimeoutMillis: 80,
      });

      await assertRejects(() => reader.forceFlush(), /Error during forceFlush/);
    });

    it('should not forceFlush exporter after shutdown', async () => {
      const exporter = new TestMetricExporter();
      const exporterMock = sinon.mock(exporter);
      // expect once on shutdown.
      exporterMock.expects('forceFlush').once();
      const reader = new PeriodicExportingMetricReader({
        exporter: exporter,
        exportIntervalMillis: MAX_32_BIT_INT,
        exportTimeoutMillis: 80,
      });

      reader.setMetricProducer(new TestMetricProducer());
      await reader.shutdown();
      await reader.forceFlush();

      exporterMock.verify();
    });
  });

  describe('shutdown', () => {
    afterEach(() => {
      sinon.restore();
    });

    it('should forceFlush', async () => {
      const exporter = new TestMetricExporter();
      const exporterMock = sinon.mock(exporter);
      exporterMock.expects('forceFlush').calledOnceWithExactly();
      const reader = new PeriodicExportingMetricReader({
        exporter: exporter,
        exportIntervalMillis: MAX_32_BIT_INT,
        exportTimeoutMillis: 80
      });

      reader.setMetricProducer(new TestMetricProducer());
      await reader.shutdown();
      exporterMock.verify();
    });

    it('should throw TimeoutError when forceFlush takes too long', async () => {
      const exporter = new TestMetricExporter();
      exporter.forceFlushTime = 1000;

      const reader = new PeriodicExportingMetricReader({
        exporter: exporter,
        exportIntervalMillis: MAX_32_BIT_INT,
        exportTimeoutMillis: 80,
      });

      reader.setMetricProducer(new TestMetricProducer());
      await assertRejects(() => reader.shutdown({ timeoutMillis: 20 }),
        TimeoutError);
    });

    it('called twice should call export shutdown only once', async () => {
      const exporter = new TestMetricExporter();
      const exporterMock = sinon.mock(exporter);
      exporterMock.expects('shutdown').calledOnceWithExactly();
      const reader = new PeriodicExportingMetricReader({
        exporter: exporter,
        exportIntervalMillis: MAX_32_BIT_INT,
        exportTimeoutMillis: 80
      });

      reader.setMetricProducer(new TestMetricProducer());

      // call twice, the exporter's shutdown must only be called once.
      await reader.shutdown();
      await reader.shutdown();

      exporterMock.verify();
    });

    it('should throw on non-initialized instance.', async () => {
      const exporter = new TestMetricExporter();
      exporter.throwException = true;
      const reader = new PeriodicExportingMetricReader({
        exporter: exporter,
        exportIntervalMillis: MAX_32_BIT_INT,
        exportTimeoutMillis: 80,
      });

      await assertRejects(() => reader.shutdown(), /Error during forceFlush/);
    });
  })
  ;

  describe('collect', () => {
    it('should throw on non-initialized instance', async () => {
      const exporter = new TestMetricExporter();
      const reader = new PeriodicExportingMetricReader({
        exporter: exporter,
        exportIntervalMillis: MAX_32_BIT_INT,
        exportTimeoutMillis: 80,
      });

      await assertRejects(() => reader.collect(), /MetricReader is not bound to a MetricProducer/);
    });

    it('should return empty on shut-down instance', async () => {
      const exporter = new TestMetricExporter();
      const reader = new PeriodicExportingMetricReader({
        exporter: exporter,
        exportIntervalMillis: MAX_32_BIT_INT,
        exportTimeoutMillis: 80,
      });

      reader.setMetricProducer(new TestMetricProducer());

      await reader.shutdown();
      assert.deepStrictEqual(await reader.collect(), new MetricsData());
    });

    it('should time out when timeoutMillis is set', async () => {
      const exporter = new TestMetricExporter();
      const reader = new PeriodicExportingMetricReader({
        exporter: exporter,
        exportIntervalMillis: MAX_32_BIT_INT,
        exportTimeoutMillis: 80,
      });
      const producer = new TestMetricProducer();
      producer.collectionTime = 40;
      reader.setMetricProducer(producer);

      await assertRejects(
        () => reader.collect({ timeoutMillis: 20 }),
        TimeoutError
      );

      await reader.shutdown();
    });
  });
});<|MERGE_RESOLUTION|>--- conflicted
+++ resolved
@@ -16,13 +16,8 @@
 
 import { PeriodicExportingMetricReader } from '../../src/export/PeriodicExportingMetricReader';
 import { AggregationTemporality } from '../../src/export/AggregationTemporality';
-<<<<<<< HEAD
-import { MetricExporter } from '../../src';
+import { PushMetricExporter } from '../../src';
 import { MetricsData } from '../../src/export/MetricData';
-=======
-import { PushMetricExporter } from '../../src';
-import { MetricData } from '../../src/export/MetricData';
->>>>>>> def9ba3e
 import * as assert from 'assert';
 import * as sinon from 'sinon';
 import { MetricProducer } from '../../src/export/MetricProducer';
@@ -36,17 +31,11 @@
   public exportTime = 0;
   public forceFlushTime = 0;
   public throwException = false;
-<<<<<<< HEAD
+  public failureResult = false;
   private _batches: MetricsData[] = [];
-
-  async export(batch: MetricsData): Promise<void> {
-=======
-  public failureResult = false;
-  private _batches: MetricData[][] = [];
   private _shutdown: boolean = false;
 
-  export(batch: MetricData[], resultCallback: (result: ExportResult) => void): void {
->>>>>>> def9ba3e
+  export(batch: MetricsData, resultCallback: (result: ExportResult) => void): void {
     this._batches.push(batch);
 
     if (this.throwException) {
@@ -215,7 +204,7 @@
       reader.setMetricProducer(new TestMetricProducer());
 
       const result = await exporter.waitForNumberOfExports(2);
-      assert.deepStrictEqual(result, [[], []]);
+      assert.deepStrictEqual(result, [new MetricsData(), new MetricsData()]);
 
       exporter.failureResult = false;
       await reader.shutdown();
