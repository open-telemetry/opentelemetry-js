--- conflicted
+++ resolved
@@ -24,11 +24,8 @@
 
 * fix(otlp-transformer): remove type dependency on Long #3022 @legendecas
 * fix(grpc-exporter): use non-normalized URL to determine channel security #3019 @pichlermarc
-<<<<<<< HEAD
 * fix(grpc-instrumentation): report correct status code when using grpc-js #2988 @GregoryBL
-=======
 * fix(otlp-exporter-base): fix gzip output stream in http otlp export #3046 @mattolson
->>>>>>> 6eca6d4e
 
 ### :books: (Refine Doc)
 
