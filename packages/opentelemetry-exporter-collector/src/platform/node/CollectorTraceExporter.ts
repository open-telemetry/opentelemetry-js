/*
 * Copyright The OpenTelemetry Authors
 *
 * Licensed under the Apache License, Version 2.0 (the "License");
 * you may not use this file except in compliance with the License.
 * You may obtain a copy of the License at
 *
 *      https://www.apache.org/licenses/LICENSE-2.0
 *
 * Unless required by applicable law or agreed to in writing, software
 * distributed under the License is distributed on an "AS IS" BASIS,
 * WITHOUT WARRANTIES OR CONDITIONS OF ANY KIND, either express or implied.
 * See the License for the specific language governing permissions and
 * limitations under the License.
 */

import { ReadableSpan } from '@opentelemetry/tracing';
import * as grpc from 'grpc';
import { CollectorTraceExporterBase } from '../../CollectorTraceExporterBase';
import * as collectorTypes from '../../types';

<<<<<<< HEAD
import { CollectorProtocolNode } from '../../enums';
import { parseHeaders } from '../../util';
import { GRPCSpanQueueItem, ServiceClient } from './types';
import {
  DEFAULT_COLLECTOR_URL_GRPC,
  onInitWithGrpc,
  sendSpansUsingGrpc,
} from './utilWithGrpc';
import {
  DEFAULT_COLLECTOR_URL_JSON,
  onInitWithJson,
  sendSpansUsingJson,
} from './utilWithJson';
=======
import { ReadableSpan } from '@opentelemetry/tracing';
import { CollectorTraceExporterBase } from '../../CollectorTraceExporterBase';
import { CollectorExporterError } from '../../types';
import { toCollectorExportTraceServiceRequest } from '../../transform';
import {
  GRPCSpanQueueItem,
  ServiceClient,
  CollectorExporterConfigNode,
} from './types';
import { removeProtocol } from './util';

const DEFAULT_COLLECTOR_URL = 'localhost:55680';
>>>>>>> 413edb53

/**
 * Collector Trace Exporter for Node
 */
export class CollectorTraceExporter extends CollectorTraceExporterBase<
  collectorTypes.CollectorExporterConfigNode
> {
  DEFAULT_HEADERS: Record<string, string> = {
    [collectorTypes.OT_REQUEST_HEADER]: '1',
  };
  isShutDown: boolean = false;
  traceServiceClient?: ServiceClient = undefined;
  grpcSpansQueue: GRPCSpanQueueItem[] = [];
  metadata?: grpc.Metadata;
  headers: Record<string, string>;
  private readonly _protocol: CollectorProtocolNode;

  /**
   * @param config
   */
  constructor(config: collectorTypes.CollectorExporterConfigNode = {}) {
    super(config);
    this._protocol =
      typeof config.protocolNode !== 'undefined'
        ? config.protocolNode
        : CollectorProtocolNode.GRPC;
    if (this._protocol === CollectorProtocolNode.HTTP_JSON) {
      this.logger.debug('CollectorExporter - using json over http');
      if (config.metadata) {
        this.logger.warn('Metadata cannot be set when using json');
      }
    } else {
      this.logger.debug('CollectorExporter - using grpc');
      if (config.headers) {
        this.logger.warn('Headers cannot be set when using grpc');
      }
    }
    this.metadata = config.metadata;
    this.headers =
      parseHeaders(config.headers, this.logger) || this.DEFAULT_HEADERS;
  }

  onShutdown(): void {
    this.isShutDown = true;
    if (this.traceServiceClient) {
      this.traceServiceClient.close();
    }
  }

  onInit(config: collectorTypes.CollectorExporterConfigNode): void {
    this.isShutDown = false;

    if (config.protocolNode === CollectorProtocolNode.HTTP_JSON) {
      onInitWithJson(this, config);
    } else {
      onInitWithGrpc(this, config);
    }
  }

  sendSpans(
    spans: ReadableSpan[],
    onSuccess: () => void,
    onError: (error: collectorTypes.CollectorExporterError) => void
  ): void {
    if (this.isShutDown) {
      this.logger.debug('Shutdown already started. Cannot send spans');
      return;
    }
    if (this._protocol === CollectorProtocolNode.HTTP_JSON) {
      sendSpansUsingJson(this, spans, onSuccess, onError);
    } else {
      sendSpansUsingGrpc(this, spans, onSuccess, onError);
    }
  }

  getDefaultUrl(config: collectorTypes.CollectorExporterConfigNode): string {
    if (!config.url) {
      return config.protocolNode === CollectorProtocolNode.HTTP_JSON
        ? DEFAULT_COLLECTOR_URL_JSON
        : DEFAULT_COLLECTOR_URL_GRPC;
    }
    return config.url;
  }
}<|MERGE_RESOLUTION|>--- conflicted
+++ resolved
@@ -19,10 +19,14 @@
 import { CollectorTraceExporterBase } from '../../CollectorTraceExporterBase';
 import * as collectorTypes from '../../types';
 
-<<<<<<< HEAD
 import { CollectorProtocolNode } from '../../enums';
 import { parseHeaders } from '../../util';
-import { GRPCSpanQueueItem, ServiceClient } from './types';
+import {
+  GRPCSpanQueueItem,
+  ServiceClient,
+  CollectorExporterConfigNode,
+} from './types';
+
 import {
   DEFAULT_COLLECTOR_URL_GRPC,
   onInitWithGrpc,
@@ -33,26 +37,12 @@
   onInitWithJson,
   sendSpansUsingJson,
 } from './utilWithJson';
-=======
-import { ReadableSpan } from '@opentelemetry/tracing';
-import { CollectorTraceExporterBase } from '../../CollectorTraceExporterBase';
-import { CollectorExporterError } from '../../types';
-import { toCollectorExportTraceServiceRequest } from '../../transform';
-import {
-  GRPCSpanQueueItem,
-  ServiceClient,
-  CollectorExporterConfigNode,
-} from './types';
-import { removeProtocol } from './util';
-
-const DEFAULT_COLLECTOR_URL = 'localhost:55680';
->>>>>>> 413edb53
 
 /**
  * Collector Trace Exporter for Node
  */
 export class CollectorTraceExporter extends CollectorTraceExporterBase<
-  collectorTypes.CollectorExporterConfigNode
+  CollectorExporterConfigNode
 > {
   DEFAULT_HEADERS: Record<string, string> = {
     [collectorTypes.OT_REQUEST_HEADER]: '1',
@@ -67,7 +57,7 @@
   /**
    * @param config
    */
-  constructor(config: collectorTypes.CollectorExporterConfigNode = {}) {
+  constructor(config: CollectorExporterConfigNode = {}) {
     super(config);
     this._protocol =
       typeof config.protocolNode !== 'undefined'
@@ -96,7 +86,7 @@
     }
   }
 
-  onInit(config: collectorTypes.CollectorExporterConfigNode): void {
+  onInit(config: CollectorExporterConfigNode): void {
     this.isShutDown = false;
 
     if (config.protocolNode === CollectorProtocolNode.HTTP_JSON) {
@@ -122,7 +112,7 @@
     }
   }
 
-  getDefaultUrl(config: collectorTypes.CollectorExporterConfigNode): string {
+  getDefaultUrl(config: CollectorExporterConfigNode): string {
     if (!config.url) {
       return config.protocolNode === CollectorProtocolNode.HTTP_JSON
         ? DEFAULT_COLLECTOR_URL_JSON
