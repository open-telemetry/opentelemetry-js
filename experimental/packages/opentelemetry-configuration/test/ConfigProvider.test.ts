--- conflicted
+++ resolved
@@ -44,11 +44,7 @@
             otlp_http: {
               endpoint: 'http://localhost:4318/v1/traces',
               timeout: 10000,
-<<<<<<< HEAD
-              encoding: 'protobuf',
-=======
               encoding: OtlpHttpEncoding.protobuf,
->>>>>>> dd229aea
             },
           },
         },
@@ -102,11 +98,7 @@
             otlp_http: {
               endpoint: 'http://localhost:4318/v1/logs',
               timeout: 10000,
-<<<<<<< HEAD
-              encoding: 'protobuf',
-=======
               encoding: OtlpHttpEncoding.protobuf,
->>>>>>> dd229aea
             },
           },
         },
@@ -207,11 +199,7 @@
               headers: [{ name: 'api-key', value: '1234' }],
               headers_list: 'api-key=1234',
               compression: 'gzip',
-<<<<<<< HEAD
-              encoding: 'protobuf',
-=======
               encoding: OtlpHttpEncoding.protobuf,
->>>>>>> dd229aea
             },
           },
         },
@@ -335,8 +323,7 @@
             otlp_http: {
               endpoint: 'http://localhost:4318/v1/logs',
               timeout: 10000,
-<<<<<<< HEAD
-              encoding: 'protobuf',
+              encoding: OtlpHttpEncoding.protobuf,
               certificate_file: '/app/cert.pem',
               client_key_file: '/app/cert.pem',
               client_certificate_file: '/app/cert.pem',
@@ -377,9 +364,6 @@
           exporter: {
             'otlp_file/development': {
               output_stream: 'file:///var/log/logs.jsonl',
-=======
-              encoding: OtlpHttpEncoding.protobuf,
->>>>>>> dd229aea
             },
           },
         },
@@ -457,11 +441,7 @@
             otlp_http: {
               endpoint: 'http://localhost:4318/v1/traces',
               timeout: 10000,
-<<<<<<< HEAD
-              encoding: 'protobuf',
-=======
               encoding: OtlpHttpEncoding.protobuf,
->>>>>>> dd229aea
               compression: 'gzip',
             },
           },
@@ -516,12 +496,8 @@
             otlp_http: {
               endpoint: 'http://localhost:4318/v1/logs',
               timeout: 10000,
-<<<<<<< HEAD
-              encoding: 'protobuf',
+              encoding: OtlpHttpEncoding.protobuf,
               compression: 'gzip',
-=======
-              encoding: OtlpHttpEncoding.protobuf,
->>>>>>> dd229aea
             },
           },
         },
@@ -756,11 +732,7 @@
                     compression: 'gzip',
                     timeout: 2000,
                     headers_list: 'host=localhost',
-<<<<<<< HEAD
-                    encoding: 'protobuf',
-=======
                     encoding: OtlpHttpEncoding.protobuf,
->>>>>>> dd229aea
                   },
                 },
               },
@@ -876,11 +848,7 @@
                     compression: 'gzip',
                     timeout: 700,
                     headers_list: 'host=localhost',
-<<<<<<< HEAD
-                    encoding: 'protobuf',
-=======
                     encoding: OtlpHttpEncoding.protobuf,
->>>>>>> dd229aea
                   },
                 },
               },
@@ -1107,11 +1075,7 @@
                     client_certificate_file: 'trace-client-certificate',
                     client_key_file: 'trace-client-key',
                     compression: 'trace-compression',
-<<<<<<< HEAD
-                    encoding: 'protobuf',
-=======
                     encoding: OtlpHttpEncoding.protobuf,
->>>>>>> dd229aea
                     endpoint: 'http://test.com:4318/v1/traces',
                     headers_list: 'trace-headers',
                     timeout: 1213,
@@ -1144,7 +1108,7 @@
                     client_certificate_file: 'logs-client-certificate',
                     client_key_file: 'logs-client-key',
                     compression: 'logs-compression',
-                    encoding: 'protobuf',
+                    encoding: OtlpHttpEncoding.protobuf,
                     endpoint: 'http://test.com:4318/v1/logs',
                     headers_list: 'logs-header',
                     timeout: 27,
