--- conflicted
+++ resolved
@@ -115,40 +115,6 @@
         command: if [ "$CIRCLE_NODE_VERSION" = "v12" ]; then npm run codecov:browser; fi
 
 jobs:
-<<<<<<< HEAD
-=======
-  lint_&_docs:
-    docker:
-      - image: node:12
-        environment:
-          NPM_CONFIG_UNSAFE_PERM: true
-    steps:
-      - checkout
-      - run:
-          name: Install minimal doc and lint modules globally
-          command: npm i -g eslint@^6.8.0 eslint-plugin-node @typescript-eslint/eslint-plugin@^2.23.0 @typescript-eslint/parser@^2.23.0 eslint-plugin-header@^3.0.0 eslint-plugin-import@^2.19.1 eslint-plugin-prettier prettier lerna typedoc linkinator typescript@^3.7.2
-      - run:
-          name: Install gts version 2.0.0 globally
-          command: npm i -g gts@2.0.0
-      - run:
-          name: Symlink global modules into all lerna packages
-          command: lerna exec 'npm link eslint gts eslint-plugin-node @typescript-eslint/eslint-plugin @typescript-eslint/parser eslint-plugin-header eslint-plugin-import eslint-plugin-prettier prettier lerna typedoc linkinator typescript'
-      - run:
-          name: Check code style and linting
-          command: npm run lint
-      - run:
-          name: Install doc dependencies
-          command: lerna bootstrap --no-ci --scope @opentelemetry/api --include-filtered-dependencies -- --only dev
-      - run:
-          name: Docs tests
-          command: npm run docs-test
-      - run:
-          name: Install minimal modules to lint examples
-          command: npm i --no-save eslint eslint-plugin-import eslint-config-airbnb-base
-      - run:
-          name: Lint examples
-          command: npm run lint:examples
->>>>>>> b6f9d2ac
   node8:
     docker:
       - image: node:8
