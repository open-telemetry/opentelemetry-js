--- conflicted
+++ resolved
@@ -74,17 +74,11 @@
 
   const resourceAttrList = getStringFromEnv('OTEL_RESOURCE_ATTRIBUTES');
   if (resourceAttrList) {
-    if (config.resource == null) {
-      config.resource = {};
-    }
     config.resource.attributes_list = resourceAttrList;
   }
 
   const serviceName = getStringFromEnv('OTEL_SERVICE_NAME');
   if (serviceName) {
-    if (config.resource == null) {
-      config.resource = {};
-    }
     config.resource.attributes = [
       {
         name: 'service.name',
@@ -99,11 +93,7 @@
   const attributeValueLengthLimit = getNumberFromEnv(
     'OTEL_ATTRIBUTE_VALUE_LENGTH_LIMIT'
   );
-<<<<<<< HEAD
-  if (attributeValueLengthLimit) {
-=======
   if (attributeValueLengthLimit && attributeValueLengthLimit > 0) {
->>>>>>> f40c414c
     if (config.attribute_limits == null) {
       config.attribute_limits = { attribute_count_limit: 128 };
     }
@@ -127,9 +117,6 @@
   }
   const composite = getStringListFromEnv('OTEL_PROPAGATORS');
   if (composite && composite.length > 0) {
-    if (config.propagator == null) {
-      config.propagator = {};
-    }
     config.propagator.composite = [];
     for (let i = 0; i < composite.length; i++) {
       config.propagator.composite.push({ [composite[i]]: null });
@@ -137,9 +124,6 @@
   }
   const compositeList = getStringFromEnv('OTEL_PROPAGATORS');
   if (compositeList) {
-    if (config.propagator == null) {
-      config.propagator = {};
-    }
     config.propagator.composite_list = compositeList;
   }
 }
@@ -375,17 +359,10 @@
     if (config.meter_provider?.readers == null) {
       config.meter_provider.readers = [{}];
     }
-    if (config.meter_provider == null) {
-      config.meter_provider = { readers: [{}] };
-    }
-    if (config.meter_provider?.readers == null) {
-      config.meter_provider.readers = [{}];
-    }
 
     config.meter_provider.readers[0].periodic = readerPeriodic;
   }
   const exemplarFilter = getStringFromEnv('OTEL_METRICS_EXEMPLAR_FILTER');
-<<<<<<< HEAD
   if (exemplarFilter) {
     if (config.meter_provider == null) {
       config.meter_provider = { readers: [] };
@@ -404,18 +381,6 @@
         config.meter_provider.exemplar_filter = ExemplarFilter.TraceBased;
         break;
     }
-=======
-  if (
-    exemplarFilter &&
-    (exemplarFilter === 'trace_based' ||
-      exemplarFilter === 'always_on' ||
-      exemplarFilter === 'always_off')
-  ) {
-    if (config.meter_provider == null) {
-      config.meter_provider = {};
-    }
-    config.meter_provider.exemplar_filter = exemplarFilter;
->>>>>>> f40c414c
   }
 }
 
