{
  "name": "@opentelemetry/instrumentation",
  "version": "0.46.0",
  "description": "Base class for node which OpenTelemetry instrumentation modules extend",
  "author": "OpenTelemetry Authors",
  "homepage": "https://github.com/open-telemetry/opentelemetry-js/tree/main/experimental/packages/opentelemetry-instrumentation",
  "license": "Apache-2.0",
  "main": "build/src/index.js",
  "module": "build/esm/index.js",
  "esnext": "build/esnext/index.js",
  "types": "build/src/index.d.ts",
  "publishConfig": {
    "access": "public"
  },
  "repository": {
    "type": "git",
    "url": "git+https://github.com/open-telemetry/opentelemetry-js.git"
  },
  "browser": {
    "./src/platform/index.ts": "./src/platform/browser/index.ts",
    "./build/esm/platform/index.js": "./build/esm/platform/browser/index.js",
    "./build/esnext/platform/index.js": "./build/esnext/platform/browser/index.js",
    "./build/src/platform/index.js": "./build/src/platform/browser/index.js"
  },
  "files": [
    "build/esm/**/*.js",
    "build/esm/**/*.js.map",
    "build/esm/**/*.d.ts",
    "build/esnext/**/*.js",
    "build/esnext/**/*.js.map",
    "build/esnext/**/*.d.ts",
    "build/src/**/*.js",
    "build/src/**/*.js.map",
    "build/src/**/*.d.ts",
    "hook.mjs",
    "doc",
    "LICENSE",
    "README.md"
  ],
  "scripts": {
    "prepublishOnly": "npm run compile",
    "compile": "tsc --build tsconfig.json tsconfig.esm.json tsconfig.esnext.json",
    "clean": "tsc --build --clean tsconfig.json tsconfig.esm.json tsconfig.esnext.json",
    "codecov": "nyc report --reporter=json && codecov -f coverage/*.json -p ../../../",
    "codecov:browser": "nyc report --reporter=json && codecov -f coverage/*.json -p ../../../",
    "lint": "eslint . --ext .ts",
    "lint:fix": "eslint . --ext .ts --fix",
    "tdd": "npm run tdd:node",
    "tdd:node": "npm run test -- --watch-extensions ts --watch",
    "tdd:browser": "karma start",
    "test:cjs": "nyc ts-mocha -p tsconfig.json 'test/**/*.test.ts' --exclude 'test/browser/**/*.ts'",
    "test:esm": "nyc node --experimental-loader=./hook.mjs ../../../node_modules/mocha/bin/mocha 'test/node/*.test.mjs' test/node/*.test.mjs",
    "test": "npm run test:cjs && npm run test:esm",
    "test:browser": "karma start --single-run",
    "version": "node ../../../scripts/version-update.js",
    "watch": "tsc --build --watch tsconfig.json tsconfig.esm.json tsconfig.esnext.json",
    "precompile": "cross-var lerna run version --scope $npm_package_name --include-dependencies",
    "prewatch": "node ../../../scripts/version-update.js",
    "peer-api-check": "node ../../../scripts/peer-api-check.js"
  },
  "keywords": [
    "opentelemetry",
    "nodejs",
    "browser",
    "tracing",
    "profiling",
    "metrics",
    "stats"
  ],
  "bugs": {
    "url": "https://github.com/open-telemetry/opentelemetry-js/issues"
  },
  "dependencies": {
    "@types/shimmer": "^1.0.2",
    "import-in-the-middle": "^1.7.2",
    "require-in-the-middle": "^7.1.1",
    "semver": "^7.5.2",
    "shimmer": "^1.2.1"
  },
  "peerDependencies": {
    "@opentelemetry/api": "^1.3.0",
    "@opentelemetry/api-logs": "^0.45.1"
  },
  "devDependencies": {
    "@babel/core": "7.23.6",
    "@opentelemetry/api": "1.7.0",
<<<<<<< HEAD
    "@opentelemetry/api-logs": "0.45.1",
    "@opentelemetry/sdk-metrics": "1.18.1",
=======
    "@opentelemetry/sdk-metrics": "1.19.0",
>>>>>>> f4b681d4
    "@types/mocha": "10.0.6",
    "@types/node": "18.6.5",
    "@types/semver": "7.5.6",
    "@types/sinon": "10.0.20",
    "@types/webpack-env": "1.16.3",
    "babel-loader": "8.3.0",
    "babel-plugin-istanbul": "6.1.1",
    "codecov": "3.8.3",
    "cpx": "1.5.0",
    "cross-var": "1.1.0",
    "karma": "6.4.2",
    "karma-chrome-launcher": "3.1.0",
    "karma-coverage": "2.2.1",
    "karma-mocha": "2.0.1",
    "karma-spec-reporter": "0.0.36",
    "karma-webpack": "4.0.2",
    "lerna": "6.6.2",
    "mocha": "10.2.0",
    "nyc": "15.1.0",
    "sinon": "15.1.2",
    "ts-loader": "8.4.0",
    "ts-mocha": "10.0.0",
    "typescript": "4.4.4",
    "webpack": "5.89.0",
    "webpack-cli": "5.1.4",
    "webpack-merge": "5.10.0"
  },
  "engines": {
    "node": ">=14"
  },
  "sideEffects": false
}<|MERGE_RESOLUTION|>--- conflicted
+++ resolved
@@ -79,17 +79,13 @@
   },
   "peerDependencies": {
     "@opentelemetry/api": "^1.3.0",
-    "@opentelemetry/api-logs": "^0.45.1"
+    "@opentelemetry/api-logs": "^0.46.0"
   },
   "devDependencies": {
     "@babel/core": "7.23.6",
     "@opentelemetry/api": "1.7.0",
-<<<<<<< HEAD
-    "@opentelemetry/api-logs": "0.45.1",
-    "@opentelemetry/sdk-metrics": "1.18.1",
-=======
+    "@opentelemetry/api-logs": "0.46.0",
     "@opentelemetry/sdk-metrics": "1.19.0",
->>>>>>> f4b681d4
     "@types/mocha": "10.0.6",
     "@types/node": "18.6.5",
     "@types/semver": "7.5.6",
