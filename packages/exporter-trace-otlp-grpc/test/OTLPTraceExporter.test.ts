/*
 * Copyright The OpenTelemetry Authors
 *
 * Licensed under the Apache License, Version 2.0 (the "License");
 * you may not use this file except in compliance with the License.
 * You may obtain a copy of the License at
 *
 *      https://www.apache.org/licenses/LICENSE-2.0
 *
 * Unless required by applicable law or agreed to in writing, software
 * distributed under the License is distributed on an "AS IS" BASIS,
 * WITHOUT WARRANTIES OR CONDITIONS OF ANY KIND, either express or implied.
 * See the License for the specific language governing permissions and
 * limitations under the License.
 */

import * as protoLoader from '@grpc/proto-loader';
import { otlpTypes } from '@opentelemetry/exporter-trace-otlp-http';
import { diag } from '@opentelemetry/api';
import {
  BasicTracerProvider,
  SimpleSpanProcessor,
} from '@opentelemetry/sdk-trace-base';

import * as assert from 'assert';
import * as fs from 'fs';
import * as grpc from '@grpc/grpc-js';
import * as path from 'path';
import * as sinon from 'sinon';
import { OTLPTraceExporter } from '../src';

import {
  ensureExportedSpanIsCorrect,
  ensureMetadataIsCorrect,
  ensureResourceIsCorrect,
  mockedReadableSpan,
} from './traceHelper';

<<<<<<< HEAD
import * as core from '@opentelemetry/core';
=======
import { CompressionAlgorithm } from '../src/types';
>>>>>>> 549bd5b9

const traceServiceProtoPath =
  'opentelemetry/proto/collector/trace/v1/trace_service.proto';
const includeDirs = [path.resolve(__dirname, '../protos')];

const address = 'localhost:1501';

type TestParams = {
  useTLS?: boolean;
  metadata?: grpc.Metadata;
};

const metadata = new grpc.Metadata();
metadata.set('k', 'v');

const testCollectorExporter = (params: TestParams) =>
  describe(`OTLPTraceExporter - node ${
    params.useTLS ? 'with' : 'without'
  } TLS, ${params.metadata ? 'with' : 'without'} metadata`, () => {
    let collectorExporter: OTLPTraceExporter;
    let server: grpc.Server;
    let exportedData:
      | otlpTypes.opentelemetryProto.trace.v1.ResourceSpans
      | undefined;
    let reqMetadata: grpc.Metadata | undefined;

    before(done => {
      server = new grpc.Server();
      protoLoader
        .load(traceServiceProtoPath, {
          keepCase: false,
          longs: String,
          enums: String,
          defaults: true,
          oneofs: true,
          includeDirs,
        })
        .then((packageDefinition: protoLoader.PackageDefinition) => {
          const packageObject: any = grpc.loadPackageDefinition(
            packageDefinition
          );
          server.addService(
            packageObject.opentelemetry.proto.collector.trace.v1.TraceService
              .service,
            {
              Export: (data: {
                request: otlpTypes.opentelemetryProto.collector.trace.v1.ExportTraceServiceRequest;
                metadata: grpc.Metadata;
              }) => {
                try {
                  exportedData = data.request.resourceSpans[0];
                  reqMetadata = data.metadata;
                } catch (e) {
                  exportedData = undefined;
                }
              },
            }
          );
          const credentials = params.useTLS
            ? grpc.ServerCredentials.createSsl(
                fs.readFileSync('./test/certs/ca.crt'),
                [
                  {
                    cert_chain: fs.readFileSync('./test/certs/server.crt'),
                    private_key: fs.readFileSync('./test/certs/server.key'),
                  },
                ]
              )
            : grpc.ServerCredentials.createInsecure();
          server.bindAsync(address, credentials, () => {
            server.start();
            done();
          });
        });
    });

    after(() => {
      server.forceShutdown();
    });

    beforeEach(done => {
      const credentials = params.useTLS
        ? grpc.credentials.createSsl(
            fs.readFileSync('./test/certs/ca.crt'),
            fs.readFileSync('./test/certs/client.key'),
            fs.readFileSync('./test/certs/client.crt')
          )
        : undefined;
      collectorExporter = new OTLPTraceExporter({
        url: 'grpcs://' + address,
        credentials,
        metadata: params.metadata,
      });

      const provider = new BasicTracerProvider();
      provider.addSpanProcessor(new SimpleSpanProcessor(collectorExporter));
      done();
    });

    afterEach(() => {
      exportedData = undefined;
      reqMetadata = undefined;
      sinon.restore();
    });

    describe('instance', () => {
      it('should warn about headers when using grpc', () => {
        // Need to stub/spy on the underlying logger as the 'diag' instance is global
        const spyLoggerWarn = sinon.stub(diag, 'warn');
        collectorExporter = new OTLPTraceExporter({
          url: `http://${address}`,
          headers: {
            foo: 'bar',
          },
        });
        const args = spyLoggerWarn.args[0];
        assert.strictEqual(args[0], 'Headers cannot be set when using grpc');
      });
      it('should warn about path in url', () => {
        const spyLoggerWarn = sinon.stub(diag, 'warn');
        collectorExporter = new OTLPTraceExporter({
          url: `http://${address}/v1/trace`,
        });
        const args = spyLoggerWarn.args[0];
        assert.strictEqual(
          args[0],
          'URL path should not be set when using grpc, the path part of the URL will be ignored.'
        );
      });
    });

    describe('export', () => {
      it('should export spans', done => {
        const responseSpy = sinon.spy();
        const spans = [Object.assign({}, mockedReadableSpan)];
        collectorExporter.export(spans, responseSpy);
        setTimeout(() => {
          assert.ok(
            typeof exportedData !== 'undefined',
            'resource' + " doesn't exist"
          );
          let spans;
          let resource;
          if (exportedData) {
            spans = exportedData.instrumentationLibrarySpans[0].spans;
            resource = exportedData.resource;
            ensureExportedSpanIsCorrect(spans[0]);

            assert.ok(
              typeof resource !== 'undefined',
              "resource doesn't exist"
            );
            if (resource) {
              ensureResourceIsCorrect(resource);
            }
          }
          if (params.metadata && reqMetadata) {
            ensureMetadataIsCorrect(reqMetadata, params.metadata);
          }
          done();
        }, 500);
      });
      it('should log deadline exceeded error', done => {
        const credentials = params.useTLS
        ? grpc.credentials.createSsl(
            fs.readFileSync('./test/certs/ca.crt'),
            fs.readFileSync('./test/certs/client.key'),
            fs.readFileSync('./test/certs/client.crt')
          )
        : undefined;

        const collectorExporterWithTimeout = new OTLPTraceExporter({
          url: 'grpcs://' + address,
          credentials,
          metadata: params.metadata,
          timeoutMillis: 100,
        });

        const responseSpy = sinon.spy();
        const spans = [Object.assign({}, mockedReadableSpan)];
        collectorExporterWithTimeout.export(spans, responseSpy);

        setTimeout(() => {
          const result = responseSpy.args[0][0] as core.ExportResult;
          assert.strictEqual(result.code, core.ExportResultCode.FAILED);
          assert.strictEqual(responseSpy.args[0][0].error.details, 'Deadline exceeded');
          done();
        }, 300);
      });
    });
    describe('export - with gzip compression', () => {
      beforeEach(() => {
        const credentials = params.useTLS
        ? grpc.credentials.createSsl(
            fs.readFileSync('./test/certs/ca.crt'),
            fs.readFileSync('./test/certs/client.key'),
            fs.readFileSync('./test/certs/client.crt')
          )
        : undefined;
        collectorExporter = new OTLPTraceExporter({
          url: 'grpcs://' + address,
          credentials,
          metadata: params.metadata,
          compression: CompressionAlgorithm.GZIP,
        });

        const provider = new BasicTracerProvider();
        provider.addSpanProcessor(new SimpleSpanProcessor(collectorExporter));
      });
      it('should successfully send the spans', done => {
        const responseSpy = sinon.spy();
        const spans = [Object.assign({}, mockedReadableSpan)];
        collectorExporter.export(spans, responseSpy);
        setTimeout(() => {
          assert.ok(
            typeof exportedData !== 'undefined',
            'resource' + " doesn't exist"
          );
          let spans;
          let resource;
          if (exportedData) {
            spans = exportedData.instrumentationLibrarySpans[0].spans;
            resource = exportedData.resource;
            ensureExportedSpanIsCorrect(spans[0]);

            assert.ok(
              typeof resource !== 'undefined',
              "resource doesn't exist"
            );
            if (resource) {
              ensureResourceIsCorrect(resource);
            }
          }
          if (params.metadata && reqMetadata) {
            ensureMetadataIsCorrect(reqMetadata, params.metadata);
          }
          done();
        }, 500);
      });
    });
    describe('Trace Exporter with compression', () => {
      const envSource = process.env;
      it('should return gzip compression algorithm on exporter', () => {
        const credentials = params.useTLS
        ? grpc.credentials.createSsl(
            fs.readFileSync('./test/certs/ca.crt'),
            fs.readFileSync('./test/certs/client.key'),
            fs.readFileSync('./test/certs/client.crt')
          )
        : undefined;

        envSource.OTEL_EXPORTER_OTLP_COMPRESSION='gzip';
        collectorExporter = new OTLPTraceExporter({
          url: 'grpcs://' + address,
          credentials,
          metadata: params.metadata,
        });
        assert.strictEqual(collectorExporter.compression, CompressionAlgorithm.GZIP);
        delete envSource.OTEL_EXPORTER_OTLP_COMPRESSION;
      });
    });
  });

describe('OTLPTraceExporter - node (getDefaultUrl)', () => {
  it('should default to localhost', done => {
    const collectorExporter = new OTLPTraceExporter({});
    setTimeout(() => {
      assert.strictEqual(collectorExporter['url'], 'localhost:4317');
      done();
    });
  });
  it('should keep the URL if included', done => {
    const url = 'http://foo.bar.com';
    const collectorExporter = new OTLPTraceExporter({ url });
    setTimeout(() => {
      assert.strictEqual(collectorExporter['url'], 'foo.bar.com');
      done();
    });
  });
});

describe('when configuring via environment', () => {
  const envSource = process.env;
  it('should use url defined in env', () => {
    envSource.OTEL_EXPORTER_OTLP_ENDPOINT = 'http://foo.bar';
    const collectorExporter = new OTLPTraceExporter();
    assert.strictEqual(
      collectorExporter.url,
      'foo.bar'
    );
    envSource.OTEL_EXPORTER_OTLP_ENDPOINT = '';
  });
  it('should override global exporter url with signal url defined in env', () => {
    envSource.OTEL_EXPORTER_OTLP_ENDPOINT = 'http://foo.bar';
    envSource.OTEL_EXPORTER_OTLP_TRACES_ENDPOINT = 'http://foo.traces';
    const collectorExporter = new OTLPTraceExporter();
    assert.strictEqual(
      collectorExporter.url,
      'foo.traces'
    );
    envSource.OTEL_EXPORTER_OTLP_ENDPOINT = '';
    envSource.OTEL_EXPORTER_OTLP_TRACES_ENDPOINT = '';
  });
  it('should use headers defined via env', () => {
    envSource.OTEL_EXPORTER_OTLP_HEADERS = 'foo=bar';
    const collectorExporter = new OTLPTraceExporter();
    assert.deepStrictEqual(collectorExporter.metadata?.get('foo'), ['bar']);
    envSource.OTEL_EXPORTER_OTLP_HEADERS = '';
  });
  it('should override global headers config with signal headers defined via env', () => {
    const metadata = new grpc.Metadata();
    metadata.set('foo', 'bar');
    metadata.set('goo', 'lol');
    envSource.OTEL_EXPORTER_OTLP_HEADERS = 'foo=jar,bar=foo';
    envSource.OTEL_EXPORTER_OTLP_TRACES_HEADERS = 'foo=boo';
    const collectorExporter = new OTLPTraceExporter({ metadata });
    assert.deepStrictEqual(collectorExporter.metadata?.get('foo'), ['boo']);
    assert.deepStrictEqual(collectorExporter.metadata?.get('bar'), ['foo']);
    assert.deepStrictEqual(collectorExporter.metadata?.get('goo'), ['lol']);
    envSource.OTEL_EXPORTER_OTLP_TRACES_HEADERS = '';
    envSource.OTEL_EXPORTER_OTLP_HEADERS = '';
  });
});

testCollectorExporter({ useTLS: true });
testCollectorExporter({ useTLS: false });
testCollectorExporter({ metadata });<|MERGE_RESOLUTION|>--- conflicted
+++ resolved
@@ -36,11 +36,8 @@
   mockedReadableSpan,
 } from './traceHelper';
 
-<<<<<<< HEAD
 import * as core from '@opentelemetry/core';
-=======
 import { CompressionAlgorithm } from '../src/types';
->>>>>>> 549bd5b9
 
 const traceServiceProtoPath =
   'opentelemetry/proto/collector/trace/v1/trace_service.proto';
