--- conflicted
+++ resolved
@@ -226,13 +226,11 @@
 
 ### 0.19.x to x
 
-<<<<<<< HEAD
+- `HttpBaggage` renamed to `HttpBaggagePropagator`
+
+- `HttpTraceContext` renamed to `HttpTraceContextPropagator`
+
 - `JaegerHttpTracePropagator` renamed to `JaegerPropagator`
-=======
-- `HttpBaggage` renamed to `HttpBaggagePropagator`
-
-- `HttpTraceContext` renamed to `HttpTraceContextPropagator`
->>>>>>> cd54a452
 
 ### 0.18.x to 0.19.0
 
