{
  "name": "@opentelemetry/instrumentation",
  "version": "0.48.0",
  "description": "Base class for node which OpenTelemetry instrumentation modules extend",
  "author": "OpenTelemetry Authors",
  "homepage": "https://github.com/open-telemetry/opentelemetry-js/tree/main/experimental/packages/opentelemetry-instrumentation",
  "license": "Apache-2.0",
  "main": "build/src/index.js",
  "module": "build/esm/index.js",
  "esnext": "build/esnext/index.js",
  "types": "build/src/index.d.ts",
  "publishConfig": {
    "access": "public"
  },
  "repository": {
    "type": "git",
    "url": "git+https://github.com/open-telemetry/opentelemetry-js.git"
  },
  "browser": {
    "./src/platform/index.ts": "./src/platform/browser/index.ts",
    "./build/esm/platform/index.js": "./build/esm/platform/browser/index.js",
    "./build/esnext/platform/index.js": "./build/esnext/platform/browser/index.js",
    "./build/src/platform/index.js": "./build/src/platform/browser/index.js"
  },
  "files": [
    "build/esm/**/*.js",
    "build/esm/**/*.js.map",
    "build/esm/**/*.d.ts",
    "build/esnext/**/*.js",
    "build/esnext/**/*.js.map",
    "build/esnext/**/*.d.ts",
    "build/src/**/*.js",
    "build/src/**/*.js.map",
    "build/src/**/*.d.ts",
    "hook.mjs",
    "doc",
    "LICENSE",
    "README.md"
  ],
  "scripts": {
    "prepublishOnly": "npm run compile",
    "compile": "tsc --build tsconfig.json tsconfig.esm.json tsconfig.esnext.json",
    "clean": "tsc --build --clean tsconfig.json tsconfig.esm.json tsconfig.esnext.json",
    "codecov": "nyc report --reporter=json && codecov -f coverage/*.json -p ../../../",
    "codecov:browser": "nyc report --reporter=json && codecov -f coverage/*.json -p ../../../",
    "lint": "eslint . --ext .ts",
    "lint:fix": "eslint . --ext .ts --fix",
    "tdd": "npm run tdd:node",
    "tdd:node": "npm run test -- --watch-extensions ts --watch",
    "tdd:browser": "karma start",
    "test:cjs": "nyc ts-mocha -p tsconfig.json 'test/**/*.test.ts' --exclude 'test/browser/**/*.ts'",
    "test:esm": "nyc node --experimental-loader=./hook.mjs ../../../node_modules/mocha/bin/mocha 'test/node/*.test.mjs' test/node/*.test.mjs",
    "test": "npm run test:cjs && npm run test:esm",
    "test:browser": "karma start --single-run",
    "version": "node ../../../scripts/version-update.js",
    "watch": "tsc --build --watch tsconfig.json tsconfig.esm.json tsconfig.esnext.json",
    "precompile": "cross-var lerna run version --scope $npm_package_name --include-dependencies",
    "prewatch": "node ../../../scripts/version-update.js",
    "peer-api-check": "node ../../../scripts/peer-api-check.js"
  },
  "keywords": [
    "opentelemetry",
    "nodejs",
    "browser",
    "tracing",
    "profiling",
    "metrics",
    "stats"
  ],
  "bugs": {
    "url": "https://github.com/open-telemetry/opentelemetry-js/issues"
  },
  "dependencies": {
    "@types/shimmer": "^1.0.2",
    "import-in-the-middle": "1.7.1",
    "require-in-the-middle": "^7.1.1",
    "semver": "^7.5.2",
    "shimmer": "^1.2.1"
  },
  "peerDependencies": {
    "@opentelemetry/api": "^1.3.0",
    "@opentelemetry/api-logs": "^0.46.0"
  },
  "devDependencies": {
    "@babel/core": "7.23.6",
    "@babel/preset-env": "7.22.20",
    "@opentelemetry/api": "1.7.0",
<<<<<<< HEAD
    "@opentelemetry/api-logs": "0.47.0",
    "@opentelemetry/sdk-metrics": "1.20.0",
=======
    "@opentelemetry/sdk-metrics": "1.21.0",
>>>>>>> 4655895b
    "@types/mocha": "10.0.6",
    "@types/node": "18.6.5",
    "@types/semver": "7.5.6",
    "@types/sinon": "10.0.20",
    "@types/webpack-env": "1.16.3",
    "babel-loader": "8.3.0",
    "babel-plugin-istanbul": "6.1.1",
    "codecov": "3.8.3",
    "cpx": "1.5.0",
    "cross-var": "1.1.0",
    "karma": "6.4.2",
    "karma-chrome-launcher": "3.1.0",
    "karma-coverage": "2.2.1",
    "karma-mocha": "2.0.1",
    "karma-spec-reporter": "0.0.36",
    "karma-webpack": "4.0.2",
    "lerna": "6.6.2",
    "mocha": "10.2.0",
    "nyc": "15.1.0",
    "sinon": "15.1.2",
    "ts-loader": "8.4.0",
    "ts-mocha": "10.0.0",
    "typescript": "4.4.4",
    "webpack": "5.89.0",
    "webpack-cli": "5.1.4",
    "webpack-merge": "5.10.0"
  },
  "engines": {
    "node": ">=14"
  },
  "sideEffects": false
}<|MERGE_RESOLUTION|>--- conflicted
+++ resolved
@@ -85,12 +85,8 @@
     "@babel/core": "7.23.6",
     "@babel/preset-env": "7.22.20",
     "@opentelemetry/api": "1.7.0",
-<<<<<<< HEAD
     "@opentelemetry/api-logs": "0.47.0",
-    "@opentelemetry/sdk-metrics": "1.20.0",
-=======
     "@opentelemetry/sdk-metrics": "1.21.0",
->>>>>>> 4655895b
     "@types/mocha": "10.0.6",
     "@types/node": "18.6.5",
     "@types/semver": "7.5.6",
