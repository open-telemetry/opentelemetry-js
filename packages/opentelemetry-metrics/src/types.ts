--- conflicted
+++ resolved
@@ -15,11 +15,7 @@
  */
 
 import { LogLevel } from '@opentelemetry/core';
-<<<<<<< HEAD
-import { Logger, Labels } from '@opentelemetry/types';
-=======
-import { Logger, ValueType } from '@opentelemetry/types';
->>>>>>> ae904d59
+import { Logger, ValueType, Labels } from '@opentelemetry/types';
 
 /** Options needed for SDK metric creation. */
 export interface MetricOptions {
@@ -71,19 +67,15 @@
   description: '',
   unit: '1',
   labelKeys: [],
-<<<<<<< HEAD
+  valueType: ValueType.DOUBLE,
 };
 
 export class LabelSet implements LabelSet {
-  labelSetKey: string;
+  encoded: string;
   labels: Labels;
 
-  constructor(labelSetKey: string, labels: Labels) {
-    this.labelSetKey = labelSetKey;
+  constructor(encoded: string, labels: Labels) {
+    this.encoded = encoded;
     this.labels = labels;
   }
-}
-=======
-  valueType: ValueType.DOUBLE,
-};
->>>>>>> ae904d59
+}