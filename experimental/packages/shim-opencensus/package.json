--- conflicted
+++ resolved
@@ -45,14 +45,9 @@
     "access": "public"
   },
   "devDependencies": {
-<<<<<<< HEAD
-    "@opentelemetry/core": "1.12.0",
-    "@opentelemetry/context-async-hooks": "1.12.0",
-    "@opentelemetry/sdk-trace-base": "1.12.0",
-=======
     "@opentelemetry/core": "1.13.0",
     "@opentelemetry/context-async-hooks": "1.13.0",
->>>>>>> bba09c0e
+    "@opentelemetry/sdk-trace-base": "1.13.0",
     "@opencensus/core": "0.1.0",
     "@opentelemetry/api": "1.4.1",
     "@types/mocha": "10.0.0",
