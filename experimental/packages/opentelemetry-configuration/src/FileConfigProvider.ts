/*
 * Copyright The OpenTelemetry Authors
 *
 * Licensed under the Apache License, Version 2.0 (the "License");
 * you may not use this file except in compliance with the License.
 * You may obtain a copy of the License at
 *
 *      https://www.apache.org/licenses/LICENSE-2.0
 *
 * Unless required by applicable law or agreed to in writing, software
 * distributed under the License is distributed on an "AS IS" BASIS,
 * WITHOUT WARRANTIES OR CONDITIONS OF ANY KIND, either express or implied.
 * See the License for the specific language governing permissions and
 * limitations under the License.
 */

import { diagLogLevelFromString, getStringFromEnv } from '@opentelemetry/core';
import {
  AttributeLimits,
<<<<<<< HEAD
=======
  ConfigAttributes,
  LoggerProvider,
>>>>>>> f9f686a8
  MeterProvider,
  Propagator,
  ConfigurationModel,
  initializeDefaultConfiguration,
} from './models/configModel';
import { ConfigProvider } from './IConfigProvider';
import * as fs from 'fs';
import * as yaml from 'yaml';
import {
  getBooleanFromConfigFile,
  getBooleanListFromConfigFile,
  getNumberFromConfigFile,
  getNumberListFromConfigFile,
  getStringFromConfigFile,
  getStringListFromConfigFile,
} from './utils';
import { NameStringValuePair, OtlpHttpEncoding } from './models/commonModel';
import {
  SpanExporter,
  SpanProcessor,
  TracerProvider,
} from './models/tracerProviderModel';
<<<<<<< HEAD
import { LoggerProvider } from './models/loggerProviderModel';
import { AttributeNameValue } from './models/resourceModel';
=======
>>>>>>> f9f686a8

export class FileConfigProvider implements ConfigProvider {
  private _config: ConfigurationModel;

  constructor() {
    this._config = initializeDefaultConfiguration();
    parseConfigFile(this._config);
  }

  getInstrumentationConfig(): ConfigurationModel {
    return this._config;
  }
}

export function hasValidConfigFile(): boolean {
  const configFile = getStringFromEnv('OTEL_EXPERIMENTAL_CONFIG_FILE');
  if (configFile) {
    if (
      !(configFile.endsWith('.yaml') || configFile.endsWith('.yml')) ||
      !fs.existsSync(configFile)
    ) {
      throw new Error(
        `Config file ${configFile} set on OTEL_EXPERIMENTAL_CONFIG_FILE is not valid`
      );
    }
    return true;
  }
  return false;
}

function parseConfigFile(config: ConfigurationModel) {
  const supportedFileVersions = ['1.0-rc.1'];
  const configFile = getStringFromEnv('OTEL_EXPERIMENTAL_CONFIG_FILE') || '';
  const file = fs.readFileSync(configFile, 'utf8');
  const parsedContent = yaml.parse(file);

  if (
    parsedContent['file_format'] &&
    supportedFileVersions.includes(parsedContent['file_format'])
  ) {
    const disabled = getBooleanFromConfigFile(parsedContent['disabled']);
    if (disabled || disabled === false) {
      config.disabled = disabled;
    }

    const logLevel = getNumberFromConfigFile(
      diagLogLevelFromString(parsedContent['log_level'])
    );
    if (logLevel) {
      config.log_level = logLevel;
    }

    if (parsedContent['resource']) {
      if (config.resource == null) {
        config.resource = {};
      }
      const attrList = getStringFromConfigFile(
<<<<<<< HEAD
        parsedContent['resource']['attributes_list']
=======
        parsedContent['resource']?.['attributes_list']
>>>>>>> f9f686a8
      );
      if (attrList) {
        config.resource.attributes_list = attrList;
      }

      const schemaUrl = getStringFromConfigFile(
<<<<<<< HEAD
        parsedContent['resource']['schema_url']
=======
        parsedContent['resource']?.['schema_url']
>>>>>>> f9f686a8
      );
      if (schemaUrl) {
        config.resource.schema_url = schemaUrl;
      }
    }

    setResourceAttributes(config, parsedContent['resource']?.['attributes']);
    setAttributeLimits(config, parsedContent['attribute_limits']);
    setPropagator(config, parsedContent['propagator']);
    setTracerProvider(config, parsedContent['tracer_provider']);
    setMeterProvider(config, parsedContent['meter_provider']);
    setLoggerProvider(config, parsedContent['logger_provider']);
  } else {
    throw new Error(
      `Unsupported File Format: ${parsedContent['file_format']}. It must be one of the following: ${supportedFileVersions}`
    );
  }
}

function setResourceAttributes(
  config: ConfigurationModel,
  attributes: AttributeNameValue[]
) {
  if (attributes) {
    if (config.resource == null) {
      config.resource = {};
    }
    config.resource.attributes = [];
    for (let i = 0; i < attributes.length; i++) {
      const att = attributes[i];
      let value = att['value'];
      switch (att['type']) {
        case 'bool':
          value = getBooleanFromConfigFile(value);
          break;
        case 'bool_array':
          value = getBooleanListFromConfigFile(value);
          break;
        case 'int':
        case 'double':
          value = getNumberFromConfigFile(value);
          break;
        case 'int_array':
        case 'double_array':
          value = getNumberListFromConfigFile(value);
          break;
        case 'string_array':
          value = getStringListFromConfigFile(value);
          break;
        default:
          value = getStringFromConfigFile(value);
          break;
      }

      config.resource.attributes.push({
        name: getStringFromConfigFile(att['name']) ?? '',
        value: value,
        type: att['type'] ?? 'string',
      });
    }
  }
}

function setAttributeLimits(
  config: ConfigurationModel,
  attrLimits: AttributeLimits
) {
  if (attrLimits) {
    if (config.attribute_limits == null) {
      config.attribute_limits = {
        attribute_count_limit: 128,
      };
    }
    const lengthLimit = getNumberFromConfigFile(
      attrLimits['attribute_value_length_limit']
    );
    if (lengthLimit) {
      config.attribute_limits.attribute_value_length_limit = lengthLimit;
    }
    const countLimit = getNumberFromConfigFile(
      attrLimits['attribute_count_limit']
    );
    if (countLimit) {
      config.attribute_limits.attribute_count_limit = countLimit;
    }
  }
}

function setPropagator(
  config: ConfigurationModel,
  propagator: Propagator
): void {
  if (propagator && propagator.composite) {
    const auxList = [];
    const composite = [];
    for (let i = 0; i < propagator.composite.length; i++) {
      const key = Object.keys(propagator.composite[i])[0];
      auxList.push(key);
      composite.push({ [key]: null });
    }
    const compositeList = getStringListFromConfigFile(
      propagator['composite_list']
    );
    if (compositeList) {
      for (let i = 0; i < compositeList.length; i++) {
        if (!auxList.includes(compositeList[i])) {
          composite.push({ [compositeList[i]]: null });
        }
      }
    }
    if (composite.length > 0) {
      if (config.propagator == null) {
        config.propagator = {};
      }
      config.propagator.composite = composite;
    }

    const compositeListString = getStringFromConfigFile(
      propagator['composite_list']
    );
    if (compositeListString) {
      if (config.propagator == null) {
        config.propagator = {};
      }
      config.propagator.composite_list = compositeListString;
    }
  }
}

function getConfigHeaders(
  h?: NameStringValuePair[]
): NameStringValuePair[] | null {
  if (h) {
    const headers: NameStringValuePair[] = [];
    for (let i = 0; i < h.length; i++) {
      const element = h[i];
      headers.push({
        name: element['name'],
        value: element['value'],
      });
    }
    if (headers.length > 0) {
      return headers;
    }
  }
  return null;
}

<<<<<<< HEAD
enum ProviderType {
  TRACER = 0,
  METER = 1,
  LOGGER = 2,
}

function parseConfigExporter(
  exporter: SpanExporter,
  providerType: ProviderType
): SpanExporter {
=======
function parseConfigExporter(exporter: SpanExporter): SpanExporter {
>>>>>>> f9f686a8
  const exporterType = Object.keys(exporter)[0];
  let parsedExporter: SpanExporter = {};
  let e;
  let certFile;
  let clientCertFile;
  let clientKeyFile;
  let compression;
  let headers;
  let headersList;
  let insecure;
<<<<<<< HEAD
  let endpoint;

  switch (providerType) {
    case ProviderType.TRACER:
      endpoint = 'http://localhost:4318/v1/traces';
      break;
    case ProviderType.METER:
      endpoint = 'http://localhost:4318/v1/metrics';
      break;
    case ProviderType.LOGGER:
      endpoint = 'http://localhost:4318/v1/logs';
      break;
  }

=======
>>>>>>> f9f686a8
  switch (exporterType) {
    case 'otlp_http':
      e = exporter['otlp_http'];
      if (e) {
        parsedExporter = {
          otlp_http: {
<<<<<<< HEAD
            endpoint: getStringFromConfigFile(e['endpoint']) ?? endpoint,
=======
            endpoint:
              getStringFromConfigFile(e['endpoint']) ??
              'http://localhost:4318/v1/traces',
>>>>>>> f9f686a8
            timeout: getNumberFromConfigFile(e['timeout']) ?? 10000,
            encoding:
              getStringFromConfigFile(e['encoding']) === 'json'
                ? OtlpHttpEncoding.json
                : OtlpHttpEncoding.protobuf,
          },
        };

        certFile = getStringFromConfigFile(e['certificate_file']);
        if (certFile && parsedExporter.otlp_http) {
          parsedExporter.otlp_http.certificate_file = certFile;
        }
        clientCertFile = getStringFromConfigFile(e['client_certificate_file']);
        if (clientCertFile && parsedExporter.otlp_http) {
          parsedExporter.otlp_http.client_certificate_file = clientCertFile;
        }
        clientKeyFile = getStringFromConfigFile(e['client_key_file']);
        if (clientKeyFile && parsedExporter.otlp_http) {
          parsedExporter.otlp_http.client_key_file = clientKeyFile;
        }
        compression = getStringFromConfigFile(e['compression']);
        if (compression && parsedExporter.otlp_http) {
          parsedExporter.otlp_http.compression = compression;
        }
        headersList = getStringFromConfigFile(e['headers_list']);
        if (headersList && parsedExporter.otlp_http) {
          parsedExporter.otlp_http.headers_list = headersList;
        }
        headers = getConfigHeaders(e['headers']);
        if (headers && parsedExporter.otlp_http) {
          parsedExporter.otlp_http.headers = headers;
        }
      }
      break;

    case 'otlp_grpc':
      e = exporter['otlp_grpc'];
      if (e) {
        parsedExporter = {
          otlp_grpc: {
            endpoint:
              getStringFromConfigFile(e['endpoint']) ?? 'http://localhost:4317',
            timeout: getNumberFromConfigFile(e['timeout']) ?? 10000,
          },
        };

        certFile = getStringFromConfigFile(e['certificate_file']);
        if (certFile && parsedExporter.otlp_grpc) {
          parsedExporter.otlp_grpc.certificate_file = certFile;
        }
        clientCertFile = getStringFromConfigFile(e['client_certificate_file']);
        if (clientCertFile && parsedExporter.otlp_grpc) {
          parsedExporter.otlp_grpc.client_certificate_file = clientCertFile;
        }
        clientKeyFile = getStringFromConfigFile(e['client_key_file']);
        if (clientKeyFile && parsedExporter.otlp_grpc) {
          parsedExporter.otlp_grpc.client_key_file = clientKeyFile;
        }
        compression = getStringFromConfigFile(e['compression']);
        if (compression && parsedExporter.otlp_grpc) {
          parsedExporter.otlp_grpc.compression = compression;
        }
        headersList = getStringFromConfigFile(e['headers_list']);
        if (headersList && parsedExporter.otlp_grpc) {
          parsedExporter.otlp_grpc.headers_list = headersList;
        }
        headers = getConfigHeaders(e['headers']);
        if (headers && parsedExporter.otlp_grpc) {
          parsedExporter.otlp_grpc.headers = headers;
        }
        insecure = getBooleanFromConfigFile(e['insecure']);
        if ((insecure || insecure === false) && parsedExporter.otlp_grpc) {
          parsedExporter.otlp_grpc.insecure = insecure;
        }
      }
      break;

    case 'otlp_file/development':
      e = exporter['otlp_file/development'];
      if (e) {
        parsedExporter = {
          'otlp_file/development': {
            output_stream:
              getStringFromConfigFile(e['output_stream']) ?? 'stdout',
          },
        };
      }
      break;

    case 'console':
      parsedExporter = {
        console: {},
      };
      break;

    case 'zipkin':
      e = exporter['zipkin'];
      if (e) {
        parsedExporter = {
          zipkin: {
            endpoint:
              getStringFromConfigFile(e['endpoint']) ??
              'http://localhost:9411/api/v2/spans',
            timeout: getNumberFromConfigFile(e['timeout']) ?? 10000,
          },
        };
      }
      break;
  }

  return parsedExporter;
}

function setTracerProvider(
  config: ConfigurationModel,
  tracerProvider: TracerProvider
): void {
  if (tracerProvider) {
    if (config.tracer_provider == null) {
      config.tracer_provider = {
        processors: [],
      };
    }
    // Limits
    if (tracerProvider['limits']) {
      if (config.tracer_provider.limits == null) {
        config.tracer_provider.limits = {};
      }
      const attributeValueLengthLimit = getNumberFromConfigFile(
        tracerProvider['limits']['attribute_value_length_limit']
      );

      if (attributeValueLengthLimit) {
        config.tracer_provider.limits.attribute_value_length_limit =
          attributeValueLengthLimit;
      }

      const attributeCountLimit = getNumberFromConfigFile(
        tracerProvider['limits']['attribute_count_limit']
      );
      if (attributeCountLimit) {
        config.tracer_provider.limits.attribute_count_limit =
          attributeCountLimit;
      }

      const eventCountLimit = getNumberFromConfigFile(
        tracerProvider['limits']['event_count_limit']
      );
      if (eventCountLimit) {
        config.tracer_provider.limits.event_count_limit = eventCountLimit;
      }

      const linkCountLimit = getNumberFromConfigFile(
        tracerProvider['limits']['link_count_limit']
      );
      if (linkCountLimit) {
        config.tracer_provider.limits.link_count_limit = linkCountLimit;
      }

      const eventAttributeCountLimit = getNumberFromConfigFile(
        tracerProvider['limits']['event_attribute_count_limit']
      );
      if (eventAttributeCountLimit) {
        config.tracer_provider.limits.event_attribute_count_limit =
          eventAttributeCountLimit;
      }

      const linkAttributeCountLimit = getNumberFromConfigFile(
        tracerProvider['limits']['link_attribute_count_limit']
      );
      if (linkAttributeCountLimit) {
        config.tracer_provider.limits.link_attribute_count_limit =
          linkAttributeCountLimit;
      }
    }

    // Processors
    if (tracerProvider['processors']) {
      if (tracerProvider['processors'].length > 0) {
        config.tracer_provider.processors = [];
      }
      for (let i = 0; i < tracerProvider['processors'].length; i++) {
        const processorType = Object.keys(tracerProvider['processors'][i])[0];
        if (processorType === 'batch') {
          const element = tracerProvider['processors'][i]['batch'];
          if (element) {
<<<<<<< HEAD
            const parsedExporter = parseConfigExporter(
              element['exporter'],
              ProviderType.TRACER
            );
=======
            const parsedExporter = parseConfigExporter(element['exporter']);
>>>>>>> f9f686a8
            const batchConfig: SpanProcessor = {
              batch: {
                schedule_delay:
                  getNumberFromConfigFile(element['schedule_delay']) ?? 5000,
                export_timeout:
                  getNumberFromConfigFile(element['export_timeout']) ?? 30000,
                max_queue_size:
                  getNumberFromConfigFile(element['max_queue_size']) ?? 2048,
                max_export_batch_size:
                  getNumberFromConfigFile(element['max_export_batch_size']) ??
                  512,
                exporter: parsedExporter,
              },
            };

            config.tracer_provider.processors.push(batchConfig);
          }
        } else if (processorType === 'simple') {
          const element = tracerProvider['processors'][i]['simple'];
          if (element) {
<<<<<<< HEAD
            const parsedExporter = parseConfigExporter(
              element['exporter'],
              ProviderType.TRACER
            );
=======
            const parsedExporter = parseConfigExporter(element['exporter']);
>>>>>>> f9f686a8
            const simpleConfig: SpanProcessor = {
              simple: {
                exporter: parsedExporter,
              },
            };

            config.tracer_provider.processors.push(simpleConfig);
          }
        }
      }
    }
  }
}

function setMeterProvider(
  config: ConfigurationModel,
  meterProvider: MeterProvider
): void {
  if (meterProvider) {
    if (config.meter_provider == null) {
      config.meter_provider = {};
    }
    const exemplarFilter = getStringFromConfigFile(
      meterProvider['exemplar_filter']
    );
    if (
      exemplarFilter &&
      (exemplarFilter === 'trace_based' ||
        exemplarFilter === 'always_on' ||
        exemplarFilter === 'always_off')
    ) {
      config.meter_provider.exemplar_filter = exemplarFilter;
    }
  }
}

function setLoggerProvider(
  config: ConfigurationModel,
  loggerProvider: LoggerProvider
): void {
  if (loggerProvider) {
    if (config.logger_provider == null) {
<<<<<<< HEAD
      config.logger_provider = { processors: [] };
    }
    // Limits
    if (loggerProvider['limits']) {
      const attributeValueLengthLimit = getNumberFromConfigFile(
        loggerProvider['limits']['attribute_value_length_limit']
      );
      const attributeCountLimit = getNumberFromConfigFile(
        loggerProvider['limits']['attribute_count_limit']
      );
      if (attributeValueLengthLimit || attributeCountLimit) {
        if (config.logger_provider == null) {
          config.logger_provider = { processors: [] };
        }
        if (config.logger_provider.limits == null) {
          config.logger_provider.limits = { attribute_count_limit: 128 };
        }
        if (attributeValueLengthLimit) {
          config.logger_provider.limits.attribute_value_length_limit =
            attributeValueLengthLimit;
        }
        if (attributeCountLimit) {
          config.logger_provider.limits.attribute_count_limit =
            attributeCountLimit;
        }
      }
=======
      config.logger_provider = {};
>>>>>>> f9f686a8
    }
    if (loggerProvider['limits']) {
      const attributeValueLengthLimit = getNumberFromConfigFile(
        loggerProvider['limits']['attribute_value_length_limit']
      );
      const attributeCountLimit = getNumberFromConfigFile(
        loggerProvider['limits']['attribute_count_limit']
      );
      if (attributeValueLengthLimit || attributeCountLimit) {
        if (config.logger_provider.limits == null) {
          config.logger_provider.limits = { attribute_count_limit: 128 };
        }

<<<<<<< HEAD
    // Processors
    if (loggerProvider['processors']) {
      if (loggerProvider['processors'].length > 0) {
        if (config.logger_provider == null) {
          config.logger_provider = { processors: [] };
        }
        config.logger_provider.processors = [];
        for (let i = 0; i < loggerProvider['processors'].length; i++) {
          const processorType = Object.keys(loggerProvider['processors'][i])[0];
          if (processorType === 'batch') {
            const element = loggerProvider['processors'][i]['batch'];
            if (element) {
              const parsedExporter = parseConfigExporter(
                element['exporter'],
                ProviderType.LOGGER
              );
              const batchConfig: SpanProcessor = {
                batch: {
                  schedule_delay:
                    getNumberFromConfigFile(element['schedule_delay']) ?? 1000,
                  export_timeout:
                    getNumberFromConfigFile(element['export_timeout']) ?? 30000,
                  max_queue_size:
                    getNumberFromConfigFile(element['max_queue_size']) ?? 2048,
                  max_export_batch_size:
                    getNumberFromConfigFile(element['max_export_batch_size']) ??
                    512,
                  exporter: parsedExporter,
                },
              };

              config.logger_provider.processors.push(batchConfig);
            }
          } else if (processorType === 'simple') {
            const element = loggerProvider['processors'][i]['simple'];
            if (element) {
              const parsedExporter = parseConfigExporter(
                element['exporter'],
                ProviderType.LOGGER
              );
              const simpleConfig: SpanProcessor = {
                simple: {
                  exporter: parsedExporter,
                },
              };

              config.logger_provider.processors.push(simpleConfig);
            }
          }
        }
      }
    }

    // logger_configurator/development
    if (loggerProvider['logger_configurator/development']) {
      const defaultConfigDisabled = getBooleanFromConfigFile(
        loggerProvider['logger_configurator/development']['default_config']?.[
          'disabled'
        ]
      );
      if (defaultConfigDisabled || defaultConfigDisabled === false) {
        if (config.logger_provider == null) {
          config.logger_provider = { processors: [] };
        }
        config.logger_provider['logger_configurator/development'] = {
          default_config: {
            disabled: defaultConfigDisabled,
          },
        };
      }

      if (
        loggerProvider['logger_configurator/development'].loggers &&
        loggerProvider['logger_configurator/development'].loggers.length > 0
      ) {
        const loggers = [];
        for (
          let i = 0;
          i < loggerProvider['logger_configurator/development'].loggers.length;
          i++
        ) {
          const logger =
            loggerProvider['logger_configurator/development'].loggers[i];
          let disabled = false;
          if (logger['config']) {
            disabled =
              getBooleanFromConfigFile(logger['config']['disabled']) ?? false;
          }
          const name = getStringFromConfigFile(logger['name']);
          if (name) {
            loggers.push({
              name: name,
              config: {
                disabled: disabled,
              },
            });
          }
        }
        if (config.logger_provider == null) {
          config.logger_provider = { processors: [] };
        }
        if (config.logger_provider['logger_configurator/development'] == null) {
          config.logger_provider['logger_configurator/development'] = {};
        }
        config.logger_provider['logger_configurator/development'].loggers =
          loggers;
=======
        if (attributeValueLengthLimit) {
          config.logger_provider.limits.attribute_value_length_limit =
            attributeValueLengthLimit;
        }

        if (attributeCountLimit) {
          config.logger_provider.limits.attribute_count_limit =
            attributeCountLimit;
        }
>>>>>>> f9f686a8
      }
    }
  }
}<|MERGE_RESOLUTION|>--- conflicted
+++ resolved
@@ -17,11 +17,6 @@
 import { diagLogLevelFromString, getStringFromEnv } from '@opentelemetry/core';
 import {
   AttributeLimits,
-<<<<<<< HEAD
-=======
-  ConfigAttributes,
-  LoggerProvider,
->>>>>>> f9f686a8
   MeterProvider,
   Propagator,
   ConfigurationModel,
@@ -44,11 +39,8 @@
   SpanProcessor,
   TracerProvider,
 } from './models/tracerProviderModel';
-<<<<<<< HEAD
 import { LoggerProvider } from './models/loggerProviderModel';
 import { AttributeNameValue } from './models/resourceModel';
-=======
->>>>>>> f9f686a8
 
 export class FileConfigProvider implements ConfigProvider {
   private _config: ConfigurationModel;
@@ -106,22 +98,14 @@
         config.resource = {};
       }
       const attrList = getStringFromConfigFile(
-<<<<<<< HEAD
         parsedContent['resource']['attributes_list']
-=======
-        parsedContent['resource']?.['attributes_list']
->>>>>>> f9f686a8
       );
       if (attrList) {
         config.resource.attributes_list = attrList;
       }
 
       const schemaUrl = getStringFromConfigFile(
-<<<<<<< HEAD
         parsedContent['resource']['schema_url']
-=======
-        parsedContent['resource']?.['schema_url']
->>>>>>> f9f686a8
       );
       if (schemaUrl) {
         config.resource.schema_url = schemaUrl;
@@ -270,7 +254,6 @@
   return null;
 }
 
-<<<<<<< HEAD
 enum ProviderType {
   TRACER = 0,
   METER = 1,
@@ -281,9 +264,6 @@
   exporter: SpanExporter,
   providerType: ProviderType
 ): SpanExporter {
-=======
-function parseConfigExporter(exporter: SpanExporter): SpanExporter {
->>>>>>> f9f686a8
   const exporterType = Object.keys(exporter)[0];
   let parsedExporter: SpanExporter = {};
   let e;
@@ -294,7 +274,6 @@
   let headers;
   let headersList;
   let insecure;
-<<<<<<< HEAD
   let endpoint;
 
   switch (providerType) {
@@ -309,21 +288,13 @@
       break;
   }
 
-=======
->>>>>>> f9f686a8
   switch (exporterType) {
     case 'otlp_http':
       e = exporter['otlp_http'];
       if (e) {
         parsedExporter = {
           otlp_http: {
-<<<<<<< HEAD
             endpoint: getStringFromConfigFile(e['endpoint']) ?? endpoint,
-=======
-            endpoint:
-              getStringFromConfigFile(e['endpoint']) ??
-              'http://localhost:4318/v1/traces',
->>>>>>> f9f686a8
             timeout: getNumberFromConfigFile(e['timeout']) ?? 10000,
             encoding:
               getStringFromConfigFile(e['encoding']) === 'json'
@@ -510,14 +481,10 @@
         if (processorType === 'batch') {
           const element = tracerProvider['processors'][i]['batch'];
           if (element) {
-<<<<<<< HEAD
             const parsedExporter = parseConfigExporter(
               element['exporter'],
               ProviderType.TRACER
             );
-=======
-            const parsedExporter = parseConfigExporter(element['exporter']);
->>>>>>> f9f686a8
             const batchConfig: SpanProcessor = {
               batch: {
                 schedule_delay:
@@ -538,14 +505,10 @@
         } else if (processorType === 'simple') {
           const element = tracerProvider['processors'][i]['simple'];
           if (element) {
-<<<<<<< HEAD
             const parsedExporter = parseConfigExporter(
               element['exporter'],
               ProviderType.TRACER
             );
-=======
-            const parsedExporter = parseConfigExporter(element['exporter']);
->>>>>>> f9f686a8
             const simpleConfig: SpanProcessor = {
               simple: {
                 exporter: parsedExporter,
@@ -588,7 +551,6 @@
 ): void {
   if (loggerProvider) {
     if (config.logger_provider == null) {
-<<<<<<< HEAD
       config.logger_provider = { processors: [] };
     }
     // Limits
@@ -600,9 +562,6 @@
         loggerProvider['limits']['attribute_count_limit']
       );
       if (attributeValueLengthLimit || attributeCountLimit) {
-        if (config.logger_provider == null) {
-          config.logger_provider = { processors: [] };
-        }
         if (config.logger_provider.limits == null) {
           config.logger_provider.limits = { attribute_count_limit: 128 };
         }
@@ -615,23 +574,8 @@
             attributeCountLimit;
         }
       }
-=======
-      config.logger_provider = {};
->>>>>>> f9f686a8
-    }
-    if (loggerProvider['limits']) {
-      const attributeValueLengthLimit = getNumberFromConfigFile(
-        loggerProvider['limits']['attribute_value_length_limit']
-      );
-      const attributeCountLimit = getNumberFromConfigFile(
-        loggerProvider['limits']['attribute_count_limit']
-      );
-      if (attributeValueLengthLimit || attributeCountLimit) {
-        if (config.logger_provider.limits == null) {
-          config.logger_provider.limits = { attribute_count_limit: 128 };
-        }
-
-<<<<<<< HEAD
+    }
+
     // Processors
     if (loggerProvider['processors']) {
       if (loggerProvider['processors'].length > 0) {
@@ -738,17 +682,6 @@
         }
         config.logger_provider['logger_configurator/development'].loggers =
           loggers;
-=======
-        if (attributeValueLengthLimit) {
-          config.logger_provider.limits.attribute_value_length_limit =
-            attributeValueLengthLimit;
-        }
-
-        if (attributeCountLimit) {
-          config.logger_provider.limits.attribute_count_limit =
-            attributeCountLimit;
-        }
->>>>>>> f9f686a8
       }
     }
   }
