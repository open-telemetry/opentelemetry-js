<!-- markdownlint-disable MD004 -->
# CHANGELOG

All notable changes to this project will be documented in this file.

For API changes, see the [API CHANGELOG](api/CHANGELOG.md).
For experimental package changes, see the [experimental CHANGELOG](experimental/CHANGELOG.md).
For semantic convention package changes, see the [semconv CHANGELOG](packages/semantic-conventions/CHANGELOG.md).

## Unreleased

### :boom: Breaking Change

* feat(sdk-metrics)!: drop deprecated `type` field on `MetricDescriptor` [#5291](https://github.com/open-telemetry/opentelemetry-js/pull/5291) @chancancode
* feat(sdk-metrics)!: drop deprecated `InstrumentDescriptor` type; use `MetricDescriptor` instead [#5277](https://github.com/open-telemetry/opentelemetry-js/pull/5266) @chancancode
* feat(sdk-metrics)!: bump minimum version of `@opentelemetry/api` peer dependency to 1.9.0 [#5254](https://github.com/open-telemetry/opentelemetry-js/pull/5254) @chancancode
* chore(shim-opentracing): replace deprecated SpanAttributes [#4430](https://github.com/open-telemetry/opentelemetry-js/pull/4430) @JamieDanielson
* chore(otel-core): replace deprecated SpanAttributes [#4408](https://github.com/open-telemetry/opentelemetry-js/pull/4408) @JamieDanielson
* feat(sdk-metrics)!: remove MeterProvider.addMetricReader() in favor of constructor option [#4419](https://github.com/open-telemetry/opentelemetry-js/pull/4419) @pichlermarc
* chore(otel-resources): replace deprecated SpanAttributes [#4428](https://github.com/open-telemetry/opentelemetry-js/pull/4428) @JamieDanielson
* feat(sdk-metrics)!: remove MeterProvider.addMetricReader() in favor of constructor option [#4419](https://github.com/open-telemetry/opentelemetry-js/pull/4419) @pichlermarc
* feat(sdk-metrics)!: replace attributeKeys with custom processors option [#4532](https://github.com/open-telemetry/opentelemetry-js/pull/4532) @pichlermarc
* refactor(sdk-trace-base)!: replace `SpanAttributes` with `Attributes` [#5009](https://github.com/open-telemetry/opentelemetry-js/pull/5009) @david-luna
* refactor(resources)!: replace `ResourceAttributes` with `Attributes` [#5016](https://github.com/open-telemetry/opentelemetry-js/pull/5016) @david-luna
* feat(sdk-metrics)!: drop `View` and `Aggregation` in favor of `ViewOptions` and `AggregationOption` [#4931](https://github.com/open-telemetry/opentelemetry-js/pull/4931) @pichlermarc
* refactor(sdk-trace-base)!: remove `new Span` constructor in favor of `Tracer.startSpan` API [#5048](https://github.com/open-telemetry/opentelemetry-js/pull/5048) @david-luna
* refactor(sdk-trace-base)!: remove `BasicTracerProvider.addSpanProcessor` API in favor of constructor options. [#5134](https://github.com/open-telemetry/opentelemetry-js/pull/5134) @david-luna
* refactor(sdk-trace-base)!: make `resource` property private in `BasicTracerProvider` and remove `getActiveSpanProcessor` API. [#5192](https://github.com/open-telemetry/opentelemetry-js/pull/5192) @david-luna
<<<<<<< HEAD
* feat(sdk-trace)!: remove ability to have BasicTracerProvider instantiate exporters [#5239](https://github.com/open-telemetry/opentelemetry-js/pull/5239) @pichlermarc
  * When extending `BasicTracerProvider`, the class offered multiple methods to facilitate the creation of exporters and auto-pairing with `SpanProcessor`s.
    * This functionality has been removed - users may now pass `SpanProcessor`s to the base class constructor when extending
    * (user-facing): `_registeredExporters` has been removed
    * (user-facing): `_getSpanExporter` has been removed
    * (user-facing): `_buildExporterFromEnv` has been removed
=======
* feat(core)!: remove deprecated `IdGenerator` and `RandomIdGenerator` [#5309](https://github.com/open-telemetry/opentelemetry-js/pull/5309) @pichlermarc
* feat(core)!: remove deprecated type `InstrumentationLibrary` [#5308](https://github.com/open-telemetry/opentelemetry-js/pull/5308) @pichlermarc
  * (user-facing): please use equivalent type `InstrumentationScope` instead
* feat(sdk-trace-base)!: replace usages fo `InstrumentationLibrary` with `InstrumentationScope` [#5308](https://github.com/open-telemetry/opentelemetry-js/pull/5308) @pichlermarc
  * (user-facing) rename `Tracer.instrumentationLibrary` -> `Tracer.instrumentationScope`
  * (user-facing) rename `ReadableSpan.instrumentationLibrary` -> `ReadableSpan.instrumentationScope`
    * also renames the property in implementations of `ReadableSpan`
* feat(exporter-jaeger): use `ReadableSpan.instrumentationScope` over `ReadableSpan.instrumentationLibrary` [#5308](https://github.com/open-telemetry/opentelemetry-js/pull/5308) @pichlermarc
* feat(exporter-zipkin): use `ReadableSpan.instrumentationScope` over `ReadableSpan.instrumentationLibrary` [#5308](https://github.com/open-telemetry/opentelemetry-js/pull/5308) @pichlermarc
* chore!: update typescript to version `5.0.4` [#5145](https://github.com/open-telemetry/opentelemetry-js/pull/5145) @david-luna
  * (user-facing) dropped support for `typescript@<5.0.4`
  * (user-facing) all packages published from this repository will from now on drop support for old versions of `typescript` in minor releases. We will only drop support for versions that are older than 2 years.
>>>>>>> cb888332

### :rocket: (Enhancement)

### :bug: (Bug Fix)

### :books: (Refine Doc)

### :house: (Internal)

* refactor(sdk-metrics): the internal `InstrumentDescriptor` type now extends `MetricDescriptor`; moved public `InstrumentType` type enum into `./src/export/MetricData.ts` [#5277](https://github.com/open-telemetry/opentelemetry-js/pull/5266)
* refactor(sdk-metrics): remove `Gauge` and `MetricAdvice` workaround types in favor of the upstream `@opentelemetry/api` types [#5254](https://github.com/open-telemetry/opentelemetry-js/pull/5254) @chancancode
* chore: remove checks for unsupported node versions [#4341](https://github.com/open-telemetry/opentelemetry-js/pull/4341) @dyladan
* refactor(sdk-trace-base): remove `BasicTracerProvider._registeredSpanProcessors` private property. [#5134](https://github.com/open-telemetry/opentelemetry-js/pull/5134) @david-luna
* refactor(sdk-trace-base): rename `BasicTracerProvider.activeSpanProcessor` private property. [#5211](https://github.com/open-telemetry/opentelemetry-js/pull/5211) @david-luna
* chore(selenium-tests): remove internal selenium-tests/ package, it wasn't being used @trentm

## 1.30.0

### :rocket: (Enhancement)

* feat(sdk-metrics): PeriodicExportingMetricReader now flushes pending tasks at shutdown [#5242](https://github.com/open-telemetry/opentelemetry-js/pull/5242)

### :bug: (Bug Fix)

* fix(sdk-trace-base): do not load OTEL_ env vars on module load, but when needed [#5233](https://github.com/open-telemetry/opentelemetry-js/pull/5233)
* fix(instrumentation-xhr, instrumentation-fetch): content length attributes no longer get removed with `ignoreNetworkEvents: true` being set [#5229](https://github.com/open-telemetry/opentelemetry-js/issues/5229)

## 1.29.0

### :rocket: (Enhancement)

* feat(sdk-metrics): Add support for aggregation cardinality limit with a default limit of 2000. This limit can be customized via views [#5128](https://github.com/open-telemetry/opentelemetry-js/pull/5128)

## 1.28.0

### :rocket: (Enhancement)

* feat(sdk-metrics, sdk-trace): add `mergeResourceWithDefaults` flag, which allows opting-out of resources getting merged with the default resource [#4617](https://github.com/open-telemetry/opentelemetry-js/pull/4617)
  * default: `true` (no change in behavior)
  * note: `false` will become the default behavior in the next major version in order to comply with [specification requirements](https://github.com/open-telemetry/opentelemetry-specification/blob/f3511a5ccda376dfd1de76dfa086fc9b35b54757/specification/resource/sdk.md?plain=1#L31-L36)

* feat(sdk-trace-base): add `spanProcessors` property in `TracerConfig` interface. [#5138](https://github.com/open-telemetry/opentelemetry-js/pull/5138) @david-luna

### :bug: (Bug Fix)

* fix(sdk-metrics): await exports in `PeriodicExportingMetricReader` when async resource attributes have not yet settled [#5119](https://github.com/open-telemetry/opentelemetry-js/pull/5119/) @pichlermarc
* fix(sdk-trace): performance.now() may return the same value for consecutive calls [#5150](https://github.com/open-telemetry/opentelemetry-js/pull/5150) @dyladan
* fix(sdk-trace-base): pass BatchSpanProcessor#forceFlush() errors on visibilitychange/pagehide to globalErrorHandler [#5143](https://github.com/open-telemetry/opentelemetry-js/pull/5143) @pichlermarc
  * fixes a bug where switching browser tabs with a failing exporter would cause an unhandled error

## 1.27.0

### :rocket: (Enhancement)

* feat: add processors for adding session.id attribute to spans and logs [#4972](https://github.com/open-telemetry/opentelemetry-js/pull/4972)

### :bug: (Bug Fix)

* fix(sdk-trace-base): avoid keeping non-string `status.message` on `Span#setStatus()` [#4999](https://github.com/open-telemetry/opentelemetry-js/pull/4999) @pichlermarc
* fix(sdk-metrics): Add missing catch and handle error in promise of `PeriodicExportingMetricReader` [#5006](https://github.com/open-telemetry/opentelemetry-js/pull/5006) @jj22ee
* fix(opentelemetry-core): confusing log extract of composite propagator [#5017](https://github.com/open-telemetry/opentelemetry-js/pull/5017) @rv2673
* fix(propagator-aws-xray-*): move propagators back to contrib repository [#4966](https://github.com/open-telemetry/opentelemetry-js/pull/4966) @pichlermarc
  * The [specification](https://github.com/open-telemetry/opentelemetry-specification/blob/6672dbc97ddeb34f36c020a0f0a30323c8bc4d95/specification/context/api-propagators.md?plain=1#L354-L356) prohibits hosting these packages in the core repository
  * `@opentelemetry/propagator-aws-xray` is now located in [open-telemetry/opentelemetry-js-contrib](https://github.com/open-telemetry/opentelemetry-js-contrib)
  * `@opentelemetry/propagator-aws-xray-lambda` is now located in [open-telemetry/opentelemetry-js-contrib](https://github.com/open-telemetry/opentelemetry-js-contrib)

* docs: [Browser] Define the supported browser runtimes [Issue #4168](https://github.com/open-telemetry/opentelemetry-js/issues/4168) PR:[#5059](https://github.com/open-telemetry/opentelemetry-js/pull/5059) @MSNev

### :house: (Internal)

* deps: set `@opentelemetry/api` dependency min version to 1.3.0 in `examples`, `experimental/packages`, `integration-tests` and `selenium-tests`
  [#4992](https://github.com/open-telemetry/opentelemetry-js/pull/4992)
* refactor(sdk-metrics): replace `MetricsAttributes` with `Attributes` [#5021](https://github.com/open-telemetry/opentelemetry-js/pull/5021) @david-luna
* refactor(instrumentation-http): replace `SpanAttributes` and `MetricsAttributes` with `Attributes` [#5023](https://github.com/open-telemetry/opentelemetry-js/pull/5023) @david-luna
* chore(exporter-zipkin): remove usages of Span constructor [#5030](https://github.com/open-telemetry/opentelemetry-js/pull/5030) @david-luna
* test(instrumentation-http): remove usages of `new Span` in tests [#5035](https://github.com/open-telemetry/opentelemetry-js/pull/5035) @david-luna

## 1.26.0

### :rocket: (Enhancement)

* feat: include instrumentation scope info in console span and log record exporters [#4848](https://github.com/open-telemetry/opentelemetry-js/pull/4848) @blumamir
* feat(semconv): update semantic conventions to 1.27 (from 1.7.0) [#4690](https://github.com/open-telemetry/opentelemetry-js/pull/4690) @dyladan
  * Exported names have changed to `ATTR_{name}` for attributes (e.g. `ATTR_HTTP_REQUEST_METHOD`), `{name}_VALUE_{value}` for enumeration values (e.g. `HTTP_REQUEST_METHOD_VALUE_POST`), and `METRIC_{name}` for metrics. Exported names from previous versions are deprecated.
  * Import `@opentelemetry/semantic-conventions` for *stable* semantic conventions. Import `@opentelemetry/semantic-conventions/incubating` for all semantic conventions, stable and unstable.
  * Note: Semantic conventions are now versioned separately from other stable artifacts, to correspond to the version of semantic conventions they provide. Changes will be in a separate changelog.

### :bug: (Bug Fix)

* fix(sdk-node): avoid spurious diag errors for unknown OTEL_NODE_RESOURCE_DETECTORS values [#4879](https://github.com/open-telemetry/opentelemetry-js/pull/4879) @trentm
* deps(opentelemetry-instrumentation): Bump `shimmer` types to 1.2.0 [#4865](https://github.com/open-telemetry/opentelemetry-js/pull/4865) @lforst
* fix(instrumentation): Fix optional property types [#4833](https://github.com/open-telemetry/opentelemetry-js/pull/4833) @alecmev
* fix(sdk-metrics): fix(sdk-metrics): use inclusive upper bounds in histogram [#4829](https://github.com/open-telemetry/opentelemetry-js/pull/4829)

### :house: (Internal)

* refactor: Simplify the code for the `getEnv` function [#4799](https://github.com/open-telemetry/opentelemetry-js/pull/4799) @danstarns
* refactor: remove "export *" in favor of explicit named exports [#4880](https://github.com/open-telemetry/opentelemetry-js/pull/4880) @robbkidd
  * Packages updated:
    * opentelemetry-context-zone
    * opentelemetry-core
    * opentelemetry-exporter-jaeger
    * opentelemetry-exporter-zipkin
    * opentelemetry-propagator-b3
    * opentelemetry-propagator-jaeger
    * opentelemetry-sdk-trace-base
    * opentelemetry-sdk-trace-node
    * opentelemetry-sdk-trace-web
    * propagator-aws-xray
    * sdk-metrics
* deps(sdk-metrics): remove unused lodash.merge dependency [#4905](https://github.com/open-telemetry/opentelemetry-js/pull/4905) @pichlermarc

## 1.25.1

### :books: (Refine Doc)

* refactor(examples): added usage of @opentelemetry/semantic-conventions and @opentelemetry/resources to the examples in examples/opentelemetry-web for maintaining consistency across all examples. [#4764](https://github.com/open-telemetry/opentelemetry-js/pull/4764) @Zen-cronic

### :house: (Internal)

* refactor(context-zone-peer-dep): use explicit exports [#4785](https://github.com/open-telemetry/opentelemetry-js/pull/4787) @pichlermarc
* refactor(context-async-hooks): use explicit exports [#4785](https://github.com/open-telemetry/opentelemetry-js/pull/4786) @pichlermarc

## 1.25.0

### :rocket: (Enhancement)

* feat: support node 22 [#4666](https://github.com/open-telemetry/opentelemetry-js/pull/4666) @dyladan
* feat(context-zone*): support zone.js 0.12.x [#4376](https://github.com/open-telemetry/opentelemetry-js/pull/4736) @maldago
* refactor(core): Use tree-shakeable string constants for semconv [#4739](https://github.com/open-telemetry/opentelemetry-js/pull/4739) @JohannesHuster
* refactor(shim-opentracing): Use tree-shakeable string constants for semconv [#4746](https://github.com/open-telemetry/opentelemetry-js/pull/4746) @JohannesHuster
* refactor(sdk-trace-web): Use tree-shakeable string constants for semconv [#4747](https://github.com/open-telemetry/opentelemetry-js/pull/4747) @JohannesHuster
* refactor(sdk-trace-node): Use tree-shakeable string constants for semconv [#4748](https://github.com/open-telemetry/opentelemetry-js/pull/4748) @JohannesHuster
* refactor(sdk-trace-base): Use tree-shakeable string constants for semconv [#4749](https://github.com/open-telemetry/opentelemetry-js/pull/4749) @JohannesHuster
* refactor(resources): update deprecated semconv to use exported strings [#4755](https://github.com/open-telemetry/opentelemetry-js/pull/#4755) @JamieDanielson
* refactor(exporters): update deprecated semconv to use exported strings [#4756](https://github.com/open-telemetry/opentelemetry-js/pull/#4756) @JamieDanielson

### :books: (Refine Doc)

* refactor(examples): use new exported string constants for semconv in examples/esm-http-ts [#4758](https://github.com/open-telemetry/opentelemetry-js/pull/4758) @Zen-cronic
* refactor(examples): use new exported string constants for semconv in examples/basic-tracer-node [#4759](https://github.com/open-telemetry/opentelemetry-js/pull/4759#pull) @Zen-cronic
* refactor(examples): use new exported string constants for semconv in examples/http [#4750](https://github.com/open-telemetry/opentelemetry-js/pull/4750) @Zen-cronic
* refactor(examples): use new exported string constants for semconv in examples/grpc-js [#4760](https://github.com/open-telemetry/opentelemetry-js/pull/4760#pull) @Zen-cronic
* refactor(examples): use new exported string constants for semconv in examples/otlp-exporter-node [#4762](https://github.com/open-telemetry/opentelemetry-js/pull/4762) @Zen-cronic
* refactor(examples): use new exported string constants for semconv in examples/opentracing-shim [#4761](https://github.com/open-telemetry/opentelemetry-js/pull/4761) @Zen-cronic

## 1.24.1

### :bug: (Bug Fix)

* fix(core): align inconsistent behavior of `getEnv()` and `getEnvWithoutDefaults()` when a `process` polyfill is used [#4648](https://github.com/open-telemetry/opentelemetry-js/pull/4648) @pichlermarc
  * `getEnvWithoutDefaults()` would use `process.env` if it was defined when running in a browser, while `getEnv()` would always use `_globalThis`. Now both use `_globalThis` when running in a browser.
* fix(resources): prevent circular import (resource -> detector -> resource -> ...) [#4653](https://github.com/open-telemetry/opentelemetry-js/pull/4653) @pichlermarc
  * fixes a circular import warning which would appear in rollup when bundling `@opentelemetry/resources`
* fix(exporter-metrics-otlp-grpc): add explicit otlp-exporter-base dependency to exporter-metrics-otlp-grpc [#4678](https://github.com/open-telemetry/opentelemetry-js/pull/4678) @AkselAllas
* fix(resources) wait for async attributes for detecting resources [#4687](https://github.com/open-telemetry/opentelemetry-js/pull/4687) @ziolekjj

## 1.24.0

### :rocket: (Enhancement)

* feat(sdk-trace-base): log resource attributes in ConsoleSpanExporter [#4605](https://github.com/open-telemetry/opentelemetry-js/pull/4605) @pichlermarc
* feat(propagator-aws-xray): moved AWS Xray propagator from contrib [4603](https://github.com/open-telemetry/opentelemetry-js/pull/4603) @martinkuba
* feat(resources): new experimental detector ServiceInstanceIdDetectorSync that sets the value for `service.instance.id` as random UUID. [#4608](https://github.com/open-telemetry/opentelemetry-js/pull/4608) @maryliag

### :bug: (Bug Fix)

* fix(sdk-trace-web): fix invalid timings in span events [#4486](https://github.com/open-telemetry/opentelemetry-js/pull/4486) @Abinet18
* fix(resources): ensure BrowserDetector does not think Node.js v21 is a browser [#4561](https://github.com/open-telemetry/opentelemetry-js/issues/4561) @trentm
* fix(core): align inconsistent behavior of `getEnv()` and `getEnvWithoutDefaults()` when a `process` polyfill is used [#4648](https://github.com/open-telemetry/opentelemetry-js/pull/4648) @pichlermarc
  * `getEnvWithoutDefaults()` would use `process.env` if it was defined when running in a browser, while `getEnv()` would always use `_globalThis`. Now both use `_globalThis` when running in a browser.

## 1.23.0

### :rocket: (Enhancement)

* perf(sdk-trace-base): do not allocate arrays if resource has no pending async attributes [#4576](https://github.com/open-telemetry/opentelemetry-js/pull/4576) @Samuron
* feat(sdk-metrics): added experimental synchronous gauge to SDK [#4565](https://github.com/open-telemetry/opentelemetry-js/pull/4565) @clintonb
  * this change will become user-facing in an upcoming release

### :bug: (Bug Fix)

* fix(sdk-metrics): increase the depth of the output to the console such that objects in the metric are printed fully to the console [#4522](https://github.com/open-telemetry/opentelemetry-js/pull/4522) @JacksonWeber

## 1.22.0

### :rocket: (Enhancement)

* feat(sdk-metrics): allow single bucket histograms [#4456](https://github.com/open-telemetry/opentelemetry-js/pull/4456) @pichlermarc
* feat(instrumentation): Make `init()` method public [#4418](https://github.com/open-telemetry/opentelemetry-js/pull/4418)
* feat(context-zone-peer-dep, context-zone): support zone.js 0.13.x, 0.14.x [#4469](https://github.com/open-telemetry/opentelemetry-js/pull/4469) @pichlermarc
* chore: Semantic Conventions export individual strings [4185](https://github.com/open-telemetry/opentelemetry-js/issues/4185)
* feat(sdk-trace-base): allow adding span links after span creation [#4536](https://github.com/open-telemetry/opentelemetry-js/pull/4536) @seemk

### :bug: (Bug Fix)

* fix(sdk-metrics): handle zero bucket counts in exponential histogram merge [#4459](https://github.com/open-telemetry/opentelemetry-js/pull/4459) @mwear
* fix(sdk-metrics): ignore `NaN` value recordings in Histograms [#4455](https://github.com/open-telemetry/opentelemetry-js/pull/4455) @pichlermarc
  * fixes a bug where recording `NaN` on a histogram would result in the sum of bucket count values not matching the overall count
* fix(sdk-metrics): allow single bucket histograms [#4456](https://github.com/open-telemetry/opentelemetry-js/pull/4456) @pichlermarc
  * fixes a bug where `Meter.createHistogram()` with the advice `explicitBucketBoundaries: []` would throw
* fix(context-zone-peer-dep, context-zone):  support zone.js 0.13.x, 0.14.x [#4469](https://github.com/open-telemetry/opentelemetry-js/pull/4469) @pichlermarc
  * fixes a bug where old versions of `zone.js` affected by <https://github.com/angular/angular/issues/53507> would be pulled in

### :books: (Refine Doc)

* docs: shorten readme sections [#4460](https://github.com/open-telemetry/opentelemetry-js/pull/4460) @legendecas

## 1.21.0

### :rocket: (Enhancement)

* feat(sdk-metrics): add constructor option to add metric readers [#4427](https://github.com/open-telemetry/opentelemetry-js/pull/4427) @pichlermarc
  * deprecates `MeterProvider.addMetricReader()` please use the constructor option `readers` instead.

### :bug: (Bug Fix)

* fix(sdk-trace-base): ensure attribute value length limit is enforced on span creation [#4417](https://github.com/open-telemetry/opentelemetry-js/pull/4417) @pichlermarc
* fix(sdk-trace-base): Export processed spans while exporter failed [#4287](https://github.com/open-telemetry/opentelemetry-js/pull/4287) @Zirak

### :house: (Internal)

* chore(opentelemetry-context-zone-peer-dep): support zone.js ^v0.13.0 [#4320](https://github.com/open-telemetry/opentelemetry-js/pull/4320)
* refactor(core): drop unnecessary assignment of HOSTNAME [#4421](https://github.com/open-telemetry/opentelemetry-js/pull/4421) @pichlermarc
* test(opentelemetry-context-zone-peer-dep): transpile zone.js in tests [#4423](https://github.com/open-telemetry/opentelemetry-js/pull/4423) @legendecas

## 1.20.0

### :rocket: (Enhancement)

* perf(otlp-transformer): skip unnecessary base64 encode of span contexts [#4343](https://github.com/open-telemetry/opentelemetry-js/pull/4343) @seemk
* feat(sdk-trace-base): improve log messages when dropping span events [#4223](https://github.com/open-telemetry/opentelemetry-js/pull/4223) @mkubliniak

## 1.19.0

### :rocket: (Enhancement)

* feat: add node 20 support [#4336](https://github.com/open-telemetry/opentelemetry-js/pull/4336) @dyladan

### :house: (Internal)

* chore: type reference on zone.js [#4257](https://github.com/open-telemetry/opentelemetry-js/pull/4257) @legendecas
* chore: no need for 'packages' in lerna.json [#4264](https://github.com/open-telemetry/opentelemetry-js/pull/4264) @trentm
* test: add node 20 to test matrix [#4336](https://github.com/open-telemetry/opentelemetry-js/pull/4336) @dyladan

### :bug: (Bug Fix)

* fix(api-logs): allow for TimeInput type for LogRecord timestamps [#4345](https://github.com/open-telemetry/opentelemetry-js/pull/4345)
* fix(sdk-trace-web): only access location if it is defined [#4063](https://github.com/open-telemetry/opentelemetry-js/pull/4063)
* fix(sdk-trace-base): processor onStart called with a span having empty attributes

## 1.18.1

### :bug: (Bug Fix)

* fix(sdk-metrics): hand-roll MetricAdvice type as older API versions do not include it #4260

## 1.18.0

### :rocket: (Enhancement)

* feat(metrics): prototype experimental advice support [#3876](https://github.com/open-telemetry/opentelemetry-js/pull/3876) @legendecas

### :bug: (Bug Fix)

* fix(core): remove re-export of `version.ts` [#4225](https://github.com/open-telemetry/opentelemetry-js/pull/4225) @david-luna

### :house: (Internal)

* chore: track package-lock.json [#4238](https://github.com/open-telemetry/opentelemetry-js/pull/4238) @legendecas
  * Switched to npm workspaces to bootstrap dependencies.

## 1.17.1

### :bug: (Bug Fix)

* fix(sdk-trace-base): BatchSpanProcessor flushes when `maxExportBatchSize` is reached [#3958](https://github.com/open-telemetry/opentelemetry-js/pull/3958) @nordfjord
* fix(sdk-metrics): allow instrument names to contain '/' [#4155](https://github.com/open-telemetry/opentelemetry-js/pull/4155)
* fix(sdk-metrics): prevent per-reader storages from keeping unreported accumulations in memory [#4163](https://github.com/open-telemetry/opentelemetry-js/pull/4163) @pichlermarc
  * fixes a memory leak which occurred when two or more `MetricReader` instances are registered to a `MeterProvider`
* fix(sdk-metrics): do not report empty scopes and metrics [#4135](https://github.com/open-telemetry/opentelemetry-js/pull/4135) @pichlermarc
  * Instruments that were created, but did not have measurements will not be exported anymore
  * Meters (Scopes) that were created, but did not have any instruments with measurements under them will not be exported anymore.
* fix(exporter-zipkin): round duration to the nearest int in annotations to be compliant with zipkin protocol [#4167](https://github.com/open-telemetry/opentelemetry-js/pull/4167) @FelipeEmerim

### :books: (Refine Doc)

* docs(contributing): added guidelines for adding benchmark tests [#4169](https://github.com/open-telemetry/opentelemetry-js/pull/4169)

### :house: (Internal)

* test: added a performance benchmark test for span creation [#4105](https://github.com/open-telemetry/opentelemetry-js/pull/4105)
* test: added a workflow to run performance benchmark tests automatically [#4144](https://github.com/open-telemetry/opentelemetry-js/pull/4144)

## 1.17.0

### :bug: (Bug Fix)

* Revert "feat(api): add attributes argument to recordException API [#4071](https://github.com/open-telemetry/opentelemetry-js/pull/4071)"
  * This feature was an unintentional breaking change introduced with API 1.5.0
  * This PR updates all SDK packages to allow API 1.6.0, where this change has been reverted.

## 1.16.0

### :rocket: (Enhancement)

* feat(sdk-metrics): implement MetricProducer specification [#4007](https://github.com/open-telemetry/opentelemetry-js/pull/4007)
* feat: update PeriodicExportingMetricReader and PrometheusExporter to accept optional metric producers [#4077](https://github.com/open-telemetry/opentelemetry-js/pull/4077) @aabmass

### :bug: (Bug Fix)

* fix(exporter-zipkin): rounding duration to the nearest int to be compliant with zipkin protocol [#4064](https://github.com/open-telemetry/opentelemetry-js/pull/4064) @n0cloud
* fix(sdk-metrics): metric names should be case-insensitive

### :books: (Refine Doc)

* docs(guidelines): add dependencies guidelines [#4040](https://github.com/open-telemetry/opentelemetry-js/pull/4040)

## 1.15.2

### :bug: (Bug Fix)

* fix(core): stop rounding to nearest int in hrTimeTo*seconds() functions [#4014](https://github.com/open-telemetry/opentelemetry-js/pull/4014/) @aabmass
* fix(sdk-metrics): ignore invalid metric values [#3988](https://github.com/open-telemetry/opentelemetry-js/pull/3988) @legendecas
* fix(core): add baggage support for values containing an equals sign [#3975](https://github.com/open-telemetry/opentelemetry-js/pull/3975) @krosenk729

## 1.15.1

### :bug: (Bug Fix)

* Revert "feat(minification): Add noEmitHelpers, importHelpers and tslib as a dependency (#3914)"
  [#4011](https://github.com/open-telemetry/opentelemetry-js/pull/4011) @dyladan

## 1.15.0

### :bug: (Bug Fix)

* fix(opentelemetry-exporter-prometheus): Update default PrometheusExporter to not append a timestamp to match the text based exposition format [#3961](https://github.com/open-telemetry/opentelemetry-js/pull/3961) @JacksonWeber
* fix(sdk-metrics): Update default Histogram's boundary to match OTEL's spec [#3893](https://github.com/open-telemetry/opentelemetry-js/pull/3893/) @chigia001
* fix(sdk-metrics): preserve startTime for cumulative ExponentialHistograms [#3934](https://github.com/open-telemetry/opentelemetry-js/pull/3934/) @aabmass
* fix(sdk-trace-web): add secureConnectionStart to https only [#3879](https://github.com/open-telemetry/opentelemetry-js/pull/3879) @Abinet18

### :house: (Internal)

* feat(minification): [Minification] Add noEmitHelpers, importHelpers and tslib as a dependency [#3913](https://github.com/open-telemetry/opentelemetry-js/issues/3913) @MSNev

## 1.14.0

### :rocket: (Enhancement)

* feat(SpanExporter): Add optional forceFlush to SpanExporter interface [#3753](https://github.com/open-telemetry/opentelemetry-js/pull/3753/) @sgracias1 @JacksonWeber

## 1.13.0

### :rocket: (Enhancement)

* feat(core): add environment variables for OTLP log exporters. [#3712](https://github.com/open-telemetry/opentelemetry-js/pull/3712/) @llc1123

### :bug: (Bug Fix)

* fix(http-instrumentation): stop listening to `request`'s `close` event once it has emitted `response` [#3625](https://github.com/open-telemetry/opentelemetry-js/pull/3625) @SimenB
* fix(sdk-node): fix initialization in bundled environments by not loading @opentelemetry/exporter-jaeger [#3739](https://github.com/open-telemetry/opentelemetry-js/pull/3739) @pichlermarc

## 1.12.0

### :rocket: (Enhancement)

* feat(tracing): log span name and IDs when span end is called multiple times [#3716](https://github.com/open-telemetry/opentelemetry-js/pull/3716)
* feat(core): add logs environment variables; add timeout utils method. [#3549](https://github.com/open-telemetry/opentelemetry-js/pull/3549/) @fuaiyi

### :bug: (Bug Fix)

* fix(instrumentation-http): fixed description for http.server.duration metric [#3710](https://github.com/open-telemetry/opentelemetry-js/pull/3710)
* fix(opentelemetry-sdk-trace-web): don't crash in runtimes where location isn't defined [#3715](https://github.com/open-telemetry/opentelemetry-js/pull/3715)

## 1.11.0

### :rocket: (Enhancement)

* feat(sdk-metrics): add exponential histogram support [#3505](https://github.com/open-telemetry/opentelemetry-js/pull/3505), [#3506](https://github.com/open-telemetry/opentelemetry-js/pull/3506) @mwear
* feat(resources): collect additional process attributes [#3605](https://github.com/open-telemetry/opentelemetry-js/pull/3605) @mwear

### :bug: (Bug Fix)

* fix(sdk-metrics): merge uncollected delta accumulations [#3667](https://github.com/open-telemetry/opentelemetry-js/pull/3667) @legendecas
* fix(sdk-trace-web): make `parseUrl()` respect document.baseURI [#3670](https://github.com/open-telemetry/opentelemetry-js/pull/3670) @domasx2

### :books: (Refine Doc)

* doc(sdk): update NodeSDK example [#3684](https://github.com/open-telemetry/opentelemetry-js/pull/3684) @martinkuba
* docs: change vmarchaud status from maintainer to emeritus [#3710](https://github.com/open-telemetry/opentelemetry-js/pull/3710) @vmarchaud
* docs: change rauno56 status from maintainer to emeritus [#3706](https://github.com/open-telemetry/opentelemetry-js/pull/3706) @rauno56

## 1.10.1

### :bug: (Bug Fix)

* fix(resource): make properties for async resource resolution optional [#3677](https://github.com/open-telemetry/opentelemetry-js/pull/3677) @pichlermarc
* fix(resource): change fs/promises import to be node 12 compatible [#3681](https://github.com/open-telemetry/opentelemetry-js/pull/3681) @pichlermarc

## 1.10.0

### :rocket: (Enhancement)

* feat(resource): create sync resource with some attributes that resolve asynchronously [#3460](https://github.com/open-telemetry/opentelemetry-js/pull/3460) @samimusallam
* feat: collect host id for non-cloud environments [#3575](https://github.com/open-telemetry/opentelemetry-js/pull/3575) @mwear
* feat (api-logs): separate Events API into its own package [3550](https://github.com/open-telemetry/opentelemetry-js/pull/3550) @martinkuba
* feat(sdk-metrics): apply binary search in histogram recording [#3539](https://github.com/open-telemetry/opentelemetry-js/pull/3539) @legendecas
* perf(propagator-jaeger): improve deserializeSpanContext performance [#3541](https://github.com/open-telemetry/opentelemetry-js/pull/3541) @doochik
* feat: support TraceState in SamplingResult [#3530](https://github.com/open-telemetry/opentelemetry-js/pull/3530) @raphael-theriault-swi
* feat(sdk-trace-base): add diagnostic logging when spans are dropped [#3610](https://github.com/open-telemetry/opentelemetry-js/pull/3610) @neoeinstein
* feat: add unit to view instrument selection criteria [#3647](https://github.com/open-telemetry/opentelemetry-js/pull/3647) @jlabatut
* feat(tracing): expose dropped counts for attributes, events and links on span [#3576](https://github.com/open-telemetry/opentelemetry-js/pull/3576) @mohitk05

### :bug: (Bug Fix)

* fix(core): added falsy check to make otel core work with browser where webpack config had process as false or null [#3613](https://github.com/open-telemetry/opentelemetry-js/issues/3613) @ravindra-dyte
* fix(instrumentation-http): include query params in http.target [#3646](https://github.com/open-telemetry/opentelemetry-js/pull/3646) @kobi-co

### :books: (Refine Doc)

* chore: update http example [#3651](https://github.com/open-telemetry/opentelemetry-js/pull/3651) @JamieDanielson

### :house: (Internal)

* chore(exporter-jaeger): deprecate jaeger exporter [#3585](https://github.com/open-telemetry/opentelemetry-js/pull/3585) @pichlermarc
* fix(sdk-metrics): fix flaky LastValueAggregator test by using fake timer [#3587](https://github.com/open-telemetry/opentelemetry-js/pull/3587) @pichlermarc
* fix(test): fix failing tests by preventing source-map generation [#3642](https://github.com/open-telemetry/opentelemetry-js/pull/3642) @pichlermarc

## 1.9.1

### :bug: (Bug Fix)

* fix: avoid grpc types dependency [#3551](https://github.com/open-telemetry/opentelemetry-js/pull/3551) @flarna
* fix(otlp-proto-exporter-base): Match Accept header with Content-Type in the proto exporter
 [#3562](https://github.com/open-telemetry/opentelemetry-js/pull/3562) @scheler
* fix: include tracestate in export [#3569](https://github.com/open-telemetry/opentelemetry-js/pull/3569) @flarna

### :house: (Internal)

* chore: fix cross project links and missing implicitly exported types [#3533](https://github.com/open-telemetry/opentelemetry-js/pull/3533) @legendecas
* feat(sdk-metrics): add exponential histogram mapping functions [#3504](https://github.com/open-telemetry/opentelemetry-js/pull/3504) @mwear

## 1.9.0

### :rocket: (Enhancement)

* feat(instrumentation-grpc): set net.peer.name and net.peer.port on client spans [#3430](https://github.com/open-telemetry/opentelemetry-js/pull/3430)
* feat(exporter-trace-otlp-proto): Add protobuf otlp trace exporter support for browser [#3208](https://github.com/open-telemetry/opentelemetry-js/pull/3208) @pkanal

### :bug: (Bug Fix)

* fix(sdk-metrics): use default Resource to comply with semantic conventions [#3411](https://github.com/open-telemetry/opentelemetry-js/pull/3411) @pichlermarc
  * Metrics exported by the SDK now contain the following resource attributes by default:
    * `service.name`
    * `telemetry.sdk.name`
    * `telemetry.sdk.language`
    * `telemetry.sdk.version`
* fix(sdk-metrics): use Date.now() for instrument recording timestamps [#3514](https://github.com/open-telemetry/opentelemetry-js/pull/3514) @MisterSquishy
* fix(sdk-trace): make spans resilient to clock drift [#3434](https://github.com/open-telemetry/opentelemetry-js/pull/3434) @dyladan
* fix(selenium-tests): updated webpack version for selenium test issue [#3456](https://github.com/open-telemetry/opentelemetry-js/issues/3456) @SaumyaBhushan
* fix(sdk-metrics): collect metrics when periodic exporting metric reader flushes [#3517](https://github.com/open-telemetry/opentelemetry-js/pull/3517) @legendecas
* fix(sdk-metrics): fix duplicated registration of metrics for collectors [#3488](https://github.com/open-telemetry/opentelemetry-js/pull/3488) @legendecas
* fix(core): fix precision loss in numberToHrtime [#3480](https://github.com/open-telemetry/opentelemetry-js/pull/3480) @legendecas

### :house: (Internal)

* chore: automatically generate tsconfigs [#3432](https://github.com/open-telemetry/opentelemetry-js/pull/3432) @legendecas
* chore: enforce format with prettier [#3444](https://github.com/open-telemetry/opentelemetry-js/pull/3444) @legendecas

## 1.8.0

* `@opentelemetry/sdk-metrics` has been promoted to stable
* `@opentelemetry/api-metrics` has been merged into `@opentelemetry/api` and deprecated

### :boom: Breaking Change

* feat(api): merge api-metrics into api [#3374](https://github.com/open-telemetry/opentelemetry-js/pull/3374) @legendecas

### :rocket: (Enhancement)

* feat(sdk-trace): re-export sdk-trace-base in sdk-trace-node and web [#3319](https://github.com/open-telemetry/opentelemetry-js/pull/3319) @legendecas
* feat: enable tree shaking [#3329](https://github.com/open-telemetry/opentelemetry-js/pull/3329) @pkanal

### :bug: (Bug Fix)

* fix(sdk-trace): enforce consistent span durations
  [#3327](https://github.com/open-telemetry/opentelemetry-js/pull/3327) @dyladan
* fix(resources): fix EnvDetector throwing errors when attribute values contain spaces
  [#3295](https://github.com/open-telemetry/opentelemetry-js/issues/3295)
* fix(trace): fix an issue which caused negative span durations in web based spans
  [#3359](https://github.com/open-telemetry/opentelemetry-js/pull/3359) @dyladan
* fix(resources): strict OTEL_RESOURCE_ATTRIBUTES baggage octet decoding
  [#3341](https://github.com/open-telemetry/opentelemetry-js/pull/3341) @legendecas

### :books: (Refine Doc)

* doc: Added Metrics documentation [#3360](https://github.com/open-telemetry/opentelemetry-js/pull/3360) @weyert
* docs(api): fix counter negative value wording [#3396](https://github.com/open-telemetry/opentelemetry-js/pull/3396) @legendecas

### :house: (Internal)

* ci: run browser tests without circle [#3328](https://github.com/open-telemetry/opentelemetry-js/pull/3328) @dyladan

## Metrics API 1.0.0

Metrics API is now stable and generally available.
There are no changes between 1.0.0 and the previous 0.33.0 version.

### :boom: Breaking Change

* Add semver check to metrics API [#3357](https://github.com/open-telemetry/opentelemetry-js/pull/3357) @dyladan
  * Previously API versions were only considered compatible if the API was exactly the same

## 1.7.0

### :bug: (Bug Fix)

* fix(sdk-trace-base): make span start times resistant to hrtime clock drift
  [#3129](https://github.com/open-telemetry/opentelemetry-js/issues/3129)

* fix(sdk-trace-base): validate maxExportBatchSize in BatchSpanProcessorBase
  [#3232](https://github.com/open-telemetry/opentelemetry-js/issues/3232)

### :books: (Refine Doc)

* docs(metrics): add missing metrics packages to SDK reference documentation [#3239](https://github.com/open-telemetry/opentelemetry-js/pull/3239) @dyladan

### :house: (Internal)

* deps: update markdownlint-cli to 0.32.2 [#3253](https://github.com/open-telemetry/opentelemetry-js/pull/3253) @pichlermarc

## 1.6.0

### :rocket: (Enhancement)

* perf(opentelemetry-core): improve hexToBase64 performance [#3178](https://github.com/open-telemetry/opentelemetry-js/pull/3178) @seemk
* feat(sdk-trace-base): move Sampler declaration into sdk-trace-base [#3088](https://github.com/open-telemetry/opentelemetry-js/pull/3088) @legendecas
* fix(grpc-instrumentation): added grpc attributes in instrumentation [#3127](https://github.com/open-telemetry/opentelemetry-js/pull/3127) @andrewzenkov
* feat: support latest `@opentelemetry/api` [#3177](https://github.com/open-telemetry/opentelemetry-js/pull/3177) @dyladan

### :bug: (Bug Fix)

* fix(context-async-hooks): Ensure listeners added using `once` can be removed using `removeListener`
  [#3133](https://github.com/open-telemetry/opentelemetry-js/pull/3133)

### :books: (Refine Doc)

* chore: update trace-web example and rename it to opentelemetry-web [#3145](https://github.com/open-telemetry/opentelemetry-js/pull/3145) @pichlermarc
* chore: update https example [#3152](https://github.com/open-telemetry/opentelemetry-js/pull/3152) @pichlermarc

## 1.5.0

### :rocket: (Enhancement)

* feat(sdk-trace-base): Improve extensibility of BasicTracerProvider [#3023](https://github.com/open-telemetry/opentelemetry-js/pull/3023) @Rauno56

## 1.4.0

### :rocket: (Enhancement)

* fix(resources): fix browser compatibility for host and os detectors [#3004](https://github.com/open-telemetry/opentelemetry-js/pull/3004) @legendecas
* fix(sdk-trace-base): fix crash on environments without global document [#3000](https://github.com/open-telemetry/opentelemetry-js/pull/3000) @legendecas
* fix(sdk-trace-base): fix spanLimits attribute length/count to consider env values [#3068](https://github.com/open-telemetry/opentelemetry-js/pull/3068) @svetlanabrennan

### :house: (Internal)

* test: add node 18 and remove EoL node versions [#3048](https://github.com/open-telemetry/opentelemetry-js/pull/3048) @dyladan

## 1.3.1

### :bug: (Bug Fix)

* fix(resources): fix browser compatibility for host and os detectors [#3004](https://github.com/open-telemetry/opentelemetry-js/pull/3004) @legendecas

## 1.3.0

### :boom: Breaking Change

* chore: remove unused InstrumentationConfig#path [#2944](https://github.com/open-telemetry/opentelemetry-js/pull/2944) @flarna

### :rocket: (Enhancement)

* feat(ConsoleSpanExporter): export span links [#2917](https://github.com/open-telemetry/opentelemetry-js/pull/2917) @trentm
* feat: warn when hooked module is already loaded [#2926](https://github.com/open-telemetry/opentelemetry-js/pull/2926) @nozik
* feat: implement OSDetector [#2927](https://github.com/open-telemetry/opentelemetry-js/pull/2927) @rauno56
* feat: implement HostDetector [#2921](https://github.com/open-telemetry/opentelemetry-js/pull/2921) @rauno56
* feat(opentelemetry-core): add InstrumentationScope [#2959](https://github.com/open-telemetry/opentelemetry-js/pull/2959) @pichlermarc

### :bug: (Bug Fix)

* fix(sdk-web): parse url with relative url string [#2972](https://github.com/open-telemetry/opentelemetry-js/pull/2972) @legendecas

## 1.2.0

### :bug: (Bug Fix)

* fix: sanitize attributes inputs [#2881](https://github.com/open-telemetry/opentelemetry-js/pull/2881) @legendecas
* fix: support earlier API versions [#2892](https://github.com/open-telemetry/opentelemetry-js/pull/2892) @dyladan
* fix: support extract one digit '0' in jaeger traceFlag [#2905](https://github.com/open-telemetry/opentelemetry-js/issues/2905) @shmilyoo
* fix(resources): extend ResourceAttributes interface to comply with spec [#2924](https://github.com/open-telemetry/opentelemetry-js/pull/2924) @blumamir

### :books: (Refine Doc)

* docs(sdk): update earliest support node version [#2860](https://github.com/open-telemetry/opentelemetry-js/pull/2860) @svetlanabrennan

### :house: (Internal)

* chore: require changelog entry to merge PR [#2847](https://github.com/open-telemetry/opentelemetry-js/pull/2847) @dyladan
* chore: remove peer API check [#2892](https://github.com/open-telemetry/opentelemetry-js/pull/2892) @dyladan
* chore: merge lerna subdirectories into a single monorepo [#2892](https://github.com/open-telemetry/opentelemetry-js/pull/2892) @dyladan
* chore: indent the code with eslint [#2923](https://github.com/open-telemetry/opentelemetry-js/pull/2923) @blumamir
* `opentelemetry-propagator-jaeger`
  * [#2906](https://github.com/open-telemetry/opentelemetry-js/pull/2906) fix: support extract one digit '0' in jaeger traceFlag ([@shmilyoo](https://github.com/shmilyoo))

## 1.1.1

* [#2849](https://github.com/open-telemetry/opentelemetry-js/pull/2849) fix: correct changelog and compat matrix for 1.1 release ([@Flarna](https://github.com/Flarna))
* [#2823](https://github.com/open-telemetry/opentelemetry-js/pull/2823) fix: enable downlevelIteration for es5 targets ([@legendecas](https://github.com/legendecas))
* [#2844](https://github.com/open-telemetry/opentelemetry-js/pull/2844) chore: add prepublishOnly to ensure a full build ([@legendecas](https://github.com/legendecas))

## 1.1.0

### :rocket: (Enhancement)

* `opentelemetry-resources`
  * [#2727](https://github.com/open-telemetry/opentelemetry-js/pull/2727) feat(opentelemetry-resources): add runtime version information ([@cuichenli](https://github.com/cuichenli))
* `exporter-trace-otlp-http`, `opentelemetry-core`
  * [#2796](https://github.com/open-telemetry/opentelemetry-js/pull/2796) feat(trace-otlp-http-exporter): add compression env vars ([@svetlanabrennan](https://github.com/svetlanabrennan))
* `instrumentation-http`
  * [#2704](https://github.com/open-telemetry/opentelemetry-js/pull/2704) feat(instrumentation-http): add options to ignore requests ([@legendecas](https://github.com/legendecas))
* `opentelemetry-core`, `opentelemetry-exporter-jaeger`
  * [#2754](https://github.com/open-telemetry/opentelemetry-js/pull/2754) fix(exporter-jaeger): add env variable for agent port ([@blumamir](https://github.com/blumamir))
* `exporter-trace-otlp-grpc`, `exporter-trace-otlp-http`, `exporter-trace-otlp-proto`, `opentelemetry-context-async-hooks`, `opentelemetry-context-zone-peer-dep`, `opentelemetry-core`, `opentelemetry-exporter-jaeger`, `opentelemetry-exporter-zipkin`, `opentelemetry-propagator-b3`, `opentelemetry-propagator-jaeger`, `opentelemetry-resources`, `opentelemetry-sdk-trace-base`, `opentelemetry-sdk-trace-node`, `opentelemetry-sdk-trace-web`, `opentelemetry-shim-opentracing`
  * [#2737](https://github.com/open-telemetry/opentelemetry-js/pull/2737) feat: add support for API 1.1.x ([@dyladan](https://github.com/dyladan))
* `opentelemetry-sdk-trace-web`
  * [#2719](https://github.com/open-telemetry/opentelemetry-js/pull/2719) feat(sdk-trace-web): web worker support ([@legendecas](https://github.com/legendecas))
* `exporter-trace-otlp-http`, `exporter-trace-otlp-proto`
  * [#2557](https://github.com/open-telemetry/opentelemetry-js/pull/2557) feat(otlp-exporter-http): change otlp-http port to canonical 4318 ([@secustor](https://github.com/secustor))
* `exporter-trace-otlp-grpc`, `exporter-trace-otlp-http`, `exporter-trace-otlp-proto`, `opentelemetry-core`, `opentelemetry-exporter-jaeger`, `opentelemetry-sdk-trace-base`
  * [#2695](https://github.com/open-telemetry/opentelemetry-js/pull/2695) refactor: unifying shutdown once with BindOnceFuture ([@legendecas](https://github.com/legendecas))
* `opentelemetry-propagator-jaeger`
  * [#2673](https://github.com/open-telemetry/opentelemetry-js/pull/2673) feat(@opentelemetry/propagator-jaeger): support custom baggage prefix ([@sschegolev](https://github.com/sschegolev))
* `exporter-trace-otlp-grpc`, `exporter-trace-otlp-http`, `exporter-trace-otlp-proto`
  * [#2626](https://github.com/open-telemetry/opentelemetry-js/pull/2626) chore: bump otlp trace exporters to v1 ([@Rauno56](https://github.com/Rauno56))
* `opentelemetry-context-zone-peer-dep`, `opentelemetry-context-zone`, `opentelemetry-core`, `opentelemetry-exporter-zipkin`, `opentelemetry-propagator-b3`, `opentelemetry-resources`, `opentelemetry-sdk-trace-base`, `opentelemetry-sdk-trace-web`, `opentelemetry-semantic-conventions`
  * [#2556](https://github.com/open-telemetry/opentelemetry-js/pull/2556) chore: add esm2015 entry for web apps aiming at modern browsers ([@echoontheway](https://github.com/echoontheway))

### :bug: (Bug Fix)

* `exporter-trace-otlp-grpc`, `exporter-trace-otlp-http`, `exporter-trace-otlp-proto`
  * [#2788](https://github.com/open-telemetry/opentelemetry-js/pull/2788) fix(deps): use 1.x trace otlp http exporter ([@dyladan](https://github.com/dyladan))
* `opentelemetry-sdk-trace-base`
  * [#2790](https://github.com/open-telemetry/opentelemetry-js/pull/2790) fix: pass same context to Sampler and SpanProcessor in root span case ([@Flarna](https://github.com/Flarna))
  * [#2757](https://github.com/open-telemetry/opentelemetry-js/pull/2757) fix: add parentContext to onStart ([@Flarna](https://github.com/Flarna))
  * [#2678](https://github.com/open-telemetry/opentelemetry-js/pull/2678) fix: span attribute count and value limits (#2671) ([@Bataran](https://github.com/Bataran))
  * [#2679](https://github.com/open-telemetry/opentelemetry-js/pull/2679) fix: span events count limit when set to 0 ([@Bataran](https://github.com/Bataran))
* `opentelemetry-core`
  * [#2766](https://github.com/open-telemetry/opentelemetry-js/pull/2766) fix(baggage): include baggage metadata when propagating baggage entries ([@chrskrchr](https://github.com/chrskrchr))
* `opentelemetry-exporter-jaeger`
  * [#2731](https://github.com/open-telemetry/opentelemetry-js/pull/2731) fix(exporter-jaeger): transform all links to jaeger reference ([@blumamir](https://github.com/blumamir))
* `opentelemetry-resources`
  * [#2739](https://github.com/open-telemetry/opentelemetry-js/pull/2739) fix(resources): align exported names in different environments ([@legendecas](https://github.com/legendecas))
* Other
  * [#2680](https://github.com/open-telemetry/opentelemetry-js/pull/2680) fix: tracer typo in fetchxhr examples ([@MSNev](https://github.com/MSNev))
  * [#2650](https://github.com/open-telemetry/opentelemetry-js/pull/2650) fix: clientMethodTrace missing original properties ([@bgpo](https://github.com/bgpo))
* `opentelemetry-propagator-jaeger`
  * [#2694](https://github.com/open-telemetry/opentelemetry-js/pull/2694) fix(propagator-jaeger): 0-pad span-id to match 16-symbol validation ([@nikolaylagutko](https://github.com/nikolaylagutko))
* `opentelemetry-exporter-zipkin`, `opentelemetry-sdk-trace-web`
  * [#2689](https://github.com/open-telemetry/opentelemetry-js/pull/2689) fix: remove window and document dependencies in web packages ([@legendecas](https://github.com/legendecas))

### :books: (Refine Doc)

* Other
  * [#2830](https://github.com/open-telemetry/opentelemetry-js/pull/2830) Cleanup removed documentation for missing benchmarks ([@dmathieu](https://github.com/dmathieu))
  * [#2807](https://github.com/open-telemetry/opentelemetry-js/pull/2807) docs: document removal of shutdown flag in OTLPExporterBase ([@legendecas](https://github.com/legendecas))
  * [#2814](https://github.com/open-telemetry/opentelemetry-js/pull/2814) docs: simplify contrib part in readme ([@Flarna](https://github.com/Flarna))
  * [#2802](https://github.com/open-telemetry/opentelemetry-js/pull/2802) docs(prom-example): remove deprecated startServer option ([@naseemkullah](https://github.com/naseemkullah))
  * [#2728](https://github.com/open-telemetry/opentelemetry-js/pull/2728) docs: specify minimun version of npm to run command in subproject ([@cuichenli](https://github.com/cuichenli))
  * [#2720](https://github.com/open-telemetry/opentelemetry-js/pull/2720) docs: document node v10 EOL ([@YanivD](https://github.com/YanivD))
  * [#2688](https://github.com/open-telemetry/opentelemetry-js/pull/2688) docs: update typedoc config ([@dyladan](https://github.com/dyladan))
  * [#2685](https://github.com/open-telemetry/opentelemetry-js/pull/2685) docs: remove circle-ci from development guide, update link, and fix typo. ([@pichlermarc](https://github.com/pichlermarc))
  * [#2661](https://github.com/open-telemetry/opentelemetry-js/pull/2661) chore: update and fix tracer-web examples ([@MSNev](https://github.com/MSNev))
  * [#2647](https://github.com/open-telemetry/opentelemetry-js/pull/2647) chore: update opentelemetry dependencies to latest versions ([@svetlanabrennan](https://github.com/svetlanabrennan))
* `exporter-trace-otlp-grpc`
  * [#2726](https://github.com/open-telemetry/opentelemetry-js/pull/2726) docs(otlp-grpc-exporter): update default url ([@svetlanabrennan](https://github.com/svetlanabrennan))
* `opentelemetry-context-async-hooks`
  * [#2619](https://github.com/open-telemetry/opentelemetry-js/pull/2619) docs(context): Fix links, edit prose ([@spencerwilson](https://github.com/spencerwilson))
* `opentelemetry-context-async-hooks`, `opentelemetry-sdk-trace-node`
  * [#2651](https://github.com/open-telemetry/opentelemetry-js/pull/2651) docs: fix links to the context document ([@legendecas](https://github.com/legendecas))

### :house: (Internal)

* `opentelemetry-sdk-trace-base`
  * [#2768](https://github.com/open-telemetry/opentelemetry-js/pull/2768) test(sdk-trace-base): pin core.hrtime dependencies on timeOrigin ([@legendecas](https://github.com/legendecas))
* `exporter-trace-otlp-http`, `opentelemetry-context-zone-peer-dep`, `opentelemetry-context-zone`, `opentelemetry-core`, `opentelemetry-exporter-zipkin`, `opentelemetry-propagator-b3`, `opentelemetry-resources`, `opentelemetry-sdk-trace-base`, `opentelemetry-sdk-trace-web`, `opentelemetry-semantic-conventions`
  * [#2765](https://github.com/open-telemetry/opentelemetry-js/pull/2765) chore: target to es2017 in the no-polyfill target ([@legendecas](https://github.com/legendecas))
* Other
  * [#2743](https://github.com/open-telemetry/opentelemetry-js/pull/2743) test(sdk-metrics-base): test metric instrument interfaces ([@legendecas](https://github.com/legendecas))
  * [#2752](https://github.com/open-telemetry/opentelemetry-js/pull/2752) test(integration-w3c): fix inconsistent api versions loaded ([@legendecas](https://github.com/legendecas))
  * [#2715](https://github.com/open-telemetry/opentelemetry-js/pull/2715) chore: update actions/checkout to v2 ([@legendecas](https://github.com/legendecas))
  * [#2702](https://github.com/open-telemetry/opentelemetry-js/pull/2702) chore: add Chengzhong Wu as maintainer ([@dyladan](https://github.com/dyladan))
  * [#2703](https://github.com/open-telemetry/opentelemetry-js/pull/2703) chore: add Amir Blum as maintainer ([@dyladan](https://github.com/dyladan))
  * [#2701](https://github.com/open-telemetry/opentelemetry-js/pull/2701) chore: add Rauno Viskus as maintainer ([@dyladan](https://github.com/dyladan))
  * [#2693](https://github.com/open-telemetry/opentelemetry-js/pull/2693) chore: retry link checks on code 429 with 'retry-after' header ([@legendecas](https://github.com/legendecas))
  * [#2669](https://github.com/open-telemetry/opentelemetry-js/pull/2669) chore: checks links in typedoc html ([@legendecas](https://github.com/legendecas))
  * [#2683](https://github.com/open-telemetry/opentelemetry-js/pull/2683) chore: start a style guide ([@dyladan](https://github.com/dyladan))
  * [#2684](https://github.com/open-telemetry/opentelemetry-js/pull/2684) chore: remove @obecny as maintainer ([@dyladan](https://github.com/dyladan))
  * [#2663](https://github.com/open-telemetry/opentelemetry-js/pull/2663) chore: fix nojekyll in docs command ([@dyladan](https://github.com/dyladan))
  * [#2648](https://github.com/open-telemetry/opentelemetry-js/pull/2648) refactor(opentelemetry-sdk-node): remove redundant judgments for metric ([@rickyes](https://github.com/rickyes))
  * [#2638](https://github.com/open-telemetry/opentelemetry-js/pull/2638) chore: Update wip metrics references ([@dyladan](https://github.com/dyladan))
  * [#2629](https://github.com/open-telemetry/opentelemetry-js/pull/2629) chore: rename metrics packages to prevent lerna linking ([@dyladan](https://github.com/dyladan))
  * [#2623](https://github.com/open-telemetry/opentelemetry-js/pull/2623) chore: fix the compilation for typescript 4.4 ([@dyladan](https://github.com/dyladan))
  * [#2598](https://github.com/open-telemetry/opentelemetry-js/pull/2598) chore: Remove old metrics SDK ([@dyladan](https://github.com/dyladan))
* `opentelemetry-core`
  * [#2709](https://github.com/open-telemetry/opentelemetry-js/pull/2709) test(sdk-metrics): browser compatibility tests ([@legendecas](https://github.com/legendecas))
* `exporter-trace-otlp-grpc`, `exporter-trace-otlp-http`, `exporter-trace-otlp-proto`, `opentelemetry-exporter-jaeger`, `opentelemetry-exporter-zipkin`, `opentelemetry-propagator-b3`, `opentelemetry-resources`, `opentelemetry-sdk-trace-base`, `opentelemetry-sdk-trace-web`, `opentelemetry-semantic-conventions`
  * [#2710](https://github.com/open-telemetry/opentelemetry-js/pull/2710) chore: apply eslint rule semi ([@legendecas](https://github.com/legendecas))
* `exporter-trace-otlp-grpc`, `exporter-trace-otlp-http`, `exporter-trace-otlp-proto`, `opentelemetry-context-async-hooks`, `opentelemetry-context-zone-peer-dep`, `opentelemetry-context-zone`, `opentelemetry-core`, `opentelemetry-exporter-jaeger`, `opentelemetry-exporter-zipkin`, `opentelemetry-propagator-b3`, `opentelemetry-propagator-jaeger`, `opentelemetry-resources`, `opentelemetry-sdk-trace-base`, `opentelemetry-sdk-trace-node`, `opentelemetry-sdk-trace-web`, `opentelemetry-semantic-conventions`, `opentelemetry-shim-opentracing`, `template`
  * [#2699](https://github.com/open-telemetry/opentelemetry-js/pull/2699) chore: rename `--include-filtered-dependencies` ([@Rauno56](https://github.com/Rauno56))
* `opentelemetry-context-async-hooks`, `opentelemetry-context-zone-peer-dep`, `opentelemetry-context-zone`, `opentelemetry-core`, `opentelemetry-exporter-jaeger`, `opentelemetry-exporter-zipkin`, `opentelemetry-propagator-b3`, `opentelemetry-propagator-jaeger`, `opentelemetry-resources`, `opentelemetry-sdk-trace-base`, `opentelemetry-sdk-trace-node`, `opentelemetry-sdk-trace-web`, `opentelemetry-semantic-conventions`, `opentelemetry-shim-opentracing`
  * [#2657](https://github.com/open-telemetry/opentelemetry-js/pull/2657) chore: add markdown link checks ([@legendecas](https://github.com/legendecas))
* `opentelemetry-exporter-jaeger`, `opentelemetry-exporter-zipkin`, `opentelemetry-resources`, `opentelemetry-semantic-conventions`
  * [#2652](https://github.com/open-telemetry/opentelemetry-js/pull/2652) Update nock ([@dyladan](https://github.com/dyladan))
* `opentelemetry-sdk-trace-web`
  * [#2451](https://github.com/open-telemetry/opentelemetry-js/pull/2451) chore(sdk-trace-web): fix lint warnings ([@alisabzevari](https://github.com/alisabzevari))

### Committers: 24

* Ali Sabzevari ([@alisabzevari](https://github.com/alisabzevari))
* Amir Blum ([@blumamir](https://github.com/blumamir))
* Chris Karcher ([@chrskrchr](https://github.com/chrskrchr))
* Damien Mathieu ([@dmathieu](https://github.com/dmathieu))
* Daniel Dyla ([@dyladan](https://github.com/dyladan))
* Gerhard Stöbich ([@Flarna](https://github.com/Flarna))
* Marc Pichler ([@pichlermarc](https://github.com/pichlermarc))
* Mitar Milanovic ([@Bataran](https://github.com/Bataran))
* Nev ([@MSNev](https://github.com/MSNev))
* Nikolay Lagutko ([@nikolaylagutko](https://github.com/nikolaylagutko))
* Rauno Viskus ([@Rauno56](https://github.com/Rauno56))
* Ricky Zhou ([@rickyes](https://github.com/rickyes))
* Sebastian Poxhofer ([@secustor](https://github.com/secustor))
* Siim Kallas ([@seemk](https://github.com/seemk))
* Spencer Wilson ([@spencerwilson](https://github.com/spencerwilson))
* Srikanth Chekuri ([@srikanthccv](https://github.com/srikanthccv))
* Svetlana Brennan ([@svetlanabrennan](https://github.com/svetlanabrennan))
* Will Li ([@cuichenli](https://github.com/cuichenli))
* Yaniv Davidi ([@YanivD](https://github.com/YanivD))
* [@bgpo](https://github.com/bgpo)
* [@echoontheway](https://github.com/echoontheway)
* [@naseemkullah](https://github.com/naseemkullah)
* [@sschegolev](https://github.com/sschegolev)
* legendecas ([@legendecas](https://github.com/legendecas))

## 1.0.1 / Experimental 0.27.0

### :boom: Breaking Change

* Other
  * [#2566](https://github.com/open-telemetry/opentelemetry-js/pull/2566) feat!(metrics): remove batch observer ([@dyladan](https://github.com/dyladan))
  * [#2485](https://github.com/open-telemetry/opentelemetry-js/pull/2485) feat!: Split metric and trace exporters into new experimental packages ([@willarmiros](https://github.com/willarmiros))
  * [#2540](https://github.com/open-telemetry/opentelemetry-js/pull/2540) fix(sdk-metrics-base): remove metric kind BATCH_OBSERVER ([@legendecas](https://github.com/legendecas))
  * [#2496](https://github.com/open-telemetry/opentelemetry-js/pull/2496) feat(api-metrics): rename metric instruments to match feature-freeze API specification ([@legendecas](https://github.com/legendecas))
* `opentelemetry-core`
  * [#2529](https://github.com/open-telemetry/opentelemetry-js/pull/2529) feat(api-metrics): add schemaUrl to meter creations ([@legendecas](https://github.com/legendecas))

### :rocket: (Enhancement)

* Other
  * [#2523](https://github.com/open-telemetry/opentelemetry-js/pull/2523) feat: Rename Labels to Attributes ([@pirgeo](https://github.com/pirgeo))
  * [#2559](https://github.com/open-telemetry/opentelemetry-js/pull/2559) feat(api-metrics): remove bind/unbind and bound instruments ([@legendecas](https://github.com/legendecas))
  * [#2563](https://github.com/open-telemetry/opentelemetry-js/pull/2563) feat(sdk-metrics-base): remove per-meter config on MeterProvider.getMeter ([@legendecas](https://github.com/legendecas))
* `opentelemetry-core`
  * [#2465](https://github.com/open-telemetry/opentelemetry-js/pull/2465) fix: prefer globalThis instead of window to support webworkers ([@legendecas](https://github.com/legendecas))
* `opentelemetry-semantic-conventions`
  * [#2532](https://github.com/open-telemetry/opentelemetry-js/pull/2532) feat(@opentelemetry/semantic-conventions): change enum to object literals ([@echoontheway](https://github.com/echoontheway))
  * [#2528](https://github.com/open-telemetry/opentelemetry-js/pull/2528) feat: upgrade semantic-conventions to latest v1.7.0 spec ([@weyert](https://github.com/weyert))
* `opentelemetry-core`, `opentelemetry-sdk-trace-base`
  * [#2484](https://github.com/open-telemetry/opentelemetry-js/pull/2484) feat: new merge function ([@obecny](https://github.com/obecny))

### :bug: (Bug Fix)

* Other
  * [#2610](https://github.com/open-telemetry/opentelemetry-js/pull/2610) fix: preventing double enable for instrumentation that has been already enabled ([@obecny](https://github.com/obecny))
  * [#2581](https://github.com/open-telemetry/opentelemetry-js/pull/2581) feat: lazy initialization of the gzip stream ([@fungiboletus](https://github.com/fungiboletus))
  * [#2584](https://github.com/open-telemetry/opentelemetry-js/pull/2584) fix: fixing compatibility versions for detectors ([@obecny](https://github.com/obecny))
  * [#2558](https://github.com/open-telemetry/opentelemetry-js/pull/2558) fix(@opentelemetry/exporter-prometheus): unref prometheus server to prevent process running indefinitely ([@mothershipper](https://github.com/mothershipper))
  * [#2495](https://github.com/open-telemetry/opentelemetry-js/pull/2495) fix(sdk-metrics-base): metrics name should be in the max length of 63 ([@legendecas](https://github.com/legendecas))
  * [#2497](https://github.com/open-telemetry/opentelemetry-js/pull/2497) feat(@opentelemetry-instrumentation-fetch): support reading response body from the hook applyCustomAttributesOnSpan ([@echoontheway](https://github.com/echoontheway))
* `opentelemetry-core`
  * [#2560](https://github.com/open-telemetry/opentelemetry-js/pull/2560) fix(core): support regex global flag in urlMatches ([@moander](https://github.com/moander))
* `opentelemetry-exporter-zipkin`
  * [#2519](https://github.com/open-telemetry/opentelemetry-js/pull/2519) fix(exporter-zipkin): correct status tags names ([@t2t2](https://github.com/t2t2))

### :books: (Refine Doc)

* Other
  * [#2561](https://github.com/open-telemetry/opentelemetry-js/pull/2561) Use new canonical path to Getting Started ([@chalin](https://github.com/chalin))
  * [#2576](https://github.com/open-telemetry/opentelemetry-js/pull/2576) docs(instrumentation): update links in the Readme ([@OlivierAlbertini](https://github.com/OlivierAlbertini))
  * [#2600](https://github.com/open-telemetry/opentelemetry-js/pull/2600) docs: fix URLs in README post-experimental move ([@arbourd](https://github.com/arbourd))
  * [#2579](https://github.com/open-telemetry/opentelemetry-js/pull/2579) doc: Move upgrade propagator notes to correct section ([@NathanielRN](https://github.com/NathanielRN))
  * [#2568](https://github.com/open-telemetry/opentelemetry-js/pull/2568) chore(doc): update matrix with contrib version for 1.0 core ([@vmarchaud](https://github.com/vmarchaud))
  * [#2555](https://github.com/open-telemetry/opentelemetry-js/pull/2555) docs: expose existing comments ([@moander](https://github.com/moander))
  * [#2493](https://github.com/open-telemetry/opentelemetry-js/pull/2493) chore: remove getting started and link to documentation. ([@svrnm](https://github.com/svrnm))
* `opentelemetry-core`
  * [#2604](https://github.com/open-telemetry/opentelemetry-js/pull/2604) Docs: Document the HrTime format ([@JamesJHPark](https://github.com/JamesJHPark))

### :house: (Internal)

* Other
  * [#2404](https://github.com/open-telemetry/opentelemetry-js/pull/2404) chore: Fix lint warnings in instrumentation package ([@alisabzevari](https://github.com/alisabzevari))
  * [#2533](https://github.com/open-telemetry/opentelemetry-js/pull/2533) chore: regularly close stale issues ([@Rauno56](https://github.com/Rauno56))
  * [#2570](https://github.com/open-telemetry/opentelemetry-js/pull/2570) chore: adding selenium tests with browserstack ([@obecny](https://github.com/obecny))
  * [#2522](https://github.com/open-telemetry/opentelemetry-js/pull/2522) chore: cleanup setting config in instrumentations ([@Flarna](https://github.com/Flarna))
  * [#2541](https://github.com/open-telemetry/opentelemetry-js/pull/2541) chore: slim font size for section title in PR template ([@legendecas](https://github.com/legendecas))
  * [#2509](https://github.com/open-telemetry/opentelemetry-js/pull/2509) chore: expand pull request template with action items ([@pragmaticivan](https://github.com/pragmaticivan))
  * [#2488](https://github.com/open-telemetry/opentelemetry-js/pull/2488) chore: inline sources in source maps ([@dyladan](https://github.com/dyladan))
  * [#2514](https://github.com/open-telemetry/opentelemetry-js/pull/2514) chore: update stable dependencies to 1.0 ([@dyladan](https://github.com/dyladan))
* `opentelemetry-sdk-trace-base`, `opentelemetry-sdk-trace-node`, `opentelemetry-sdk-trace-web`
  * [#2607](https://github.com/open-telemetry/opentelemetry-js/pull/2607) chore: update npm badge image links ([@legendecas](https://github.com/legendecas))
* `opentelemetry-context-async-hooks`, `opentelemetry-context-zone-peer-dep`, `opentelemetry-core`, `opentelemetry-exporter-jaeger`, `opentelemetry-exporter-zipkin`, `opentelemetry-propagator-b3`, `opentelemetry-propagator-jaeger`, `opentelemetry-resources`, `opentelemetry-sdk-trace-base`, `opentelemetry-sdk-trace-node`, `opentelemetry-sdk-trace-web`, `opentelemetry-shim-opentracing`
  * [#2531](https://github.com/open-telemetry/opentelemetry-js/pull/2531) chore(deps): pin minor API version ([@Flarna](https://github.com/Flarna))
* `opentelemetry-core`
  * [#2520](https://github.com/open-telemetry/opentelemetry-js/pull/2520) chore(deps): remove unused semver  ([@mhennoch](https://github.com/mhennoch))

### Committers: 23

* (Eliseo) Nathaniel Ruiz Nowell ([@NathanielRN](https://github.com/NathanielRN))
* Ali Sabzevari ([@alisabzevari](https://github.com/alisabzevari))
* Antoine Pultier ([@fungiboletus](https://github.com/fungiboletus))
* Bartlomiej Obecny ([@obecny](https://github.com/obecny))
* Daniel Dyla ([@dyladan](https://github.com/dyladan))
* Dylan Arbour ([@arbourd](https://github.com/arbourd))
* Georg Pirklbauer ([@pirgeo](https://github.com/pirgeo))
* Gerhard Stöbich ([@Flarna](https://github.com/Flarna))
* Ivan Santos ([@pragmaticivan](https://github.com/pragmaticivan))
* Jack ([@mothershipper](https://github.com/mothershipper))
* James ([@JamesJHPark](https://github.com/JamesJHPark))
* MartenH ([@mhennoch](https://github.com/mhennoch))
* Olivier Albertini ([@OlivierAlbertini](https://github.com/OlivierAlbertini))
* Patrice Chalin ([@chalin](https://github.com/chalin))
* Rauno Viskus ([@Rauno56](https://github.com/Rauno56))
* Severin Neumann ([@svrnm](https://github.com/svrnm))
* Valentin Marchaud ([@vmarchaud](https://github.com/vmarchaud))
* Weyert de Boer ([@weyert](https://github.com/weyert))
* William Armiros ([@willarmiros](https://github.com/willarmiros))
* [@echoontheway](https://github.com/echoontheway)
* legendecas ([@legendecas](https://github.com/legendecas))
* moander ([@moander](https://github.com/moander))
* t2t2 ([@t2t2](https://github.com/t2t2))

## 1.0.0

No changes

## 0.26.0

### :boom: Breaking Change

* `opentelemetry-exporter-collector-grpc`, `opentelemetry-exporter-otlp-grpc`, `opentelemetry-exporter-otlp-http`, `opentelemetry-exporter-otlp-proto`
  * [#2476](https://github.com/open-telemetry/opentelemetry-js/pull/2476) chore!: rename collector exporters ([@dyladan](https://github.com/dyladan))
* `opentelemetry-core`, `opentelemetry-instrumentation-grpc`, `opentelemetry-sdk-trace-base`, `opentelemetry-shim-opentracing`
  * [#2429](https://github.com/open-telemetry/opentelemetry-js/pull/2429) fix!: remove 'Http' from W3C propagator names ([@aabmass](https://github.com/aabmass))

### :rocket: (Enhancement)

* `opentelemetry-core`, `opentelemetry-sdk-trace-base`
  * [#2430](https://github.com/open-telemetry/opentelemetry-js/pull/2430) feat(opentelemetry-sdk-trace-base): implemented general limits of attributes ([@banothurameshnaik](https://github.com/banothurameshnaik))
  * [#2418](https://github.com/open-telemetry/opentelemetry-js/pull/2418) feat(opentelemetry-sdk-trace-base): implemented option to limit length of values of attributes ([@banothurameshnaik](https://github.com/banothurameshnaik))
* `opentelemetry-instrumentation`
  * [#2450](https://github.com/open-telemetry/opentelemetry-js/pull/2450) fix: handle missing package.json file when checking for version ([@nozik](https://github.com/nozik))
* `opentelemetry-semantic-conventions`
  * [#2456](https://github.com/open-telemetry/opentelemetry-js/pull/2456) feat: upgrade semantic conventions to the latest 1.6.1 version ([@weyert](https://github.com/weyert))
* `opentelemetry-exporter-collector-proto`, `opentelemetry-exporter-collector`
  * [#2438](https://github.com/open-telemetry/opentelemetry-js/pull/2438) feat: OTEL_EXPORTER_OTLP_ENDPOINT append version and signal ([@longility](https://github.com/longility))

### :bug: (Bug Fix)

* Other
  * [#2494](https://github.com/open-telemetry/opentelemetry-js/pull/2494) fix: remove setting http.route in http span attributes ([@mustafain117](https://github.com/mustafain117))
* `opentelemetry-instrumentation-fetch`
  * [#2426](https://github.com/open-telemetry/opentelemetry-js/pull/2426) fix(opentelemetry-instrumentation-fetch): fixed override of headers ([@philipszalla](https://github.com/philipszalla))
* `opentelemetry-sdk-trace-base`
  * [#2434](https://github.com/open-telemetry/opentelemetry-js/pull/2434) fix: ReferenceError when OTEL_TRACES_SAMPLER used without OTEL_TRACES_SAMPLER_ARG ([@hermanbanken](https://github.com/hermanbanken))

### :books: (Refine Doc)

* [#2478](https://github.com/open-telemetry/opentelemetry-js/pull/2478) Update links to packages moved to experimental ([@jessitron](https://github.com/jessitron))
* [#2463](https://github.com/open-telemetry/opentelemetry-js/pull/2463) docs(README): Fix links in README.md ([@JamesJHPark](https://github.com/JamesJHPark))
* [#2437](https://github.com/open-telemetry/opentelemetry-js/pull/2437) docs(examples): updated examples readme links ([@banothurameshnaik](https://github.com/banothurameshnaik))
* [#2421](https://github.com/open-telemetry/opentelemetry-js/pull/2421) docs(website): support GH page links to canonical src ([@chalin](https://github.com/chalin))
* [#2408](https://github.com/open-telemetry/opentelemetry-js/pull/2408) docs: make link to exporters filter only exporters ([@Rauno56](https://github.com/Rauno56))
* [#2297](https://github.com/open-telemetry/opentelemetry-js/pull/2297) eslint configuration for getting-started examples ([@alisabzevari](https://github.com/alisabzevari))

### :house: (Internal)

* `opentelemetry-exporter-otlp-http`
  * [#2490](https://github.com/open-telemetry/opentelemetry-js/pull/2490) chore: mark otlp exporters experimental ([@dyladan](https://github.com/dyladan))
  * [#2491](https://github.com/open-telemetry/opentelemetry-js/pull/2491) fix: remove usage of serviceName property in tests for otel collector ([@mustafain117](https://github.com/mustafain117))
* `opentelemetry-sdk-node`
  * [#2473](https://github.com/open-telemetry/opentelemetry-js/pull/2473) chore: move sdk-node to experimental ([@dyladan](https://github.com/dyladan))
  * [#2453](https://github.com/open-telemetry/opentelemetry-js/pull/2453) chore(sdk-node): fix lint warnings ([@alisabzevari](https://github.com/alisabzevari))
* Other
  * [#2469](https://github.com/open-telemetry/opentelemetry-js/pull/2469) Drop website_docs folder ([@chalin](https://github.com/chalin))
  * [#2474](https://github.com/open-telemetry/opentelemetry-js/pull/2474) chore: move missed test file to its package ([@dyladan](https://github.com/dyladan))
  * [#2435](https://github.com/open-telemetry/opentelemetry-js/pull/2435) chore: simplify unit test cache ([@dyladan](https://github.com/dyladan))
* `opentelemetry-context-zone`, `opentelemetry-core`, `opentelemetry-exporter-collector-grpc`, `opentelemetry-exporter-collector-proto`, `opentelemetry-exporter-collector`, `opentelemetry-exporter-prometheus`, `opentelemetry-exporter-zipkin`, `opentelemetry-instrumentation-fetch`, `opentelemetry-instrumentation-grpc`, `opentelemetry-instrumentation-http`, `opentelemetry-instrumentation-xml-http-request`, `opentelemetry-propagator-b3`, `opentelemetry-propagator-jaeger`, `opentelemetry-resources`, `opentelemetry-sdk-metrics-base`, `opentelemetry-sdk-node`, `opentelemetry-sdk-trace-base`, `opentelemetry-sdk-trace-web`
  * [#2462](https://github.com/open-telemetry/opentelemetry-js/pull/2462) chore: split stable and experimental packages into groups using directories ([@dyladan](https://github.com/dyladan))
* `opentelemetry-instrumentation-http`
  * [#2126](https://github.com/open-telemetry/opentelemetry-js/pull/2126) feat(instrumentation-http): add diag debug on http request events ([@Asafb26](https://github.com/Asafb26))
  * [#2455](https://github.com/open-telemetry/opentelemetry-js/pull/2455) chore(instrumentation-http): fix lint warnings ([@alisabzevari](https://github.com/alisabzevari))
* `opentelemetry-instrumentation-fetch`
  * [#2454](https://github.com/open-telemetry/opentelemetry-js/pull/2454) chore(instrumentation-fetch): fix lint warnings ([@alisabzevari](https://github.com/alisabzevari))
* `opentelemetry-exporter-collector`
  * [#2452](https://github.com/open-telemetry/opentelemetry-js/pull/2452) chore(exporter-collector): fix lint warnings ([@alisabzevari](https://github.com/alisabzevari))
* `opentelemetry-sdk-trace-base`, `opentelemetry-sdk-trace-node`
  * [#2446](https://github.com/open-telemetry/opentelemetry-js/pull/2446) chore(sdk-trace): fix lint warnings ([@alisabzevari](https://github.com/alisabzevari))
* `opentelemetry-exporter-prometheus`, `opentelemetry-exporter-zipkin`, `opentelemetry-shim-opentracing`
  * [#2447](https://github.com/open-telemetry/opentelemetry-js/pull/2447) chore(exporter): fix lint warnings ([@alisabzevari](https://github.com/alisabzevari))

### Committers: 18

* Aaron Abbott ([@aabmass](https://github.com/aabmass))
* Ali Sabzevari ([@alisabzevari](https://github.com/alisabzevari))
* Asaf Ben Aharon ([@Asafb26](https://github.com/Asafb26))
* Banothu Ramesh Naik ([@banothurameshnaik](https://github.com/banothurameshnaik))
* Daniel Dyla ([@dyladan](https://github.com/dyladan))
* Gerhard Stöbich ([@Flarna](https://github.com/Flarna))
* Herman ([@hermanbanken](https://github.com/hermanbanken))
* James ([@JamesJHPark](https://github.com/JamesJHPark))
* Jessica Kerr ([@jessitron](https://github.com/jessitron))
* Long Mai ([@longility](https://github.com/longility))
* Mustafain Ali Khan ([@mustafain117](https://github.com/mustafain117))
* Patrice Chalin ([@chalin](https://github.com/chalin))
* Philip Szalla ([@philipszalla](https://github.com/philipszalla))
* Ran Nozik ([@nozik](https://github.com/nozik))
* Rauno Viskus ([@Rauno56](https://github.com/Rauno56))
* Siim Kallas ([@seemk](https://github.com/seemk))
* Weyert de Boer ([@weyert](https://github.com/weyert))
* legendecas ([@legendecas](https://github.com/legendecas))

## 0.25.0

### :boom: Breaking Change

* `opentelemetry-api-metrics`, `opentelemetry-context-zone-peer-dep`, `opentelemetry-context-zone`, `opentelemetry-core`, `opentelemetry-exporter-collector-grpc`, `opentelemetry-exporter-collector-proto`, `opentelemetry-exporter-collector`, `opentelemetry-exporter-jaeger`, `opentelemetry-exporter-prometheus`, `opentelemetry-exporter-zipkin`, `opentelemetry-instrumentation-fetch`, `opentelemetry-instrumentation-grpc`, `opentelemetry-instrumentation-http`, `opentelemetry-instrumentation-xml-http-request`, `opentelemetry-instrumentation`, `opentelemetry-propagator-jaeger`, `opentelemetry-sdk-metrics-base`, `opentelemetry-sdk-node`, `opentelemetry-sdk-trace-base`, `opentelemetry-sdk-trace-node`, `opentelemetry-sdk-trace-web`, `opentelemetry-shim-opentracing`
  * [#2340](https://github.com/open-telemetry/opentelemetry-js/pull/2340) chore: rename sdks to better represent what they are [#2146] ([@vmarchaud](https://github.com/vmarchaud))

### :rocket: (Enhancement)

* `opentelemetry-exporter-collector-grpc`, `opentelemetry-exporter-collector-proto`, `opentelemetry-exporter-collector`, `opentelemetry-exporter-zipkin`
  * [#1775](https://github.com/open-telemetry/opentelemetry-js/pull/1775) fix(@opentelemetry/exporter-collector): remove fulfilled promises cor… ([@aabmass](https://github.com/aabmass))
* `opentelemetry-exporter-collector`
  * [#2336](https://github.com/open-telemetry/opentelemetry-js/pull/2336) feat: use Blob in sendBeacon to add application/json type ([@jufab](https://github.com/jufab))

### :bug: (Bug Fix)

* `opentelemetry-instrumentation-grpc`, `opentelemetry-instrumentation-http`, `opentelemetry-instrumentation-jaeger`, `opentelemetry-exporter-zipkin`, `opentelemetry-sdk-trace-base`
  * [#2499](https://github.com/open-telemetry/opentelemetry-js/pull/2499) fix: 2389- replaced logger unformatted strings with template literals ([@PaurushGarg](https://github.com/PaurushGarg))
* `opentelemetry-instrumentation-fetch`
  * [#2411](https://github.com/open-telemetry/opentelemetry-js/pull/2411) fix(instrumentation-fetch): `fetch(string, Request)` silently drops request body ([@t2t2](https://github.com/t2t2))
* `opentelemetry-sdk-trace-base`
  * [#2396](https://github.com/open-telemetry/opentelemetry-js/pull/2396) fix: respect sampled flag in Span Processors, fix associated tests ([@quickgiant](https://github.com/quickgiant))

### :books: (Refine Doc)

* Other
  * [#2412](https://github.com/open-telemetry/opentelemetry-js/pull/2412) docs: fix examples in website_docs/instrumentation.md ([@svrnm](https://github.com/svrnm))
  * [#2400](https://github.com/open-telemetry/opentelemetry-js/pull/2400) Website docs update 0821 ([@svrnm](https://github.com/svrnm))
* `opentelemetry-resources`, `opentelemetry-semantic-conventions`
  * [#2399](https://github.com/open-telemetry/opentelemetry-js/pull/2399) chore: update doc identifier names in readme ([@lonewolf3739](https://github.com/lonewolf3739))

### :house: (Internal)

* `opentelemetry-core`, `opentelemetry-exporter-collector-grpc`, `opentelemetry-exporter-collector-proto`, `opentelemetry-instrumentation-http`, `opentelemetry-sdk-trace-node`
  * [#2416](https://github.com/open-telemetry/opentelemetry-js/pull/2416) chore: hoist dependencies to speed up ci ([@dyladan](https://github.com/dyladan))
* `opentelemetry-propagator-b3`, `opentelemetry-propagator-jaeger`, `opentelemetry-resources`, `opentelemetry-sdk-metrics-base`
  * [#2406](https://github.com/open-telemetry/opentelemetry-js/pull/2406) chore: Fix lint warnings in propagator-jaeger, propagator-b3, resources, and sdk-metrics-base packages ([@alisabzevari](https://github.com/alisabzevari))
* `opentelemetry-core`
  * [#2405](https://github.com/open-telemetry/opentelemetry-js/pull/2405) chore: Fix lint warnings in core package ([@alisabzevari](https://github.com/alisabzevari))
* `opentelemetry-resource-detector-aws`, `opentelemetry-resource-detector-gcp`, `opentelemetry-sdk-node`
  * [#2392](https://github.com/open-telemetry/opentelemetry-js/pull/2392) refactor: move detectors to opentelemetry-js-contrib repo ([@legendecas](https://github.com/legendecas))
* `opentelemetry-exporter-collector-grpc`, `opentelemetry-exporter-collector-proto`, `opentelemetry-exporter-collector`, `opentelemetry-exporter-jaeger`, `opentelemetry-exporter-zipkin`, `opentelemetry-instrumentation-fetch`, `opentelemetry-instrumentation-grpc`, `opentelemetry-instrumentation-http`, `opentelemetry-instrumentation-xml-http-request`, `opentelemetry-sdk-node`, `opentelemetry-sdk-trace-node`, `opentelemetry-sdk-trace-web`, `opentelemetry-shim-opentracing`
  * [#2402](https://github.com/open-telemetry/opentelemetry-js/pull/2402) chore: sort entries in tsconfig ([@Flarna](https://github.com/Flarna))
* `opentelemetry-api-metrics`, `opentelemetry-context-zone-peer-dep`
  * [#2390](https://github.com/open-telemetry/opentelemetry-js/pull/2390) chore: fix Lint warnings in api-metrics and context-zone-peer-dep ([@alisabzevari](https://github.com/alisabzevari))
* Other
  * [#2397](https://github.com/open-telemetry/opentelemetry-js/pull/2397) chore: change codeowners to point to team ([@dyladan](https://github.com/dyladan))
  * [#2385](https://github.com/open-telemetry/opentelemetry-js/pull/2385) chore: move api into dependencies in integration tests ([@Flarna](https://github.com/Flarna))

### Committers: 11

* Aaron Abbott ([@aabmass](https://github.com/aabmass))
* Ali Sabzevari ([@alisabzevari](https://github.com/alisabzevari))
* Clark Jacobsohn ([@quickgiant](https://github.com/quickgiant))
* Daniel Dyla ([@dyladan](https://github.com/dyladan))
* Gerhard Stöbich ([@Flarna](https://github.com/Flarna))
* Julien Fabre ([@jufab](https://github.com/jufab))
* Severin Neumann ([@svrnm](https://github.com/svrnm))
* Srikanth Chekuri ([@lonewolf3739](https://github.com/lonewolf3739))
* Valentin Marchaud ([@vmarchaud](https://github.com/vmarchaud))
* legendecas ([@legendecas](https://github.com/legendecas))
* t2t2 ([@t2t2](https://github.com/t2t2))

## 0.24.0

### :boom: Breaking Change

* `opentelemetry-core`, `opentelemetry-exporter-jaeger`, `opentelemetry-exporter-zipkin`, `opentelemetry-node`, `opentelemetry-resource-detector-aws`, `opentelemetry-resource-detector-gcp`, `opentelemetry-resources`, `opentelemetry-semantic-conventions`, `opentelemetry-web`
  * [#2345](https://github.com/open-telemetry/opentelemetry-js/pull/2345) feat: updated spec to v1.5.0 and renamed resource class ([@weyert](https://github.com/weyert))

### :rocket: (Enhancement)

* `opentelemetry-exporter-collector-proto`, `opentelemetry-exporter-collector`
  * [#2337](https://github.com/open-telemetry/opentelemetry-js/pull/2337) Support gzip compression for node exporter collector ([@alisabzevari](https://github.com/alisabzevari))
* `opentelemetry-instrumentation-http`
  * [#2332](https://github.com/open-telemetry/opentelemetry-js/pull/2332) feat(@opentelemetry-instrumentation-http): support adding custom attributes before a span is started ([@echoontheway](https://github.com/echoontheway))
  * [#2349](https://github.com/open-telemetry/opentelemetry-js/pull/2349) fix(instrumentation-http): set outgoing request attributes on start span ([@blumamir](https://github.com/blumamir))
* `opentelemetry-web`
  * [#2343](https://github.com/open-telemetry/opentelemetry-js/pull/2343) feat(opentelemetry-web): capture decodedBodySize / http.response_content_length_uncompressed ([@t2t2](https://github.com/t2t2))
* `opentelemetry-instrumentation`
  * [#2309](https://github.com/open-telemetry/opentelemetry-js/pull/2309) chore: add includePrerelease option to instrumentation config ([@dyladan](https://github.com/dyladan))

### :bug: (Bug Fix)

* `opentelemetry-exporter-collector`
  * [#2357](https://github.com/open-telemetry/opentelemetry-js/pull/2357) fix: headers are appended to existing one (open-telemetry#2335) ([@niko-achilles](https://github.com/niko-achilles))
* `opentelemetry-exporter-collector-grpc`
  * [#2322](https://github.com/open-telemetry/opentelemetry-js/pull/2322) fix(@opentelemetry/exporter-collector-grpc) regression from #2130 when host specified without protocol ([@lizthegrey](https://github.com/lizthegrey))
* `opentelemetry-exporter-collector-proto`
  * [#2331](https://github.com/open-telemetry/opentelemetry-js/pull/2331) Change default HTTP exporter port to 55681 ([@NathanielRN](https://github.com/NathanielRN))

### :books: (Refine Doc)

* Other
  * [#2344](https://github.com/open-telemetry/opentelemetry-js/pull/2344) Additional website docs updates ([@svrnm](https://github.com/svrnm))
  * [#2365](https://github.com/open-telemetry/opentelemetry-js/pull/2365) docs: add quickstart code example ([@vreynolds](https://github.com/vreynolds))
  * [#2358](https://github.com/open-telemetry/opentelemetry-js/pull/2358) examples opentelemetry-api version fix ([@CptSchnitz](https://github.com/CptSchnitz))
  * [#2308](https://github.com/open-telemetry/opentelemetry-js/pull/2308) chore: use typedoc to build sdk reference ([@dyladan](https://github.com/dyladan))
  * [#2324](https://github.com/open-telemetry/opentelemetry-js/pull/2324) fix: update and make website docs work ([@svrnm](https://github.com/svrnm))
  * [#2328](https://github.com/open-telemetry/opentelemetry-js/pull/2328) chore: updating compatibility matrix ([@obecny](https://github.com/obecny))
  * [#2326](https://github.com/open-telemetry/opentelemetry-js/pull/2326) chore: fix tracer-web example webpack config ([@jonchurch](https://github.com/jonchurch))
* `opentelemetry-resource-detector-aws`
  * [#2379](https://github.com/open-telemetry/opentelemetry-js/pull/2379) fix: fixup aws detector readme ([@legendecas](https://github.com/legendecas))
* `opentelemetry-propagator-b3`
  * [#2342](https://github.com/open-telemetry/opentelemetry-js/pull/2342) docs: updates README.md for @opentelemetry/propagator-b3 ([@OmkarKirpan](https://github.com/OmkarKirpan))
* `opentelemetry-exporter-collector-grpc`
  * [#2266](https://github.com/open-telemetry/opentelemetry-js/pull/2266) fix(exporter-collector-grpc): incorrect URL format on docs after 0.20.0 update ([@brunoluiz](https://github.com/brunoluiz))

### :house: (Internal)

* Other
  * [#2366](https://github.com/open-telemetry/opentelemetry-js/pull/2366) chore: adding Rauno56 to js approvers ([@obecny](https://github.com/obecny))
  * [#2350](https://github.com/open-telemetry/opentelemetry-js/pull/2350) chore: ignore backcompat in renovate ([@dyladan](https://github.com/dyladan))
  * [#2352](https://github.com/open-telemetry/opentelemetry-js/pull/2352) replaced word plugin with instrumentation ([@niko-achilles](https://github.com/niko-achilles))
  * [#2311](https://github.com/open-telemetry/opentelemetry-js/pull/2311) chore: ignore @types/node in backcompat ([@dyladan](https://github.com/dyladan))
* `opentelemetry-exporter-collector-grpc`, `opentelemetry-exporter-jaeger`, `opentelemetry-instrumentation`, `opentelemetry-node`, `opentelemetry-sdk-node`, `opentelemetry-shim-opentracing`, `opentelemetry-tracing`, `opentelemetry-web`
  * [#2351](https://github.com/open-telemetry/opentelemetry-js/pull/2351) style: use single quotes everywhere and add a rule to eslint ([@blumamir](https://github.com/blumamir))
* `template`
  * [#2319](https://github.com/open-telemetry/opentelemetry-js/pull/2319) chore: update package template engines version ([@jonchurch](https://github.com/jonchurch))

### Committers: 18

* (Eliseo) Nathaniel Ruiz Nowell ([@NathanielRN](https://github.com/NathanielRN))
* Ali Sabzevari ([@alisabzevari](https://github.com/alisabzevari))
* Amir Blum ([@blumamir](https://github.com/blumamir))
* Bartlomiej Obecny ([@obecny](https://github.com/obecny))
* Bruno Luiz Silva ([@brunoluiz](https://github.com/brunoluiz))
* Daniel Dyla ([@dyladan](https://github.com/dyladan))
* Gerhard Stöbich ([@Flarna](https://github.com/Flarna))
* Jonathan Church ([@jonchurch](https://github.com/jonchurch))
* Liz Fong-Jones ([@lizthegrey](https://github.com/lizthegrey))
* Niko Achilles Kokkinos ([@niko-achilles](https://github.com/niko-achilles))
* Ofer Adelstein ([@CptSchnitz](https://github.com/CptSchnitz))
* Omkar Kirpan ([@OmkarKirpan](https://github.com/OmkarKirpan))
* Severin Neumann ([@svrnm](https://github.com/svrnm))
* Vera Reynolds ([@vreynolds](https://github.com/vreynolds))
* Weyert de Boer ([@weyert](https://github.com/weyert))
* [@echoontheway](https://github.com/echoontheway)
* legendecas ([@legendecas](https://github.com/legendecas))
* t2t2 ([@t2t2](https://github.com/t2t2))

## 0.23.0

### :rocket: (Enhancement)

* `opentelemetry-shim-opentracing`
  * [#2282](https://github.com/open-telemetry/opentelemetry-js/pull/2282) feat(shim-opentracing): update logging based on new spec ([@vreynolds](https://github.com/vreynolds))
* `opentelemetry-exporter-collector-grpc`
  * [#2304](https://github.com/open-telemetry/opentelemetry-js/pull/2304) feat: otlp-grpc exporter uses headers environment variables ([@vreynolds](https://github.com/vreynolds))
* `opentelemetry-propagator-b3`
  * [#2285](https://github.com/open-telemetry/opentelemetry-js/pull/2285) fix(propagator-b3): update extract to check for array ([@jordanworner](https://github.com/jordanworner))
* `opentelemetry-core`, `opentelemetry-instrumentation-fetch`, `opentelemetry-instrumentation-xml-http-request`, `opentelemetry-web`
  * [#2226](https://github.com/open-telemetry/opentelemetry-js/pull/2226) fix(xhr): make performance observer work with relative urls ([@mhennoch](https://github.com/mhennoch))

### :books: (Refine Doc)

* Other
  * [#2306](https://github.com/open-telemetry/opentelemetry-js/pull/2306) chore: update the website getting started docs ([@dyladan](https://github.com/dyladan))
  * [#2283](https://github.com/open-telemetry/opentelemetry-js/pull/2283) Module opentelemetry/instrumentation-grpc required ([@pramodsreek](https://github.com/pramodsreek))
* `opentelemetry-sdk-node`
  * [#2300](https://github.com/open-telemetry/opentelemetry-js/pull/2300) chore(README): update link to BatchSpanProcessor in sdk node ([@pragmaticivan](https://github.com/pragmaticivan))
* `opentelemetry-exporter-jaeger`, `opentelemetry-exporter-zipkin`, `opentelemetry-sdk-node`
  * [#2290](https://github.com/open-telemetry/opentelemetry-js/pull/2290) fix: service.name resource attribute ([@OmkarKirpan](https://github.com/OmkarKirpan))
* `opentelemetry-resources`
  * [#2289](https://github.com/open-telemetry/opentelemetry-js/pull/2289) docs(opentelemetry-resources): fix wrong sample code in readme ([@alisabzevari](https://github.com/alisabzevari))

### :house: (Internal)

* `opentelemetry-context-async-hooks`, `opentelemetry-context-zone-peer-dep`, `opentelemetry-web`
  * [#2247](https://github.com/open-telemetry/opentelemetry-js/pull/2247) feat: unify the signatures of bind and with ([@Rauno56](https://github.com/Rauno56))
* Other
  * [#2296](https://github.com/open-telemetry/opentelemetry-js/pull/2296) chore: do not upgrade backwards compatibility ([@dyladan](https://github.com/dyladan))
  * [#2302](https://github.com/open-telemetry/opentelemetry-js/pull/2302) chore: use setup-node ([@dyladan](https://github.com/dyladan))

### Committers: 9

* Ali Sabzevari ([@alisabzevari](https://github.com/alisabzevari))
* Daniel Dyla ([@dyladan](https://github.com/dyladan))
* Ivan Santos ([@pragmaticivan](https://github.com/pragmaticivan))
* Jordan Worner ([@jordanworner](https://github.com/jordanworner))
* MartenH ([@mhennoch](https://github.com/mhennoch))
* Omkar Kirpan ([@OmkarKirpan](https://github.com/OmkarKirpan))
* Pramod ([@pramodsreek](https://github.com/pramodsreek))
* Rauno Viskus ([@Rauno56](https://github.com/Rauno56))
* Vera Reynolds ([@vreynolds](https://github.com/vreynolds))

## 0.22.0

### :rocket: (Enhancement)

* `opentelemetry-tracing`
  * [#2243](https://github.com/open-telemetry/opentelemetry-js/pull/2243) feat(tracing): auto flush BatchSpanProcessor on browser ([@kkruk-sumo](https://github.com/kkruk-sumo))
* `opentelemetry-resource-detector-aws`, `opentelemetry-semantic-conventions`
  * [#2268](https://github.com/open-telemetry/opentelemetry-js/pull/2268) feat(semantic-conventions): upgrade semantic conventions to version 1… ([@weyert](https://github.com/weyert))
* `opentelemetry-api-metrics`, `opentelemetry-context-async-hooks`, `opentelemetry-context-zone-peer-dep`, `opentelemetry-core`, `opentelemetry-exporter-collector-grpc`, `opentelemetry-exporter-collector-proto`, `opentelemetry-exporter-collector`, `opentelemetry-exporter-jaeger`, `opentelemetry-exporter-prometheus`, `opentelemetry-exporter-zipkin`, `opentelemetry-instrumentation-fetch`, `opentelemetry-instrumentation-grpc`, `opentelemetry-instrumentation-http`, `opentelemetry-instrumentation-xml-http-request`, `opentelemetry-instrumentation`, `opentelemetry-metrics`, `opentelemetry-node`, `opentelemetry-propagator-b3`, `opentelemetry-propagator-jaeger`, `opentelemetry-resource-detector-aws`, `opentelemetry-resource-detector-gcp`, `opentelemetry-resources`, `opentelemetry-sdk-node`, `opentelemetry-shim-opentracing`, `opentelemetry-tracing`, `opentelemetry-web`
  * [#2276](https://github.com/open-telemetry/opentelemetry-js/pull/2276) chore(deps): update dependency @opentelemetry/api to v1 ([@renovate-bot](https://github.com/renovate-bot))

### :books: (Refine Doc)

* [#2287](https://github.com/open-telemetry/opentelemetry-js/pull/2287) chore(doc): update compatibility matrix ([@vmarchaud](https://github.com/vmarchaud))

### Committers: 3

* Krystian Kruk ([@kkruk-sumo](https://github.com/kkruk-sumo))
* Valentin Marchaud ([@vmarchaud](https://github.com/vmarchaud))
* Weyert de Boer ([@weyert](https://github.com/weyert))

## 0.21.0

### :rocket: (Enhancement)

* `opentelemetry-instrumentation-fetch`, `opentelemetry-instrumentation-grpc`, `opentelemetry-instrumentation-http`, `opentelemetry-instrumentation-xml-http-request`, `opentelemetry-instrumentation`
  * [#2261](https://github.com/open-telemetry/opentelemetry-js/pull/2261) Adding ComponentLogger into instrumentations ([@obecny](https://github.com/obecny))
* `opentelemetry-api-metrics`, `opentelemetry-context-async-hooks`, `opentelemetry-context-zone-peer-dep`, `opentelemetry-core`, `opentelemetry-exporter-collector-grpc`, `opentelemetry-exporter-collector-proto`, `opentelemetry-exporter-collector`, `opentelemetry-exporter-jaeger`, `opentelemetry-exporter-prometheus`, `opentelemetry-exporter-zipkin`, `opentelemetry-instrumentation-fetch`, `opentelemetry-instrumentation-grpc`, `opentelemetry-instrumentation-http`, `opentelemetry-instrumentation-xml-http-request`, `opentelemetry-instrumentation`, `opentelemetry-metrics`, `opentelemetry-node`, `opentelemetry-propagator-b3`, `opentelemetry-propagator-jaeger`, `opentelemetry-resource-detector-aws`, `opentelemetry-resource-detector-gcp`, `opentelemetry-resources`, `opentelemetry-sdk-node`, `opentelemetry-shim-opentracing`, `opentelemetry-tracing`, `opentelemetry-web`
  * [#2255](https://github.com/open-telemetry/opentelemetry-js/pull/2255) chore: update API to 0.21.0 ([@dyladan](https://github.com/dyladan))

### :books: (Refine Doc)

* [#2263](https://github.com/open-telemetry/opentelemetry-js/pull/2263) docs(README): update link to @opentelemetry/api package ([@nvenegas](https://github.com/nvenegas))
* [#2254](https://github.com/open-telemetry/opentelemetry-js/pull/2254) chore: update compatibility matrix ([@dyladan](https://github.com/dyladan))
* [#2253](https://github.com/open-telemetry/opentelemetry-js/pull/2253) chore: add missing changelog entry ([@dyladan](https://github.com/dyladan))

### :house: (Internal)

* `opentelemetry-api-metrics`, `opentelemetry-context-async-hooks`, `opentelemetry-context-zone-peer-dep`, `opentelemetry-context-zone`, `opentelemetry-core`, `opentelemetry-exporter-collector-grpc`, `opentelemetry-exporter-collector-proto`, `opentelemetry-exporter-collector`, `opentelemetry-exporter-jaeger`, `opentelemetry-exporter-prometheus`, `opentelemetry-exporter-zipkin`, `opentelemetry-instrumentation-fetch`, `opentelemetry-instrumentation-grpc`, `opentelemetry-instrumentation-http`, `opentelemetry-instrumentation-xml-http-request`, `opentelemetry-instrumentation`, `opentelemetry-metrics`, `opentelemetry-node`, `opentelemetry-propagator-b3`, `opentelemetry-propagator-jaeger`, `opentelemetry-resource-detector-aws`, `opentelemetry-resource-detector-gcp`, `opentelemetry-resources`, `opentelemetry-sdk-node`, `opentelemetry-semantic-conventions`, `opentelemetry-shim-opentracing`, `opentelemetry-tracing`, `opentelemetry-web`, `template`
  * [#2244](https://github.com/open-telemetry/opentelemetry-js/pull/2244) chore: add node:16 to the test matrix ([@Rauno56](https://github.com/Rauno56))

### Committers: 4

* Bartlomiej Obecny ([@obecny](https://github.com/obecny))
* Daniel Dyla ([@dyladan](https://github.com/dyladan))
* Nicolas Venegas ([@nvenegas](https://github.com/nvenegas))
* Rauno Viskus ([@Rauno56](https://github.com/Rauno56))

## 0.20.0

### :boom: Breaking Change

* `opentelemetry-sdk-node`, `opentelemetry-tracing`
  * [#2190](https://github.com/open-telemetry/opentelemetry-js/pull/2190) feat: apply spec changes for `TraceParams` ([@weyert](https://github.com/weyert))
* `opentelemetry-node`, `opentelemetry-propagator-jaeger`, `opentelemetry-shim-opentracing`
  * [#2148](https://github.com/open-telemetry/opentelemetry-js/pull/2148) chore: renaming jaeger http trace propagator to jaeger propagator ([@obecny](https://github.com/obecny))
* `opentelemetry-core`, `opentelemetry-instrumentation-grpc`, `opentelemetry-shim-opentracing`, `opentelemetry-tracing`
  * [#2149](https://github.com/open-telemetry/opentelemetry-js/pull/2149) chore: adding sufix propagator to http baggage and http trace context ([@obecny](https://github.com/obecny))

### :rocket: (Enhancement)

* `opentelemetry-shim-opentracing`
  * [#2194](https://github.com/open-telemetry/opentelemetry-js/pull/2194) feat(shim-opentracing): update setTag based on new spec ([@vreynolds](https://github.com/vreynolds))
* `opentelemetry-tracing`
  * [#2221](https://github.com/open-telemetry/opentelemetry-js/pull/2221) feat: add startActiveSpan method to Tracer ([@naseemkullah](https://github.com/naseemkullah))
* `opentelemetry-core`, `opentelemetry-exporter-collector-grpc`, `opentelemetry-exporter-collector-proto`, `opentelemetry-exporter-collector`, `opentelemetry-exporter-jaeger`, `opentelemetry-exporter-zipkin`, `opentelemetry-metrics`, `opentelemetry-resources`, `opentelemetry-sdk-node`, `opentelemetry-tracing`
  * [#2227](https://github.com/open-telemetry/opentelemetry-js/pull/2227) chore: set default service name ([@dyladan](https://github.com/dyladan))
* `opentelemetry-api-metrics`, `opentelemetry-context-async-hooks`, `opentelemetry-context-zone-peer-dep`, `opentelemetry-context-zone`, `opentelemetry-core`, `opentelemetry-exporter-collector-grpc`, `opentelemetry-exporter-collector-proto`, `opentelemetry-exporter-collector`, `opentelemetry-exporter-jaeger`, `opentelemetry-exporter-prometheus`, `opentelemetry-exporter-zipkin`, `opentelemetry-instrumentation-fetch`, `opentelemetry-instrumentation-grpc`, `opentelemetry-instrumentation-http`, `opentelemetry-instrumentation-xml-http-request`, `opentelemetry-instrumentation`, `opentelemetry-metrics`, `opentelemetry-node`, `opentelemetry-propagator-b3`, `opentelemetry-propagator-jaeger`, `opentelemetry-resource-detector-aws`, `opentelemetry-resource-detector-gcp`, `opentelemetry-resources`, `opentelemetry-sdk-node`, `opentelemetry-shim-opentracing`, `opentelemetry-tracing`, `opentelemetry-web`
  * [#2225](https://github.com/open-telemetry/opentelemetry-js/pull/2225) chore: upgrading to api ver. 0.20.0 ([@obecny](https://github.com/obecny))
* `opentelemetry-instrumentation`
  * [#2224](https://github.com/open-telemetry/opentelemetry-js/pull/2224) feat(opentelemetry-instrumentation): getConfig and setConfig ([@mottibec](https://github.com/mottibec))
* `opentelemetry-core`, `opentelemetry-instrumentation-http`, `opentelemetry-propagator-b3`, `opentelemetry-propagator-jaeger`, `opentelemetry-tracing`
  * [#2202](https://github.com/open-telemetry/opentelemetry-js/pull/2202) Move suppress tracing context key to SDK ([@dyladan](https://github.com/dyladan))
* `opentelemetry-core`, `opentelemetry-tracing`
  * [#2100](https://github.com/open-telemetry/opentelemetry-js/pull/2100) feat(tracing): allow to configure exporter by environment #1676 ([@vmarchaud](https://github.com/vmarchaud))
* `opentelemetry-core`, `opentelemetry-exporter-collector-grpc`, `opentelemetry-exporter-collector-proto`, `opentelemetry-exporter-collector`
  * [#2117](https://github.com/open-telemetry/opentelemetry-js/pull/2117) feat(exporter-collector): support config from env #2099 ([@vmarchaud](https://github.com/vmarchaud))
* `opentelemetry-exporter-collector`, `opentelemetry-exporter-zipkin`, `opentelemetry-tracing`
  * [#2183](https://github.com/open-telemetry/opentelemetry-js/pull/2183) chore: removing usage of timed event from api ([@obecny](https://github.com/obecny))
* Other
  * [#2195](https://github.com/open-telemetry/opentelemetry-js/pull/2195) fix: remove redundant try-catch from http/https server examples ([@legendecas](https://github.com/legendecas))
* `opentelemetry-exporter-collector-grpc`
  * [#2130](https://github.com/open-telemetry/opentelemetry-js/pull/2130) chore: url validation & README to prevent gRPC footguns. ([@lizthegrey](https://github.com/lizthegrey))
* `opentelemetry-semantic-conventions`
  * [#2167](https://github.com/open-telemetry/opentelemetry-js/pull/2167) semantic-conventions: include built esm files in package ([@t2t2](https://github.com/t2t2))
* `opentelemetry-instrumentation-xml-http-request`
  * [#2134](https://github.com/open-telemetry/opentelemetry-js/pull/2134) feat(instrumentation-xhr): add applyCustomAttributesOnSpan hook ([@mhennoch](https://github.com/mhennoch))
* `opentelemetry-exporter-prometheus`
  * [#2122](https://github.com/open-telemetry/opentelemetry-js/pull/2122) feat: add diag warning when metric name is invalid ([@weyert](https://github.com/weyert))
* `opentelemetry-api-metrics`, `opentelemetry-exporter-collector-grpc`, `opentelemetry-exporter-collector-proto`, `opentelemetry-exporter-collector`, `opentelemetry-metrics`
  * [#2118](https://github.com/open-telemetry/opentelemetry-js/pull/2118) chore(deps): support cumulative, delta, and pass-through exporters ([@sergeylanzman](https://github.com/sergeylanzman))

### :bug: (Bug Fix)

* `opentelemetry-exporter-collector-grpc`
  * [#2214](https://github.com/open-telemetry/opentelemetry-js/pull/2214) chore: fixes after last changes to url ([@obecny](https://github.com/obecny))
* `opentelemetry-tracing`
  * [#2185](https://github.com/open-telemetry/opentelemetry-js/pull/2185) fix: use invalid parent for sampler when options.root ([@dyladan](https://github.com/dyladan))
  * [#2171](https://github.com/open-telemetry/opentelemetry-js/pull/2171) fix: move initialization of const above first use #2170 ([@dyladan](https://github.com/dyladan))
* `opentelemetry-instrumentation-grpc`
  * [#2179](https://github.com/open-telemetry/opentelemetry-js/pull/2179) chore(grpc-instrumentation): fix grpc example #2160 ([@vmarchaud](https://github.com/vmarchaud))
* `opentelemetry-core`
  * [#2165](https://github.com/open-telemetry/opentelemetry-js/pull/2165) [sampler] treat invalid SpanContext as no SpanContext ([@thisthat](https://github.com/thisthat))

### :books: (Refine Doc)

* `opentelemetry-node`
  * [#2180](https://github.com/open-telemetry/opentelemetry-js/pull/2180) fix docs typo ([@sbrichardson](https://github.com/sbrichardson))
* Other
  * [#2168](https://github.com/open-telemetry/opentelemetry-js/pull/2168) chore: update feature status in readme ([@dyladan](https://github.com/dyladan))
* `opentelemetry-instrumentation-fetch`, `opentelemetry-instrumentation-grpc`, `opentelemetry-instrumentation-http`, `opentelemetry-instrumentation-xml-http-request`, `opentelemetry-instrumentation`, `opentelemetry-node`, `opentelemetry-sdk-node`, `opentelemetry-web`
  * [#2127](https://github.com/open-telemetry/opentelemetry-js/pull/2127) chore: prefer use of global TracerProvider/MeterProvider ([@Flarna](https://github.com/Flarna))

### :house: (Internal)

* `opentelemetry-api-metrics`, `opentelemetry-context-async-hooks`, `opentelemetry-context-zone-peer-dep`, `opentelemetry-context-zone`, `opentelemetry-core`, `opentelemetry-exporter-collector-grpc`, `opentelemetry-exporter-collector-proto`, `opentelemetry-exporter-collector`, `opentelemetry-exporter-jaeger`, `opentelemetry-exporter-prometheus`, `opentelemetry-exporter-zipkin`, `opentelemetry-instrumentation-fetch`, `opentelemetry-instrumentation-grpc`, `opentelemetry-instrumentation-http`, `opentelemetry-instrumentation-xml-http-request`, `opentelemetry-instrumentation`, `opentelemetry-metrics`, `opentelemetry-node`, `opentelemetry-propagator-b3`, `opentelemetry-propagator-jaeger`, `opentelemetry-resource-detector-aws`, `opentelemetry-resource-detector-gcp`, `opentelemetry-resources`, `opentelemetry-sdk-node`, `opentelemetry-semantic-conventions`, `opentelemetry-shim-opentracing`, `opentelemetry-tracing`, `opentelemetry-web`, `template`
  * [#2241](https://github.com/open-telemetry/opentelemetry-js/pull/2241) chore: update typescript to 4.3 and enable noImplicitOverride ([@Flarna](https://github.com/Flarna))
  * [#2204](https://github.com/open-telemetry/opentelemetry-js/pull/2204) Remove GTS and prettier ([@dyladan](https://github.com/dyladan))
* `opentelemetry-instrumentation-http`, `opentelemetry-instrumentation`, `opentelemetry-tracing`
  * [#2229](https://github.com/open-telemetry/opentelemetry-js/pull/2229) chore: remove references to NOOP singletons ([@dyladan](https://github.com/dyladan))
* `opentelemetry-node`, `opentelemetry-sdk-node`, `opentelemetry-web`
  * [#2230](https://github.com/open-telemetry/opentelemetry-js/pull/2230) chore: remove references to Noop classes from API ([@dyladan](https://github.com/dyladan))
* `opentelemetry-api-metrics`, `opentelemetry-context-zone-peer-dep`, `opentelemetry-context-zone`, `opentelemetry-core`, `opentelemetry-exporter-collector`, `opentelemetry-exporter-zipkin`, `opentelemetry-instrumentation-fetch`, `opentelemetry-instrumentation-xml-http-request`, `opentelemetry-instrumentation`, `opentelemetry-propagator-jaeger`, `opentelemetry-tracing`, `opentelemetry-web`
  * [#2234](https://github.com/open-telemetry/opentelemetry-js/pull/2234) chore: downgrade karma-webpack ([@dyladan](https://github.com/dyladan))
* `opentelemetry-sdk-node`
  * [#2219](https://github.com/open-telemetry/opentelemetry-js/pull/2219) fix(opentelemetry-sdk-node): move nock to dev dependencies ([@nflaig](https://github.com/nflaig))
* `opentelemetry-core`
  * [#2155](https://github.com/open-telemetry/opentelemetry-js/pull/2155) chore: move tracecontext propagator into trace ([@dyladan](https://github.com/dyladan))
* `opentelemetry-api-metrics`, `opentelemetry-context-zone-peer-dep`, `opentelemetry-context-zone`, `opentelemetry-core`, `opentelemetry-exporter-collector`, `opentelemetry-exporter-zipkin`, `opentelemetry-instrumentation-fetch`, `opentelemetry-instrumentation-xml-http-request`, `opentelemetry-instrumentation`, `opentelemetry-metrics`, `opentelemetry-propagator-b3`, `opentelemetry-propagator-jaeger`, `opentelemetry-resources`, `opentelemetry-semantic-conventions`, `opentelemetry-tracing`, `opentelemetry-web`, `template`
  * [#2112](https://github.com/open-telemetry/opentelemetry-js/pull/2112) feat: add ESM builds for packages used in browser ([@t2t2](https://github.com/t2t2))

### Committers: 18

* Bartlomiej Obecny ([@obecny](https://github.com/obecny))
* Daniel Dyla ([@dyladan](https://github.com/dyladan))
* Gerhard Stöbich ([@Flarna](https://github.com/Flarna))
* Giovanni Liva ([@thisthat](https://github.com/thisthat))
* Liz Fong-Jones ([@lizthegrey](https://github.com/lizthegrey))
* MartenH ([@mhennoch](https://github.com/mhennoch))
* Motti Bechhofer ([@mottibec](https://github.com/mottibec))
* Naseem ([@naseemkullah](https://github.com/naseemkullah))
* Nico Flaig ([@nflaig](https://github.com/nflaig))
* Sergey Lanzman ([@sergeylanzman](https://github.com/sergeylanzman))
* Severin Neumann ([@svrnm](https://github.com/svrnm))
* Stephen Richardson  ([@sbrichardson](https://github.com/sbrichardson))
* Valentin Marchaud ([@vmarchaud](https://github.com/vmarchaud))
* Vera Reynolds ([@vreynolds](https://github.com/vreynolds))
* Weyert de Boer ([@weyert](https://github.com/weyert))
* andrew quartey ([@drexler](https://github.com/drexler))
* legendecas ([@legendecas](https://github.com/legendecas))
* t2t2 ([@t2t2](https://github.com/t2t2))

## 0.19.0

### :boom: Breaking Change

* `opentelemetry-core`, `opentelemetry-tracing`
  * [#2111](https://github.com/open-telemetry/opentelemetry-js/pull/2111) feat: handle OTEL_TRACES_SAMPLER env var ([@jtmalinowski](https://github.com/jtmalinowski))
  * [#2098](https://github.com/open-telemetry/opentelemetry-js/pull/2098) chore(env): update default value for span's attributes/links/events count #1675 ([@vmarchaud](https://github.com/vmarchaud))
* `opentelemetry-instrumentation-fetch`, `opentelemetry-instrumentation-grpc`, `opentelemetry-instrumentation-http`, `opentelemetry-instrumentation-xml-http-request`, `opentelemetry-semantic-conventions`, `opentelemetry-tracing`, `opentelemetry-web`
  * [#2083](https://github.com/open-telemetry/opentelemetry-js/pull/2083) feat: add semconv generator for `semantic-conventions`-package ([@weyert](https://github.com/weyert))
* `opentelemetry-core`, `opentelemetry-grpc-utils`, `opentelemetry-instrumentation-fetch`, `opentelemetry-instrumentation-grpc`, `opentelemetry-instrumentation-http`, `opentelemetry-instrumentation-xml-http-request`, `opentelemetry-instrumentation`, `opentelemetry-node`, `opentelemetry-plugin-grpc-js`, `opentelemetry-plugin-grpc`, `opentelemetry-plugin-http`, `opentelemetry-plugin-https`, `opentelemetry-sdk-node`, `opentelemetry-web`
  * [#2081](https://github.com/open-telemetry/opentelemetry-js/pull/2081) remove plugins ([@obecny](https://github.com/obecny))
* `opentelemetry-api-metrics`, `opentelemetry-context-async-hooks`, `opentelemetry-context-zone-peer-dep`, `opentelemetry-core`, `opentelemetry-exporter-collector-grpc`, `opentelemetry-exporter-collector-proto`, `opentelemetry-exporter-collector`, `opentelemetry-exporter-jaeger`, `opentelemetry-exporter-prometheus`, `opentelemetry-exporter-zipkin`, `opentelemetry-grpc-utils`, `opentelemetry-instrumentation-fetch`, `opentelemetry-instrumentation-grpc`, `opentelemetry-instrumentation-http`, `opentelemetry-instrumentation-xml-http-request`, `opentelemetry-instrumentation`, `opentelemetry-metrics`, `opentelemetry-node`, `opentelemetry-plugin-grpc-js`, `opentelemetry-plugin-grpc`, `opentelemetry-plugin-http`, `opentelemetry-plugin-https`, `opentelemetry-propagator-b3`, `opentelemetry-propagator-jaeger`, `opentelemetry-resource-detector-aws`, `opentelemetry-resource-detector-gcp`, `opentelemetry-resources`, `opentelemetry-sdk-node`, `opentelemetry-shim-opentracing`, `opentelemetry-tracing`, `opentelemetry-web`
  * [#2074](https://github.com/open-telemetry/opentelemetry-js/pull/2074) chore: peer depend on API ([@dyladan](https://github.com/dyladan))
  * [#2063](https://github.com/open-telemetry/opentelemetry-js/pull/2063) chore: update API dependency to 1.0.0-rc.0 ([@dyladan](https://github.com/dyladan))
* `opentelemetry-core`, `opentelemetry-propagator-b3`
  * [#2054](https://github.com/open-telemetry/opentelemetry-js/pull/2054) refactor: simplify b3 options ([@mwear](https://github.com/mwear))

### :rocket: (Enhancement)

* `opentelemetry-instrumentation`
  * [#2135](https://github.com/open-telemetry/opentelemetry-js/pull/2135) fix: add isEnabled to InstrumentationBase ([@seemk](https://github.com/seemk))
* `opentelemetry-semantic-conventions`
  * [#2115](https://github.com/open-telemetry/opentelemetry-js/pull/2115) feat: upgrade semantic conventions to v1.2.0 of spec ([@weyert](https://github.com/weyert))
* `opentelemetry-core`, `opentelemetry-exporter-zipkin`
  * [#2097](https://github.com/open-telemetry/opentelemetry-js/pull/2097) feat(zipkin): allow to configure url via environment #1675 ([@vmarchaud](https://github.com/vmarchaud))
* `opentelemetry-exporter-zipkin`
  * [#2050](https://github.com/open-telemetry/opentelemetry-js/pull/2050) chore: adding interceptor for getting headers before each request ([@obecny](https://github.com/obecny))
* `opentelemetry-exporter-collector-grpc`
  * [#2092](https://github.com/open-telemetry/opentelemetry-js/pull/2092) Migrate exporter-collector-grpc to grpc-js ([@obecny](https://github.com/obecny))
* `opentelemetry-instrumentation-http`
  * [#2043](https://github.com/open-telemetry/opentelemetry-js/pull/2043) chore: avoid unneeded context.with in http instrumentation ([@Flarna](https://github.com/Flarna))
* `opentelemetry-instrumentation-fetch`, `opentelemetry-instrumentation-xml-http-request`
  * [#2061](https://github.com/open-telemetry/opentelemetry-js/pull/2061) chore: adding info to debug whenever headers are being skipped due to cors policy ([@obecny](https://github.com/obecny))

### :bug: (Bug Fix)

* `opentelemetry-exporter-prometheus`
  * [#2121](https://github.com/open-telemetry/opentelemetry-js/pull/2121) fix: ensure the label names are sanitised ([@weyert](https://github.com/weyert))
* `opentelemetry-instrumentation`
  * [#2120](https://github.com/open-telemetry/opentelemetry-js/pull/2120) fix(instrumentation): support multiple module definitions with different versions ([@seemk](https://github.com/seemk))
* `opentelemetry-instrumentation-http`, `opentelemetry-tracing`
  * [#2105](https://github.com/open-telemetry/opentelemetry-js/pull/2105) fix: don't use spanId from invalid parent ([@Flarna](https://github.com/Flarna))
* `opentelemetry-context-async-hooks`
  * [#2088](https://github.com/open-telemetry/opentelemetry-js/pull/2088) fix: correct removeAllListeners in case no event is passed ([@Flarna](https://github.com/Flarna))
* `opentelemetry-resource-detector-aws`
  * [#2076](https://github.com/open-telemetry/opentelemetry-js/pull/2076) fix: await http response in AWS EKS detector ([@vreynolds](https://github.com/vreynolds))
* `opentelemetry-core`, `opentelemetry-propagator-b3`, `opentelemetry-propagator-jaeger`
  * [#2082](https://github.com/open-telemetry/opentelemetry-js/pull/2082) chore: do not inject span context when instrumentation is suppressed ([@dyladan](https://github.com/dyladan))
* `opentelemetry-core`
  * [#2080](https://github.com/open-telemetry/opentelemetry-js/pull/2080) fix: do not inject invalid span context ([@dyladan](https://github.com/dyladan))
* `opentelemetry-tracing`
  * [#2086](https://github.com/open-telemetry/opentelemetry-js/pull/2086) fix: exception.type should always be a string ([@YanivD](https://github.com/YanivD))
* `opentelemetry-propagator-jaeger`
  * [#1986](https://github.com/open-telemetry/opentelemetry-js/pull/1986) fix(propagator-jaeger): zero pad extracted trace id to 32 characters ([@sid-maddy](https://github.com/sid-maddy))

### :books: (Refine Doc)

* [#2094](https://github.com/open-telemetry/opentelemetry-js/pull/2094) chore: fixing readme info ([@obecny](https://github.com/obecny))
* [#2051](https://github.com/open-telemetry/opentelemetry-js/pull/2051) Add opentelemetry.io docs ([@austinlparker](https://github.com/austinlparker))

### :house: (Internal)

* `opentelemetry-exporter-collector-grpc`, `opentelemetry-metrics`, `opentelemetry-tracing`
  * [#1780](https://github.com/open-telemetry/opentelemetry-js/pull/1780) chore: no-floating-promises ([@naseemkullah](https://github.com/naseemkullah))
* `opentelemetry-context-zone`, `opentelemetry-core`, `opentelemetry-exporter-collector-grpc`, `opentelemetry-exporter-collector-proto`, `opentelemetry-exporter-collector`, `opentelemetry-exporter-jaeger`, `opentelemetry-exporter-prometheus`, `opentelemetry-exporter-zipkin`, `opentelemetry-instrumentation-fetch`, `opentelemetry-instrumentation-grpc`, `opentelemetry-instrumentation-http`, `opentelemetry-instrumentation-xml-http-request`, `opentelemetry-instrumentation`, `opentelemetry-metrics`, `opentelemetry-node`, `opentelemetry-propagator-jaeger`, `opentelemetry-resource-detector-aws`, `opentelemetry-resource-detector-gcp`, `opentelemetry-resources`, `opentelemetry-sdk-node`, `opentelemetry-shim-opentracing`, `opentelemetry-tracing`, `opentelemetry-web`
  * [#2073](https://github.com/open-telemetry/opentelemetry-js/pull/2073) chore: pin own deps ([@dyladan](https://github.com/dyladan))

### Committers: 15

* Anuraag Agrawal ([@anuraaga](https://github.com/anuraaga))
* Austin Parker ([@austinlparker](https://github.com/austinlparker))
* Bartlomiej Obecny ([@obecny](https://github.com/obecny))
* Daniel Dyla ([@dyladan](https://github.com/dyladan))
* Gerhard Stöbich ([@Flarna](https://github.com/Flarna))
* Jakub Malinowski ([@jtmalinowski](https://github.com/jtmalinowski))
* Matthew Wear ([@mwear](https://github.com/mwear))
* Naseem ([@naseemkullah](https://github.com/naseemkullah))
* Niek Kruse ([@niekert](https://github.com/niekert))
* Siddhesh Mhadnak ([@sid-maddy](https://github.com/sid-maddy))
* Siim Kallas ([@seemk](https://github.com/seemk))
* Valentin Marchaud ([@vmarchaud](https://github.com/vmarchaud))
* Vera Reynolds ([@vreynolds](https://github.com/vreynolds))
* Weyert de Boer ([@weyert](https://github.com/weyert))
* Yaniv Davidi ([@YanivD](https://github.com/YanivD))

## 0.18.2

### :bug: (Bug Fix)

* `opentelemetry-api-metrics`, `opentelemetry-context-async-hooks`, `opentelemetry-context-zone-peer-dep`, `opentelemetry-core`, `opentelemetry-exporter-collector-grpc`, `opentelemetry-exporter-collector-proto`, `opentelemetry-exporter-collector`, `opentelemetry-exporter-jaeger`, `opentelemetry-exporter-prometheus`, `opentelemetry-exporter-zipkin`, `opentelemetry-grpc-utils`, `opentelemetry-instrumentation-fetch`, `opentelemetry-instrumentation-grpc`, `opentelemetry-instrumentation-http`, `opentelemetry-instrumentation-xml-http-request`, `opentelemetry-instrumentation`, `opentelemetry-metrics`, `opentelemetry-node`, `opentelemetry-plugin-grpc-js`, `opentelemetry-plugin-grpc`, `opentelemetry-plugin-http`, `opentelemetry-plugin-https`, `opentelemetry-propagator-b3`, `opentelemetry-propagator-jaeger`, `opentelemetry-resource-detector-aws`, `opentelemetry-resource-detector-gcp`, `opentelemetry-resources`, `opentelemetry-sdk-node`, `opentelemetry-shim-opentracing`, `opentelemetry-tracing`, `opentelemetry-web`
  * [#2056](https://github.com/open-telemetry/opentelemetry-js/pull/2056) chore: downgrade API for patch release ([@dyladan](https://github.com/dyladan))

### Committers: 1

* Daniel Dyla ([@dyladan](https://github.com/dyladan))

## 0.18.1

### :rocket: (Enhancement)

* `opentelemetry-instrumentation-fetch`, `opentelemetry-web`
  * [#2010](https://github.com/open-telemetry/opentelemetry-js/pull/2010) Server side rendering support ([@ryhinchey](https://github.com/ryhinchey))
* `opentelemetry-semantic-conventions`
  * [#2026](https://github.com/open-telemetry/opentelemetry-js/pull/2026) feat: add NET_TRANSPORT IPC attributes ([@seemk](https://github.com/seemk))
* `opentelemetry-instrumentation`
  * [#1999](https://github.com/open-telemetry/opentelemetry-js/pull/1999) chore: fixing path of instrumentation file for different systems ([@obecny](https://github.com/obecny))
* `opentelemetry-instrumentation-grpc`
  * [#2005](https://github.com/open-telemetry/opentelemetry-js/pull/2005) chore: exporting grpc instrumentation config ([@obecny](https://github.com/obecny))

### :bug: (Bug Fix)

* `opentelemetry-sdk-node`
  * [#2006](https://github.com/open-telemetry/opentelemetry-js/pull/2006) chore: replacing console with diag ([@obecny](https://github.com/obecny))

### :books: (Refine Doc)

* `opentelemetry-resource-detector-gcp`
  * [#2002](https://github.com/open-telemetry/opentelemetry-js/pull/2002) doc: add usage to README.md of gcp detector ([@weyert](https://github.com/weyert))
* `opentelemetry-api-metrics`, `opentelemetry-context-async-hooks`, `opentelemetry-context-zone-peer-dep`, `opentelemetry-context-zone`, `opentelemetry-core`, `opentelemetry-exporter-collector-grpc`, `opentelemetry-exporter-collector-proto`, `opentelemetry-exporter-collector`, `opentelemetry-exporter-jaeger`, `opentelemetry-exporter-prometheus`, `opentelemetry-exporter-zipkin`, `opentelemetry-grpc-utils`, `opentelemetry-instrumentation-fetch`, `opentelemetry-instrumentation-grpc`, `opentelemetry-instrumentation-http`, `opentelemetry-instrumentation-xml-http-request`, `opentelemetry-instrumentation`, `opentelemetry-metrics`, `opentelemetry-node`, `opentelemetry-plugin-grpc-js`, `opentelemetry-plugin-grpc`, `opentelemetry-plugin-http`, `opentelemetry-plugin-https`, `opentelemetry-propagator-b3`, `opentelemetry-resource-detector-aws`, `opentelemetry-resource-detector-gcp`, `opentelemetry-resources`, `opentelemetry-sdk-node`, `opentelemetry-semantic-conventions`, `opentelemetry-shim-opentracing`, `opentelemetry-tracing`, `opentelemetry-web`
  * [#2040](https://github.com/open-telemetry/opentelemetry-js/pull/2040) chore: fixing broken links, updating to correct base url ([@obecny](https://github.com/obecny))
* `opentelemetry-resources`
  * [#2031](https://github.com/open-telemetry/opentelemetry-js/pull/2031) chore: add resource example ([@vknelluri](https://github.com/vknelluri))
* Other
  * [#2021](https://github.com/open-telemetry/opentelemetry-js/pull/2021) chore: updating compatibility matrix ([@obecny](https://github.com/obecny))
* `opentelemetry-core`
  * [#2011](https://github.com/open-telemetry/opentelemetry-js/pull/2011) docs: fix links & headings about built-in samplers ([@pokutuna](https://github.com/pokutuna))

### :house: (Internal)

* Other
  * [#2028](https://github.com/open-telemetry/opentelemetry-js/pull/2028) chore: removing examples of packages that are part of contrib repo ([@obecny](https://github.com/obecny))
  * [#2033](https://github.com/open-telemetry/opentelemetry-js/pull/2033) chore: add husky to renovate ignore ([@dyladan](https://github.com/dyladan))
  * [#1985](https://github.com/open-telemetry/opentelemetry-js/pull/1985) chore: fix renovate config ([@dyladan](https://github.com/dyladan))
  * [#1992](https://github.com/open-telemetry/opentelemetry-js/pull/1992) chore: update eslint ([@Flarna](https://github.com/Flarna))
  * [#1981](https://github.com/open-telemetry/opentelemetry-js/pull/1981) chore: do not pin the api package ([@dyladan](https://github.com/dyladan))
* `opentelemetry-api-metrics`, `opentelemetry-context-async-hooks`, `opentelemetry-context-zone-peer-dep`, `opentelemetry-core`, `opentelemetry-exporter-collector-grpc`, `opentelemetry-exporter-collector-proto`, `opentelemetry-exporter-collector`, `opentelemetry-exporter-jaeger`, `opentelemetry-exporter-prometheus`, `opentelemetry-exporter-zipkin`, `opentelemetry-grpc-utils`, `opentelemetry-instrumentation-fetch`, `opentelemetry-instrumentation-grpc`, `opentelemetry-instrumentation-http`, `opentelemetry-instrumentation-xml-http-request`, `opentelemetry-instrumentation`, `opentelemetry-metrics`, `opentelemetry-node`, `opentelemetry-plugin-grpc-js`, `opentelemetry-plugin-grpc`, `opentelemetry-plugin-http`, `opentelemetry-plugin-https`, `opentelemetry-propagator-b3`, `opentelemetry-resource-detector-aws`, `opentelemetry-resource-detector-gcp`, `opentelemetry-resources`, `opentelemetry-sdk-node`, `opentelemetry-shim-opentracing`, `opentelemetry-tracing`, `opentelemetry-web`
  * [#2038](https://github.com/open-telemetry/opentelemetry-js/pull/2038) chore: use api release candidate ([@dyladan](https://github.com/dyladan))
* `opentelemetry-exporter-zipkin`
  * [#2039](https://github.com/open-telemetry/opentelemetry-js/pull/2039) Check type of navigator.sendBeacon ([@dyladan](https://github.com/dyladan))
* `opentelemetry-core`, `opentelemetry-exporter-collector`, `opentelemetry-instrumentation-fetch`, `opentelemetry-metrics`, `opentelemetry-propagator-b3`
  * [#1978](https://github.com/open-telemetry/opentelemetry-js/pull/1978) chore: don't disable rule eqeqeq ([@Flarna](https://github.com/Flarna))
* `opentelemetry-propagator-jaeger`
  * [#1931](https://github.com/open-telemetry/opentelemetry-js/pull/1931) adopt opentelemetry-propagator-jaeger ([@jtmalinowski](https://github.com/jtmalinowski))

### Committers: 12

* Bartlomiej Obecny ([@obecny](https://github.com/obecny))
* Daniel Dyla ([@dyladan](https://github.com/dyladan))
* Gerhard Stöbich ([@Flarna](https://github.com/Flarna))
* Jakub Malinowski ([@jtmalinowski](https://github.com/jtmalinowski))
* Neil Fordyce ([@neilfordyce](https://github.com/neilfordyce))
* Nir Hadassi ([@nirsky](https://github.com/nirsky))
* Ryan Hinchey ([@ryhinchey](https://github.com/ryhinchey))
* SJ ([@skjindal93](https://github.com/skjindal93))
* Siim Kallas ([@seemk](https://github.com/seemk))
* Weyert de Boer ([@weyert](https://github.com/weyert))
* [@vknelluri](https://github.com/vknelluri)
* pokutuna ([@pokutuna](https://github.com/pokutuna))

## 0.18.0

### :boom: Breaking Change

* `opentelemetry-resources`
  * [#1975](https://github.com/open-telemetry/opentelemetry-js/pull/1975) fix: specification compliant resource collision precedence ([@lonewolf3739](https://github.com/lonewolf3739))

### :rocket: (Enhancement)

* `opentelemetry-semantic-conventions`
  * [#1976](https://github.com/open-telemetry/opentelemetry-js/pull/1976) feat(semantic-conventions): add missing RpcAttributes from spec ([@blumamir](https://github.com/blumamir))

### :bug: (Bug Fix)

* `opentelemetry-exporter-collector-grpc`, `opentelemetry-exporter-collector`
  * [#1938](https://github.com/open-telemetry/opentelemetry-js/pull/1938) fix(exporter-collector): wrong data type for numbers ([@kudlatyamroth](https://github.com/kudlatyamroth))
* `opentelemetry-instrumentation-http`, `opentelemetry-plugin-http`
  * [#1939](https://github.com/open-telemetry/opentelemetry-js/pull/1939) fix: use socket from the request ([@mzahor](https://github.com/mzahor))
* `opentelemetry-context-async-hooks`
  * [#1937](https://github.com/open-telemetry/opentelemetry-js/pull/1937) fix: isolate binding EventEmitter ([@Flarna](https://github.com/Flarna))

### :books: (Refine Doc)

* [#1973](https://github.com/open-telemetry/opentelemetry-js/pull/1973) docs(readme): fix @opentelemetry/instrumentation-http link ([@Hongbo-Miao](https://github.com/Hongbo-Miao))
* [#1941](https://github.com/open-telemetry/opentelemetry-js/pull/1941) fix: update readme upgrade guidelines version setting ([@MSNev](https://github.com/MSNev))

### :house: (Internal)

* `opentelemetry-api-metrics`, `opentelemetry-context-async-hooks`, `opentelemetry-context-zone-peer-dep`, `opentelemetry-core`, `opentelemetry-exporter-collector-grpc`, `opentelemetry-exporter-collector-proto`, `opentelemetry-exporter-collector`, `opentelemetry-exporter-jaeger`, `opentelemetry-exporter-prometheus`, `opentelemetry-exporter-zipkin`, `opentelemetry-grpc-utils`, `opentelemetry-instrumentation-fetch`, `opentelemetry-instrumentation-grpc`, `opentelemetry-instrumentation-http`, `opentelemetry-instrumentation-xml-http-request`, `opentelemetry-instrumentation`, `opentelemetry-metrics`, `opentelemetry-node`, `opentelemetry-plugin-grpc-js`, `opentelemetry-plugin-grpc`, `opentelemetry-plugin-http`, `opentelemetry-plugin-https`, `opentelemetry-propagator-b3`, `opentelemetry-resource-detector-aws`, `opentelemetry-resource-detector-gcp`, `opentelemetry-resources`, `opentelemetry-sdk-node`, `opentelemetry-shim-opentracing`, `opentelemetry-tracing`, `opentelemetry-web`
  * [#1977](https://github.com/open-telemetry/opentelemetry-js/pull/1977) chore: update API to 0.18.0 ([@Flarna](https://github.com/Flarna))
* Other
  * [#1960](https://github.com/open-telemetry/opentelemetry-js/pull/1960) chore: updating current state of compatibility matrix ([@obecny](https://github.com/obecny))
* `opentelemetry-api-metrics`, `opentelemetry-api`, `opentelemetry-context-async-hooks`, `opentelemetry-context-base`, `opentelemetry-context-zone-peer-dep`, `opentelemetry-core`, `opentelemetry-exporter-collector-grpc`, `opentelemetry-exporter-collector-proto`, `opentelemetry-exporter-collector`, `opentelemetry-exporter-jaeger`, `opentelemetry-exporter-prometheus`, `opentelemetry-exporter-zipkin`, `opentelemetry-grpc-utils`, `opentelemetry-instrumentation-fetch`, `opentelemetry-instrumentation-grpc`, `opentelemetry-instrumentation-http`, `opentelemetry-instrumentation-xml-http-request`, `opentelemetry-instrumentation`, `opentelemetry-metrics`, `opentelemetry-node`, `opentelemetry-plugin-grpc-js`, `opentelemetry-plugin-grpc`, `opentelemetry-plugin-http`, `opentelemetry-plugin-https`, `opentelemetry-propagator-b3`, `opentelemetry-resource-detector-aws`, `opentelemetry-resource-detector-gcp`, `opentelemetry-resources`, `opentelemetry-sdk-node`, `opentelemetry-shim-opentracing`, `opentelemetry-tracing`, `opentelemetry-web`
  * [#1942](https://github.com/open-telemetry/opentelemetry-js/pull/1942) chore: remove API and context-base ([@dyladan](https://github.com/dyladan))
* `opentelemetry-core`, `opentelemetry-exporter-collector`, `opentelemetry-instrumentation-http`, `opentelemetry-metrics`, `opentelemetry-plugin-http`
  * [#1922](https://github.com/open-telemetry/opentelemetry-js/pull/1922) chore: lint on shadowing in non-test sources, fix a few of them ([@johnbley](https://github.com/johnbley))

### Committers: 10

* Amir Blum ([@blumamir](https://github.com/blumamir))
* Bartlomiej Obecny ([@obecny](https://github.com/obecny))
* Daniel Dyla ([@dyladan](https://github.com/dyladan))
* Gerhard Stöbich ([@Flarna](https://github.com/Flarna))
* Hongbo Miao ([@Hongbo-Miao](https://github.com/Hongbo-Miao))
* John Bley ([@johnbley](https://github.com/johnbley))
* Karol Fuksiewicz ([@kudlatyamroth](https://github.com/kudlatyamroth))
* Marian Zagoruiko ([@mzahor](https://github.com/mzahor))
* Nev ([@MSNev](https://github.com/MSNev))
* Srikanth Chekuri ([@lonewolf3739](https://github.com/lonewolf3739))

## 0.17.0

### :boom: Breaking Change

* `opentelemetry-api-metrics`, `opentelemetry-api`, `opentelemetry-core`, `opentelemetry-exporter-collector-grpc`, `opentelemetry-exporter-collector-proto`, `opentelemetry-exporter-collector`, `opentelemetry-exporter-jaeger`, `opentelemetry-exporter-prometheus`, `opentelemetry-exporter-zipkin`, `opentelemetry-grpc-utils`, `opentelemetry-instrumentation-fetch`, `opentelemetry-instrumentation-grpc`, `opentelemetry-instrumentation-http`, `opentelemetry-instrumentation-xml-http-request`, `opentelemetry-instrumentation`, `opentelemetry-metrics`, `opentelemetry-node`, `opentelemetry-plugin-grpc-js`, `opentelemetry-plugin-grpc`, `opentelemetry-plugin-http`, `opentelemetry-plugin-https`, `opentelemetry-resource-detector-aws`, `opentelemetry-resource-detector-gcp`, `opentelemetry-resources`, `opentelemetry-sdk-node`, `opentelemetry-shim-opentracing`, `opentelemetry-tracing`, `opentelemetry-web`
  * [#1925](https://github.com/open-telemetry/opentelemetry-js/pull/1925) feat(diag-logger): replace logger with diag logger ([@MSNev](https://github.com/MSNev))
* `opentelemetry-api`, `opentelemetry-instrumentation-http`, `opentelemetry-node`, `opentelemetry-plugin-http`, `opentelemetry-tracing`
  * [#1899](https://github.com/open-telemetry/opentelemetry-js/pull/1899) chore: create NoopSpan instead reusing NOOP_SPAN ([@Flarna](https://github.com/Flarna))
* `opentelemetry-tracing`
  * [#1908](https://github.com/open-telemetry/opentelemetry-js/pull/1908) chore: remove config from BasicTracerProvider#getTracer ([@Flarna](https://github.com/Flarna))
* `opentelemetry-core`, `opentelemetry-instrumentation-http`, `opentelemetry-node`, `opentelemetry-plugin-http`, `opentelemetry-tracing`
  * [#1900](https://github.com/open-telemetry/opentelemetry-js/pull/1900) chore: remove NoRecordingSpan ([@Flarna](https://github.com/Flarna))
* `opentelemetry-instrumentation-fetch`, `opentelemetry-instrumentation-xml-http-request`, `opentelemetry-instrumentation`, `opentelemetry-node`, `opentelemetry-sdk-node`, `opentelemetry-web`
  * [#1855](https://github.com/open-telemetry/opentelemetry-js/pull/1855) Use instrumentation loader to load plugins and instrumentations ([@obecny](https://github.com/obecny))
* `opentelemetry-api`, `opentelemetry-core`, `opentelemetry-shim-opentracing`
  * [#1876](https://github.com/open-telemetry/opentelemetry-js/pull/1876) refactor!: specification compliant baggage ([@dyladan](https://github.com/dyladan))
* `opentelemetry-api-metrics`, `opentelemetry-api`, `opentelemetry-context-async-hooks`, `opentelemetry-context-base`, `opentelemetry-context-zone-peer-dep`, `opentelemetry-context-zone`, `opentelemetry-core`, `opentelemetry-exporter-collector-grpc`, `opentelemetry-exporter-collector-proto`, `opentelemetry-exporter-collector`, `opentelemetry-exporter-jaeger`, `opentelemetry-exporter-prometheus`, `opentelemetry-exporter-zipkin`, `opentelemetry-grpc-utils`, `opentelemetry-instrumentation-fetch`, `opentelemetry-instrumentation-grpc`, `opentelemetry-instrumentation-http`, `opentelemetry-instrumentation-xml-http-request`, `opentelemetry-instrumentation`, `opentelemetry-metrics`, `opentelemetry-node`, `opentelemetry-plugin-grpc-js`, `opentelemetry-plugin-grpc`, `opentelemetry-plugin-http`, `opentelemetry-plugin-https`, `opentelemetry-propagator-b3`, `opentelemetry-resource-detector-aws`, `opentelemetry-resource-detector-gcp`, `opentelemetry-resources`, `opentelemetry-sdk-node`, `opentelemetry-semantic-conventions`, `opentelemetry-shim-opentracing`, `opentelemetry-tracing`, `opentelemetry-web`
  * [#1874](https://github.com/open-telemetry/opentelemetry-js/pull/1874) More specific api type names ([@dyladan](https://github.com/dyladan))

### :rocket: (Enhancement)

* `opentelemetry-exporter-prometheus`
  * [#1857](https://github.com/open-telemetry/opentelemetry-js/pull/1857) feat: add prometheus exporter host and port env vars ([@naseemkullah](https://github.com/naseemkullah))
  * [#1879](https://github.com/open-telemetry/opentelemetry-js/pull/1879) feat(prometheus): add `getMetricsRequestHandler`-method to Prometheus ([@weyert](https://github.com/weyert))
* `opentelemetry-core`, `opentelemetry-tracing`
  * [#1918](https://github.com/open-telemetry/opentelemetry-js/pull/1918) chore: batch processor, aligning with latest spec changes for environments variables ([@obecny](https://github.com/obecny))
* `opentelemetry-instrumentation-grpc`
  * [#1806](https://github.com/open-telemetry/opentelemetry-js/pull/1806) feat: merge grpc-js into grpc instrumentation #1657 ([@vmarchaud](https://github.com/vmarchaud))
* `opentelemetry-api`, `opentelemetry-core`
  * [#1880](https://github.com/open-telemetry/opentelemetry-js/pull/1880) feat(diag-logger): introduce a new global level api.diag for internal diagnostic logging ([@MSNev](https://github.com/MSNev))
* Other
  * [#1920](https://github.com/open-telemetry/opentelemetry-js/pull/1920) chore: adding compatibility matrix for core and contrib versions ([@obecny](https://github.com/obecny))
* `opentelemetry-api`, `opentelemetry-context-async-hooks`, `opentelemetry-context-base`, `opentelemetry-context-zone-peer-dep`, `opentelemetry-tracing`, `opentelemetry-web`
  * [#1883](https://github.com/open-telemetry/opentelemetry-js/pull/1883) feat: add support to forward args in context.with ([@Flarna](https://github.com/Flarna))
* `opentelemetry-api`, `opentelemetry-core`, `opentelemetry-shim-opentracing`
  * [#1876](https://github.com/open-telemetry/opentelemetry-js/pull/1876) refactor!: specification compliant baggage ([@dyladan](https://github.com/dyladan))

### :books: (Refine Doc)

* Other
  * [#1904](https://github.com/open-telemetry/opentelemetry-js/pull/1904) chore: fix upgrade guideline ([@dyladan](https://github.com/dyladan))
* `opentelemetry-api`
  * [#1901](https://github.com/open-telemetry/opentelemetry-js/pull/1901) doc: correct tracer docs ([@Flarna](https://github.com/Flarna))

### Committers: 8

* Bartlomiej Obecny ([@obecny](https://github.com/obecny))
* Daniel Dyla ([@dyladan](https://github.com/dyladan))
* Gerhard Stöbich ([@Flarna](https://github.com/Flarna))
* Naseem ([@naseemkullah](https://github.com/naseemkullah))
* Nev ([@MSNev](https://github.com/MSNev))
* Srikanth Chekuri ([@lonewolf3739](https://github.com/lonewolf3739))
* Valentin Marchaud ([@vmarchaud](https://github.com/vmarchaud))
* Weyert de Boer ([@weyert](https://github.com/weyert))

## 0.16.0

### :boom: Breaking Change

* `opentelemetry-exporter-collector`
  * [#1863](https://github.com/open-telemetry/opentelemetry-js/pull/1863) fix(exporter-collector): all http export requests should share same a… ([@blumamir](https://github.com/blumamir))
* `opentelemetry-api`, `opentelemetry-exporter-collector`, `opentelemetry-exporter-jaeger`
  * [#1860](https://github.com/open-telemetry/opentelemetry-js/pull/1860) chore: fixing status code aligning it with proto ([@obecny](https://github.com/obecny))

### :rocket: (Enhancement)

* `opentelemetry-core`
  * [#1837](https://github.com/open-telemetry/opentelemetry-js/pull/1837) chore(http-propagation): reduce complexity of traceparent parsing ([@marcbachmann](https://github.com/marcbachmann))
* `opentelemetry-api`, `opentelemetry-exporter-collector`, `opentelemetry-exporter-jaeger`
  * [#1860](https://github.com/open-telemetry/opentelemetry-js/pull/1860) chore: fixing status code aligning it with proto ([@obecny](https://github.com/obecny))

### :bug: (Bug Fix)

* `opentelemetry-exporter-collector`
  * [#1863](https://github.com/open-telemetry/opentelemetry-js/pull/1863) fix(exporter-collector): all http export requests should share same a… ([@blumamir](https://github.com/blumamir))

### :books: (Refine Doc)

* `opentelemetry-api`
  * [#1864](https://github.com/open-telemetry/opentelemetry-js/pull/1864) chore: export API singleton types ([@dyladan](https://github.com/dyladan))
* `opentelemetry-api-metrics`, `opentelemetry-api`, `opentelemetry-context-async-hooks`, `opentelemetry-context-base`, `opentelemetry-context-zone-peer-dep`, `opentelemetry-context-zone`, `opentelemetry-core`, `opentelemetry-exporter-collector-grpc`, `opentelemetry-exporter-collector-proto`, `opentelemetry-exporter-collector`, `opentelemetry-exporter-jaeger`, `opentelemetry-exporter-prometheus`, `opentelemetry-exporter-zipkin`, `opentelemetry-grpc-utils`, `opentelemetry-instrumentation-fetch`, `opentelemetry-instrumentation-grpc`, `opentelemetry-instrumentation-http`, `opentelemetry-instrumentation-xml-http-request`, `opentelemetry-instrumentation`, `opentelemetry-metrics`, `opentelemetry-node`, `opentelemetry-plugin-grpc-js`, `opentelemetry-plugin-grpc`, `opentelemetry-plugin-http`, `opentelemetry-plugin-https`, `opentelemetry-propagator-b3`, `opentelemetry-resource-detector-aws`, `opentelemetry-resource-detector-gcp`, `opentelemetry-resources`, `opentelemetry-sdk-node`, `opentelemetry-semantic-conventions`, `opentelemetry-shim-opentracing`, `opentelemetry-tracing`, `opentelemetry-web`
  * [#1866](https://github.com/open-telemetry/opentelemetry-js/pull/1866) chore: remove all gitter links and replace with dicussions ([@dyladan](https://github.com/dyladan))
* `opentelemetry-exporter-jaeger`
  * [#1869](https://github.com/open-telemetry/opentelemetry-js/pull/1869) Add info that the project only works with Node.js ([@JapuDCret](https://github.com/JapuDCret))
* `opentelemetry-api-metrics`, `opentelemetry-api`, `opentelemetry-context-async-hooks`, `opentelemetry-context-base`, `opentelemetry-context-zone-peer-dep`, `opentelemetry-context-zone`, `opentelemetry-core`, `opentelemetry-exporter-collector-grpc`, `opentelemetry-exporter-collector-proto`, `opentelemetry-exporter-collector`, `opentelemetry-exporter-jaeger`, `opentelemetry-exporter-prometheus`, `opentelemetry-exporter-zipkin`, `opentelemetry-grpc-utils`, `opentelemetry-instrumentation-fetch`, `opentelemetry-instrumentation-grpc`, `opentelemetry-instrumentation-http`, `opentelemetry-instrumentation-xml-http-request`, `opentelemetry-instrumentation`, `opentelemetry-metrics`, `opentelemetry-node`, `opentelemetry-plugin-grpc-js`, `opentelemetry-plugin-grpc`, `opentelemetry-plugin-http`, `opentelemetry-plugin-https`, `opentelemetry-resource-detector-aws`, `opentelemetry-resource-detector-gcp`, `opentelemetry-resources`, `opentelemetry-sdk-node`, `opentelemetry-semantic-conventions`, `opentelemetry-shim-opentracing`, `opentelemetry-tracing`, `opentelemetry-web`
  * [#1865](https://github.com/open-telemetry/opentelemetry-js/pull/1865) Fix all links to point to main ([@dyladan](https://github.com/dyladan))
* Other
  * [#1858](https://github.com/open-telemetry/opentelemetry-js/pull/1858) docs: update contribution documentation ([@drexler](https://github.com/drexler))

### Committers: 6

* Amir Blum ([@blumamir](https://github.com/blumamir))
* Bartlomiej Obecny ([@obecny](https://github.com/obecny))
* Daniel Dyla ([@dyladan](https://github.com/dyladan))
* Marc Bachmann ([@marcbachmann](https://github.com/marcbachmann))
* [@JapuDCret](https://github.com/JapuDCret)
* andrew quartey ([@drexler](https://github.com/drexler))

## 0.15.0

### :boom: Breaking Change

* `opentelemetry-api-metrics`, `opentelemetry-api`, `opentelemetry-exporter-collector-grpc`, `opentelemetry-exporter-collector-proto`, `opentelemetry-exporter-collector`, `opentelemetry-exporter-prometheus`, `opentelemetry-instrumentation`, `opentelemetry-metrics`, `opentelemetry-sdk-node`
  * [#1797](https://github.com/open-telemetry/opentelemetry-js/pull/1797) chore!: split metrics into its own api package ([@dyladan](https://github.com/dyladan))
* `opentelemetry-api`, `opentelemetry-context-zone-peer-dep`, `opentelemetry-context-zone`, `opentelemetry-grpc-utils`, `opentelemetry-instrumentation-http`, `opentelemetry-instrumentation-xml-http-request`, `opentelemetry-node`, `opentelemetry-plugin-fetch`, `opentelemetry-plugin-grpc-js`, `opentelemetry-plugin-grpc`, `opentelemetry-plugin-http`, `opentelemetry-plugin-https`, `opentelemetry-tracing`, `opentelemetry-web`
  * [#1764](https://github.com/open-telemetry/opentelemetry-js/pull/1764) chore: remove tracer apis not part of spec ([@Flarna](https://github.com/Flarna))
* `opentelemetry-exporter-collector-grpc`, `opentelemetry-exporter-collector-proto`
  * [#1725](https://github.com/open-telemetry/opentelemetry-js/pull/1725) Use new gRPC default port ([@jufab](https://github.com/jufab))
* `opentelemetry-api`, `opentelemetry-core`, `opentelemetry-instrumentation-http`, `opentelemetry-node`, `opentelemetry-plugin-fetch`, `opentelemetry-plugin-http`, `opentelemetry-plugin-https`, `opentelemetry-propagator-b3`, `opentelemetry-shim-opentracing`, `opentelemetry-tracing`
  * [#1749](https://github.com/open-telemetry/opentelemetry-js/pull/1749) chore: improve naming of span related context APIs ([@Flarna](https://github.com/Flarna))

### :rocket: (Enhancement)

* `opentelemetry-instrumentation-http`, `opentelemetry-plugin-http`, `opentelemetry-plugin-https`
  * [#1838](https://github.com/open-telemetry/opentelemetry-js/pull/1838) improv(instrumentation-http): supressInstrumentation when we get a request on ignoredPath [#1831] ([@vmarchaud](https://github.com/vmarchaud))
* `opentelemetry-web`
  * [#1769](https://github.com/open-telemetry/opentelemetry-js/pull/1769) Allow zero/negative performance timings ([@johnbley](https://github.com/johnbley))
* `opentelemetry-instrumentation-fetch`
  * [#1662](https://github.com/open-telemetry/opentelemetry-js/pull/1662) fix(plugin-fetch): check if PerformanceObserver exists ([@mhennoch](https://github.com/mhennoch))
  * [#1796](https://github.com/open-telemetry/opentelemetry-js/pull/1796) Convert fetch plugin to instrumentation ([@obecny](https://github.com/obecny))
* `opentelemetry-exporter-zipkin`
  * [#1789](https://github.com/open-telemetry/opentelemetry-js/pull/1789) feat(exporter-zipkin): per-span service name ([@sfishel-splunk](https://github.com/sfishel-splunk))
* `opentelemetry-api-metrics`, `opentelemetry-api`, `opentelemetry-exporter-collector-grpc`, `opentelemetry-exporter-collector-proto`, `opentelemetry-exporter-collector`, `opentelemetry-exporter-prometheus`, `opentelemetry-instrumentation`, `opentelemetry-metrics`, `opentelemetry-sdk-node`
  * [#1797](https://github.com/open-telemetry/opentelemetry-js/pull/1797) chore!: split metrics into its own api package ([@dyladan](https://github.com/dyladan))
* `opentelemetry-exporter-collector`
  * [#1822](https://github.com/open-telemetry/opentelemetry-js/pull/1822) chore: remove unused dependency ([@dyladan](https://github.com/dyladan))
* `opentelemetry-api`
  * [#1815](https://github.com/open-telemetry/opentelemetry-js/pull/1815) chore: change SpanOptions startTime to TimeInput ([@dyladan](https://github.com/dyladan))
  * [#1813](https://github.com/open-telemetry/opentelemetry-js/pull/1813) fix(api): add public 'fields' function to api.propagator ([@blumamir](https://github.com/blumamir))
* `opentelemetry-instrumentation`
  * [#1803](https://github.com/open-telemetry/opentelemetry-js/pull/1803) chore: adding async function for safe execute in instrumentation ([@obecny](https://github.com/obecny))
  * [#1731](https://github.com/open-telemetry/opentelemetry-js/pull/1731) feat: creating one auto loader for instrumentation and old plugins ([@obecny](https://github.com/obecny))
* `opentelemetry-instrumentation`, `opentelemetry-node`
  * [#1807](https://github.com/open-telemetry/opentelemetry-js/pull/1807) perf(opentelemetry-node): plugin loader search required cache ([@blumamir](https://github.com/blumamir))
* Other
  * [#1785](https://github.com/open-telemetry/opentelemetry-js/pull/1785) Add CodeQL security scans ([@amanbrar1999](https://github.com/amanbrar1999))
* `opentelemetry-instrumentation-grpc`, `opentelemetry-instrumentation`
  * [#1744](https://github.com/open-telemetry/opentelemetry-js/pull/1744) feat(grpc-instrumentation): migrate grpc to instrumentation #1656 ([@vmarchaud](https://github.com/vmarchaud))
* `opentelemetry-core`, `opentelemetry-tracing`
  * [#1755](https://github.com/open-telemetry/opentelemetry-js/pull/1755) feat: batch span processor environment config ([@mwear](https://github.com/mwear))
* `opentelemetry-instrumentation-http`
  * [#1771](https://github.com/open-telemetry/opentelemetry-js/pull/1771) feat(http-instrumentation): add content size attributes to spans ([@vmarchaud](https://github.com/vmarchaud))
* `opentelemetry-core`, `opentelemetry-exporter-collector-proto`, `opentelemetry-exporter-collector`, `opentelemetry-exporter-jaeger`, `opentelemetry-exporter-prometheus`, `opentelemetry-exporter-zipkin`, `opentelemetry-grpc-utils`, `opentelemetry-instrumentation-http`, `opentelemetry-metrics`, `opentelemetry-node`, `opentelemetry-plugin-http`, `opentelemetry-plugin-https`, `opentelemetry-resource-detector-aws`, `opentelemetry-resource-detector-gcp`, `opentelemetry-resources`, `opentelemetry-shim-opentracing`, `opentelemetry-tracing`, `opentelemetry-web`
  * [#1746](https://github.com/open-telemetry/opentelemetry-js/pull/1746) chore: remove NoopLogger from sdk and use from api ([@lonewolf3739](https://github.com/lonewolf3739))

### :bug: (Bug Fix)

* `opentelemetry-core`
  * [#1784](https://github.com/open-telemetry/opentelemetry-js/pull/1784) fix(opentelemetry-core): fixed timeInputToHrTime when time is Date type ([@zoomchan-cxj](https://github.com/zoomchan-cxj))
* `opentelemetry-exporter-collector-grpc`, `opentelemetry-exporter-collector-proto`
  * [#1725](https://github.com/open-telemetry/opentelemetry-js/pull/1725) Use new gRPC default port ([@jufab](https://github.com/jufab))

### :books: (Refine Doc)

* `opentelemetry-exporter-collector`
  * [#1791](https://github.com/open-telemetry/opentelemetry-js/pull/1791) docs: fix readme MetricProvider -> MeterProvider ([@aabmass](https://github.com/aabmass))

### Committers: 17

* Aaron Abbott ([@aabmass](https://github.com/aabmass))
* Aman Brar ([@amanbrar1999](https://github.com/amanbrar1999))
* Amir Blum ([@blumamir](https://github.com/blumamir))
* Bartlomiej Obecny ([@obecny](https://github.com/obecny))
* Daniel Dyla ([@dyladan](https://github.com/dyladan))
* Gerhard Stöbich ([@Flarna](https://github.com/Flarna))
* Jakub Malinowski ([@jtmalinowski](https://github.com/jtmalinowski))
* John Bley ([@johnbley](https://github.com/johnbley))
* Julien Fabre ([@jufab](https://github.com/jufab))
* MartenH ([@mhennoch](https://github.com/mhennoch))
* Matthew Wear ([@mwear](https://github.com/mwear))
* Naseem ([@naseemkullah](https://github.com/naseemkullah))
* Paul Draper ([@pauldraper](https://github.com/pauldraper))
* Simon Fishel ([@sfishel-splunk](https://github.com/sfishel-splunk))
* Srikanth Chekuri ([@lonewolf3739](https://github.com/lonewolf3739))
* Valentin Marchaud ([@vmarchaud](https://github.com/vmarchaud))
* Zoom Chan ([@zoomchan-cxj](https://github.com/zoomchan-cxj))

## 0.14.0

### :boom: Breaking Change

* `opentelemetry-api`, `opentelemetry-metrics`
  * [#1709](https://github.com/open-telemetry/opentelemetry-js/pull/1709) refactor: batch observer to be independent from metric types ([@legendecas](https://github.com/legendecas))
* `opentelemetry-api`, `opentelemetry-instrumentation-http`, `opentelemetry-instrumentation-xml-http-request`, `opentelemetry-plugin-fetch`, `opentelemetry-plugin-grpc-js`, `opentelemetry-plugin-grpc`, `opentelemetry-plugin-http`, `opentelemetry-shim-opentracing`
  * [#1734](https://github.com/open-telemetry/opentelemetry-js/pull/1734) chore: requires user to pass context to propagation APIs ([@Flarna](https://github.com/Flarna))
* `opentelemetry-api`, `opentelemetry-core`, `opentelemetry-grpc-utils`, `opentelemetry-node`, `opentelemetry-plugin-fetch`, `opentelemetry-plugin-grpc-js`, `opentelemetry-plugin-grpc`, `opentelemetry-plugin-http`
  * [#1715](https://github.com/open-telemetry/opentelemetry-js/pull/1715) chore: moving plugin from api to core ([@obecny](https://github.com/obecny))

### :rocket: (Enhancement)

* `opentelemetry-semantic-conventions`
  * [#1684](https://github.com/open-telemetry/opentelemetry-js/pull/1684) feat(semantic-conventions): messaging specifications ([@nirsky](https://github.com/nirsky))
* `opentelemetry-tracing`
  * [#1685](https://github.com/open-telemetry/opentelemetry-js/pull/1685) chore: remove ordered attribute dropping ([@dyladan](https://github.com/dyladan))
* `opentelemetry-api`, `opentelemetry-core`, `opentelemetry-sdk-node`, `opentelemetry-shim-opentracing`, `opentelemetry-tracing`
  * [#1687](https://github.com/open-telemetry/opentelemetry-js/pull/1687) chore: rename CorrelationContext to Baggage ([@dyladan](https://github.com/dyladan))
* `opentelemetry-exporter-prometheus`
  * [#1697](https://github.com/open-telemetry/opentelemetry-js/pull/1697) fix(exporter-prometheus): add appendTimestamp option to ExporterConfig ([@antoniomrfranco](https://github.com/antoniomrfranco))
* `opentelemetry-exporter-collector-proto`, `opentelemetry-exporter-collector`
  * [#1661](https://github.com/open-telemetry/opentelemetry-js/pull/1661) Use http keep-alive in collector exporter ([@lonewolf3739](https://github.com/lonewolf3739))
* `opentelemetry-plugin-http`, `opentelemetry-semantic-conventions`
  * [#1625](https://github.com/open-telemetry/opentelemetry-js/pull/1625)  feat(opentelemetry-js): add content size attributes to HTTP spans  ([@nijotz](https://github.com/nijotz))
* `opentelemetry-exporter-collector`
  * [#1708](https://github.com/open-telemetry/opentelemetry-js/pull/1708) feat(exporter-collector): implement concurrencyLimit option ([@dobesv](https://github.com/dobesv))
* `opentelemetry-api`, `opentelemetry-core`, `opentelemetry-grpc-utils`, `opentelemetry-node`, `opentelemetry-plugin-fetch`, `opentelemetry-plugin-grpc-js`, `opentelemetry-plugin-grpc`, `opentelemetry-plugin-http`
  * [#1715](https://github.com/open-telemetry/opentelemetry-js/pull/1715) chore: moving plugin from api to core ([@obecny](https://github.com/obecny))

### :bug: (Bug Fix)

* `opentelemetry-exporter-jaeger`
  * [#1758](https://github.com/open-telemetry/opentelemetry-js/pull/1758) fix(@opentelemetry/exporter-jaeger): fixed issue #1757 ([@debagger](https://github.com/debagger))
* `opentelemetry-exporter-collector-grpc`, `opentelemetry-exporter-collector-proto`, `opentelemetry-exporter-collector`
  * [#1751](https://github.com/open-telemetry/opentelemetry-js/pull/1751) Fixing Span status when exporting span ([@obecny](https://github.com/obecny))
* `opentelemetry-instrumentation-http`, `opentelemetry-plugin-http`
  * [#1747](https://github.com/open-telemetry/opentelemetry-js/pull/1747) feat: fixing failing test ([@obecny](https://github.com/obecny))
* `opentelemetry-instrumentation-xml-http-request`
  * [#1720](https://github.com/open-telemetry/opentelemetry-js/pull/1720) fix(xhr): check for resource timing support ([@bradfrosty](https://github.com/bradfrosty))

### Committers: 13

* Antônio Franco ([@antoniomrfranco](https://github.com/antoniomrfranco))
* Bartlomiej Obecny ([@obecny](https://github.com/obecny))
* Brad Frost ([@bradfrosty](https://github.com/bradfrosty))
* Daniel Dyla ([@dyladan](https://github.com/dyladan))
* Dobes Vandermeer ([@dobesv](https://github.com/dobesv))
* Gerhard Stöbich ([@Flarna](https://github.com/Flarna))
* Mikhail Sokolov ([@debagger](https://github.com/debagger))
* Nik Zap ([@nijotz](https://github.com/nijotz))
* Nir Hadassi ([@nirsky](https://github.com/nirsky))
* Shovnik Bhattacharya ([@shovnik](https://github.com/shovnik))
* Srikanth Chekuri ([@lonewolf3739](https://github.com/lonewolf3739))
* Valentin Marchaud ([@vmarchaud](https://github.com/vmarchaud))
* legendecas ([@legendecas](https://github.com/legendecas))

## 0.13.0

### :boom: Breaking Change

* `opentelemetry-api`, `opentelemetry-exporter-collector-grpc`, `opentelemetry-exporter-collector-proto`, `opentelemetry-exporter-collector`, `opentelemetry-exporter-prometheus`, `opentelemetry-metrics`, `opentelemetry-sdk-node`
  * [#1700](https://github.com/open-telemetry/opentelemetry-js/pull/1700) Metrics updates ([@obecny](https://github.com/obecny))
* `opentelemetry-api`, `opentelemetry-exporter-collector-grpc`, `opentelemetry-exporter-collector-proto`, `opentelemetry-exporter-collector`, `opentelemetry-exporter-jaeger`, `opentelemetry-exporter-zipkin`, `opentelemetry-grpc-utils`, `opentelemetry-plugin-grpc-js`, `opentelemetry-plugin-grpc`, `opentelemetry-plugin-http`, `opentelemetry-plugin-https`, `opentelemetry-shim-opentracing`, `opentelemetry-tracing`
  * [#1644](https://github.com/open-telemetry/opentelemetry-js/pull/1644) fix!: change status codes from grpc status codes ([@lonewolf3739](https://github.com/lonewolf3739))
* `opentelemetry-core`, `opentelemetry-exporter-collector-proto`, `opentelemetry-exporter-collector`, `opentelemetry-exporter-jaeger`, `opentelemetry-exporter-prometheus`, `opentelemetry-exporter-zipkin`, `opentelemetry-metrics`, `opentelemetry-tracing`
  * [#1643](https://github.com/open-telemetry/opentelemetry-js/pull/1643) refactor: new interface for ExportResult #1569 ([@vmarchaud](https://github.com/vmarchaud))
* `opentelemetry-api`, `opentelemetry-core`, `opentelemetry-plugin-fetch`, `opentelemetry-plugin-xml-http-request`, `opentelemetry-propagator-b3`, `opentelemetry-web`
  * [#1595](https://github.com/open-telemetry/opentelemetry-js/pull/1595) chore!: move b3 into its own package ([@mwear](https://github.com/mwear))
* `opentelemetry-api`, `opentelemetry-core`, `opentelemetry-plugin-fetch`, `opentelemetry-plugin-grpc-js`, `opentelemetry-plugin-grpc`, `opentelemetry-shim-opentracing`
  * [#1576](https://github.com/open-telemetry/opentelemetry-js/pull/1576) feat: add keys operation to getter ([@dyladan](https://github.com/dyladan))

### :rocket: (Enhancement)

* `opentelemetry-resource-detector-aws`
  * [#1669](https://github.com/open-telemetry/opentelemetry-js/pull/1669) Feat: Added Amazon EKS Resource Detector ([@KKelvinLo](https://github.com/KKelvinLo))
* `opentelemetry-api`, `opentelemetry-exporter-collector-grpc`, `opentelemetry-exporter-collector-proto`, `opentelemetry-exporter-collector`, `opentelemetry-exporter-prometheus`, `opentelemetry-metrics`, `opentelemetry-sdk-node`
  * [#1700](https://github.com/open-telemetry/opentelemetry-js/pull/1700) Metrics updates ([@obecny](https://github.com/obecny))
* `opentelemetry-tracing`
  * [#1692](https://github.com/open-telemetry/opentelemetry-js/pull/1692) chore: remove unused tracer config gracefulShutdown ([@Flarna](https://github.com/Flarna))
  * [#1622](https://github.com/open-telemetry/opentelemetry-js/pull/1622) fix(tracing): use globalErrorHandler when flushing fails ([@johanneswuerbach](https://github.com/johanneswuerbach))
* `opentelemetry-semantic-conventions`
  * [#1670](https://github.com/open-telemetry/opentelemetry-js/pull/1670) feat(semantic-conventions): FaaS specifications ([@nirsky](https://github.com/nirsky))
* `opentelemetry-exporter-collector-grpc`, `opentelemetry-exporter-collector-proto`, `opentelemetry-exporter-collector`, `opentelemetry-exporter-prometheus`, `opentelemetry-metrics`
  * [#1628](https://github.com/open-telemetry/opentelemetry-js/pull/1628) fix: boundaries option propagation in ValueRecorder Metric ([@AndrewGrachov](https://github.com/AndrewGrachov))
* `opentelemetry-exporter-collector-proto`, `opentelemetry-exporter-collector`
  * [#1607](https://github.com/open-telemetry/opentelemetry-js/pull/1607) feat(exporter-collector): log upstream error #1459 ([@vmarchaud](https://github.com/vmarchaud))
* `opentelemetry-instrumentation-xml-http-request`
  * [#1651](https://github.com/open-telemetry/opentelemetry-js/pull/1651) chore: use performance directly in xhr plugin ([@dyladan](https://github.com/dyladan))
* `opentelemetry-instrumentation-xml-http-request`, `opentelemetry-instrumentation`, `opentelemetry-web`
  * [#1659](https://github.com/open-telemetry/opentelemetry-js/pull/1659) feat: replacing base plugin with instrumentation for xml-http-request ([@obecny](https://github.com/obecny))
* `opentelemetry-core`, `opentelemetry-tracing`
  * [#1653](https://github.com/open-telemetry/opentelemetry-js/pull/1653) chore: env vars for span limit as per specification ([@jtmalinowski](https://github.com/jtmalinowski))
* `opentelemetry-exporter-zipkin`
  * [#1474](https://github.com/open-telemetry/opentelemetry-js/pull/1474) chore(zipkin): export ExporterConfig ([@shivkanya9146](https://github.com/shivkanya9146))
* `opentelemetry-api`, `opentelemetry-node`, `opentelemetry-plugin-fetch`, `opentelemetry-tracing`
  * [#1612](https://github.com/open-telemetry/opentelemetry-js/pull/1612) chore: remove explicit parent option ([@dyladan](https://github.com/dyladan))
* `opentelemetry-exporter-zipkin`, `opentelemetry-plugin-http`, `opentelemetry-tracing`
  * [#1632](https://github.com/open-telemetry/opentelemetry-js/pull/1632) feat: span processor onstart recieves context ([@dyladan](https://github.com/dyladan))
* `opentelemetry-api`, `opentelemetry-core`, `opentelemetry-tracing`
  * [#1631](https://github.com/open-telemetry/opentelemetry-js/pull/1631) chore: sampler gets a full context ([@dyladan](https://github.com/dyladan))
* `opentelemetry-api`, `opentelemetry-core`, `opentelemetry-plugin-http`, `opentelemetry-plugin-https`, `opentelemetry-propagator-b3`
  * [#1615](https://github.com/open-telemetry/opentelemetry-js/pull/1615) chore: add fields operation to TextMapPropagator ([@dyladan](https://github.com/dyladan))
* `opentelemetry-plugin-xml-http-request`, `opentelemetry-tracing`
  * [#1621](https://github.com/open-telemetry/opentelemetry-js/pull/1621) chore: ensure onStart is called with a writeable span ([@dyladan](https://github.com/dyladan))
* `opentelemetry-api`, `opentelemetry-core`
  * [#1597](https://github.com/open-telemetry/opentelemetry-js/pull/1597) fix: make TraceState immutable ([@Flarna](https://github.com/Flarna))

### :bug: (Bug Fix)

* `opentelemetry-tracing`
  * [#1666](https://github.com/open-telemetry/opentelemetry-js/pull/1666) fix: clear BatchSpanProcessor internal spans buffer before exporting ([@TsvetanMilanov](https://github.com/TsvetanMilanov))
* `opentelemetry-exporter-collector-grpc`, `opentelemetry-exporter-collector-proto`, `opentelemetry-exporter-collector`
  * [#1641](https://github.com/open-telemetry/opentelemetry-js/pull/1641) fix: do not access promise before resolve ([@obecny](https://github.com/obecny))
  * [#1627](https://github.com/open-telemetry/opentelemetry-js/pull/1627) chore: fixing conversion of id to hex and base64 ([@obecny](https://github.com/obecny))

### :books: (Refine Doc)

* `opentelemetry-context-zone-peer-dep`, `opentelemetry-context-zone`, `opentelemetry-instrumentation-xml-http-request`
  * [#1696](https://github.com/open-telemetry/opentelemetry-js/pull/1696) chore: use WebTracerProvider instead of WebTracer in docs ([@bradfrosty](https://github.com/bradfrosty))
* `opentelemetry-api`
  * [#1650](https://github.com/open-telemetry/opentelemetry-js/pull/1650) docs: document null and undefined attribute values undefined behavior ([@dyladan](https://github.com/dyladan))
* `opentelemetry-context-zone-peer-dep`, `opentelemetry-web`
  * [#1616](https://github.com/open-telemetry/opentelemetry-js/pull/1616) docs: zone ctx manager can only be used with es2015 ([@dyladan](https://github.com/dyladan))

### Committers: 16

* Andrew ([@AndrewGrachov](https://github.com/AndrewGrachov))
* Bartlomiej Obecny ([@obecny](https://github.com/obecny))
* Brad Frost ([@bradfrosty](https://github.com/bradfrosty))
* Daniel Dyla ([@dyladan](https://github.com/dyladan))
* Gerhard Stöbich ([@Flarna](https://github.com/Flarna))
* Jakub Malinowski ([@jtmalinowski](https://github.com/jtmalinowski))
* Johannes Würbach ([@johanneswuerbach](https://github.com/johanneswuerbach))
* Kelvin Lo ([@KKelvinLo](https://github.com/KKelvinLo))
* Matthew Wear ([@mwear](https://github.com/mwear))
* Naga ([@tannaga](https://github.com/tannaga))
* Nir Hadassi ([@nirsky](https://github.com/nirsky))
* Shivkanya Andhare ([@shivkanya9146](https://github.com/shivkanya9146))
* Srikanth Chekuri ([@lonewolf3739](https://github.com/lonewolf3739))
* Tsvetan Milanov ([@TsvetanMilanov](https://github.com/TsvetanMilanov))
* Valentin Marchaud ([@vmarchaud](https://github.com/vmarchaud))
* [@snyder114](https://github.com/snyder114)

## 0.12.0

### :boom: Breaking Change

* `opentelemetry-api`, `opentelemetry-exporter-collector-grpc`, `opentelemetry-exporter-collector-proto`, `opentelemetry-exporter-collector`, `opentelemetry-exporter-prometheus`, `opentelemetry-metrics`
  * [#1588](https://github.com/open-telemetry/opentelemetry-js/pull/1588) Update to Proto v0.5.0 ([@obecny](https://github.com/obecny))
* `opentelemetry-api`, `opentelemetry-core`, `opentelemetry-plugin-http`, `opentelemetry-plugin-https`, `opentelemetry-shim-opentracing`
  * [#1589](https://github.com/open-telemetry/opentelemetry-js/pull/1589) feat: simplify active span logic ([@mwear](https://github.com/mwear))
* `opentelemetry-resource-detector-aws`, `opentelemetry-resources`
  * [#1581](https://github.com/open-telemetry/opentelemetry-js/pull/1581) chore: remove duplicate hostname resource attribute ([@mwear](https://github.com/mwear))
* `opentelemetry-api`, `opentelemetry-core`, `opentelemetry-plugin-fetch`, `opentelemetry-plugin-xml-http-request`
  * [#1560](https://github.com/open-telemetry/opentelemetry-js/pull/1560) feat: b3 single header support ([@mwear](https://github.com/mwear))
* `opentelemetry-core`, `opentelemetry-tracing`
  * [#1562](https://github.com/open-telemetry/opentelemetry-js/pull/1562) feat(core): rename ProbabilitySampler to TraceIdRatioBasedSampler ([@legendecas](https://github.com/legendecas))
* `opentelemetry-exporter-prometheus`
  * [#1375](https://github.com/open-telemetry/opentelemetry-js/pull/1375) feat: make prometheus config preventServerStart optional ([@legendecas](https://github.com/legendecas))
* `opentelemetry-core`, `opentelemetry-exporter-prometheus`, `opentelemetry-metrics`, `opentelemetry-sdk-node`, `opentelemetry-tracing`
  * [#1522](https://github.com/open-telemetry/opentelemetry-js/pull/1522) Remove process listener ([@dyladan](https://github.com/dyladan))

### :rocket: (Enhancement)

* `opentelemetry-api`, `opentelemetry-exporter-collector-grpc`, `opentelemetry-exporter-collector-proto`, `opentelemetry-exporter-collector`, `opentelemetry-exporter-prometheus`, `opentelemetry-metrics`
  * [#1588](https://github.com/open-telemetry/opentelemetry-js/pull/1588) Update to Proto v0.5.0 ([@obecny](https://github.com/obecny))
* `opentelemetry-core`, `opentelemetry-tracing`
  * [#1577](https://github.com/open-telemetry/opentelemetry-js/pull/1577) feat: implement parent based sampler ([@dyladan](https://github.com/dyladan))
* `opentelemetry-instrumentation`
  * [#1572](https://github.com/open-telemetry/opentelemetry-js/pull/1572) feat: adding function for checking wrapped into instrumentation ([@obecny](https://github.com/obecny))
* `opentelemetry-core`
  * [#1579](https://github.com/open-telemetry/opentelemetry-js/pull/1579) fix: correlation-context header ([@Asafb26](https://github.com/Asafb26))
  * [#1503](https://github.com/open-telemetry/opentelemetry-js/pull/1503) feat: add deep-merge util ([@naseemkullah](https://github.com/naseemkullah))
* `opentelemetry-exporter-prometheus`
  * [#1570](https://github.com/open-telemetry/opentelemetry-js/pull/1570) fix: make prometheus histogram export  cumulative ([@AndrewGrachov](https://github.com/AndrewGrachov))
* `opentelemetry-api`, `opentelemetry-core`, `opentelemetry-exporter-collector-proto`, `opentelemetry-exporter-collector`, `opentelemetry-exporter-jaeger`, `opentelemetry-exporter-prometheus`, `opentelemetry-exporter-zipkin`, `opentelemetry-metrics`, `opentelemetry-tracing`
  * [#1514](https://github.com/open-telemetry/opentelemetry-js/pull/1514) feat: add global error handler ([@mwear](https://github.com/mwear))
* `opentelemetry-api`, `opentelemetry-core`, `opentelemetry-node`, `opentelemetry-plugin-http`, `opentelemetry-plugin-https`, `opentelemetry-shim-opentracing`, `opentelemetry-tracing`
  * [#1527](https://github.com/open-telemetry/opentelemetry-js/pull/1527) feat(api): propagate spanContext only using API #1456 ([@vmarchaud](https://github.com/vmarchaud))
* `opentelemetry-node`, `opentelemetry-sdk-node`
  * [#1525](https://github.com/open-telemetry/opentelemetry-js/pull/1525) feat(node-tracer): use AsyncLocalStorageContextManager by default starting Node 14.8 #1511 ([@vmarchaud](https://github.com/vmarchaud))
* `opentelemetry-exporter-collector`, `opentelemetry-exporter-jaeger`, `opentelemetry-exporter-zipkin`, `opentelemetry-grpc-utils`, `opentelemetry-plugin-grpc-js`, `opentelemetry-plugin-grpc`, `opentelemetry-plugin-http`, `opentelemetry-plugin-https`
  * [#1548](https://github.com/open-telemetry/opentelemetry-js/pull/1548) chore(http): remove `x-opentelemetry-outgoing-request` header #1547 ([@vmarchaud](https://github.com/vmarchaud))
* Other
  * [#1553](https://github.com/open-telemetry/opentelemetry-js/pull/1553) docs: fix and update getting-started ([@svrnm](https://github.com/svrnm))
  * [#1550](https://github.com/open-telemetry/opentelemetry-js/pull/1550) EOL semantics by adding .gitattributes and changing tsconfig.json ([@MarkSeufert](https://github.com/MarkSeufert))
* `opentelemetry-api`, `opentelemetry-instrumentation`, `opentelemetry-node`
  * [#1540](https://github.com/open-telemetry/opentelemetry-js/pull/1540) Plugins refactoring - new instrumentation package for plugins ([@obecny](https://github.com/obecny))
* `opentelemetry-api`, `opentelemetry-tracing`
  * [#1555](https://github.com/open-telemetry/opentelemetry-js/pull/1555) chore: disallow null attribute values ([@dyladan](https://github.com/dyladan))
* `opentelemetry-resource-detector-aws`, `opentelemetry-resources`
  * [#1404](https://github.com/open-telemetry/opentelemetry-js/pull/1404) Feat: Added AWS ECS Plugins Resource Detector ([@EdZou](https://github.com/EdZou))
* `opentelemetry-node`
  * [#1543](https://github.com/open-telemetry/opentelemetry-js/pull/1543) feat: enable dns instrumentation by default ([@naseemkullah](https://github.com/naseemkullah))
  * [#1532](https://github.com/open-telemetry/opentelemetry-js/pull/1532) fix: decrease level of unsupported-version logs to warn ([@naseemkullah](https://github.com/naseemkullah))
* `opentelemetry-resources`, `opentelemetry-sdk-node`
  * [#1531](https://github.com/open-telemetry/opentelemetry-js/pull/1531) feat: process resource detector ([@mihirsoni](https://github.com/mihirsoni))
* `opentelemetry-api`, `opentelemetry-context-async-hooks`, `opentelemetry-context-base`, `opentelemetry-context-zone-peer-dep`, `opentelemetry-core`, `opentelemetry-shim-opentracing`, `opentelemetry-tracing`, `opentelemetry-web`
  * [#1515](https://github.com/open-telemetry/opentelemetry-js/pull/1515) chore: use interface for context types ([@dyladan](https://github.com/dyladan))
* `opentelemetry-exporter-zipkin`
  * [#1399](https://github.com/open-telemetry/opentelemetry-js/pull/1399) chore: refactoring zipkin to be able to use it in web ([@obecny](https://github.com/obecny))
* `opentelemetry-exporter-collector-grpc`, `opentelemetry-exporter-collector-proto`, `opentelemetry-exporter-collector`, `opentelemetry-exporter-jaeger`, `opentelemetry-exporter-prometheus`, `opentelemetry-exporter-zipkin`, `opentelemetry-metrics`, `opentelemetry-plugin-fetch`, `opentelemetry-plugin-xml-http-request`, `opentelemetry-tracing`
  * [#1439](https://github.com/open-telemetry/opentelemetry-js/pull/1439) unifying shutdown across code base ([@obecny](https://github.com/obecny))

### :bug: (Bug Fix)

* `opentelemetry-plugin-http`
  * [#1546](https://github.com/open-telemetry/opentelemetry-js/pull/1546) fix(http): do not set outgoing http span as active in the context #1479 ([@vmarchaud](https://github.com/vmarchaud))
* `opentelemetry-metrics`
  * [#1567](https://github.com/open-telemetry/opentelemetry-js/pull/1567) fix: histogram aggregator lastUpdateTime ([@AndrewGrachov](https://github.com/AndrewGrachov))
  * [#1470](https://github.com/open-telemetry/opentelemetry-js/pull/1470) IMPORTANT - Fixing collecting data from observers when using batch observer in first run ([@obecny](https://github.com/obecny))
* `opentelemetry-plugin-http`, `opentelemetry-plugin-https`
  * [#1551](https://github.com/open-telemetry/opentelemetry-js/pull/1551) fix: avoid circular require in plugins ([@dyladan](https://github.com/dyladan))
* `opentelemetry-context-async-hooks`
  * [#1530](https://github.com/open-telemetry/opentelemetry-js/pull/1530) fix: ignore TIMERWRAP in AsyncHooksContextManager ([@Flarna](https://github.com/Flarna))
* `opentelemetry-exporter-collector-grpc`, `opentelemetry-exporter-collector-proto`
  * [#1539](https://github.com/open-telemetry/opentelemetry-js/pull/1539) fix: include missing proto files in npm distribution ([@blumamir](https://github.com/blumamir))

### :books: (Refine Doc)

* Other
  * [#1536](https://github.com/open-telemetry/opentelemetry-js/pull/1536) chore: variable names cleanup ([@DarkPurple141](https://github.com/DarkPurple141))
* `opentelemetry-exporter-collector-proto`, `opentelemetry-exporter-collector`
  * [#1483](https://github.com/open-telemetry/opentelemetry-js/pull/1483) docs: change CollectorExporter to CollectorTraceExporter ([@Hongbo-Miao](https://github.com/Hongbo-Miao))

### :sparkles: (Feature)

* `opentelemetry-resource-detector-aws`, `opentelemetry-resources`
  * [#1404](https://github.com/open-telemetry/opentelemetry-js/pull/1404) Feat: Added AWS ECS Plugins Resource Detector ([@EdZou](https://github.com/EdZou))
* `opentelemetry-exporter-zipkin`
  * [#1399](https://github.com/open-telemetry/opentelemetry-js/pull/1399) chore: refactoring zipkin to be able to use it in web ([@obecny](https://github.com/obecny))

### Committers: 19

* Alex Hinds ([@DarkPurple141](https://github.com/DarkPurple141))
* Amir Blum ([@blumamir](https://github.com/blumamir))
* Andrew ([@AndrewGrachov](https://github.com/AndrewGrachov))
* Asaf Ben Aharon ([@Asafb26](https://github.com/Asafb26))
* Bartlomiej Obecny ([@obecny](https://github.com/obecny))
* Cong Zou ([@EdZou](https://github.com/EdZou))
* Daniel Dyla ([@dyladan](https://github.com/dyladan))
* Gerhard Stöbich ([@Flarna](https://github.com/Flarna))
* Hongbo Miao ([@Hongbo-Miao](https://github.com/Hongbo-Miao))
* Igor Morozov ([@morigs](https://github.com/morigs))
* Justin Walz ([@justinwalz](https://github.com/justinwalz))
* Mark ([@MarkSeufert](https://github.com/MarkSeufert))
* Matthew Wear ([@mwear](https://github.com/mwear))
* Mihir Soni ([@mihirsoni](https://github.com/mihirsoni))
* Naseem ([@naseemkullah](https://github.com/naseemkullah))
* Severin Neumann ([@svrnm](https://github.com/svrnm))
* Steve Flanders ([@flands](https://github.com/flands))
* Valentin Marchaud ([@vmarchaud](https://github.com/vmarchaud))
* legendecas ([@legendecas](https://github.com/legendecas))

## 0.11.0

### :boom: Breaking Change

* `opentelemetry-api`, `opentelemetry-core`, `opentelemetry-node`, `opentelemetry-plugin-http`, `opentelemetry-plugin-https`, `opentelemetry-sdk-node`, `opentelemetry-tracing`, `opentelemetry-web`
  * [#1458](https://github.com/open-telemetry/opentelemetry-js/pull/1458) refactor: rename HttpText to TextMap propagator ([@dengliming](https://github.com/dengliming))
* `opentelemetry-api`, `opentelemetry-core`, `opentelemetry-exporter-collector-grpc`, `opentelemetry-exporter-collector-proto`, `opentelemetry-exporter-collector`, `opentelemetry-metrics`
  * [#1446](https://github.com/open-telemetry/opentelemetry-js/pull/1446) Collector split ([@obecny](https://github.com/obecny))
* `opentelemetry-exporter-collector`, `opentelemetry-exporter-jaeger`, `opentelemetry-exporter-zipkin`, `opentelemetry-node`, `opentelemetry-resources`, `opentelemetry-web`
  * [#1419](https://github.com/open-telemetry/opentelemetry-js/pull/1419) chore!: refer to resource labels as attributes ([@mwear](https://github.com/mwear))

### :rocket: (Enhancement)

* `opentelemetry-api`, `opentelemetry-core`, `opentelemetry-shim-opentracing`, `opentelemetry-tracing`
  * [#1447](https://github.com/open-telemetry/opentelemetry-js/pull/1447) Move SpanContext isValid to the API ([@srjames90](https://github.com/srjames90))
* `opentelemetry-plugin-xml-http-request`
  * [#1476](https://github.com/open-telemetry/opentelemetry-js/pull/1476) Align xhr span name with spec ([@johnbley](https://github.com/johnbley))
* `opentelemetry-resource-detector-gcp`, `opentelemetry-sdk-node`
  * [#1469](https://github.com/open-telemetry/opentelemetry-js/pull/1469) chore: bump gcp-metadata ([@dyladan](https://github.com/dyladan))
* `opentelemetry-exporter-prometheus`
  * [#1310](https://github.com/open-telemetry/opentelemetry-js/pull/1310) feat: prometheus serializer ([@legendecas](https://github.com/legendecas))
  * [#1428](https://github.com/open-telemetry/opentelemetry-js/pull/1428) feat: Add missing prometheus exports for ValueRecorder, SumObserver & UpDownSumObserver ([@paulfairless](https://github.com/paulfairless))
* `opentelemetry-core`, `opentelemetry-tracing`
  * [#1344](https://github.com/open-telemetry/opentelemetry-js/pull/1344) feat: introduces ability to suppress tracing via context ([@michaelgoin](https://github.com/michaelgoin))
* `opentelemetry-api`, `opentelemetry-exporter-collector-proto`, `opentelemetry-plugin-http`, `opentelemetry-semantic-conventions`, `opentelemetry-tracing`
  * [#1372](https://github.com/open-telemetry/opentelemetry-js/pull/1372) feat: adding possibility of recording exception ([@obecny](https://github.com/obecny))
* `opentelemetry-api`, `opentelemetry-core`, `opentelemetry-exporter-collector-grpc`, `opentelemetry-exporter-collector-proto`, `opentelemetry-exporter-collector`, `opentelemetry-metrics`
  * [#1446](https://github.com/open-telemetry/opentelemetry-js/pull/1446) Collector split ([@obecny](https://github.com/obecny))
* `opentelemetry-metrics`
  * [#1366](https://github.com/open-telemetry/opentelemetry-js/pull/1366) fix: ignore non-number value on BaseBoundInstrument.update ([@legendecas](https://github.com/legendecas))
* `opentelemetry-node`
  * [#1440](https://github.com/open-telemetry/opentelemetry-js/pull/1440) fix: add Hapi and Koa to default supported plugins ([@carolinee21](https://github.com/carolinee21))
* `opentelemetry-resources`
  * [#1408](https://github.com/open-telemetry/opentelemetry-js/pull/1408) Feat: Migrate EC2 Plugin Resource Detector from IMDSv1 to IMDSv2 ([@EdZou](https://github.com/EdZou))
* `opentelemetry-core`
  * [#1349](https://github.com/open-telemetry/opentelemetry-js/pull/1349) feat: faster span and trace id generation ([@dyladan](https://github.com/dyladan))
* `opentelemetry-context-async-hooks`
  * [#1356](https://github.com/open-telemetry/opentelemetry-js/pull/1356) feat: use a symbol to store patched listeners ([@Flarna](https://github.com/Flarna))
* `opentelemetry-semantic-conventions`
  * [#1407](https://github.com/open-telemetry/opentelemetry-js/pull/1407) semantic conventions for operating system ([@obecny](https://github.com/obecny))
  * [#1409](https://github.com/open-telemetry/opentelemetry-js/pull/1409) removing semantic conventions from code coverage ([@obecny](https://github.com/obecny))
  * [#1388](https://github.com/open-telemetry/opentelemetry-js/pull/1388) chore: transpile semantic conventions to es5 ([@dyladan](https://github.com/dyladan))

### :bug: (Bug Fix)

* `opentelemetry-api`, `opentelemetry-metrics`
  * [#1373](https://github.com/open-telemetry/opentelemetry-js/pull/1373) fix: updates ValueRecorder to allow negative values ([@michaelgoin](https://github.com/michaelgoin))
* `opentelemetry-metrics`
  * [#1475](https://github.com/open-telemetry/opentelemetry-js/pull/1475) fix: proper histogram boundaries sort ([@AndrewGrachov](https://github.com/AndrewGrachov))
* `opentelemetry-core`
  * [#1336](https://github.com/open-telemetry/opentelemetry-js/pull/1336) fix: correlation context propagation extract for a single entry ([@rubenvp8510](https://github.com/rubenvp8510))
  * [#1406](https://github.com/open-telemetry/opentelemetry-js/pull/1406) Pass W3C Trace Context test suite at strictness 1 ([@michaelgoin](https://github.com/michaelgoin))
* `opentelemetry-context-base`
  * [#1387](https://github.com/open-telemetry/opentelemetry-js/pull/1387) fix: allow multiple instances of core to interact with context ([@dyladan](https://github.com/dyladan))

### :books: (Refine Doc)

* `opentelemetry-exporter-collector`
  * [#1432](https://github.com/open-telemetry/opentelemetry-js/pull/1432) docs(exporter-collector): CollectorTransportNode should be CollectorProtocolNode ([@Hongbo-Miao](https://github.com/Hongbo-Miao))
  * [#1361](https://github.com/open-telemetry/opentelemetry-js/pull/1361) chore: adding info about collector compatible version, removing duplicated doc after merge ([@obecny](https://github.com/obecny))
* `opentelemetry-metrics`
  * [#1427](https://github.com/open-telemetry/opentelemetry-js/pull/1427) chore: fix histogram type documentation ([@TigerHe7](https://github.com/TigerHe7))
* Other
  * [#1431](https://github.com/open-telemetry/opentelemetry-js/pull/1431) Fix typo in document. ([@dengliming](https://github.com/dengliming))

### Committers: 21

* Andrew ([@AndrewGrachov](https://github.com/AndrewGrachov))
* Bartlomiej Obecny ([@obecny](https://github.com/obecny))
* Cong Zou ([@EdZou](https://github.com/EdZou))
* Daniel Dyla ([@dyladan](https://github.com/dyladan))
* Gerhard Stöbich ([@Flarna](https://github.com/Flarna))
* Hongbo Miao ([@Hongbo-Miao](https://github.com/Hongbo-Miao))
* Igor Konforti ([@confiq](https://github.com/confiq))
* John Bley ([@johnbley](https://github.com/johnbley))
* Jonah Rosenblum ([@jonahrosenblum](https://github.com/jonahrosenblum))
* Mark Wolff ([@markwolff](https://github.com/markwolff))
* Matthew Wear ([@mwear](https://github.com/mwear))
* Michael Goin ([@michaelgoin](https://github.com/michaelgoin))
* Paul Fairless ([@paulfairless](https://github.com/paulfairless))
* Reginald McDonald ([@reggiemcdonald](https://github.com/reggiemcdonald))
* Ruben Vargas Palma ([@rubenvp8510](https://github.com/rubenvp8510))
* Sergio Regueira ([@sergioregueira](https://github.com/sergioregueira))
* Tiger He ([@TigerHe7](https://github.com/TigerHe7))
* [@carolinee21](https://github.com/carolinee21)
* [@dengliming](https://github.com/dengliming)
* [@srjames90](https://github.com/srjames90)
* legendecas ([@legendecas](https://github.com/legendecas))

## 0.10.2

### :rocket: (Enhancement)

* `opentelemetry-core`, `opentelemetry-tracing`
  * [#1331](https://github.com/open-telemetry/opentelemetry-js/pull/1331) Feat: Make ID generator configurable ([@EdZou](https://github.com/EdZou))
* `opentelemetry-api`, `opentelemetry-context-base`
  * [#1368](https://github.com/open-telemetry/opentelemetry-js/pull/1368) feat(api/context-base): change compile target to es5 ([@markwolff](https://github.com/markwolff))

### Committers: 3

* Cong Zou ([@EdZou](https://github.com/EdZou))
* Mark Wolff ([@markwolff](https://github.com/markwolff))
* Reginald McDonald ([@reggiemcdonald](https://github.com/reggiemcdonald))

## 0.10.1

### :bug: (Bug Fix)

* `opentelemetry-plugin-grpc-js`
  * [#1358](https://github.com/open-telemetry/opentelemetry-js/pull/1358) fix: add missing grpc-js index ([@dyladan](https://github.com/dyladan))

### Committers: 1

* Daniel Dyla ([@dyladan](https://github.com/dyladan))

## 0.10.0

### :boom: Breaking Change

* `opentelemetry-exporter-collector`, `opentelemetry-metrics`
  * [#1292](https://github.com/open-telemetry/opentelemetry-js/pull/1292) feat: remove HistogramAggregator.reset ([@legendecas](https://github.com/legendecas))
* `opentelemetry-api`, `opentelemetry-exporter-prometheus`, `opentelemetry-metrics`
  * [#1137](https://github.com/open-telemetry/opentelemetry-js/pull/1137) Batch observer ([@obecny](https://github.com/obecny))
* `opentelemetry-exporter-collector`
  * [#1256](https://github.com/open-telemetry/opentelemetry-js/pull/1256) feat: Collector Metric Exporter [1/x] Rename CollectorExporter to CollectorTraceExporter  ([@davidwitten](https://github.com/davidwitten))

### :rocket: (Enhancement)

* `opentelemetry-exporter-collector`
  * [#1339](https://github.com/open-telemetry/opentelemetry-js/pull/1339) Proto update to latest to support arrays and maps ([@obecny](https://github.com/obecny))
  * [#1302](https://github.com/open-telemetry/opentelemetry-js/pull/1302) feat: adding proto over http for collector exporter ([@obecny](https://github.com/obecny))
  * [#1247](https://github.com/open-telemetry/opentelemetry-js/pull/1247) feat: adding json over http for collector exporter ([@obecny](https://github.com/obecny))
* `opentelemetry-core`, `opentelemetry-metrics`, `opentelemetry-tracing`
  * [#974](https://github.com/open-telemetry/opentelemetry-js/pull/974) feat: add OTEL_LOG_LEVEL env var ([@naseemkullah](https://github.com/naseemkullah))
* `opentelemetry-metrics`, `opentelemetry-node`, `opentelemetry-sdk-node`
  * [#1187](https://github.com/open-telemetry/opentelemetry-js/pull/1187) Add nodejs sdk package ([@dyladan](https://github.com/dyladan))
* `opentelemetry-shim-opentracing`
  * [#918](https://github.com/open-telemetry/opentelemetry-js/pull/918) feat: add baggage support to the opentracing shim ([@rubenvp8510](https://github.com/rubenvp8510))
* `opentelemetry-tracing`
  * [#1069](https://github.com/open-telemetry/opentelemetry-js/pull/1069) feat: add OTEL_SAMPLING_PROBABILITY env var ([@naseemkullah](https://github.com/naseemkullah))
  * [#1296](https://github.com/open-telemetry/opentelemetry-js/pull/1296) feat: force flush and shutdown callback for span exporters ([@dyladan](https://github.com/dyladan))
* `opentelemetry-node`
  * [#1343](https://github.com/open-telemetry/opentelemetry-js/pull/1343) feat(grpc-js): enable autoinstrumentation by default ([@markwolff](https://github.com/markwolff))
* `opentelemetry-exporter-collector`, `opentelemetry-exporter-prometheus`, `opentelemetry-metrics`
  * [#1276](https://github.com/open-telemetry/opentelemetry-js/pull/1276) chore: updating aggregator MinMaxLastSumCount and use it for value observer and value recorder ([@obecny](https://github.com/obecny))
* `opentelemetry-plugin-fetch`, `opentelemetry-plugin-xml-http-request`, `opentelemetry-semantic-conventions`, `opentelemetry-web`
  * [#1262](https://github.com/open-telemetry/opentelemetry-js/pull/1262) feat(opentelemetry-web): capture decodedBodySize / http.response_content_length ([@johnbley](https://github.com/johnbley))
* `opentelemetry-resources`
  * [#1211](https://github.com/open-telemetry/opentelemetry-js/pull/1211) Resource auto detection logging ([@adamegyed](https://github.com/adamegyed))
* `opentelemetry-api`, `opentelemetry-exporter-prometheus`, `opentelemetry-metrics`
  * [#1137](https://github.com/open-telemetry/opentelemetry-js/pull/1137) Batch observer ([@obecny](https://github.com/obecny))
* `opentelemetry-core`
  * [#1191](https://github.com/open-telemetry/opentelemetry-js/pull/1191) Add platform agnostic way to read environment variables ([@obecny](https://github.com/obecny))
* `opentelemetry-context-async-hooks`
  * [#1210](https://github.com/open-telemetry/opentelemetry-js/pull/1210) AsyncLocalStorage based ContextManager ([@johanneswuerbach](https://github.com/johanneswuerbach))
* `opentelemetry-api`, `opentelemetry-context-async-hooks`, `opentelemetry-context-base`, `opentelemetry-context-zone-peer-dep`, `opentelemetry-context-zone`, `opentelemetry-core`, `opentelemetry-exporter-collector`, `opentelemetry-exporter-jaeger`, `opentelemetry-exporter-prometheus`, `opentelemetry-exporter-zipkin`, `opentelemetry-metrics`, `opentelemetry-node`, `opentelemetry-plugin-fetch`, `opentelemetry-plugin-grpc-js`, `opentelemetry-plugin-grpc`, `opentelemetry-plugin-http`, `opentelemetry-plugin-https`, `opentelemetry-plugin-xml-http-request`, `opentelemetry-resources`, `opentelemetry-semantic-conventions`, `opentelemetry-shim-opentracing`, `opentelemetry-tracing`, `opentelemetry-web`
  * [#1237](https://github.com/open-telemetry/opentelemetry-js/pull/1237) fix(package.json): publish source maps ([@markwolff](https://github.com/markwolff))
* `opentelemetry-core`, `opentelemetry-exporter-collector`, `opentelemetry-exporter-jaeger`, `opentelemetry-exporter-zipkin`, `opentelemetry-metrics`, `opentelemetry-tracing`
  * [#1171](https://github.com/open-telemetry/opentelemetry-js/pull/1171) feat: add instrumentation library and update collector exporter ([@mwear](https://github.com/mwear))
* `opentelemetry-plugin-xml-http-request`
  * [#1216](https://github.com/open-telemetry/opentelemetry-js/pull/1216) Increase Test Coverage for XML Http Plugin ([@thgao](https://github.com/thgao))
* `opentelemetry-core`, `opentelemetry-node`, `opentelemetry-tracing`, `opentelemetry-web`
  * [#1218](https://github.com/open-telemetry/opentelemetry-js/pull/1218) fix: change default propagator to match spec ([@jonahrosenblum](https://github.com/jonahrosenblum))

### :bug: (Bug Fix)

* `opentelemetry-plugin-grpc`
  * [#1289](https://github.com/open-telemetry/opentelemetry-js/pull/1289) fix(grpc): camelCase methods can be double patched ([@markwolff](https://github.com/markwolff))
* `opentelemetry-plugin-fetch`
  * [#1274](https://github.com/open-telemetry/opentelemetry-js/pull/1274) fix: do not crash on fetch(new Request(url)) ([@dyladan](https://github.com/dyladan))
* `opentelemetry-core`
  * [#1269](https://github.com/open-telemetry/opentelemetry-js/pull/1269) fix(opentelemetry-core): modify regex to allow future versions ([@srjames90](https://github.com/srjames90))
* `opentelemetry-exporter-collector`
  * [#1254](https://github.com/open-telemetry/opentelemetry-js/pull/1254) fix: default url for otelcol ([@jufab](https://github.com/jufab))

### :books: (Refine Doc)

* `opentelemetry-metrics`
  * [#1239](https://github.com/open-telemetry/opentelemetry-js/pull/1239) chore: update metrics example with UpDownCounter ([@mayurkale22](https://github.com/mayurkale22))
* `opentelemetry-exporter-jaeger`
  * [#1234](https://github.com/open-telemetry/opentelemetry-js/pull/1234) docs: add note about endpoint config option ([@danielmbarlow](https://github.com/danielmbarlow))
* `opentelemetry-api`
  * [#1231](https://github.com/open-telemetry/opentelemetry-js/pull/1231) fix(jsdoc): change null to undefined ([@markwolff](https://github.com/markwolff))

### :sparkles: (Feature)

* `opentelemetry-api`, `opentelemetry-metrics`
  * [#1272](https://github.com/open-telemetry/opentelemetry-js/pull/1272) feat: adding new metric: up down sum observer ([@obecny](https://github.com/obecny))

### Committers: 21

* Adam Egyed ([@adamegyed](https://github.com/adamegyed))
* Aravin ([@aravinsiva](https://github.com/aravinsiva))
* Bartlomiej Obecny ([@obecny](https://github.com/obecny))
* Bryan Clement ([@lykkin](https://github.com/lykkin))
* Connor Lindsey ([@connorlindsey](https://github.com/connorlindsey))
* Daniel Dyla ([@dyladan](https://github.com/dyladan))
* Daniel M Barlow ([@danielmbarlow](https://github.com/danielmbarlow))
* David W. ([@davidwitten](https://github.com/davidwitten))
* Johannes Würbach ([@johanneswuerbach](https://github.com/johanneswuerbach))
* John Bley ([@johnbley](https://github.com/johnbley))
* Jonah Rosenblum ([@jonahrosenblum](https://github.com/jonahrosenblum))
* Julien FABRE ([@jufab](https://github.com/jufab))
* Mark Wolff ([@markwolff](https://github.com/markwolff))
* Matthew Wear ([@mwear](https://github.com/mwear))
* Mayur Kale ([@mayurkale22](https://github.com/mayurkale22))
* Naseem ([@naseemkullah](https://github.com/naseemkullah))
* Ruben Vargas Palma ([@rubenvp8510](https://github.com/rubenvp8510))
* Shivkanya Andhare ([@shivkanya9146](https://github.com/shivkanya9146))
* Tina Gao ([@thgao](https://github.com/thgao))
* [@srjames90](https://github.com/srjames90)
* legendecas ([@legendecas](https://github.com/legendecas))

## 0.9.0

### :boom: Breaking Change

* `opentelemetry-api`, `opentelemetry-exporter-prometheus`, `opentelemetry-metrics`
  * [#1120](https://github.com/open-telemetry/opentelemetry-js/pull/1120) feat: add the UpDownCounter instrument ([@mayurkale22](https://github.com/mayurkale22))
  * [#1126](https://github.com/open-telemetry/opentelemetry-js/pull/1126) feat!: remove label keys as they are no longer part of the spec ([@naseemkullah](https://github.com/naseemkullah))
* `opentelemetry-api`, `opentelemetry-metrics`
  * [#1117](https://github.com/open-telemetry/opentelemetry-js/pull/1117) chore: rename meaure to value recorder ([@dyladan](https://github.com/dyladan))
* `opentelemetry-api`, `opentelemetry-core`, `opentelemetry-tracing`
  * [#1058](https://github.com/open-telemetry/opentelemetry-js/pull/1058) feat: spec compliant sampling result support ([@legendecas](https://github.com/legendecas))

### :rocket: (Enhancement)

* Other
  * [#1181](https://github.com/open-telemetry/opentelemetry-js/pull/1181) feat: add node-plugins-all package ([@dyladan](https://github.com/dyladan))
* `opentelemetry-plugin-fetch`, `opentelemetry-plugin-xml-http-request`, `opentelemetry-web`
  * [#1121](https://github.com/open-telemetry/opentelemetry-js/pull/1121) chore: adding plugin-fetch and example ([@obecny](https://github.com/obecny))
* `opentelemetry-node`
  * [#1153](https://github.com/open-telemetry/opentelemetry-js/pull/1153) feat: add OPENTELEMETRY_NO_PATCH_MODULES ([@markwolff](https://github.com/markwolff))
  * [#1151](https://github.com/open-telemetry/opentelemetry-js/pull/1151) chore(todo): add missing span sampling test ([@markwolff](https://github.com/markwolff))
* `opentelemetry-exporter-jaeger`
  * [#965](https://github.com/open-telemetry/opentelemetry-js/pull/965) feat(opentelemetry-exporter-jaeger): http sender ([@leonardodalcin](https://github.com/leonardodalcin))
* `opentelemetry-exporter-zipkin`
  * [#1138](https://github.com/open-telemetry/opentelemetry-js/pull/1138) feat(opentelemetry-js): infer zipkin service name from resource ([@rezakrimi](https://github.com/rezakrimi))
* `opentelemetry-plugin-xml-http-request`
  * [#1133](https://github.com/open-telemetry/opentelemetry-js/pull/1133) fix(plugin-xml-http-request): support sync requests ([@johnbley](https://github.com/johnbley))
* `opentelemetry-metrics`
  * [#1145](https://github.com/open-telemetry/opentelemetry-js/pull/1145) chore: creating new metric kind ([@obecny](https://github.com/obecny))
* `opentelemetry-exporter-collector`
  * [#1204](https://github.com/open-telemetry/opentelemetry-js/pull/1204) feat: collector exporter custom headers and metadata ([@mwear](https://github.com/mwear))
* `opentelemetry-exporter-zipkin`
  * [#1202](https://github.com/open-telemetry/opentelemetry-js/pull/1202) Adds possibility to set headers to zipkin exporter ([@obecny](https://github.com/obecny))

### :bug: (Bug Fix)

* `opentelemetry-exporter-collector`
  * [#1197](https://github.com/open-telemetry/opentelemetry-js/pull/1197) fix(exporter-collector): default endpoint for node and browser ([@davidwitten](https://github.com/davidwitten))
* `opentelemetry-context-zone-peer-dep`
  * [#1209](https://github.com/open-telemetry/opentelemetry-js/pull/1209) chore: fixing zone from which to fork a new zone ([@obecny](https://github.com/obecny))

### :sparkles: (Feature)

* `opentelemetry-semantic-conventions`
  * [#1160](https://github.com/open-telemetry/opentelemetry-js/pull/1160) refactor(attributes): move enums to @opentelemetry/semantic-conventions ([@markwolff](https://github.com/markwolff))

### :books: (Refine Doc)

* Other
  * [#1192](https://github.com/open-telemetry/opentelemetry-js/pull/1192) Fix_typo ([@shivkanya9146](https://github.com/shivkanya9146))
  * [#1147](https://github.com/open-telemetry/opentelemetry-js/pull/1147) ci: lint markdown files ([@naseemkullah](https://github.com/naseemkullah))
  * [#1142](https://github.com/open-telemetry/opentelemetry-js/pull/1142) chore: template prometheus endpoint in examples rather than hardcode ([@naseemkullah](https://github.com/naseemkullah))
  * [#1217](https://github.com/open-telemetry/opentelemetry-js/pull/1217) chore: fix markdown linting and add npm script ([@dyladan](https://github.com/dyladan))

### Committers: 13

* David W. ([@davidwitten](https://github.com/davidwitten))
* Bartlomiej Obecny ([@obecny](https://github.com/obecny))
* Daniel Dyla ([@dyladan](https://github.com/dyladan))
* Mark Wolff ([@markwolff](https://github.com/markwolff))
* Mayur Kale ([@mayurkale22](https://github.com/mayurkale22))
* Naseem ([@naseemkullah](https://github.com/naseemkullah))
* Valentin Marchaud ([@vmarchaud](https://github.com/vmarchaud))
* legendecas ([@legendecas](https://github.com/legendecas))
* Shivkanya Andhare ([@shivkanya9146](https://github.com/shivkanya9146))
* Leonardo Dalcin ([@leonardodalcin](https://github.com/leonardodalcin))
* [@rezakrimi](https://github.com/rezakrimi)
* John Bley ([@johnbley](https://github.com/johnbley))
* Matthew Wear ([@mwear](https://github.com/mwear))

## 0.8.3

### :rocket: (Enhancement)

* `opentelemetry-node`
  * [#980](https://github.com/open-telemetry/opentelemetry-js/pull/980) feat: merge user supplied and default plugin configs ([@naseemkullah](https://github.com/naseemkullah))

### :bug: (Bug Fix)

* `opentelemetry-context-async-hooks`
  * [#1099](https://github.com/open-telemetry/opentelemetry-js/pull/1099) fix(asynchooks-scope): fix context loss using .with() #1101 ([@vmarchaud](https://github.com/vmarchaud))

### :books: (Refine Doc)

* Other
  * [#1100](https://github.com/open-telemetry/opentelemetry-js/pull/1100) docs(batcher): document how to configure custom aggregators #989 ([@vmarchaud](https://github.com/vmarchaud))
* `opentelemetry-api`
  * [#1106](https://github.com/open-telemetry/opentelemetry-js/pull/1106) chore: improve API documentation ([@mayurkale22](https://github.com/mayurkale22))

### Committers: 7

* Bartlomiej Obecny ([@obecny](https://github.com/obecny))
* Daniel Dyla ([@dyladan](https://github.com/dyladan))
* Kanika Shah ([@kanikashah90](https://github.com/kanikashah90))
* Mayur Kale ([@mayurkale22](https://github.com/mayurkale22))
* Naseem ([@naseemkullah](https://github.com/naseemkullah))
* Valentin Marchaud ([@vmarchaud](https://github.com/vmarchaud))
* [@shivkanya9146](https://github.com/shivkanya9146)

## 0.8.2

### :rocket: (Enhancement)

* `opentelemetry-exporter-collector`
  * [#1063](https://github.com/open-telemetry/opentelemetry-js/pull/1063) feat: exporter collector TLS option ([@mzahor](https://github.com/mzahor))
* `opentelemetry-core`
  * [#838](https://github.com/open-telemetry/opentelemetry-js/pull/838) feat: implement W3C Correlation Context propagator ([@rubenvp8510](https://github.com/rubenvp8510))

### :bug: (Bug Fix)

* `opentelemetry-api`
  * [#1067](https://github.com/open-telemetry/opentelemetry-js/pull/1067) fix: missing `global` in browser environments ([@legendecas](https://github.com/legendecas))

### :books: (Refine Doc)

* Other
  * [#1057](https://github.com/open-telemetry/opentelemetry-js/pull/1057) chore: add examples README.md ([@mayurkale22](https://github.com/mayurkale22))
* `opentelemetry-core`
  * [#1080](https://github.com/open-telemetry/opentelemetry-js/pull/1080) docs: document CorrelationContext propagator under Built-in Implement… ([@rubenvp8510](https://github.com/rubenvp8510))

### Committers: 5

* Marian Zagoruiko ([@mzahor](https://github.com/mzahor))
* Mayur Kale ([@mayurkale22](https://github.com/mayurkale22))
* Olivier Albertini ([@OlivierAlbertini](https://github.com/OlivierAlbertini))
* Ruben Vargas Palma ([@rubenvp8510](https://github.com/rubenvp8510))
* legendecas ([@legendecas](https://github.com/legendecas))

## 0.8.1

### :rocket: (Enhancement)

* Other
  * [#1050](https://github.com/open-telemetry/opentelemetry-js/pull/1050) feat: add plugin metapackages ([@dyladan](https://github.com/dyladan))
* `opentelemetry-resources`
  * [#1055](https://github.com/open-telemetry/opentelemetry-js/pull/1055) chore(opentelemetry-resources): add instance type and az to aws detector ([@justinwalz](https://github.com/justinwalz))
* `opentelemetry-plugin-http`
  * [#963](https://github.com/open-telemetry/opentelemetry-js/pull/963) feat(plugin-http): add plugin hooks before processing req and res ([@BlumAmir](https://github.com/BlumAmir))
* `opentelemetry-metrics`
  * [#1049](https://github.com/open-telemetry/opentelemetry-js/pull/1049) chore: pipe resource through to MetricRecord ([@mwear](https://github.com/mwear))
* `opentelemetry-api`, `opentelemetry-metrics`
  * [#1032](https://github.com/open-telemetry/opentelemetry-js/pull/1032) Make Labels Optional for CounterMetric::add ([@astorm](https://github.com/astorm))

### :bug: (Bug Fix)

* `opentelemetry-plugin-http`
  * [#1060](https://github.com/open-telemetry/opentelemetry-js/pull/1060) fix(http-plugin): don't modify user's headers object in plugin ([@BlumAmir](https://github.com/BlumAmir))
* `opentelemetry-exporter-collector`
  * [#1053](https://github.com/open-telemetry/opentelemetry-js/pull/1053) fix: include proto files in deployment package ([@dyladan](https://github.com/dyladan))

### :books: (Refine Doc)

* Other
  * [#1065](https://github.com/open-telemetry/opentelemetry-js/pull/1065) style: format README ([@naseemkullah](https://github.com/naseemkullah))
  * [#1064](https://github.com/open-telemetry/opentelemetry-js/pull/1064) chore: update README ([@mayurkale22](https://github.com/mayurkale22))
  * [#1051](https://github.com/open-telemetry/opentelemetry-js/pull/1051) chore: deploy docs using github action ([@dyladan](https://github.com/dyladan))
* `opentelemetry-exporter-prometheus`
  * [#1056](https://github.com/open-telemetry/opentelemetry-js/pull/1056) fix readme: setting labelKeys when creating the counter ([@luebken](https://github.com/luebken))

### Committers: 9

* Alan Storm ([@astorm](https://github.com/astorm))
* Amir Blum ([@BlumAmir](https://github.com/BlumAmir))
* Daniel Dyla ([@dyladan](https://github.com/dyladan))
* Justin Walz ([@justinwalz](https://github.com/justinwalz))
* Matthew Wear ([@mwear](https://github.com/mwear))
* Matthias Lübken ([@luebken](https://github.com/luebken))
* Mayur Kale ([@mayurkale22](https://github.com/mayurkale22))
* Naseem ([@naseemkullah](https://github.com/naseemkullah))
* [@shivkanya9146](https://github.com/shivkanya9146)

## 0.8.0

Released 2020-05-12

### :boom: Breaking Change

* `opentelemetry-api`, `opentelemetry-metrics`
  * [#1001](https://github.com/open-telemetry/opentelemetry-js/pull/1001) fix: observers should not expose bind/unbind method ([@legendecas](https://github.com/legendecas))

### :bug: (Bug Fix)

* `opentelemetry-plugin-http`
  * [#984](https://github.com/open-telemetry/opentelemetry-js/pull/984) fix(http-plugin): strip otel custom http header #983 ([@vmarchaud](https://github.com/vmarchaud))
* `opentelemetry-core`
  * [#1021](https://github.com/open-telemetry/opentelemetry-js/pull/1021) fix: left pad short b3 trace identifiers ([@dyladan](https://github.com/dyladan))
* `opentelemetry-plugin-xml-http-reques`
  * [#1002](https://github.com/open-telemetry/opentelemetry-js/pull/1002) fix(opentelemetry-plugin-xml-http-request): define span kind as CLIENT for xmlhttprequests ([@ivansenic](https://github.com/ivansenic))
* `opentelemetry-plugin-grpc`
  * [#1005](https://github.com/open-telemetry/opentelemetry-js/pull/1005) fix: add missing error status handler ([@markwolff](https://github.com/markwolff))
* `opentelemetry-exporter-collector`
  * [#1008](https://github.com/open-telemetry/opentelemetry-js/pull/1008) fix: permission denied error when cloning submodules ([@sleighzy](https://github.com/sleighzy))

### :rocket: (Enhancement)

* `opentelemetry-exporter-zipkin`, `opentelemetry-plugin-http`, `opentelemetry-tracing`
  * [#1037](https://github.com/open-telemetry/opentelemetry-js/pull/1037) fix(tracing): span processor should receive a readable span as parameters ([@legendecas](https://github.com/legendecas))
* `opentelemetry-tracing`
  * [#1024](https://github.com/open-telemetry/opentelemetry-js/pull/1024) fix: multi span processor should flush child span processors ([@legendecas](https://github.com/legendecas))
* `opentelemetry-metrics`, `opentelemetry-tracing`
  * [#1015](https://github.com/open-telemetry/opentelemetry-js/pull/1015) fix: prevent duplicated resource creation ([@legendecas](https://github.com/legendecas))
* `opentelemetry-metrics`
  * [#1014](https://github.com/open-telemetry/opentelemetry-js/pull/1014) feat(metrics): use MetricDescriptor to determine aggregator #989 ([@vmarchaud](https://github.com/vmarchaud))
* `opentelemetry-plugin-http`
  * [#948](https://github.com/open-telemetry/opentelemetry-js/pull/948) feat(http-plugin): add options to disable new spans if no parent ([@vmarchaud](https://github.com/vmarchaud))
* `opentelemetry-api`, `opentelemetry-node`, `opentelemetry-plugin-grpc`, `opentelemetry-plugin-http`, `opentelemetry-plugin-https`, `opentelemetry-plugin-xml-http-request`, `opentelemetry-tracing`, `opentelemetry-web`
  * [#943](https://github.com/open-telemetry/opentelemetry-js/pull/943) Use global API instances ([@dyladan](https://github.com/dyladan))
* `opentelemetry-api`
  * [#1016](https://github.com/open-telemetry/opentelemetry-js/pull/1016) refactor: normalize namespace import name for @opentelemetry/api ([@legendecas](https://github.com/legendecas))
* `opentelemetry-core`, `opentelemetry-base`
  * [#991](https://github.com/open-telemetry/opentelemetry-js/pull/991) refactor: merge opentelemetry-base to opentelemetry-core ([@legendecas](https://github.com/legendecas))
* `opentelemetry-core`
  * [#981](https://github.com/open-telemetry/opentelemetry-js/pull/981) chore: splitting BasePlugin into browser and node ([@obecny](https://github.com/obecny))

### :books: (Refine Doc)

* Other
  * [#1003](https://github.com/open-telemetry/opentelemetry-js/pull/1003) chore: test on node 14 ([@dyladan](https://github.com/dyladan))
  * [#990](https://github.com/open-telemetry/opentelemetry-js/pull/990) fix(opentracing-shim): update opentracing shim example ([@sleighzy](https://github.com/sleighzy))

### Committers: 7

* legendecas ([@legendecas](https://github.com/legendecas))
* Valentin Marchaud ([@vmarchaud](https://github.com/vmarchaud))
* Daniel Dyla ([@dyladan](https://github.com/dyladan))
* Ivan Senic ([@ivansenic](https://github.com/ivansenic))
* Mark Wolff ([@markwolff](https://github.com/markwolff))
* Simon Leigh ([@sleighzy](https://github.com/sleighzy))
* Bartlomiej Obecny ([@obecny](https://github.com/obecny))

## 0.7.0

Released 2020-04-23

### :boom: Breaking Change

* `opentelemetry-exporter-collector`
  * [#901](https://github.com/open-telemetry/opentelemetry-js/pull/901) grpc for node and support for new proto format for node and browser ([@obecny](https://github.com/obecny))
* `opentelemetry-api`, `opentelemetry-metrics`
  * [#964](https://github.com/open-telemetry/opentelemetry-js/pull/964) chore: adding metric observable to be able to support async update ([@obecny](https://github.com/obecny))

### :bug: (Bug Fix)

* `opentelemetry-plugin-http`
  * [#960](https://github.com/open-telemetry/opentelemetry-js/pull/960) [http] fix: use url.URL ([@naseemkullah](https://github.com/naseemkullah))
* `opentelemetry-core`
  * [#977](https://github.com/open-telemetry/opentelemetry-js/pull/977) fix(B3Propagator): B3 sampled causing gRPC error ([@mayurkale22](https://github.com/mayurkale22))

### :rocket: (Enhancement)

* `opentelemetry-resources`
  * [#899](https://github.com/open-telemetry/opentelemetry-js/pull/899) feat: resource auto-detection ([@mwear](https://github.com/mwear))
* `opentelemetry-metrics`
  * [#930](https://github.com/open-telemetry/opentelemetry-js/pull/930) feat(aggregators): implement histogram aggregator ([@vmarchaud](https://github.com/vmarchaud))

### Committers: 5

* Naseem ([@naseemkullah](https://github.com/naseemkullah))
* Matthew Wear ([@mwear](https://github.com/mwear))
* Bartlomiej Obecny ([@obecny](https://github.com/obecny))
* Mayur Kale ([@mayurkale22](https://github.com/mayurkale22))
* Valentin Marchaud ([@vmarchaud](https://github.com/vmarchaud))

## 0.6.1

Released 2020-04-08

### :rocket: (Enhancement)

* `opentelemetry-exporter-jaeger`
  * [#924](https://github.com/open-telemetry/opentelemetry-js/pull/924) [Jaeger-Exporter] host default env var ([@naseemkullah](https://github.com/naseemkullah))
* `opentelemetry-metrics`
  * [#933](https://github.com/open-telemetry/opentelemetry-js/pull/933) feat(meter): allow custom batcher #932 ([@vmarchaud](https://github.com/vmarchaud))

### :bug: (Bug Fix)

* `opentelemetry-plugin-http`
  * [#946](https://github.com/open-telemetry/opentelemetry-js/pull/946) Remove bad null check ([@dyladan](https://github.com/dyladan))
* `opentelemetry-exporter-prometheus`, `opentelemetry-metrics`
  * [#941](https://github.com/open-telemetry/opentelemetry-js/pull/941) fix: do not clear other labelsets when updating metrics ([@dyladan](https://github.com/dyladan))

### :books: (Refine Doc)

* `opentelemetry-propagator-jaeger`
  * [#937](https://github.com/open-telemetry/opentelemetry-js/pull/937) fix: Jaeger propagator example of usage" ([@shivkanya9146](https://github.com/shivkanya9146))

### Committers: 4

* Daniel Dyla ([@dyladan](https://github.com/dyladan))
* Naseem ([@naseemkullah](https://github.com/naseemkullah))
* Valentin Marchaud ([@vmarchaud](https://github.com/vmarchaud))
* [@shivkanya9146](https://github.com/shivkanya9146)

## 0.6.0

Released 2020-04-01

### :boom: Breaking Change

* `opentelemetry-api`, `opentelemetry-metrics`
  * [#915](https://github.com/open-telemetry/opentelemetry-js/pull/915) Remove label set from metrics API ([@mayurkale22](https://github.com/mayurkale22))

### :rocket: (Enhancement)

* `opentelemetry-tracing`
  * [#913](https://github.com/open-telemetry/opentelemetry-js/pull/913) chore: remove unused default argument in Tracer ([@Flarna](https://github.com/Flarna))
* `opentelemetry-exporter-jaeger`
  * [#916](https://github.com/open-telemetry/opentelemetry-js/pull/916) chore: removing force flush ([@obecny](https://github.com/obecny))

### :books: (Refine Doc)

* `opentelemetry-node`
  * [#921](https://github.com/open-telemetry/opentelemetry-js/pull/921) chore: fix Require Path in README [@shivkanya9146](https://github.com/shivkanya9146))

### Committers: 4

* Mayur Kale ([@mayurkale22](https://github.com/mayurkale22))
* Bartlomiej Obecny ([@obecny](https://github.com/obecny))
* Gerhard Stöbich ([@Flarna](https://github.com/Flarna))
* Shivkanya Andhare ([@shivkanya9146](https://github.com/shivkanya9146))

## 0.5.2

Released 2020-03-27

### :rocket: (Enhancement)

* `opentelemetry-exporter-prometheus`, `opentelemetry-metrics`
  * [#893](https://github.com/open-telemetry/opentelemetry-js/pull/893) Metrics: Add lastUpdateTimestamp associated with point ([@mayurkale22](https://github.com/mayurkale22))
* `opentelemetry-tracing`
  * [#896](https://github.com/open-telemetry/opentelemetry-js/pull/896) Do not export empty span lists ([@dyladan](https://github.com/dyladan))
* `opentelemetry-api`, `opentelemetry-tracing`
  * [#889](https://github.com/open-telemetry/opentelemetry-js/pull/889) feat: start a root span with spanOptions.parent = null ([@dyladan](https://github.com/dyladan))

### :bug: (Bug Fix)

* `opentelemetry-core`, `opentelemetry-propagator-jaeger`
  * [#904](https://github.com/open-telemetry/opentelemetry-js/pull/904) fix: add type checking in propagators ([@dyladan](https://github.com/dyladan))
* `opentelemetry-context-base`, `opentelemetry-core`, `opentelemetry-plugin-document-load`, `opentelemetry-plugin-user-interaction`, `opentelemetry-web`
  * [#906](https://github.com/open-telemetry/opentelemetry-js/pull/906) chore: fixing documentation for web tracer provider, fixing examples … ([@obecny](https://github.com/obecny))
* Other
  * [#884](https://github.com/open-telemetry/opentelemetry-js/pull/884) chore: fixing main package.json version ([@obecny](https://github.com/obecny))

### :books: (Refine Doc)

* `opentelemetry-context-base`, `opentelemetry-core`, `opentelemetry-plugin-document-load`, `opentelemetry-plugin-user-interaction`, `opentelemetry-web`
  * [#906](https://github.com/open-telemetry/opentelemetry-js/pull/906) chore: fixing documentation for web tracer provider, fixing examples … ([@obecny](https://github.com/obecny))

### Committers: 4

* Bartlomiej Obecny ([@obecny](https://github.com/obecny))
* Daniel Dyla ([@dyladan](https://github.com/dyladan))
* Mark Robert Henderson ([@aphelionz](https://github.com/aphelionz))
* Mayur Kale ([@mayurkale22](https://github.com/mayurkale22))

## 0.5.1

Released 2020-03-19

### :bug: (Bug Fix)

* `opentelemetry-web`
  * [#873](https://github.com/open-telemetry/opentelemetry-js/pull/873) Remove unnecessary `this` overwrite in stack context manager ([@dyladan](https://github.com/dyladan))
* `opentelemetry-plugin-mysql`
  * [#880](https://github.com/open-telemetry/opentelemetry-js/pull/880) Do not multiwrap pool queries ([@dyladan](https://github.com/dyladan))
* `opentelemetry-metrics`
  * [#881](https://github.com/open-telemetry/opentelemetry-js/pull/881)  fix: @opentelemetry/metrics fails to run due to bad import ([@mayurkale22](https://github.com/mayurkale22))

### Committers: 2

* Daniel Dyla ([@dyladan](https://github.com/dyladan))
* Mayur Kale ([@mayurkale22](https://github.com/mayurkale22))

## 0.5.0

Released 2020-03-16

### First official beta release

* provides almost fully complete metrics, tracing, and context propagation functionality but makes **no promises** around breaking changes

### :boom: Breaking Change

* [#853](https://github.com/open-telemetry/opentelemetry-js/pull/853) Rename scope to context
* [#851](https://github.com/open-telemetry/opentelemetry-js/pull/851) Rename formatter to propagator

### :rocket: (Enhancement)

* [#828](https://github.com/open-telemetry/opentelemetry-js/pull/828) feat: metric observer
* [#858](https://github.com/open-telemetry/opentelemetry-js/pull/858) chore: update out-of-date dependencies
* [#856](https://github.com/open-telemetry/opentelemetry-js/pull/856) fix: change loglevel for beta
* [#843](https://github.com/open-telemetry/opentelemetry-js/pull/843) export resource to exporters
* [#846](https://github.com/open-telemetry/opentelemetry-js/pull/846) SDK Resource
* [#625](https://github.com/open-telemetry/opentelemetry-js/pull/625) feat: introduce ended property on Span
* [#837](https://github.com/open-telemetry/opentelemetry-js/pull/837) Simplify SDK registration
* [#818](https://github.com/open-telemetry/opentelemetry-js/pull/818) fix: change SpanContext.traceFlags to mandatory
* [#827](https://github.com/open-telemetry/opentelemetry-js/pull/827) Add getter and setter arguments to propagation API
* [#821](https://github.com/open-telemetry/opentelemetry-js/pull/821) feat: add composite propagator
* [#824](https://github.com/open-telemetry/opentelemetry-js/pull/824) Faster trace id generation
* [#708](https://github.com/open-telemetry/opentelemetry-js/pull/708) Simplify and speed up trace context parsing
* [#802](https://github.com/open-telemetry/opentelemetry-js/pull/802) chore: adding force flush to span processors
* [#816](https://github.com/open-telemetry/opentelemetry-js/pull/816) feat: use context-based tracing
* [#815](https://github.com/open-telemetry/opentelemetry-js/pull/815) Resources API: package, semantic conventions, and test utils
* [#797](https://github.com/open-telemetry/opentelemetry-js/pull/797) Add propagation API
* [#792](https://github.com/open-telemetry/opentelemetry-js/pull/792) Add context API
* [#685](https://github.com/open-telemetry/opentelemetry-js/pull/685) feat: add express plugin #666
* [#769](https://github.com/open-telemetry/opentelemetry-js/pull/769) Separate context propagation (OTEP 66)
* [#653](https://github.com/open-telemetry/opentelemetry-js/pull/653) Prevent loading plugins for incorrect module #626
* [#654](https://github.com/open-telemetry/opentelemetry-js/pull/654) feat: warn user when a instrumented package was already required #636
* [#772](https://github.com/open-telemetry/opentelemetry-js/pull/772) chore: add typing to propagator carrier
* [#735](https://github.com/open-telemetry/opentelemetry-js/pull/735) feat: decode jaeger header
* [#719](https://github.com/open-telemetry/opentelemetry-js/pull/719) feat(plugin-http): sync. specs for statuscode
* [#701](https://github.com/open-telemetry/opentelemetry-js/pull/701) feat: add jaeger http trace format (#696)

### :bug: (Bug Fix)

* [#798](https://github.com/open-telemetry/opentelemetry-js/pull/798) Respect sampled bit in probability sampler
* [#743](https://github.com/open-telemetry/opentelemetry-js/pull/743) fix: left pad jaeger trace ids
* [#715](https://github.com/open-telemetry/opentelemetry-js/pull/715) fix: unref jaeger socket to prevent process running indefinitely

## 0.4.0

Released 2020-02-05

### :rocket: (Enhancement)

* `opentelemetry-api`
  * [#727](https://github.com/open-telemetry/opentelemetry-js/pull/727) Api separation (deprecate `opentelemetry-types`)
  * [#749](https://github.com/open-telemetry/opentelemetry-js/pull/749) chore: rename registry to provider

### :sparkles: (Feature)

* `opentelemetry-plugin-http`
  * [#719](https://github.com/open-telemetry/opentelemetry-js/pull/719) feat(plugin-http): sync. specs for statuscode
* `opentelemetry-exporter-jaeger`
  * [#735](https://github.com/open-telemetry/opentelemetry-js/pull/735) feat: decode jaeger header
* `opentelemetry-plugin-user-interaction`
  * [#658](https://github.com/open-telemetry/opentelemetry-js/pull/658) feat: plugin user interaction for web

### :books: (Refine Doc)

* [#689](https://github.com/open-telemetry/opentelemetry-js/pull/689) Add benchmark README and latest numbers
* [#733](https://github.com/open-telemetry/opentelemetry-js/pull/733) chore: add instruction for pg-pool plugin
* [#665](https://github.com/open-telemetry/opentelemetry-js/pull/665) docs: add ioredis example
* [#731](https://github.com/open-telemetry/opentelemetry-js/pull/731) Update Stackdriver exporter example

### :bug: (Bug Fix)

* `opentelemetry-exporter-jaeger`
  * [#715](https://github.com/open-telemetry/opentelemetry-js/pull/715) fix: unref jaeger socket to prevent process running indefinitely
* `opentelemetry-plugin-ioredis`
  * [#671](https://github.com/open-telemetry/opentelemetry-js/pull/671) [ioredis plugin] fix: change supportedVersions to >1 <5

## 0.3.3

Released 2020-01-22

### :rocket: (Enhancement)

* `opentelemetry-core`, `opentelemetry-exporter-collector`, `opentelemetry-exporter-zipkin`, `opentelemetry-node`, `opentelemetry-plugin-dns`, `opentelemetry-plugin-document-load`, `opentelemetry-plugin-grpc`, `opentelemetry-plugin-http`, `opentelemetry-plugin-https`, `opentelemetry-plugin-ioredis`, `opentelemetry-plugin-mongodb`, `opentelemetry-plugin-mysql`, `opentelemetry-plugin-postgres`, `opentelemetry-plugin-redis`, `opentelemetry-plugin-xml-http-request`, `opentelemetry-shim-opentracing`, `opentelemetry-tracing`, `opentelemetry-types`, `opentelemetry-web`
  * [#582](https://github.com/open-telemetry/opentelemetry-js/pull/582) Named Tracers / Tracer Registry
* `opentelemetry-node`, `opentelemetry-plugin-postgres`
  * [#662](https://github.com/open-telemetry/opentelemetry-js/pull/662) feat: add pg-pool to default list of instrumented plugins
  * [#708](https://github.com/open-telemetry/opentelemetry-js/pull/708) Simplify and speed up trace context parsing
* `opentelemetry-metrics`
  * [#700](https://github.com/open-telemetry/opentelemetry-js/pull/700) implement named meter

### :sparkles: (Feature)

* `opentelemetry-propagator-jaeger`
  * [#701](https://github.com/open-telemetry/opentelemetry-js/pull/701) add jaeger http trace format
* `opentelemetry-exporter-stackdriver-trace`
  * [#648](https://github.com/open-telemetry/opentelemetry-js/pull/648) Stackdriver Trace exporter

### :books: (Refine Doc)

* [#673](https://github.com/open-telemetry/opentelemetry-js/pull/673) chore(getting-started): Added a TypeScript version for Getting Started Guide

### :bug: (Bug Fix)

* `opentelemetry-plugin-ioredis`
  * [#714](https://github.com/open-telemetry/opentelemetry-js/pull/714) fix: return module exports from ioredis

## 0.3.2

Released 2020-01-03

### :rocket: (Enhancement)

* `opentelemetry-plugin-http`, `opentelemetry-plugin-https`
  * [#643](https://github.com/open-telemetry/opentelemetry-js/pull/643) feat(plugin-http): add/modify attributes
  * [#651](https://github.com/open-telemetry/opentelemetry-js/pull/651) chore: add version script to all packages
* `opentelemetry-plugin-mongodb`
  * [#652](https://github.com/open-telemetry/opentelemetry-js/pull/652) feat: port mongodb-core plugin to mongodb
* `opentelemetry-metrics`
  * [#634](https://github.com/open-telemetry/opentelemetry-js/pull/634) Rename metric handle to bound instrument
* `opentelemetry-test-utils`
  * [#644](https://github.com/open-telemetry/opentelemetry-js/pull/644) feat: test-utils

### :sparkles: (Feature)

* `opentelemetry-plugin-ioredis`
  * [#558](https://github.com/open-telemetry/opentelemetry-js/pull/558) feat(plugin): add ioredis plugin

### :books: (Refine Doc)

* `opentelemetry-node`, `opentelemetry-plugin-xml-http-request`
  * [#646](https://github.com/open-telemetry/opentelemetry-js/pull/646) chore: update default plugins list and fix npm badge
* `opentelemetry-plugin-document-load`, `opentelemetry-plugin-mysql`, `opentelemetry-plugin-redis`, `opentelemetry-plugin-xml-http-request`, `opentelemetry-shim-opentracing`
  * [#647](https://github.com/open-telemetry/opentelemetry-js/pull/647) chore: update plugin readme with example links
* `opentelemetry-plugin-postgres`
  * [#539](https://github.com/open-telemetry/opentelemetry-js/pull/539) chore(docs:postgres): add usage instructions
* Other
  * [#645](https://github.com/open-telemetry/opentelemetry-js/pull/645) chore(plugin-pg): move dev dependencies out of `dependencies` in package.json

## 0.3.1

Released 2019-12-20

### :bug: (Bug Fix)

* `opentelemetry-plugin-grpc`
  * [#631](https://github.com/open-telemetry/opentelemetry-js/pull/631) fix(grpc): patch original client methods
  * [#593](https://github.com/open-telemetry/opentelemetry-js/pull/593) fix: transpile to es2017 as esnext may result in unsupported JS code

### :books: (Refine Doc)

* Other
  * [#629](https://github.com/open-telemetry/opentelemetry-js/pull/629) ci: deploy documentation on releases
  * [#581](https://github.com/open-telemetry/opentelemetry-js/pull/581) feat: add OpenTracing example

### :rocket: (Enhancement)

* [#633](https://github.com/open-telemetry/opentelemetry-js/pull/633) chore: enable incremental builds

### :sparkles: (Feature)

* `opentelemetry-plugin-xml-http-request`
  * [#595](https://github.com/open-telemetry/opentelemetry-js/pull/595) feat: implement XMLHttpRequest plugin

## 0.3.0

Released 2019-12-13

### :rocket: (Enhancement)

* `opentelemetry-core`, `opentelemetry-node`, `opentelemetry-plugin-dns`, `opentelemetry-plugin-document-load`, `opentelemetry-plugin-grpc`, `opentelemetry-plugin-postgres`, `opentelemetry-plugin-redis`, `opentelemetry-tracing`, `opentelemetry-types`
  * [#569](https://github.com/open-telemetry/opentelemetry-js/pull/569) chore: allow parent span to be null
* `opentelemetry-plugin-document-load`
  * [#546](https://github.com/open-telemetry/opentelemetry-js/pull/546) chore: fixing issue when metric time is 0 in document-load plugin
  * [#469](https://github.com/open-telemetry/opentelemetry-js/pull/469) chore: fixing problem with load event and performance for loadend
* `opentelemetry-plugin-http`, `opentelemetry-plugin-https`
  * [#548](https://github.com/open-telemetry/opentelemetry-js/pull/548) fix(plugin-http): adapt to current @types/node
* Other
  * [#510](https://github.com/open-telemetry/opentelemetry-js/pull/510) chore(circleci): remove duplicate compile step
  * [#514](https://github.com/open-telemetry/opentelemetry-js/pull/514) ci: enumerate caching paths manually
  * [#470](https://github.com/open-telemetry/opentelemetry-js/pull/470) chore: remove examples from lerna packages
* `opentelemetry-core`, `opentelemetry-metrics`, `opentelemetry-types`
  * [#507](https://github.com/open-telemetry/opentelemetry-js/pull/507) feat: direct calling of metric instruments
  * [#517](https://github.com/open-telemetry/opentelemetry-js/pull/517) chore: update dependencies gts and codecov
  * [#497](https://github.com/open-telemetry/opentelemetry-js/pull/497) chore: bump typescript version to ^3.7.2
* `opentelemetry-metrics`
  * [#475](https://github.com/open-telemetry/opentelemetry-js/pull/475) add shutdown method on MetricExporter interface
* `opentelemetry-core`, `opentelemetry-plugin-document-load`, `opentelemetry-tracing`, `opentelemetry-web`
  * [#466](https://github.com/open-telemetry/opentelemetry-js/pull/466) chore: fixing coverage for karma using istanbul

### :bug: (Bug Fix)

* `opentelemetry-exporter-jaeger`
  * [#609](https://github.com/open-telemetry/opentelemetry-js/pull/609) Jaeger no flush interval
* `opentelemetry-plugin-dns`
  * [#613](https://github.com/open-telemetry/opentelemetry-js/pull/613) fix(plugin-dns): remove from default plugin list
* `opentelemetry-plugin-http`
  * [#589](https://github.com/open-telemetry/opentelemetry-js/pull/589) fix(plugin-http): correct handling of WHATWG urls
  * [#580](https://github.com/open-telemetry/opentelemetry-js/pull/580) fix(plugin-http): http.url attribute
* `opentelemetry-shim-opentracing`
  * [#577](https://github.com/open-telemetry/opentelemetry-js/pull/577) fix: add missing `main` in package.json
* `opentelemetry-exporter-zipkin`
  * [#526](https://github.com/open-telemetry/opentelemetry-js/pull/526) fix: zipkin-exporter: don't export after shutdown
* `opentelemetry-plugin-grpc`
  * [#487](https://github.com/open-telemetry/opentelemetry-js/pull/487) fix(grpc): use correct supportedVersions
* `opentelemetry-core`
  * [#472](https://github.com/open-telemetry/opentelemetry-js/pull/472) fix(core): add missing semver dependency

### :books: (Refine Doc)

* Other
  * [#574](https://github.com/open-telemetry/opentelemetry-js/pull/574) chore: add CHANGELOG.md
  * [#575](https://github.com/open-telemetry/opentelemetry-js/pull/575) Add exporter guide
  * [#534](https://github.com/open-telemetry/opentelemetry-js/pull/534) feat: add redis plugin example
  * [#562](https://github.com/open-telemetry/opentelemetry-js/pull/562) chore(web-example): Added a README for the existing example
  * [#537](https://github.com/open-telemetry/opentelemetry-js/pull/537) examples(tracing): add multi exporter example
  * [#484](https://github.com/open-telemetry/opentelemetry-js/pull/484) chore: update README for new milestones
* `opentelemetry-plugin-mongodb-core`
  * [#564](https://github.com/open-telemetry/opentelemetry-js/pull/564) docs: add usage for mongodb-core plugin #543)
* `opentelemetry-metrics`
  * [#490](https://github.com/open-telemetry/opentelemetry-js/pull/490) chore: update metrics README
* `opentelemetry-plugin-redis`
  * [#551](https://github.com/open-telemetry/opentelemetry-js/pull/551) chore: fix minor typo
* `opentelemetry-exporter-prometheus`
  * [#521](https://github.com/open-telemetry/opentelemetry-js/pull/521) chore: update prometheus exporter readme with usage and links
* `opentelemetry-types`
  * [#512](https://github.com/open-telemetry/opentelemetry-js/pull/512) chore: minor name change
* `opentelemetry-plugin-postgres`
  * [#473](https://github.com/open-telemetry/opentelemetry-js/pull/473) chore(plugin): postgres-pool plugin skeleton

### :sparkles: (Feature)

* `opentelemetry-core`, `opentelemetry-exporter-collector`
  * [#552](https://github.com/open-telemetry/opentelemetry-js/pull/552) Collector exporter
* `opentelemetry-node`, `opentelemetry-plugin-mysql`
  * [#525](https://github.com/open-telemetry/opentelemetry-js/pull/525) feat: mysql support
* `opentelemetry-plugin-redis`
  * [#503](https://github.com/open-telemetry/opentelemetry-js/pull/503) feat(plugin): implement redis plugin
* `opentelemetry-plugin-mongodb-core`
  * [#205](https://github.com/open-telemetry/opentelemetry-js/pull/205) feat: add mongodb plugin
* `opentelemetry-exporter-prometheus`
  * [#483](https://github.com/open-telemetry/opentelemetry-js/pull/483) feat: Add prometheus exporter
* `opentelemetry-metrics`
  * [#500](https://github.com/open-telemetry/opentelemetry-js/pull/500) feat: add ConsoleMetricExporter
  * [#468](https://github.com/open-telemetry/opentelemetry-js/pull/468) feat: validate metric names
* `opentelemetry-scope-zone-peer-dep`, `opentelemetry-scope-zone`, `opentelemetry-web`
  * [#461](https://github.com/open-telemetry/opentelemetry-js/pull/461) feat(scope-zone): new scope manager to support async operations in web
* `opentelemetry-core`, `opentelemetry-plugin-document-load`
  * [#477](https://github.com/open-telemetry/opentelemetry-js/pull/477) feat(traceparent): setting parent span from server
* `opentelemetry-core`, `opentelemetry-metrics`, `opentelemetry-types`
  * [#463](https://github.com/open-telemetry/opentelemetry-js/pull/463) feat: implement labelset
* `opentelemetry-metrics`, `opentelemetry-types`
  * [#437](https://github.com/open-telemetry/opentelemetry-js/pull/437) feat(metrics): add registerMetric and getMetrics

## 0.2.0

Released 2019-11-04

### :rocket: (Enhancement)

* `opentelemetry-shim-opentracing`, `opentelemetry-tracing`, `opentelemetry-types`
  * [#449](https://github.com/open-telemetry/opentelemetry-js/pull/449) fix: allow recording links only at Span creation time
* `opentelemetry-core`, `opentelemetry-node`, `opentelemetry-tracing`, `opentelemetry-types`
  * [#454](https://github.com/open-telemetry/opentelemetry-js/pull/454) fix(span): rename span recording flag
* `opentelemetry-metrics`
  * [#475](https://github.com/open-telemetry/opentelemetry-js/pull/475) add shutdown method on MetricExporter interface
* `opentelemetry-plugin-document-load`
  * [#469](https://github.com/open-telemetry/opentelemetry-js/pull/469) chore: fixing problem with load event and performance for loadend
* `opentelemetry-core`, `opentelemetry-plugin-document-load`, `opentelemetry-tracing`, `opentelemetry-web`
  * [#466](https://github.com/open-telemetry/opentelemetry-js/pull/466) chore: fixing coverage for karma using istanbul

### :bug: (Bug Fix)

* `opentelemetry-tracing`
  * [#444](https://github.com/open-telemetry/opentelemetry-js/pull/444) fix: batchSpanProcessor test failing intermittently
* `opentelemetry-core`
  * [#472](https://github.com/open-telemetry/opentelemetry-js/pull/472) fix(core): add missing semver dependency

### :books: (Refine Doc)

* [#462](https://github.com/open-telemetry/opentelemetry-js/pull/462) chore: update README
* [#460](https://github.com/open-telemetry/opentelemetry-js/pull/460) chore: move members list out of community repo
* [#445](https://github.com/open-telemetry/opentelemetry-js/pull/445) chore: update CONTRIBUTING.md
* [#459](https://github.com/open-telemetry/opentelemetry-js/pull/459) chore: update API docs

### :sparkles: (Feature)

* `opentelemetry-metrics`, `opentelemetry-types`
  * [#437](https://github.com/open-telemetry/opentelemetry-js/pull/437) feat(metrics): add registerMetric and getMetrics
* `opentelemetry-metrics`
  * [#468](https://github.com/open-telemetry/opentelemetry-js/pull/468) feat: validate metric names
* `opentelemetry-plugin-postgres`
  * [#417](https://github.com/open-telemetry/opentelemetry-js/pull/417) feature(plugin): implement postgres plugin
* `opentelemetry-core`, `opentelemetry-types`
  * [#451](https://github.com/open-telemetry/opentelemetry-js/pull/451) feat: add IsRemote field to SpanContext, set by propagators
* `opentelemetry-core`, `opentelemetry-plugin-document-load`, `opentelemetry-tracing`, `opentelemetry-types`, `opentelemetry-web`
  * [#433](https://github.com/open-telemetry/opentelemetry-js/pull/433) feat(plugin-document-load): new plugin for document load for web tracer

## 0.1.1

* chore: add prepare script and bump the version (#431)
* docs: fix broken links (#428)
* docs(exporter-jaeger): fix jaeger version (#430)
* fix(plugin-http): ensure no leaks (#398)
* Update readme (#421)
* refactor: cal duration once instead of each get duration call (#412)
* chore: add npm version badge (#414)

## 0.1.0

* Initial release<|MERGE_RESOLUTION|>--- conflicted
+++ resolved
@@ -26,14 +26,12 @@
 * refactor(sdk-trace-base)!: remove `new Span` constructor in favor of `Tracer.startSpan` API [#5048](https://github.com/open-telemetry/opentelemetry-js/pull/5048) @david-luna
 * refactor(sdk-trace-base)!: remove `BasicTracerProvider.addSpanProcessor` API in favor of constructor options. [#5134](https://github.com/open-telemetry/opentelemetry-js/pull/5134) @david-luna
 * refactor(sdk-trace-base)!: make `resource` property private in `BasicTracerProvider` and remove `getActiveSpanProcessor` API. [#5192](https://github.com/open-telemetry/opentelemetry-js/pull/5192) @david-luna
-<<<<<<< HEAD
 * feat(sdk-trace)!: remove ability to have BasicTracerProvider instantiate exporters [#5239](https://github.com/open-telemetry/opentelemetry-js/pull/5239) @pichlermarc
   * When extending `BasicTracerProvider`, the class offered multiple methods to facilitate the creation of exporters and auto-pairing with `SpanProcessor`s.
     * This functionality has been removed - users may now pass `SpanProcessor`s to the base class constructor when extending
     * (user-facing): `_registeredExporters` has been removed
     * (user-facing): `_getSpanExporter` has been removed
     * (user-facing): `_buildExporterFromEnv` has been removed
-=======
 * feat(core)!: remove deprecated `IdGenerator` and `RandomIdGenerator` [#5309](https://github.com/open-telemetry/opentelemetry-js/pull/5309) @pichlermarc
 * feat(core)!: remove deprecated type `InstrumentationLibrary` [#5308](https://github.com/open-telemetry/opentelemetry-js/pull/5308) @pichlermarc
   * (user-facing): please use equivalent type `InstrumentationScope` instead
@@ -46,7 +44,6 @@
 * chore!: update typescript to version `5.0.4` [#5145](https://github.com/open-telemetry/opentelemetry-js/pull/5145) @david-luna
   * (user-facing) dropped support for `typescript@<5.0.4`
   * (user-facing) all packages published from this repository will from now on drop support for old versions of `typescript` in minor releases. We will only drop support for versions that are older than 2 years.
->>>>>>> cb888332
 
 ### :rocket: (Enhancement)
 
