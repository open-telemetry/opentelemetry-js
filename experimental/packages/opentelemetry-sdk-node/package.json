{
  "name": "@opentelemetry/sdk-node",
  "version": "0.40.0",
  "description": "OpenTelemetry SDK for Node.js",
  "main": "build/src/index.js",
  "types": "build/src/index.d.ts",
  "repository": "open-telemetry/opentelemetry-js",
  "scripts": {
    "prepublishOnly": "npm run compile",
    "compile": "tsc --build",
    "clean": "tsc --build --clean",
    "test": "nyc ts-mocha -p tsconfig.json test/**/*.test.ts",
    "codecov": "nyc report --reporter=json && codecov -f coverage/*.json -p ../../../",
    "lint": "eslint . --ext .ts",
    "lint:fix": "eslint . --ext .ts --fix",
    "version": "node ../../../scripts/version-update.js",
    "watch": "tsc --build --watch",
    "precompile": "cross-var lerna run version --scope $npm_package_name --include-dependencies",
    "prewatch": "npm run precompile",
    "peer-api-check": "node ../../../scripts/peer-api-check.js"
  },
  "keywords": [
    "opentelemetry",
    "nodejs",
    "tracing",
    "profiling",
    "metrics",
    "stats",
    "monitoring"
  ],
  "author": "OpenTelemetry Authors",
  "license": "Apache-2.0",
  "engines": {
    "node": ">=14"
  },
  "files": [
    "build/src/**/*.js",
    "build/src/**/*.js.map",
    "build/src/**/*.d.ts",
    "LICENSE",
    "README.md"
  ],
  "publishConfig": {
    "access": "public"
  },
  "dependencies": {
    "@opentelemetry/core": "1.14.0",
    "@opentelemetry/exporter-jaeger": "1.14.0",
    "@opentelemetry/exporter-trace-otlp-grpc": "0.40.0",
    "@opentelemetry/exporter-trace-otlp-http": "0.40.0",
    "@opentelemetry/exporter-trace-otlp-proto": "0.40.0",
    "@opentelemetry/exporter-zipkin": "1.14.0",
    "@opentelemetry/instrumentation": "0.40.0",
    "@opentelemetry/resources": "1.14.0",
    "@opentelemetry/sdk-metrics": "1.14.0",
    "@opentelemetry/sdk-trace-base": "1.14.0",
    "@opentelemetry/sdk-trace-node": "1.14.0",
    "@opentelemetry/semantic-conventions": "1.14.0",
    "tslib": "^2.3.1"
  },
  "peerDependencies": {
    "@opentelemetry/api": ">=1.3.0 <1.5.0"
  },
  "devDependencies": {
    "@opentelemetry/api": "1.4.1",
    "@opentelemetry/context-async-hooks": "1.14.0",
    "@types/mocha": "10.0.1",
    "@types/node": "18.6.5",
    "@types/semver": "7.5.0",
    "@types/sinon": "10.0.15",
    "codecov": "3.8.3",
    "cross-var": "1.1.0",
<<<<<<< HEAD
    "lerna": "7.0.2",
=======
    "istanbul-instrumenter-loader": "3.0.1",
    "lerna": "7.1.1",
>>>>>>> a675ae81
    "mocha": "10.2.0",
    "nyc": "15.1.0",
    "semver": "7.5.3",
    "sinon": "15.1.2",
    "ts-loader": "8.4.0",
    "ts-mocha": "10.0.0",
    "typescript": "4.4.4"
  },
  "homepage": "https://github.com/open-telemetry/opentelemetry-js/tree/main/experimental/packages/opentelemetry-sdk-node",
  "sideEffects": false
}<|MERGE_RESOLUTION|>--- conflicted
+++ resolved
@@ -70,12 +70,7 @@
     "@types/sinon": "10.0.15",
     "codecov": "3.8.3",
     "cross-var": "1.1.0",
-<<<<<<< HEAD
-    "lerna": "7.0.2",
-=======
-    "istanbul-instrumenter-loader": "3.0.1",
     "lerna": "7.1.1",
->>>>>>> a675ae81
     "mocha": "10.2.0",
     "nyc": "15.1.0",
     "semver": "7.5.3",
