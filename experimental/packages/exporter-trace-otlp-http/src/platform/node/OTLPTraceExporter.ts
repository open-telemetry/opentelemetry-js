/*
 * Copyright The OpenTelemetry Authors
 *
 * Licensed under the Apache License, Version 2.0 (the "License");
 * you may not use this file except in compliance with the License.
 * You may obtain a copy of the License at
 *
 *      https://www.apache.org/licenses/LICENSE-2.0
 *
 * Unless required by applicable law or agreed to in writing, software
 * distributed under the License is distributed on an "AS IS" BASIS,
 * WITHOUT WARRANTIES OR CONDITIONS OF ANY KIND, either express or implied.
 * See the License for the specific language governing permissions and
 * limitations under the License.
 */

import { ReadableSpan, SpanExporter } from '@opentelemetry/sdk-trace-base';
import { getEnv, baggageUtils } from '@opentelemetry/core';
import {
  OTLPExporterNodeBase,
  parseHeaders,
} from '@opentelemetry/otlp-exporter-base';
import {
  OTLPExporterNodeConfigBase,
  appendResourcePathToUrl,
  appendRootPathToUrlIfNeeded,
} from '@opentelemetry/otlp-exporter-base';
import { IExportTraceServiceResponse } from '@opentelemetry/otlp-transformer';
import { VERSION } from '../../version';
import { JsonTraceSerializer } from '@opentelemetry/otlp-transformer';

const DEFAULT_COLLECTOR_RESOURCE_PATH = 'v1/traces';
const DEFAULT_COLLECTOR_URL = `http://localhost:4318/${DEFAULT_COLLECTOR_RESOURCE_PATH}`;
const USER_AGENT = {
  'User-Agent': `OTel-OTLP-Exporter-JavaScript/${VERSION}`,
};

/**
 * Collector Trace Exporter for Node
 */
export class OTLPTraceExporter
  extends OTLPExporterNodeBase<ReadableSpan, IExportTraceServiceResponse>
  implements SpanExporter
{
  constructor(config: OTLPExporterNodeConfigBase = {}) {
<<<<<<< HEAD
    super(config, JsonTraceSerializer, {
=======
    super(config, JsonTraceSerializer, 'application/json');
    const env = getEnv();
    this.headers = {
      ...this.headers,
      ...USER_AGENT,
>>>>>>> 0f6363ae
      ...baggageUtils.parseKeyPairsIntoRecord(
        env.OTEL_EXPORTER_OTLP_TRACES_HEADERS
      ),
      ...parseHeaders(config?.headers),
      ...USER_AGENT,
      'Content-Type': 'application/json',
    });
  }

  getDefaultUrl(config: OTLPExporterNodeConfigBase): string {
    if (typeof config.url === 'string') {
      return config.url;
    }

    const env = getEnv();
    if (env.OTEL_EXPORTER_OTLP_TRACES_ENDPOINT.length > 0) {
      return appendRootPathToUrlIfNeeded(
        env.OTEL_EXPORTER_OTLP_TRACES_ENDPOINT
      );
    }

    if (env.OTEL_EXPORTER_OTLP_ENDPOINT.length > 0) {
      return appendResourcePathToUrl(
        env.OTEL_EXPORTER_OTLP_ENDPOINT,
        DEFAULT_COLLECTOR_RESOURCE_PATH
      );
    }

    return DEFAULT_COLLECTOR_URL;
  }
}<|MERGE_RESOLUTION|>--- conflicted
+++ resolved
@@ -43,17 +43,9 @@
   implements SpanExporter
 {
   constructor(config: OTLPExporterNodeConfigBase = {}) {
-<<<<<<< HEAD
     super(config, JsonTraceSerializer, {
-=======
-    super(config, JsonTraceSerializer, 'application/json');
-    const env = getEnv();
-    this.headers = {
-      ...this.headers,
-      ...USER_AGENT,
->>>>>>> 0f6363ae
       ...baggageUtils.parseKeyPairsIntoRecord(
-        env.OTEL_EXPORTER_OTLP_TRACES_HEADERS
+        getEnv().OTEL_EXPORTER_OTLP_TRACES_HEADERS
       ),
       ...parseHeaders(config?.headers),
       ...USER_AGENT,
