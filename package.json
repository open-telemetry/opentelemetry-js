--- conflicted
+++ resolved
@@ -28,12 +28,8 @@
     "lint": "lerna run lint",
     "lint:changed": "lerna run --concurrency 1 --stream lint --since HEAD --exclude-dependents",
     "lint:fix": "lerna run lint:fix",
-<<<<<<< HEAD
+    "lint:fix:changed": "lerna run --concurrency 1 --stream lint:fix --since HEAD --exclude-dependents",
     "lint:examples": "eslint -c examples/.eslintrc ./examples/**/*.js",
-=======
-    "lint:fix:changed": "lerna run --concurrency 1 --stream lint:fix --since HEAD --exclude-dependents",
-    "lint:examples": "eslint ./examples/**/*.js",
->>>>>>> 70a128ff
     "lint:examples:fix": "eslint ./examples/**/*.js --fix",
     "lint:markdown": "./node_modules/.bin/markdownlint $(git ls-files '*.md') -i ./CHANGELOG.md",
     "lint:markdown:fix": "./node_modules/.bin/markdownlint $(git ls-files '*.md') -i ./CHANGELOG.md --fix"
@@ -51,9 +47,9 @@
   "devDependencies": {
     "@commitlint/cli": "11.0.0",
     "@commitlint/config-conventional": "11.0.0",
-<<<<<<< HEAD
     "@types/got": "9.6.11",
     "@types/jquery": "3.5.5",
+    "@types/lodash.merge": "4.6.6",
     "@types/mocha": "8.2.0",
     "@types/node": "14.14.12",
     "@types/request-promise-native": "1.0.17",
@@ -62,45 +58,29 @@
     "@types/sinon": "9.0.9",
     "@types/superagent": "4.1.10",
     "@types/webpack-env": "1.16.0",
-    "@typescript-eslint/eslint-plugin": "^4.10.0",
-    "@typescript-eslint/parser": "^4.10.0",
-    "beautify-benchmark": "0.2.4",
-    "benchmark": "2.1.4",
-    "eslint": "^7.15.0",
-=======
     "@typescript-eslint/eslint-plugin": "4.14.2",
     "@typescript-eslint/parser": "4.14.2",
     "beautify-benchmark": "0.2.4",
     "benchmark": "2.1.4",
-    "eslint": "7.19.0",
->>>>>>> 70a128ff
     "eslint-config-airbnb-base": "14.2.1",
     "eslint-plugin-header": "3.1.0",
     "eslint-plugin-import": "2.22.1",
     "eslint-plugin-node": "^11.1.0",
     "eslint-plugin-prettier": "^3.3.0",
+    "eslint": "7.19.0",
     "gh-pages": "3.1.0",
-<<<<<<< HEAD
-    "husky": "^4.3.5",
+    "gts": "3.1.0",
+    "husky": "4.3.8",
+    "lerna-changelog": "1.0.1",
     "lerna": "3.22.1",
-    "lerna-changelog": "1.0.1",
     "linkinator": "2.8.0",
-    "markdownlint-cli": "0.25.0",
+    "markdownlint-cli": "0.26.0",
     "mocha": "7.2.0",
     "prettier": "^2.2.1",
     "ts-mocha": "^8.0.0",
     "typedoc": "0.19.2",
-    "typescript": "3.9.7",
-    "update-ts-references": "^1.3.0"
-=======
-    "gts": "3.1.0",
-    "husky": "4.3.8",
-    "lerna": "3.22.1",
-    "lerna-changelog": "1.0.1",
-    "markdownlint-cli": "0.26.0",
     "typescript": "4.1.3",
     "update-ts-references": "2.0.0"
->>>>>>> 70a128ff
   },
   "husky": {
     "hooks": {
