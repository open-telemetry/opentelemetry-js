/*
 * Copyright The OpenTelemetry Authors
 *
 * Licensed under the Apache License, Version 2.0 (the "License");
 * you may not use this file except in compliance with the License.
 * You may obtain a copy of the License at
 *
 *      https://www.apache.org/licenses/LICENSE-2.0
 *
 * Unless required by applicable law or agreed to in writing, software
 * distributed under the License is distributed on an "AS IS" BASIS,
 * WITHOUT WARRANTIES OR CONDITIONS OF ANY KIND, either express or implied.
 * See the License for the specific language governing permissions and
 * limitations under the License.
 */

import { ContextManager, TextMapPropagator } from '@opentelemetry/api';
import { metrics } from '@opentelemetry/api-metrics';
import {
  InstrumentationOption,
  registerInstrumentations
} from '@opentelemetry/instrumentation';
import {
  detectResources,
  envDetector,
  processDetector,
  Resource,
  ResourceDetectionConfig
} from '@opentelemetry/resources';
<<<<<<< HEAD
import { MeterProvider, MetricReader, View } from '@opentelemetry/sdk-metrics-base';
=======
import { MeterProvider, MetricReader } from '@opentelemetry/sdk-metrics';
>>>>>>> 6807deff
import {
  BatchSpanProcessor,
  SpanProcessor
} from '@opentelemetry/sdk-trace-base';
import { NodeTracerConfig, NodeTracerProvider } from '@opentelemetry/sdk-trace-node';
import { SemanticResourceAttributes } from '@opentelemetry/semantic-conventions';
import { NodeSDKConfiguration } from './types';

/** This class represents everything needed to register a fully configured OpenTelemetry Node.js SDK */

export type MeterProviderConfig = {
  /**
   * Reference to the MetricReader instance by the NodeSDK
   */
  reader?: MetricReader
  /**
   * Lists the views that should be passed when meterProvider
   *
   * Note: This is only getting used when NodeSDK is responsible for
   * instantiated an instance of MeterProvider
   */
  views?: View[]
};
export class NodeSDK {
  private _tracerProviderConfig?: {
    tracerConfig: NodeTracerConfig;
    spanProcessor: SpanProcessor;
    contextManager?: ContextManager;
    textMapPropagator?: TextMapPropagator;
  };
  private _meterProviderConfig?: MeterProviderConfig;
  private _instrumentations: InstrumentationOption[];

  private _resource: Resource;

  private _autoDetectResources: boolean;

  private _tracerProvider?: NodeTracerProvider;
  private _meterProvider?: MeterProvider;
  private _serviceName?: string;

  /**
   * Create a new NodeJS SDK instance
   */
  public constructor(configuration: Partial<NodeSDKConfiguration> = {}) {
    this._resource = configuration.resource ?? new Resource({});

    this._serviceName = configuration.serviceName;

    this._autoDetectResources = configuration.autoDetectResources ?? true;

    if (configuration.spanProcessor || configuration.traceExporter) {
      const tracerProviderConfig: NodeTracerConfig = {};

      if (configuration.sampler) {
        tracerProviderConfig.sampler = configuration.sampler;
      }
      if (configuration.spanLimits) {
        tracerProviderConfig.spanLimits = configuration.spanLimits;
      }

      const spanProcessor =
        configuration.spanProcessor ??
        new BatchSpanProcessor(configuration.traceExporter!);

      this.configureTracerProvider(
        tracerProviderConfig,
        spanProcessor,
        configuration.contextManager,
        configuration.textMapPropagator
      );
    }

    if (configuration.metricReader || configuration.views) {
      const meterProviderConfig: MeterProviderConfig = {};
      if (configuration.metricReader) {
        meterProviderConfig.reader = configuration.metricReader;
      }

      if (configuration.views) {
        meterProviderConfig.views = configuration.views;
      }

      this.configureMeterProvider(meterProviderConfig);
    }

    let instrumentations: InstrumentationOption[] = [];
    if (configuration.instrumentations) {
      instrumentations = configuration.instrumentations;
    }
    this._instrumentations = instrumentations;
  }

  /** Set configurations required to register a NodeTracerProvider */
  public configureTracerProvider(
    tracerConfig: NodeTracerConfig,
    spanProcessor: SpanProcessor,
    contextManager?: ContextManager,
    textMapPropagator?: TextMapPropagator
  ): void {
    this._tracerProviderConfig = {
      tracerConfig,
      spanProcessor,
      contextManager,
      textMapPropagator,
    };
  }

  /** Set configurations needed to register a MeterProvider */
  public configureMeterProvider(config: MeterProviderConfig): void {
    // nothing is set yet, we can set config and return.
    if (this._meterProviderConfig == null) {
      this._meterProviderConfig = config;
      return;
    }

    // make sure we do not override existing views with other views.
    if (this._meterProviderConfig.views != null && config.views != null) {
      throw new Error('Views passed but Views have already been configured.');
    }

    // set views, but make sure we do not override existing views with null/undefined.
    if (config.views != null) {
      this._meterProviderConfig.views = config.views;
    }

    // make sure we do not override existing reader with another reader.
    if (this._meterProviderConfig.reader != null && config.reader != null) {
      throw new Error('MetricReader passed but MetricReader has already been configured.');
    }

    // set reader, but make sure we do not override existing reader with null/undefined.
    if (config.reader != null) {
      this._meterProviderConfig.reader = config.reader;
    }
  }

  /** Detect resource attributes */
  public async detectResources(
    config?: ResourceDetectionConfig
  ): Promise<void> {
    const internalConfig: ResourceDetectionConfig = {
      detectors: [envDetector, processDetector],
      ...config,
    };

    this.addResource(await detectResources(internalConfig));
  }

  /** Manually add a resource */
  public addResource(resource: Resource): void {
    this._resource = this._resource.merge(resource);
  }

  /**
   * Once the SDK has been configured, call this method to construct SDK components and register them with the OpenTelemetry API.
   */
  public async start(): Promise<void> {
    if (this._autoDetectResources) {
      await this.detectResources();
    }

    this._resource = this._serviceName === undefined
      ? this._resource
      : this._resource.merge(new Resource(
        { [SemanticResourceAttributes.SERVICE_NAME]: this._serviceName }
      ));

    if (this._tracerProviderConfig) {
      const tracerProvider = new NodeTracerProvider({
        ...this._tracerProviderConfig.tracerConfig,
        resource: this._resource,
      });

      this._tracerProvider = tracerProvider;

      tracerProvider.addSpanProcessor(this._tracerProviderConfig.spanProcessor);
      tracerProvider.register({
        contextManager: this._tracerProviderConfig.contextManager,
        propagator: this._tracerProviderConfig.textMapPropagator,
      });
    }

    if (this._meterProviderConfig) {
      const meterProvider = new MeterProvider({
        resource: this._resource,
        views: this._meterProviderConfig?.views ?? [],
      });

      if (this._meterProviderConfig.reader) {
        meterProvider.addMetricReader(this._meterProviderConfig.reader);
      }

      this._meterProvider = meterProvider;

      metrics.setGlobalMeterProvider(meterProvider);
    }

    registerInstrumentations({
      instrumentations: this._instrumentations,
    });
  }

  public shutdown(): Promise<void> {
    const promises: Promise<unknown>[] = [];
    if (this._tracerProvider) {
      promises.push(this._tracerProvider.shutdown());
    }
    if (this._meterProvider) {
      promises.push(this._meterProvider.shutdown());
    }

    return (
      Promise.all(promises)
        // return void instead of the array from Promise.all
        .then(() => {
        })
    );
  }
}<|MERGE_RESOLUTION|>--- conflicted
+++ resolved
@@ -27,11 +27,7 @@
   Resource,
   ResourceDetectionConfig
 } from '@opentelemetry/resources';
-<<<<<<< HEAD
-import { MeterProvider, MetricReader, View } from '@opentelemetry/sdk-metrics-base';
-=======
-import { MeterProvider, MetricReader } from '@opentelemetry/sdk-metrics';
->>>>>>> 6807deff
+import { MeterProvider, MetricReader, View } from '@opentelemetry/sdk-metrics';
 import {
   BatchSpanProcessor,
   SpanProcessor
