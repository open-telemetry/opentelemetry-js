# OpenTelemetry Metrics SDK

[![NPM Published Version][npm-img]][npm-url]
[![dependencies][dependencies-image]][dependencies-url]
[![devDependencies][devDependencies-image]][devDependencies-url]
[![Apache License][license-image]][license-image]

OpenTelemetry metrics allow a user to collect data and export it to a metrics backend like [Prometheus](https://prometheus.io/).

## Work In Progress

The OpenTelemetry SDK in this directory is undergoing drastic changes. If you need to use metrics, we recommend you use [version `0.27.0`](https://github.com/open-telemetry/opentelemetry-js/tree/v0.27.0/experimental/packages/opentelemetry-sdk-metrics-base).

## Installation

```bash
npm install --save "@opentelemetry/sdk-metrics-base@~0.27.0"
```

## Usage

<<<<<<< HEAD
### Counter

Choose this kind of metric when the value is a quantity, the sum is of primary interest, and the event count and value distribution are not of primary interest. It is restricted to non-negative increments.
Example uses for Counter:

- count the number of bytes received
- count the number of requests completed
- count the number of accounts created
- count the number of checkpoints run
- count the number of 5xx errors.

```js
const { MeterProvider } = require('@opentelemetry/sdk-metrics-base');

// Initialize the Meter to capture measurements in various ways.
const meter = new MeterProvider().getMeter('your-meter-name');

const counter = meter.createCounter('metric_name', {
  description: 'Example of a counter'
});

const attributes = { pid: process.pid };
counter.add(10, attributes);
```

### UpDownCounter

`UpDownCounter` is similar to `Counter` except that it supports negative increments. It is generally useful for capturing changes in an amount of resources used, or any quantity that rises and falls during a request.

Example uses for UpDownCounter:

- count the number of active requests
- count memory in use by instrumenting new and delete
- count queue size by instrumenting enqueue and dequeue
- count semaphore up and down operations

```js
const { MeterProvider } = require('@opentelemetry/sdk-metrics-base');

// Initialize the Meter to capture measurements in various ways.
const meter = new MeterProvider().getMeter('your-meter-name');

const counter = meter.createUpDownCounter('metric_name', {
  description: 'Example of a UpDownCounter'
});

const attributes = { pid: process.pid };
counter.add(Math.random() > 0.5 ? 1 : -1, attributes);
```

### Observable Gauge

Choose this kind of metric when only last value is important without worry about aggregation.
The callback can be sync or async.

```js
const { MeterProvider } = require('@opentelemetry/sdk-metrics-base');

const meter = new MeterProvider().getMeter('your-meter-name');


// async callback - for operation that needs to wait for value
meter.createObservableGauge('your_metric_name', async (observableResult) => {
  const value = await getAsyncValue();
  observableResult.observe(value, { attribute: '1' });
}, {
  description: 'Example of an async observable gauge with callback',
});

function getAsyncValue() {
  return new Promise((resolve) => {
    setTimeout(()=> {
      resolve(Math.random());
    }, 100);
  });
}

// sync callback in case you don't need to wait for value
meter.createObservableGauge('your_metric_name', (observableResult) => {
  observableResult.observe(getRandomValue(), { attribute: '1' });
  observableResult.observe(getRandomValue(), { attribute: '2' });
}, {
  description: 'Example of a sync observable gauge with callback',
});

function getRandomValue() {
  return Math.random();
}
```

### ObservableUpDownCounter

Choose this kind of metric when sum is important and you want to capture any value that starts at zero and rises or falls throughout the process lifetime.
The callback can be sync or async.

```js
const { MeterProvider } = require('@opentelemetry/sdk-metrics-base');

const meter = new MeterProvider().getMeter('your-meter-name');

// async callback - for operation that needs to wait for value
meter.createObservableUpDownCounter('your_metric_name', async (observableResult) => {
  const value = await getAsyncValue();
  observableResult.observe(value, { attribute: '1' });
}, {
  description: 'Example of an async observable up down counter with callback',
});

function getAsyncValue() {
  return new Promise((resolve) => {
    setTimeout(()=> {
      resolve(Math.random());
    }, 100);
  });
}

// sync callback in case you don't need to wait for value
meter.createObservableUpDownCounter('your_metric_name', (observableResult) => {
  observableResult.observe(getRandomValue(), { attribute: '1' });
}, {
  description: 'Example of a sync observable up down counter with callback',
});

function getRandomValue() {
  return Math.random();
}

```

### Observable Counter

Choose this kind of metric when collecting a sum that never decreases.
The callback can be sync or async.

```js
const { MeterProvider } = require('@opentelemetry/sdk-metrics-base');

const meter = new MeterProvider().getMeter('your-meter-name');

// async callback in case you need to wait for values
meter.createObservableCounter('example_metric', async (observableResult) => {
  const value = await getAsyncValue();
  observableResult.observe(value, { attribute: '1' });
}, {
  description: 'Example of an async observable counter with callback',
});

function getAsyncValue() {
  return new Promise((resolve) => {
    setTimeout(() => {
      resolve(Math.random());
    }, 100)
  });
}

// sync callback in case you don't need to wait for values
meter.createObservableCounter('example_metric', (observableResult) => {
  const value = getRandomValue();
  observableResult.observe(value, { attribute: '1' });
}, {
  description: 'Example of a sync observable counter with callback',
});

function getRandomValue() {
  return Math.random();
}
```

### Histogram
=======
Please see the [version `0.27.0` README](https://github.com/open-telemetry/opentelemetry-js/tree/v0.27.0/experimental/packages/opentelemetry-sdk-metrics-base#usage).
>>>>>>> 7d67bf3e

TODO: Add usage information for updated SDK

## Useful links

- For more information on OpenTelemetry, visit: <https://opentelemetry.io/>
- For more about OpenTelemetry JavaScript: <https://github.com/open-telemetry/opentelemetry-js>
- For help or feedback on this project, join us in [GitHub Discussions][discussions-url]

## License

Apache 2.0 - See [LICENSE][license-url] for more information.

[discussions-url]: https://github.com/open-telemetry/opentelemetry-js/discussions
[license-url]: https://github.com/open-telemetry/opentelemetry-js/blob/main/LICENSE
[license-image]: https://img.shields.io/badge/license-Apache_2.0-green.svg?style=flat
[dependencies-image]: https://status.david-dm.org/gh/open-telemetry/opentelemetry-js.svg?path=packages%2Fopentelemetry-sdk-metrics-base
[dependencies-url]: https://david-dm.org/open-telemetry/opentelemetry-js?path=packages%2Fopentelemetry-metrsics
[devDependencies-image]: https://status.david-dm.org/gh/open-telemetry/opentelemetry-js.svg?path=packages%2Fopentelemetry-sdk-metrics-base&type=dev
[devDependencies-url]: https://david-dm.org/open-telemetry/opentelemetry-js?path=packages%2Fopentelemetry-sdk-metrics-base&type=dev
[npm-url]: https://www.npmjs.com/package/@opentelemetry/sdk-metrics-base
[npm-img]: https://badge.fury.io/js/%40opentelemetry%2Fmetrics.svg<|MERGE_RESOLUTION|>--- conflicted
+++ resolved
@@ -19,179 +19,7 @@
 
 ## Usage
 
-<<<<<<< HEAD
-### Counter
-
-Choose this kind of metric when the value is a quantity, the sum is of primary interest, and the event count and value distribution are not of primary interest. It is restricted to non-negative increments.
-Example uses for Counter:
-
-- count the number of bytes received
-- count the number of requests completed
-- count the number of accounts created
-- count the number of checkpoints run
-- count the number of 5xx errors.
-
-```js
-const { MeterProvider } = require('@opentelemetry/sdk-metrics-base');
-
-// Initialize the Meter to capture measurements in various ways.
-const meter = new MeterProvider().getMeter('your-meter-name');
-
-const counter = meter.createCounter('metric_name', {
-  description: 'Example of a counter'
-});
-
-const attributes = { pid: process.pid };
-counter.add(10, attributes);
-```
-
-### UpDownCounter
-
-`UpDownCounter` is similar to `Counter` except that it supports negative increments. It is generally useful for capturing changes in an amount of resources used, or any quantity that rises and falls during a request.
-
-Example uses for UpDownCounter:
-
-- count the number of active requests
-- count memory in use by instrumenting new and delete
-- count queue size by instrumenting enqueue and dequeue
-- count semaphore up and down operations
-
-```js
-const { MeterProvider } = require('@opentelemetry/sdk-metrics-base');
-
-// Initialize the Meter to capture measurements in various ways.
-const meter = new MeterProvider().getMeter('your-meter-name');
-
-const counter = meter.createUpDownCounter('metric_name', {
-  description: 'Example of a UpDownCounter'
-});
-
-const attributes = { pid: process.pid };
-counter.add(Math.random() > 0.5 ? 1 : -1, attributes);
-```
-
-### Observable Gauge
-
-Choose this kind of metric when only last value is important without worry about aggregation.
-The callback can be sync or async.
-
-```js
-const { MeterProvider } = require('@opentelemetry/sdk-metrics-base');
-
-const meter = new MeterProvider().getMeter('your-meter-name');
-
-
-// async callback - for operation that needs to wait for value
-meter.createObservableGauge('your_metric_name', async (observableResult) => {
-  const value = await getAsyncValue();
-  observableResult.observe(value, { attribute: '1' });
-}, {
-  description: 'Example of an async observable gauge with callback',
-});
-
-function getAsyncValue() {
-  return new Promise((resolve) => {
-    setTimeout(()=> {
-      resolve(Math.random());
-    }, 100);
-  });
-}
-
-// sync callback in case you don't need to wait for value
-meter.createObservableGauge('your_metric_name', (observableResult) => {
-  observableResult.observe(getRandomValue(), { attribute: '1' });
-  observableResult.observe(getRandomValue(), { attribute: '2' });
-}, {
-  description: 'Example of a sync observable gauge with callback',
-});
-
-function getRandomValue() {
-  return Math.random();
-}
-```
-
-### ObservableUpDownCounter
-
-Choose this kind of metric when sum is important and you want to capture any value that starts at zero and rises or falls throughout the process lifetime.
-The callback can be sync or async.
-
-```js
-const { MeterProvider } = require('@opentelemetry/sdk-metrics-base');
-
-const meter = new MeterProvider().getMeter('your-meter-name');
-
-// async callback - for operation that needs to wait for value
-meter.createObservableUpDownCounter('your_metric_name', async (observableResult) => {
-  const value = await getAsyncValue();
-  observableResult.observe(value, { attribute: '1' });
-}, {
-  description: 'Example of an async observable up down counter with callback',
-});
-
-function getAsyncValue() {
-  return new Promise((resolve) => {
-    setTimeout(()=> {
-      resolve(Math.random());
-    }, 100);
-  });
-}
-
-// sync callback in case you don't need to wait for value
-meter.createObservableUpDownCounter('your_metric_name', (observableResult) => {
-  observableResult.observe(getRandomValue(), { attribute: '1' });
-}, {
-  description: 'Example of a sync observable up down counter with callback',
-});
-
-function getRandomValue() {
-  return Math.random();
-}
-
-```
-
-### Observable Counter
-
-Choose this kind of metric when collecting a sum that never decreases.
-The callback can be sync or async.
-
-```js
-const { MeterProvider } = require('@opentelemetry/sdk-metrics-base');
-
-const meter = new MeterProvider().getMeter('your-meter-name');
-
-// async callback in case you need to wait for values
-meter.createObservableCounter('example_metric', async (observableResult) => {
-  const value = await getAsyncValue();
-  observableResult.observe(value, { attribute: '1' });
-}, {
-  description: 'Example of an async observable counter with callback',
-});
-
-function getAsyncValue() {
-  return new Promise((resolve) => {
-    setTimeout(() => {
-      resolve(Math.random());
-    }, 100)
-  });
-}
-
-// sync callback in case you don't need to wait for values
-meter.createObservableCounter('example_metric', (observableResult) => {
-  const value = getRandomValue();
-  observableResult.observe(value, { attribute: '1' });
-}, {
-  description: 'Example of a sync observable counter with callback',
-});
-
-function getRandomValue() {
-  return Math.random();
-}
-```
-
-### Histogram
-=======
 Please see the [version `0.27.0` README](https://github.com/open-telemetry/opentelemetry-js/tree/v0.27.0/experimental/packages/opentelemetry-sdk-metrics-base#usage).
->>>>>>> 7d67bf3e
 
 TODO: Add usage information for updated SDK
 
