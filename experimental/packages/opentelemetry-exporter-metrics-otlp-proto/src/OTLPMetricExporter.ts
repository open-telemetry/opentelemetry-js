--- conflicted
+++ resolved
@@ -31,14 +31,8 @@
 import { AggregationTemporality, ResourceMetrics} from '@opentelemetry/sdk-metrics-base';
 import { OTLPMetricExporterBase } from '@opentelemetry/exporter-metrics-otlp-http';
 
-<<<<<<< HEAD
 const DEFAULT_COLLECTOR_RESOURCE_PATH = 'v1/metrics';
 const DEFAULT_COLLECTOR_URL=`http://localhost:4318/${DEFAULT_COLLECTOR_RESOURCE_PATH}`;
-=======
-const DEFAULT_COLLECTOR_RESOURCE_PATH = '/v1/metrics';
-const DEFAULT_COLLECTOR_URL = `http://localhost:4318${DEFAULT_COLLECTOR_RESOURCE_PATH}`;
->>>>>>> 0213d829
-
 
 class OTLPMetricExporterNodeProxy extends OTLPExporterNodeBase<ResourceMetrics,
   otlpTypes.opentelemetryProto.collector.metrics.v1.ExportMetricsServiceRequest> {
@@ -69,17 +63,10 @@
     return typeof config.url === 'string'
       ? config.url
       : getEnv().OTEL_EXPORTER_OTLP_METRICS_ENDPOINT.length > 0
-<<<<<<< HEAD
       ? appendRootPathToUrlIfNeeded(getEnv().OTEL_EXPORTER_OTLP_METRICS_ENDPOINT)
       : getEnv().OTEL_EXPORTER_OTLP_ENDPOINT.length > 0
       ? appendResourcePathToUrl(getEnv().OTEL_EXPORTER_OTLP_ENDPOINT, DEFAULT_COLLECTOR_RESOURCE_PATH)
       : DEFAULT_COLLECTOR_URL;
-=======
-        ? getEnv().OTEL_EXPORTER_OTLP_METRICS_ENDPOINT
-        : getEnv().OTEL_EXPORTER_OTLP_ENDPOINT.length > 0
-          ? appendResourcePathToUrlIfNotPresent(getEnv().OTEL_EXPORTER_OTLP_ENDPOINT, DEFAULT_COLLECTOR_RESOURCE_PATH)
-          : DEFAULT_COLLECTOR_URL;
->>>>>>> 0213d829
   }
 
   getServiceClientType() {
