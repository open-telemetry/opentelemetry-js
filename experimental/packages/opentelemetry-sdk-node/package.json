{
  "name": "@opentelemetry/sdk-node",
  "version": "0.48.0",
  "description": "OpenTelemetry SDK for Node.js",
  "main": "build/src/index.js",
  "types": "build/src/index.d.ts",
  "repository": "open-telemetry/opentelemetry-js",
  "scripts": {
    "prepublishOnly": "npm run compile",
    "compile": "tsc --build",
    "clean": "tsc --build --clean",
    "test": "nyc ts-mocha -p tsconfig.json test/**/*.test.ts",
    "codecov": "nyc report --reporter=json && codecov -f coverage/*.json -p ../../../",
    "lint": "eslint . --ext .ts",
    "lint:fix": "eslint . --ext .ts --fix",
    "version": "node ../../../scripts/version-update.js",
    "watch": "tsc --build --watch",
    "precompile": "cross-var lerna run version --scope $npm_package_name --include-dependencies",
    "prewatch": "npm run precompile",
    "peer-api-check": "node ../../../scripts/peer-api-check.js"
  },
  "keywords": [
    "opentelemetry",
    "nodejs",
    "tracing",
    "profiling",
    "metrics",
    "stats",
    "monitoring"
  ],
  "author": "OpenTelemetry Authors",
  "license": "Apache-2.0",
  "engines": {
    "node": ">=18"
  },
  "files": [
    "build/src/**/*.js",
    "build/src/**/*.js.map",
    "build/src/**/*.d.ts",
    "LICENSE",
    "README.md"
  ],
  "publishConfig": {
    "access": "public"
  },
  "dependencies": {
    "@opentelemetry/api-logs": "0.48.0",
    "@opentelemetry/core": "1.21.0",
    "@opentelemetry/exporter-trace-otlp-grpc": "0.48.0",
    "@opentelemetry/exporter-trace-otlp-http": "0.48.0",
    "@opentelemetry/exporter-trace-otlp-proto": "0.48.0",
    "@opentelemetry/exporter-zipkin": "1.21.0",
    "@opentelemetry/instrumentation": "0.48.0",
    "@opentelemetry/resources": "1.21.0",
    "@opentelemetry/sdk-logs": "0.48.0",
    "@opentelemetry/sdk-metrics": "1.21.0",
    "@opentelemetry/sdk-trace-base": "1.21.0",
    "@opentelemetry/sdk-trace-node": "1.21.0",
    "@opentelemetry/semantic-conventions": "1.21.0"
  },
  "peerDependencies": {
    "@opentelemetry/api": ">=1.3.0 <1.8.0"
  },
  "devDependencies": {
    "@opentelemetry/api": "1.7.0",
<<<<<<< HEAD
    "@opentelemetry/context-async-hooks": "1.18.1",
    "@opentelemetry/exporter-jaeger": "1.18.1",
    "@types/mocha": "10.0.6",
    "@types/node": "18.6.5",
=======
    "@opentelemetry/context-async-hooks": "1.21.0",
    "@opentelemetry/exporter-jaeger": "1.21.0",
    "@types/mocha": "10.0.6",
    "@types/node": "18.6.5",
    "@types/semver": "7.5.6",
>>>>>>> f86251d4
    "@types/sinon": "10.0.20",
    "codecov": "3.8.3",
    "cross-var": "1.1.0",
    "lerna": "6.6.2",
    "mocha": "10.2.0",
    "nyc": "15.1.0",
    "sinon": "15.1.2",
    "ts-loader": "8.4.0",
    "ts-mocha": "10.0.0",
    "typescript": "4.4.4"
  },
  "homepage": "https://github.com/open-telemetry/opentelemetry-js/tree/main/experimental/packages/opentelemetry-sdk-node",
  "sideEffects": false
}<|MERGE_RESOLUTION|>--- conflicted
+++ resolved
@@ -63,18 +63,11 @@
   },
   "devDependencies": {
     "@opentelemetry/api": "1.7.0",
-<<<<<<< HEAD
-    "@opentelemetry/context-async-hooks": "1.18.1",
-    "@opentelemetry/exporter-jaeger": "1.18.1",
-    "@types/mocha": "10.0.6",
-    "@types/node": "18.6.5",
-=======
     "@opentelemetry/context-async-hooks": "1.21.0",
     "@opentelemetry/exporter-jaeger": "1.21.0",
     "@types/mocha": "10.0.6",
     "@types/node": "18.6.5",
     "@types/semver": "7.5.6",
->>>>>>> f86251d4
     "@types/sinon": "10.0.20",
     "codecov": "3.8.3",
     "cross-var": "1.1.0",
