/*
 * Copyright The OpenTelemetry Authors
 *
 * Licensed under the Apache License, Version 2.0 (the "License");
 * you may not use this file except in compliance with the License.
 * You may obtain a copy of the License at
 *
 *      https://www.apache.org/licenses/LICENSE-2.0
 *
 * Unless required by applicable law or agreed to in writing, software
 * distributed under the License is distributed on an "AS IS" BASIS,
 * WITHOUT WARRANTIES OR CONDITIONS OF ANY KIND, either express or implied.
 * See the License for the specific language governing permissions and
 * limitations under the License.
 */

import { diag } from '@opentelemetry/api';
import * as api from '@opentelemetry/api-metrics';
import { hrTime, hrTimeToNanoseconds } from '@opentelemetry/core';
import { Resource } from '@opentelemetry/resources';
import * as assert from 'assert';
import * as sinon from 'sinon';
import {
  CounterMetric,
  Histogram,
  LastValue,
  LastValueAggregator,
  Meter,
  MeterProvider,
  Metric,
  MetricKind,
  MetricRecord,
  Sum,
  UpDownCounterMetric,
  ObservableGaugeMetric,
  HistogramMetric,
} from '../src';
import { BatchObserver } from '../src/BatchObserver';
import { BatchObserverResult } from '../src/BatchObserverResult';
import { SumAggregator } from '../src/export/aggregators';
import { ObservableCounterMetric } from '../src/ObservableCounterMetric';
import { ObservableUpDownCounterMetric } from '../src/ObservableUpDownCounterMetric';
import { hashLabels } from '../src/Utils';

const nonNumberValues = [
  // type undefined
  undefined,
  // type null
  null,
  // type function
  function () {},
  // type boolean
  true,
  false,
  // type string
  '1',
  // type object
  {},
  // type symbol
  // symbols cannot be cast to number, early errors will be thrown.
];

if (Number(process.versions.node.match(/^\d+/)) >= 10) {
  nonNumberValues.push(
    // type bigint
    // Preferring BigInt builtin object instead of bigint literal to keep Node.js v8.x working.
    // TODO: should metric instruments support bigint?
    BigInt(1) // eslint-disable-line node/no-unsupported-features/es-builtins
  );
}

describe('Meter', () => {
  let meter: Meter;
  const keya = 'keya';
  const keyb = 'keyb';
  const labels: api.Labels = { [keyb]: 'value2', [keya]: 'value1' };

  beforeEach(() => {
    meter = new MeterProvider().getMeter('test-meter');
  });

  afterEach(() => {
    sinon.restore();
  });

  describe('#counter', () => {
    const performanceTimeOrigin = hrTime();

    it('should create a counter', () => {
      const counter = meter.createCounter('name');
      assert.ok(counter instanceof Metric);
    });

    it('should create a counter with options', () => {
      const counter = meter.createCounter('name', {
        description: 'desc',
        unit: '1',
        disabled: false,
      });
      assert.ok(counter instanceof Metric);
    });

    it('should be able to call add() directly on counter', async () => {
      const counter = meter.createCounter('name') as CounterMetric;
      counter.add(10, labels);
      await meter.collect();
      const [record1] = meter.getProcessor().checkPointSet();

      assert.strictEqual(record1.aggregator.toPoint().value, 10);
      const lastTimestamp = record1.aggregator.toPoint().timestamp;
      assert.ok(
        hrTimeToNanoseconds(lastTimestamp) >
          hrTimeToNanoseconds(performanceTimeOrigin)
      );
      counter.add(10, labels);
      assert.strictEqual(record1.aggregator.toPoint().value, 20);

      assert.ok(
        hrTimeToNanoseconds(record1.aggregator.toPoint().timestamp) >
          hrTimeToNanoseconds(lastTimestamp)
      );
    });

    it('should be able to call add with no labels', async () => {
      const counter = meter.createCounter('name', {
        description: 'desc',
        unit: '1',
        disabled: false,
      });
      counter.add(1);
      await meter.collect();
      const [record1] = meter.getProcessor().checkPointSet();
      assert.strictEqual(record1.aggregator.toPoint().value, 1);
    });

    it('should pipe through resource', async () => {
      const counter = meter.createCounter('name') as CounterMetric;
      assert.ok(counter.resource instanceof Resource);

      counter.add(1, { foo: 'bar' });

      const [record] = await counter.getMetricRecord();
      assert.ok(record.resource instanceof Resource);
    });

    it('should pipe through instrumentation library', async () => {
      const counter = meter.createCounter('name') as CounterMetric;
      assert.ok(counter.instrumentationLibrary);

      counter.add(1, { foo: 'bar' });

      const [record] = await counter.getMetricRecord();
      const { name, version } = record.instrumentationLibrary;
      assert.strictEqual(name, 'test-meter');
      assert.strictEqual(version, undefined);
    });

    describe('.bind()', () => {
      it('should create a counter instrument', async () => {
        const counter = meter.createCounter('name') as CounterMetric;
        const boundCounter = counter.bind(labels);
        boundCounter.add(10);
        await meter.collect();
        const [record1] = meter.getProcessor().checkPointSet();

        assert.strictEqual(record1.aggregator.toPoint().value, 10);
        boundCounter.add(10);
        assert.strictEqual(record1.aggregator.toPoint().value, 20);
      });

      it('should return the aggregator', () => {
        const counter = meter.createCounter('name') as CounterMetric;
        const boundCounter = counter.bind(labels);
        boundCounter.add(20);
        assert.ok(boundCounter.getAggregator() instanceof SumAggregator);
        assert.strictEqual(boundCounter.getLabels(), labels);
      });

      it('should add positive values only', async () => {
        const counter = meter.createCounter('name') as CounterMetric;
        const boundCounter = counter.bind(labels);
        boundCounter.add(10);
        assert.strictEqual(meter.getProcessor().checkPointSet().length, 0);
        await meter.collect();
        const [record1] = meter.getProcessor().checkPointSet();

        assert.strictEqual(record1.aggregator.toPoint().value, 10);
        boundCounter.add(-100);
        assert.strictEqual(record1.aggregator.toPoint().value, 10);
      });

      it('should not add the instrument data when disabled', async () => {
        const counter = meter.createCounter('name', {
          disabled: true,
        }) as CounterMetric;
        const boundCounter = counter.bind(labels);
        boundCounter.add(10);
        await meter.collect();
        const [record1] = meter.getProcessor().checkPointSet();
        assert.strictEqual(record1.aggregator.toPoint().value, 0);
      });

      it('should return same instrument on same label values', async () => {
        const counter = meter.createCounter('name') as CounterMetric;
        const boundCounter = counter.bind(labels);
        boundCounter.add(10);
        const boundCounter1 = counter.bind(labels);
        boundCounter1.add(10);
        await meter.collect();
        const [record1] = meter.getProcessor().checkPointSet();

        assert.strictEqual(record1.aggregator.toPoint().value, 20);
        assert.strictEqual(boundCounter, boundCounter1);
      });
    });

    describe('.unbind()', () => {
      it('should remove a counter instrument', () => {
        const counter = meter.createCounter('name') as CounterMetric;
        const boundCounter = counter.bind(labels);
        assert.strictEqual(counter['_instruments'].size, 1);
        counter.unbind(labels);
        assert.strictEqual(counter['_instruments'].size, 0);
        const boundCounter1 = counter.bind(labels);
        assert.strictEqual(counter['_instruments'].size, 1);
        assert.notStrictEqual(boundCounter, boundCounter1);
      });

      it('should not fail when removing non existing instrument', () => {
        const counter = meter.createCounter('name') as CounterMetric;
        counter.unbind({});
      });

      it('should clear all instruments', () => {
        const counter = meter.createCounter('name') as CounterMetric;
        counter.bind(labels);
        assert.strictEqual(counter['_instruments'].size, 1);
        counter.clear();
        assert.strictEqual(counter['_instruments'].size, 0);
      });
    });

    describe('.registerMetric()', () => {
      it('skip already registered Metric', async () => {
        const counter1 = meter.createCounter('name1') as CounterMetric;
        counter1.bind(labels).add(10);

        // should skip below metric
        const counter2 = meter.createCounter('name1', {
          valueType: api.ValueType.INT,
        }) as CounterMetric;
        counter2.bind(labels).add(500);

        await meter.collect();
        const record = meter.getProcessor().checkPointSet();

        assert.strictEqual(record.length, 1);
        assert.deepStrictEqual(record[0].descriptor, {
          description: '',
          metricKind: MetricKind.COUNTER,
          name: 'name1',
          unit: '1',
          valueType: api.ValueType.DOUBLE,
        });
        assert.strictEqual(record[0].aggregator.toPoint().value, 10);
      });
    });

    describe('names', () => {
      it('should create counter with valid names', () => {
        const counter1 = meter.createCounter('name1');
        const counter2 = meter.createCounter(
          'Name_with-all.valid_CharacterClasses'
        );
        assert.ok(counter1 instanceof CounterMetric);
        assert.ok(counter2 instanceof CounterMetric);
      });

      it('should return no op metric if name is an empty string', () => {
        const counter = meter.createCounter('');
        assert.ok(counter instanceof api.NoopMetric);
      });

      it('should return no op metric if name does not start with a letter', () => {
        const counter1 = meter.createCounter('1name');
        const counter_ = meter.createCounter('_name');
        assert.ok(counter1 instanceof api.NoopMetric);
        assert.ok(counter_ instanceof api.NoopMetric);
      });

      it('should return no op metric if name is an empty string contain only letters, numbers, ".", "_", and "-"', () => {
        const counter = meter.createCounter('name with invalid characters^&*(');
        assert.ok(counter instanceof api.NoopMetric);
      });

      it('should return no op metric if name exceeded length of 63', () => {
        const counter = meter.createCounter('a'.repeat(63));
        assert.ok(counter instanceof CounterMetric);
        const counter2 = meter.createCounter('a'.repeat(64));
        assert.ok(counter2 instanceof api.NoopMetric);
      });
    });
  });

  describe('#UpDownCounter', () => {
    const performanceTimeOrigin = hrTime();

    it('should create a UpDownCounter', () => {
      const upDownCounter = meter.createUpDownCounter('name');
      assert.ok(upDownCounter instanceof Metric);
    });

    it('should create a UpDownCounter with options', () => {
      const upDownCounter = meter.createUpDownCounter('name', {
        description: 'desc',
        unit: '1',
        disabled: false,
      });
      assert.ok(upDownCounter instanceof Metric);
    });

    it('should be able to call add() directly on UpDownCounter', async () => {
      const upDownCounter = meter.createUpDownCounter('name');
      upDownCounter.add(10, labels);
      await meter.collect();
      const [record1] = meter.getProcessor().checkPointSet();

      assert.strictEqual(record1.aggregator.toPoint().value, 10);
      const lastTimestamp = record1.aggregator.toPoint().timestamp;
      assert.ok(
        hrTimeToNanoseconds(lastTimestamp) >
          hrTimeToNanoseconds(performanceTimeOrigin)
      );
      upDownCounter.add(10, labels);
      assert.strictEqual(record1.aggregator.toPoint().value, 20);

      assert.ok(
        hrTimeToNanoseconds(record1.aggregator.toPoint().timestamp) >
          hrTimeToNanoseconds(lastTimestamp)
      );
    });

    it('should be able to call add with no labels', async () => {
      const upDownCounter = meter.createUpDownCounter('name', {
        description: 'desc',
        unit: '1',
        disabled: false,
      });
      upDownCounter.add(1);
      await meter.collect();
      const [record1] = meter.getProcessor().checkPointSet();
      assert.strictEqual(record1.aggregator.toPoint().value, 1);
    });

    it('should pipe through resource', async () => {
      const upDownCounter = meter.createUpDownCounter(
        'name'
      ) as UpDownCounterMetric;
      assert.ok(upDownCounter.resource instanceof Resource);

      upDownCounter.add(1, { foo: 'bar' });

      const [record] = await upDownCounter.getMetricRecord();
      assert.ok(record.resource instanceof Resource);
    });

    describe('.bind()', () => {
      it('should create a UpDownCounter instrument', async () => {
        const upDownCounter = meter.createUpDownCounter('name') as UpDownCounterMetric;
        const boundCounter = upDownCounter.bind(labels);
        boundCounter.add(10);
        await meter.collect();
        const [record1] = meter.getProcessor().checkPointSet();

        assert.strictEqual(record1.aggregator.toPoint().value, 10);
        boundCounter.add(-200);
        assert.strictEqual(record1.aggregator.toPoint().value, -190);
      });

      it('should return the aggregator', () => {
        const upDownCounter = meter.createUpDownCounter(
          'name'
        ) as UpDownCounterMetric;
        const boundCounter = upDownCounter.bind(labels);
        boundCounter.add(20);
        assert.ok(boundCounter.getAggregator() instanceof SumAggregator);
        assert.strictEqual(boundCounter.getLabels(), labels);
      });

      it('should not add the instrument data when disabled', async () => {
        const upDownCounter = meter.createUpDownCounter('name', {
          disabled: true,
        }) as UpDownCounterMetric;
        const boundCounter = upDownCounter.bind(labels);
        boundCounter.add(10);
        await meter.collect();
        const [record1] = meter.getProcessor().checkPointSet();
        assert.strictEqual(record1.aggregator.toPoint().value, 0);
      });

      it('should return same instrument on same label values', async () => {
        const upDownCounter = meter.createUpDownCounter('name') as UpDownCounterMetric;
        const boundCounter = upDownCounter.bind(labels);
        boundCounter.add(10);
        const boundCounter1 = upDownCounter.bind(labels);
        boundCounter1.add(10);
        await meter.collect();
        const [record1] = meter.getProcessor().checkPointSet();

        assert.strictEqual(record1.aggregator.toPoint().value, 20);
        assert.strictEqual(boundCounter, boundCounter1);
      });

      it('should truncate non-integer values for INT valueType', async () => {
        const upDownCounter = meter.createUpDownCounter('name', {
          valueType: api.ValueType.INT,
        }) as UpDownCounterMetric;
        const boundCounter = upDownCounter.bind(labels);

        [-1.1, 2.2].forEach(val => {
          boundCounter.add(val);
        });
        await meter.collect();
        const [record1] = meter.getProcessor().checkPointSet();
        assert.strictEqual(record1.aggregator.toPoint().value, 1);
      });

      it('should ignore non-number values for INT valueType', async () => {
        const upDownCounter = meter.createUpDownCounter('name', {
          valueType: api.ValueType.DOUBLE,
        }) as UpDownCounterMetric;
        const boundCounter = upDownCounter.bind(labels);

        await Promise.all(
          nonNumberValues.map(async val => {
            // @ts-expect-error verify non number types
            boundCounter.add(val);
            await meter.collect();
            const [record1] = meter.getProcessor().checkPointSet();

            assert.strictEqual(record1.aggregator.toPoint().value, 0);
          })
        );
      });

      it('should ignore non-number values for DOUBLE valueType', async () => {
        const upDownCounter = meter.createUpDownCounter('name', {
          valueType: api.ValueType.DOUBLE,
        }) as UpDownCounterMetric;
        const boundCounter = upDownCounter.bind(labels);

        await Promise.all(
          nonNumberValues.map(async val => {
            // @ts-expect-error verify non number types
            boundCounter.add(val);
            await meter.collect();
            const [record1] = meter.getProcessor().checkPointSet();

            assert.strictEqual(record1.aggregator.toPoint().value, 0);
          })
        );
      });
    });

    describe('.unbind()', () => {
      it('should remove a UpDownCounter instrument', () => {
        const upDownCounter = meter.createUpDownCounter(
          'name'
        ) as UpDownCounterMetric;
        const boundCounter = upDownCounter.bind(labels);
        assert.strictEqual(upDownCounter['_instruments'].size, 1);
        upDownCounter.unbind(labels);
        assert.strictEqual(upDownCounter['_instruments'].size, 0);
        const boundCounter1 = upDownCounter.bind(labels);
        assert.strictEqual(upDownCounter['_instruments'].size, 1);
        assert.notStrictEqual(boundCounter, boundCounter1);
      });

      it('should not fail when removing non existing instrument', () => {
        const upDownCounter = meter.createUpDownCounter('name') as UpDownCounterMetric;
        upDownCounter.unbind({});
      });

      it('should clear all instruments', () => {
        const upDownCounter = meter.createUpDownCounter(
          'name'
        ) as CounterMetric;
        upDownCounter.bind(labels);
        assert.strictEqual(upDownCounter['_instruments'].size, 1);
        upDownCounter.clear();
        assert.strictEqual(upDownCounter['_instruments'].size, 0);
      });
    });

    describe('.registerMetric()', () => {
      it('skip already registered Metric', async () => {
        const counter1 = meter.createCounter('name1') as CounterMetric;
        counter1.bind(labels).add(10);

        // should skip below metric
        const counter2 = meter.createCounter('name1', {
          valueType: api.ValueType.INT,
        }) as CounterMetric;
        counter2.bind(labels).add(500);

        await meter.collect();
        const record = meter.getProcessor().checkPointSet();

        assert.strictEqual(record.length, 1);
        assert.deepStrictEqual(record[0].descriptor, {
          description: '',
          metricKind: MetricKind.COUNTER,
          name: 'name1',
          unit: '1',
          valueType: api.ValueType.DOUBLE,
        });
        assert.strictEqual(record[0].aggregator.toPoint().value, 10);
      });
    });

    describe('names', () => {
      it('should create counter with valid names', () => {
        const counter1 = meter.createCounter('name1');
        const counter2 = meter.createCounter(
          'Name_with-all.valid_CharacterClasses'
        );
        assert.ok(counter1 instanceof CounterMetric);
        assert.ok(counter2 instanceof CounterMetric);
      });

      it('should return no op metric if name is an empty string', () => {
        const counter = meter.createCounter('');
        assert.ok(counter instanceof api.NoopMetric);
      });

      it('should return no op metric if name does not start with a letter', () => {
        const counter1 = meter.createCounter('1name');
        const counter_ = meter.createCounter('_name');
        assert.ok(counter1 instanceof api.NoopMetric);
        assert.ok(counter_ instanceof api.NoopMetric);
      });

      it('should return no op metric if name is an empty string contain only letters, numbers, ".", "_", and "-"', () => {
        const counter = meter.createCounter('name with invalid characters^&*(');
        assert.ok(counter instanceof api.NoopMetric);
      });
    });
  });

  describe('#Histogram', () => {
    it('should create a histogram', () => {
      const histogram = meter.createHistogram('name');
      assert.ok(histogram instanceof Metric);
    });

    it('should create a histogram with options', () => {
      const histogram = meter.createHistogram('name', {
        description: 'desc',
        unit: '1',
        disabled: false,
      });
      assert.ok(histogram instanceof Metric);
    });

    it('should set histogram boundaries for histogram', async () => {
      const histogram = meter.createHistogram('name', {
        description: 'desc',
        unit: '1',
        disabled: false,
        boundaries: [10, 20, 30, 100],
      }) as HistogramMetric;

      histogram.record(10);
      histogram.record(30);
      histogram.record(50);
      histogram.record(200);

      await meter.collect();
      const [record] = meter.getProcessor().checkPointSet();
      assert.deepStrictEqual(record.aggregator.toPoint().value as Histogram, {
        buckets: {
          boundaries: [10, 20, 30, 100],
          counts: [0, 1, 0, 2, 1],
        },
        count: 4,
        sum: 290,
      });

      assert.ok(histogram instanceof Metric);
    });

    it('should pipe through resource', async () => {
      const histogram = meter.createHistogram(
        'name'
      ) as HistogramMetric;
      assert.ok(histogram.resource instanceof Resource);

      histogram.record(1, { foo: 'bar' });

      const [record] = await histogram.getMetricRecord();
      assert.ok(record.resource instanceof Resource);
    });

    it('should pipe through instrumentation library', async () => {
      const histogram = meter.createHistogram(
        'name'
      ) as HistogramMetric;
      assert.ok(histogram.instrumentationLibrary);

      histogram.record(1, { foo: 'bar' });

      const [record] = await histogram.getMetricRecord();
      const { name, version } = record.instrumentationLibrary;
      assert.strictEqual(name, 'test-meter');
      assert.strictEqual(version, undefined);
    });

    describe('names', () => {
      it('should return no op metric if name is an empty string', () => {
        const histogram = meter.createHistogram('');
        assert.ok(histogram instanceof api.NoopMetric);
      });

      it('should return no op metric if name does not start with a letter', () => {
        const histogram1 = meter.createHistogram('1name');
        const histogram_ = meter.createHistogram('_name');
        assert.ok(histogram1 instanceof api.NoopMetric);
        assert.ok(histogram_ instanceof api.NoopMetric);
      });

      it('should return no op metric if name is an empty string contain only letters, numbers, ".", "_", and "-"', () => {
        const histogram = meter.createHistogram(
          'name with invalid characters^&*('
        );
        assert.ok(histogram instanceof api.NoopMetric);
      });
    });

    describe('.bind()', () => {
      const performanceTimeOrigin = hrTime();

      it('should create a histogram instrument', () => {
        const histogram = meter.createHistogram(
          'name'
        ) as HistogramMetric;
        const boundHistogram = histogram.bind(labels);
        assert.doesNotThrow(() => boundHistogram.record(10));
      });

      it('should not set the instrument data when disabled', async () => {
        const histogram = meter.createHistogram('name', {
          disabled: true,
        }) as HistogramMetric;
        const boundHistogram = histogram.bind(labels);
        boundHistogram.record(10);

        await meter.collect();
        const [record1] = meter.getProcessor().checkPointSet();
        assert.deepStrictEqual(
          record1.aggregator.toPoint().value as Histogram,
          {
            buckets: {
              boundaries: [Infinity],
              counts: [0, 0],
            },
            count: 0,
            sum: 0,
          }
        );
      });

      it('should accept negative (and positive) values', async () => {
        const histogram = meter.createHistogram('name') as HistogramMetric;
        const boundHistogram = histogram.bind(labels);
        boundHistogram.record(-10);
        boundHistogram.record(50);

        await meter.collect();
        const [record1] = meter.getProcessor().checkPointSet();
        assert.deepStrictEqual(
          record1.aggregator.toPoint().value as Histogram,
          {
            buckets: {
              boundaries: [Infinity],
              counts: [2, 0],
            },
            count: 2,
            sum: 40,
          }
        );
        assert.ok(
          hrTimeToNanoseconds(record1.aggregator.toPoint().timestamp) >
            hrTimeToNanoseconds(performanceTimeOrigin)
        );
      });

      it('should return same instrument on same label values', async () => {
        const histogram = meter.createHistogram(
          'name'
        ) as HistogramMetric;
        const boundHistogram1 = histogram.bind(labels);
        boundHistogram1.record(10);
        const boundHistogram2 = histogram.bind(labels);
        boundHistogram2.record(100);
        await meter.collect();
        const [record1] = meter.getProcessor().checkPointSet();
        assert.deepStrictEqual(
          record1.aggregator.toPoint().value as Histogram,
          {
            buckets: {
              boundaries: [Infinity],
              counts: [2, 0],
            },
            count: 2,
            sum: 110,
          }
        );
        assert.strictEqual(boundHistogram1, boundHistogram2);
      });

      it('should ignore non-number values', async () => {
        const histogram = meter.createHistogram(
          'name'
        ) as HistogramMetric;
        const boundHistogram = histogram.bind(labels);

        await Promise.all(
          nonNumberValues.map(async val => {
            // @ts-expect-error verify non number types
            boundHistogram.record(val);
            await meter.collect();
            const [record1] = meter.getProcessor().checkPointSet();
            assert.deepStrictEqual(
              record1.aggregator.toPoint().value as Histogram,
              {
                buckets: {
                  boundaries: [Infinity],
                  counts: [0, 0],
                },
                count: 0,
                sum: 0,
              }
            );
          })
        );
      });
    });

    describe('.unbind()', () => {
      it('should remove the histogram instrument', () => {
        const histogram = meter.createHistogram(
          'name'
        ) as HistogramMetric;
        const boundHistogram = histogram.bind(labels);
        assert.strictEqual(histogram['_instruments'].size, 1);
        histogram.unbind(labels);
        assert.strictEqual(histogram['_instruments'].size, 0);
        const boundHistogram2 = histogram.bind(labels);
        assert.strictEqual(histogram['_instruments'].size, 1);
        assert.notStrictEqual(boundHistogram, boundHistogram2);
      });

      it('should not fail when removing non existing instrument', () => {
        const histogram = meter.createHistogram('name') as HistogramMetric;
        histogram.unbind({});
      });

      it('should clear all instruments', () => {
        const histogram = meter.createHistogram(
          'name'
        ) as HistogramMetric;
        histogram.bind(labels);
        assert.strictEqual(histogram['_instruments'].size, 1);
        histogram.clear();
        assert.strictEqual(histogram['_instruments'].size, 0);
      });
    });
  });

  describe('#ObservableCounterMetric', () => {
    it('should create an ObservableCounter', () => {
      const observableCounter = meter.createObservableCounter('name') as ObservableCounterMetric;
      assert.ok(observableCounter instanceof Metric);
    });

    it('should return noop observable counter when name is invalid', () => {
      // Need to stub/spy on the underlying logger as the "diag" instance is global
      const spy = sinon.stub(diag, 'warn');
      const observableCounter = meter.createObservableCounter('na me');
      assert.ok(observableCounter === api.NOOP_OBSERVABLE_COUNTER_METRIC);
      const args = spy.args[0];
      assert.ok(
        args[0],
        'Invalid metric name na me. Defaulting to noop metric implementation.'
      );
    });

    it('should create observable counter with options', () => {
      const observableCounter = meter.createObservableCounter('name', {
        description: 'desc',
        unit: '1',
        disabled: false,
      }) as ObservableCounterMetric;
      assert.ok(observableCounter instanceof Metric);
    });

    it('should set callback and observe value ', async () => {
      let counter = 0;

      function getValue() {
        diag.info('getting value, counter:', counter);
        if (++counter % 2 === 0) {
          return 3;
        }
        return -1;
      }

      const observableCounter = meter.createObservableCounter(
        'name',
        {
          description: 'desc',
        },
        (observableResult: api.ObservableResult) => {
          // simulate async
          return new Promise<void>(resolve => {
            setTimeout(() => {
              observableResult.observe(getValue(), { pid: '123', core: '1' });
              resolve();
            }, 1);
          });
        }
      ) as ObservableCounterMetric;

      let metricRecords = await observableCounter.getMetricRecord();
      assert.strictEqual(metricRecords.length, 1);
      let point = metricRecords[0].aggregator.toPoint();
      assert.strictEqual(point.value, -1);
      assert.strictEqual(
        hashLabels(metricRecords[0].labels),
        '|#core:1,pid:123'
      );

      metricRecords = await observableCounter.getMetricRecord();
      assert.strictEqual(metricRecords.length, 1);
      point = metricRecords[0].aggregator.toPoint();
      assert.strictEqual(point.value, 3);

      metricRecords = await observableCounter.getMetricRecord();
      assert.strictEqual(metricRecords.length, 1);
      point = metricRecords[0].aggregator.toPoint();
      assert.strictEqual(point.value, 3);
    });

    it('should set callback and observe value when callback returns nothing', async () => {
      const observableCounter = meter.createObservableCounter(
        'name',
        {
          description: 'desc',
        },
        (observableResult: api.ObservableResult) => {
          observableResult.observe(1, { pid: '123', core: '1' });
        }
      ) as ObservableCounterMetric;

      const metricRecords = await observableCounter.getMetricRecord();
      assert.strictEqual(metricRecords.length, 1);
    });

    it(
      'should set callback and observe value when callback returns anything' +
        ' but Promise',
      async () => {
        const observableCounter = meter.createObservableCounter(
          'name',
          {
            description: 'desc',
          },
          (observableResult: api.ObservableResult) => {
            observableResult.observe(1, { pid: '123', core: '1' });
            return '1';
          }
        ) as ObservableCounterMetric;

        const metricRecords = await observableCounter.getMetricRecord();
        assert.strictEqual(metricRecords.length, 1);
      }
    );

    it('should reject getMetricRecord when callback throws an error', async () => {
      const observableCounter = meter.createObservableCounter(
        'name',
        {
          description: 'desc',
        },
        (observableResult: api.ObservableResult) => {
          observableResult.observe(1, { pid: '123', core: '1' });
          throw new Error('Boom');
        }
      ) as ObservableCounterMetric;
      await observableCounter
        .getMetricRecord()
        .then()
        .catch(e => {
          assert.strictEqual(e.message, 'Boom');
        });
    });

    it('should pipe through resource', async () => {
      const observableCounter = meter.createObservableCounter('name', {}, result => {
        result.observe(42, { foo: 'bar' });
        return Promise.resolve();
      }) as ObservableCounterMetric;
      assert.ok(observableCounter.resource instanceof Resource);

      const [record] = await observableCounter.getMetricRecord();
      assert.ok(record.resource instanceof Resource);
    });
  });

  describe('#ObservableGauge', () => {
    it('should create an observable gauge', () => {
      const observableGauge = meter.createObservableGauge(
        'name'
      ) as ObservableGaugeMetric;
      assert.ok(observableGauge instanceof Metric);
    });

    it('should return noop observable gauge when name is invalid', () => {
      // Need to stub/spy on the underlying logger as the "diag" instance is global
      const spy = sinon.stub(diag, 'warn');
      const observableGauge = meter.createObservableGauge('na me');
      assert.ok(observableGauge === api.NOOP_OBSERVABLE_GAUGE_METRIC);
      const args = spy.args[0];
      assert.ok(
        args[0],
        'Invalid metric name na me. Defaulting to noop metric implementation.'
      );
    });

    it('should create observable gauge with options', () => {
      const observableGauge = meter.createObservableGauge('name', {
        description: 'desc',
        unit: '1',
        disabled: false,
      }) as ObservableGaugeMetric;
      assert.ok(observableGauge instanceof Metric);
    });

    it('should set callback and observe value ', async () => {
      const observableGauge = meter.createObservableGauge(
        'name',
        {
          description: 'desc',
        },
        (observableResult: api.ObservableResult) => {
          // simulate async
          return new Promise<void>(resolve => {
            setTimeout(() => {
              observableResult.observe(getCpuUsage(), { pid: '123', core: '1' });
              observableResult.observe(getCpuUsage(), { pid: '123', core: '2' });
              observableResult.observe(getCpuUsage(), { pid: '123', core: '3' });
              observableResult.observe(getCpuUsage(), { pid: '123', core: '4' });
              resolve();
            }, 1);
          });
        }
      ) as ObservableGaugeMetric;

      function getCpuUsage() {
        return Math.random();
      }

      const metricRecords: MetricRecord[] = await observableGauge.getMetricRecord();
      assert.strictEqual(metricRecords.length, 4);

      const metric1 = metricRecords[0];
      const metric2 = metricRecords[1];
      const metric3 = metricRecords[2];
      const metric4 = metricRecords[3];
      assert.strictEqual(hashLabels(metric1.labels), '|#core:1,pid:123');
      assert.strictEqual(hashLabels(metric2.labels), '|#core:2,pid:123');
      assert.strictEqual(hashLabels(metric3.labels), '|#core:3,pid:123');
      assert.strictEqual(hashLabels(metric4.labels), '|#core:4,pid:123');

      ensureMetric(metric1);
      ensureMetric(metric2);
      ensureMetric(metric3);
      ensureMetric(metric4);
    });

    it('should pipe through resource', async () => {
      const observableGauge = meter.createObservableGauge('name', {}, result => {
        result.observe(42, { foo: 'bar' });
      }) as ObservableGaugeMetric;
      assert.ok(observableGauge.resource instanceof Resource);

      const [record] = await observableGauge.getMetricRecord();
      assert.ok(record.resource instanceof Resource);
    });
  });

  describe('#ObservableUpDownCounterMetric', () => {
    it('should create an ObservableUpDownCounter', () => {
      const observableUpDownCounter = meter.createObservableUpDownCounter(
        'name'
      ) as ObservableUpDownCounterMetric;
      assert.ok(observableUpDownCounter instanceof Metric);
    });

    it('should return noop observable up down counter when name is invalid', () => {
      // Need to stub/spy on the underlying logger as the "diag" instance is global
      const spy = sinon.stub(diag, 'warn');
      const observableUpDownCounter = meter.createObservableUpDownCounter('na me');
      assert.ok(observableUpDownCounter === api.NOOP_OBSERVABLE_UP_DOWN_COUNTER_METRIC);
      const args = spy.args[0];
      assert.ok(
        args[0],
        'Invalid metric name na me. Defaulting to noop metric implementation.'
      );
    });

    it('should create observable up down counter with options', () => {
      const observableUpDownCounter = meter.createObservableUpDownCounter('name', {
        description: 'desc',
        unit: '1',
        disabled: false,
      }) as ObservableUpDownCounterMetric;
      assert.ok(observableUpDownCounter instanceof Metric);
    });

    it('should set callback and observe value ', async () => {
      let counter = 0;

      function getValue() {
        counter++;
        if (counter % 2 === 0) {
          return 2;
        }
        return 3;
      }

      const observableUpDownCounter = meter.createObservableUpDownCounter(
        'name',
        {
          description: 'desc',
        },
        (observableResult: api.ObservableResult) => {
          // simulate async
          return new Promise<void>(resolve => {
            setTimeout(() => {
              observableResult.observe(getValue(), { pid: '123', core: '1' });
              resolve();
            }, 1);
          });
        }
      ) as ObservableUpDownCounterMetric;

      let metricRecords = await observableUpDownCounter.getMetricRecord();
      assert.strictEqual(metricRecords.length, 1);
      let point = metricRecords[0].aggregator.toPoint();
      assert.strictEqual(point.value, 3);
      assert.strictEqual(
        hashLabels(metricRecords[0].labels),
        '|#core:1,pid:123'
      );

      metricRecords = await observableUpDownCounter.getMetricRecord();
      assert.strictEqual(metricRecords.length, 1);
      point = metricRecords[0].aggregator.toPoint();
      assert.strictEqual(point.value, 2);

      metricRecords = await observableUpDownCounter.getMetricRecord();
      assert.strictEqual(metricRecords.length, 1);
      point = metricRecords[0].aggregator.toPoint();
      assert.strictEqual(point.value, 3);
    });

    it('should set callback and observe value when callback returns nothing', async () => {
      const observableUpDownCounter = meter.createObservableUpDownCounter(
        'name',
        {
          description: 'desc',
        },
        (observableResult: api.ObservableResult) => {
          observableResult.observe(1, { pid: '123', core: '1' });
        }
      ) as ObservableUpDownCounterMetric;

      const metricRecords = await observableUpDownCounter.getMetricRecord();
      assert.strictEqual(metricRecords.length, 1);
    });

    it(
      'should set callback and observe value when callback returns anything' +
        ' but Promise',
      async () => {
        const observableUpDownCounter = meter.createObservableUpDownCounter(
          'name',
          {
            description: 'desc',
          },
          (observableResult: api.ObservableResult) => {
            observableResult.observe(1, { pid: '123', core: '1' });
            return '1';
          }
        ) as ObservableUpDownCounterMetric;

        const metricRecords = await observableUpDownCounter.getMetricRecord();
        assert.strictEqual(metricRecords.length, 1);
      }
    );

    it('should reject getMetricRecord when callback throws an error', async () => {
      const observableUpDownCounter = meter.createObservableUpDownCounter(
        'name',
        {
          description: 'desc',
        },
        (observableResult: api.ObservableResult) => {
          observableResult.observe(1, { pid: '123', core: '1' });
          throw new Error('Boom');
        }
      ) as ObservableUpDownCounterMetric;
      await observableUpDownCounter
        .getMetricRecord()
        .then()
        .catch(e => {
          assert.strictEqual(e.message, 'Boom');
        });
    });

    it('should pipe through resource', async () => {
      const observableUpDownCounter = meter.createObservableUpDownCounter(
        'name',
        {},
        result => {
          result.observe(42, { foo: 'bar' });
          return Promise.resolve();
        }
      ) as ObservableUpDownCounterMetric;
      assert.ok(observableUpDownCounter.resource instanceof Resource);

      const [record] = await observableUpDownCounter.getMetricRecord();
      assert.ok(record.resource instanceof Resource);
    });
  });

  describe('#batchObserver', () => {
    it('should create a batch observer', () => {
      const observer = meter.createBatchObserver(() => {});
      assert.ok(observer instanceof BatchObserver);
    });

    it('should create batch observer with options', () => {
      const observer = meter.createBatchObserver(() => {}, {
        maxTimeoutUpdateMS: 100,
      });
      assert.ok(observer instanceof BatchObserver);
    });

    it('should use callback to observe values ', async () => {
      const tempMetric = meter.createObservableGauge('cpu_temp_per_app', {
        description: 'desc',
      }) as ObservableGaugeMetric;

      const cpuUsageMetric = meter.createObservableGauge('cpu_usage_per_app', {
        description: 'desc',
      }) as ObservableGaugeMetric;

      meter.createBatchObserver(batchObserverResult => {
        interface StatItem {
          usage: number;
          temp: number;
        }

        interface Stat {
          name: string;
          core1: StatItem;
          core2: StatItem;
        }

        function someAsyncMetrics() {
          return new Promise(resolve => {
            const stats: Stat[] = [
              {
                name: 'app1',
                core1: { usage: 2.1, temp: 67 },
                core2: { usage: 3.1, temp: 69 },
              },
              {
                name: 'app2',
                core1: { usage: 1.2, temp: 67 },
                core2: { usage: 4.5, temp: 69 },
              },
            ];
            resolve(stats);
          });
        }

        Promise.all([
          someAsyncMetrics(),
          // simulate waiting
          new Promise((resolve, reject) => {
            setTimeout(resolve, 1);
          }),
        ]).then((stats: unknown[]) => {
          const apps = (stats[0] as unknown) as Stat[];
          apps.forEach(app => {
            batchObserverResult.observe({ app: app.name, core: '1' }, [
              tempMetric.observation(app.core1.temp),
              cpuUsageMetric.observation(app.core1.usage),
            ]);
            batchObserverResult.observe({ app: app.name, core: '2' }, [
              tempMetric.observation(app.core2.temp),
              cpuUsageMetric.observation(app.core2.usage),
            ]);
          });
        });
      });

      await meter.collect();
      const records = meter.getProcessor().checkPointSet();
      assert.strictEqual(records.length, 8);

      const metric1 = records[0];
      const metric2 = records[1];
      const metric3 = records[2];
      const metric4 = records[3];
      assert.strictEqual(hashLabels(metric1.labels), '|#app:app1,core:1');
      assert.strictEqual(hashLabels(metric2.labels), '|#app:app1,core:2');
      assert.strictEqual(hashLabels(metric3.labels), '|#app:app2,core:1');
      assert.strictEqual(hashLabels(metric4.labels), '|#app:app2,core:2');

      ensureMetric(metric1, 'cpu_temp_per_app', 67);
      ensureMetric(metric2, 'cpu_temp_per_app', 69);
      ensureMetric(metric3, 'cpu_temp_per_app', 67);
      ensureMetric(metric4, 'cpu_temp_per_app', 69);

      const metric5 = records[4];
      const metric6 = records[5];
      const metric7 = records[6];
      const metric8 = records[7];
      assert.strictEqual(hashLabels(metric5.labels), '|#app:app1,core:1');
      assert.strictEqual(hashLabels(metric6.labels), '|#app:app1,core:2');
      assert.strictEqual(hashLabels(metric7.labels), '|#app:app2,core:1');
      assert.strictEqual(hashLabels(metric8.labels), '|#app:app2,core:2');

      ensureMetric(metric5, 'cpu_usage_per_app', 2.1);
      ensureMetric(metric6, 'cpu_usage_per_app', 3.1);
      ensureMetric(metric7, 'cpu_usage_per_app', 1.2);
      ensureMetric(metric8, 'cpu_usage_per_app', 4.5);
    });

    it('should not observe values when timeout', done => {
      const cpuUsageMetric = meter.createObservableGauge('cpu_usage_per_app', {
        description: 'desc',
      }) as ObservableGaugeMetric;

      meter.createBatchObserver(
        batchObserverResult => {
          Promise.all([
            // simulate waiting 11ms
            new Promise((resolve, reject) => {
              setTimeout(resolve, 11);
            }),
          ]).then(async () => {
            // try to hack to be able to update
            (batchObserverResult as BatchObserverResult).cancelled = false;
            batchObserverResult.observe({ foo: 'bar' }, [
              cpuUsageMetric.observation(123),
            ]);

            // simulate some waiting
            await setTimeout(() => {}, 5);

            const cpuUsageMetricRecords: MetricRecord[] = await cpuUsageMetric.getMetricRecord();
            const value = cpuUsageMetric
              .bind({ foo: 'bar' })
              .getAggregator()
              .toPoint().value;

            assert.deepStrictEqual(value, 0);
            assert.strictEqual(cpuUsageMetricRecords.length, 0);
            done();
          });
        },
        {
          maxTimeoutUpdateMS: 10, // timeout after 10ms
        }
      );

      meter.collect();
    });

    it('should pipe through instrumentation library', async () => {
      const observableGauge = meter.createObservableGauge(
        'name',
        {},
        (observableResult: api.ObservableResult) => {
          observableResult.observe(42, { foo: 'bar' });
        }
      ) as ObservableGaugeMetric;
      assert.ok(observableGauge.instrumentationLibrary);

      const [record] = await observableGauge.getMetricRecord();
      const { name, version } = record.instrumentationLibrary;
      assert.strictEqual(name, 'test-meter');
      assert.strictEqual(version, undefined);
    });
  });

  describe('#getMetrics', () => {
    it('should create a DOUBLE counter', async () => {
      const key = 'key';
      const counter = meter.createCounter('counter', {
        description: 'test',
      }) as CounterMetric;
      const labels = { [key]: 'counter-value' };
      const boundCounter = counter.bind(labels);
      boundCounter.add(10.45);

      await meter.collect();
      const record = meter.getProcessor().checkPointSet();

      assert.strictEqual(record.length, 1);
      assert.deepStrictEqual(record[0].descriptor, {
        name: 'counter',
        description: 'test',
        metricKind: MetricKind.COUNTER,
        unit: '1',
        valueType: api.ValueType.DOUBLE,
      });
      assert.strictEqual(record[0].labels, labels);
      const value = record[0].aggregator.toPoint().value as Sum;
      assert.strictEqual(value, 10.45);
    });

    it('should create an INT counter', async () => {
      const key = 'key';
      const counter = meter.createCounter('counter', {
        description: 'test',
        valueType: api.ValueType.INT,
      }) as CounterMetric;
      const labels = { [key]: 'counter-value' };
      const boundCounter = counter.bind(labels);
      boundCounter.add(10.45);

      await meter.collect();
      const record = meter.getProcessor().checkPointSet();

      assert.strictEqual(record.length, 1);
      assert.deepStrictEqual(record[0].descriptor, {
        name: 'counter',
        description: 'test',
        metricKind: MetricKind.COUNTER,
        unit: '1',
        valueType: api.ValueType.INT,
      });
      assert.strictEqual(record[0].labels, labels);
      const value = record[0].aggregator.toPoint().value as Sum;
      assert.strictEqual(value, 10);
    });
  });
<<<<<<< HEAD

  it('should allow custom processor', () => {
    const customMeter = new MeterProvider().getMeter('custom-processor', '*', {
      processor: new CustomProcessor(),
    });
    assert.throws(() => {
      const histogram = customMeter.createHistogram('myHistogram') as HistogramMetric;
      histogram.bind({}).record(1);
    }, /aggregatorFor method not implemented/);
  });
=======
>>>>>>> 4e311bd8
});

function ensureMetric(metric: MetricRecord, name?: string, value?: LastValue) {
  assert.ok(metric.aggregator instanceof LastValueAggregator);
  const lastValue = metric.aggregator.toPoint().value;
  if (value) {
    assert.deepStrictEqual(lastValue, value);
  }
  const descriptor = metric.descriptor;
  assert.strictEqual(descriptor.name, name || 'name');
  assert.strictEqual(descriptor.description, 'desc');
  assert.strictEqual(descriptor.unit, '1');
  assert.strictEqual(descriptor.metricKind, MetricKind.OBSERVABLE_GAUGE);
  assert.strictEqual(descriptor.valueType, api.ValueType.DOUBLE);
}<|MERGE_RESOLUTION|>--- conflicted
+++ resolved
@@ -1361,19 +1361,6 @@
       assert.strictEqual(value, 10);
     });
   });
-<<<<<<< HEAD
-
-  it('should allow custom processor', () => {
-    const customMeter = new MeterProvider().getMeter('custom-processor', '*', {
-      processor: new CustomProcessor(),
-    });
-    assert.throws(() => {
-      const histogram = customMeter.createHistogram('myHistogram') as HistogramMetric;
-      histogram.bind({}).record(1);
-    }, /aggregatorFor method not implemented/);
-  });
-=======
->>>>>>> 4e311bd8
 });
 
 function ensureMetric(metric: MetricRecord, name?: string, value?: LastValue) {
