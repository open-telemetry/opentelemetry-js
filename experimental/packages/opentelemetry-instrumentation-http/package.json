--- conflicted
+++ resolved
@@ -45,19 +45,11 @@
     "access": "public"
   },
   "devDependencies": {
-<<<<<<< HEAD
-    "@opentelemetry/api": "^1.0.0",
-    "@opentelemetry/api-metrics": "^1.0.0",
+    "@opentelemetry/api": "^1.2.0",
     "@opentelemetry/context-async-hooks": "1.8.0",
+    "@opentelemetry/sdk-metrics": "0.34.0",
     "@opentelemetry/sdk-trace-base": "1.8.0",
     "@opentelemetry/sdk-trace-node": "1.8.0",
-=======
-    "@opentelemetry/api": "^1.2.0",
-    "@opentelemetry/context-async-hooks": "1.7.0",
-    "@opentelemetry/sdk-metrics": "0.33.0",
-    "@opentelemetry/sdk-trace-base": "1.7.0",
-    "@opentelemetry/sdk-trace-node": "1.7.0",
->>>>>>> d1540663
     "@types/mocha": "10.0.0",
     "@types/node": "18.6.5",
     "@types/request-promise-native": "1.0.18",
@@ -78,23 +70,12 @@
     "typescript": "4.4.4"
   },
   "peerDependencies": {
-<<<<<<< HEAD
-    "@opentelemetry/api": "^1.0.0",
-    "@opentelemetry/api-metrics": "^1.0.0"
+    "@opentelemetry/api": "^1.2.0"
   },
   "dependencies": {
     "@opentelemetry/core": "1.8.0",
     "@opentelemetry/instrumentation": "0.34.0",
-    "@opentelemetry/sdk-metrics": "1.8.0",
     "@opentelemetry/semantic-conventions": "1.8.0",
-=======
-    "@opentelemetry/api": "^1.2.0"
-  },
-  "dependencies": {
-    "@opentelemetry/core": "1.7.0",
-    "@opentelemetry/instrumentation": "0.33.0",
-    "@opentelemetry/semantic-conventions": "1.7.0",
->>>>>>> d1540663
     "semver": "^7.3.5"
   },
   "homepage": "https://github.com/open-telemetry/opentelemetry-js/tree/main/experimental/packages/opentelemetry-instrumentation-http",
