--- conflicted
+++ resolved
@@ -22,7 +22,10 @@
   /** Resource droppedAttributesCount */
   droppedAttributesCount: number;
 
-<<<<<<< HEAD
+  /** Resource schemaUrl */
+  schemaUrl?: string;
+
+  /** Resource entity references */
   entityRefs?: EntityRef[];
 }
 
@@ -31,10 +34,6 @@
   type: string;
   idKeys: string[];
   descriptionKeys: string[];
-=======
-  /** Resource schemaUrl */
-  schemaUrl?: string;
->>>>>>> 95b40aa5
 }
 
 /** Properties of an InstrumentationScope. */
