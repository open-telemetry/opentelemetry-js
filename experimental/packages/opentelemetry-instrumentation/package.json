{
  "name": "@opentelemetry/instrumentation",
  "version": "0.38.0",
  "description": "Base class for node which OpenTelemetry instrumentation modules extend",
  "author": "OpenTelemetry Authors",
  "homepage": "https://github.com/open-telemetry/opentelemetry-js/tree/main/experimental/packages/opentelemetry-instrumentation",
  "license": "Apache-2.0",
  "main": "build/src/index.js",
  "module": "build/esm/index.js",
  "esnext": "build/esnext/index.js",
  "types": "build/src/index.d.ts",
  "publishConfig": {
    "access": "public"
  },
  "repository": {
    "type": "git",
    "url": "git+https://github.com/open-telemetry/opentelemetry-js.git"
  },
  "browser": {
    "./src/platform/index.ts": "./src/platform/browser/index.ts",
    "./build/esm/platform/index.js": "./build/esm/platform/browser/index.js",
    "./build/esnext/platform/index.js": "./build/esnext/platform/browser/index.js",
    "./build/src/platform/index.js": "./build/src/platform/browser/index.js"
  },
  "files": [
    "build/esm/**/*.js",
    "build/esm/**/*.js.map",
    "build/esm/**/*.d.ts",
    "build/esnext/**/*.js",
    "build/esnext/**/*.js.map",
    "build/esnext/**/*.d.ts",
    "build/src/**/*.js",
    "build/src/**/*.js.map",
    "build/src/**/*.d.ts",
    "doc",
    "LICENSE",
    "README.md"
  ],
  "scripts": {
    "prepublishOnly": "npm run compile",
    "compile": "tsc --build tsconfig.json tsconfig.esm.json tsconfig.esnext.json",
    "clean": "tsc --build --clean tsconfig.json tsconfig.esm.json tsconfig.esnext.json",
    "codecov": "nyc report --reporter=json && codecov -f coverage/*.json -p ../../../",
    "codecov:browser": "nyc report --reporter=json && codecov -f coverage/*.json -p ../../../",
    "lint": "eslint . --ext .ts",
    "lint:fix": "eslint . --ext .ts --fix",
    "tdd": "npm run tdd:node",
    "tdd:node": "npm run test -- --watch-extensions ts --watch",
    "tdd:browser": "karma start",
    "test:cjs": "nyc ts-mocha -p tsconfig.json 'test/**/*.test.ts' --exclude 'test/browser/**/*.ts'",
    "test:esm": "nyc node --experimental-loader=import-in-the-middle/hook.mjs ../../../node_modules/mocha/bin/mocha 'test/node/*.test.mjs' test/node/*.test.mjs",
    "test": "npm run test:cjs && npm run test:esm",
    "test:browser": "nyc karma start --single-run",
    "version": "node ../../../scripts/version-update.js",
    "watch": "tsc --build --watch tsconfig.json tsconfig.esm.json tsconfig.esnext.json",
    "precompile": "lerna run version --scope $(npm pkg get name) --include-dependencies",
    "prewatch": "node ../../../scripts/version-update.js",
    "peer-api-check": "node ../../../scripts/peer-api-check.js"
  },
  "keywords": [
    "opentelemetry",
    "nodejs",
    "browser",
    "tracing",
    "profiling",
    "metrics",
    "stats"
  ],
  "bugs": {
    "url": "https://github.com/open-telemetry/opentelemetry-js/issues"
  },
  "dependencies": {
<<<<<<< HEAD
    "@types/shimmer": "^1.0.2",
    "import-in-the-middle": "^1.3.4",
    "require-in-the-middle": "^6.0.0",
=======
    "require-in-the-middle": "^7.0.1",
>>>>>>> 66764145
    "semver": "^7.3.2",
    "shimmer": "^1.2.1"
  },
  "peerDependencies": {
    "@opentelemetry/api": "^1.3.0"
  },
  "devDependencies": {
    "@babel/core": "7.16.0",
    "@opentelemetry/api": "1.4.1",
    "@opentelemetry/sdk-metrics": "1.12.0",
    "@types/mocha": "10.0.0",
    "@types/node": "18.6.5",
    "@types/semver": "7.3.9",
    "@types/sinon": "10.0.13",
    "@types/webpack-env": "1.16.3",
    "babel-loader": "8.2.3",
    "codecov": "3.8.3",
    "cpx": "1.5.0",
    "istanbul-instrumenter-loader": "3.0.1",
    "karma": "6.3.16",
    "karma-chrome-launcher": "3.1.0",
    "karma-coverage-istanbul-reporter": "3.0.3",
    "karma-mocha": "2.0.1",
    "karma-spec-reporter": "0.0.32",
    "karma-webpack": "4.0.2",
    "mocha": "10.0.0",
    "nyc": "15.1.0",
    "sinon": "15.0.0",
    "ts-loader": "8.4.0",
    "ts-mocha": "10.0.0",
    "typescript": "4.4.4",
    "webpack": "4.46.0",
    "webpack-cli": "4.9.1",
    "webpack-merge": "5.8.0"
  },
  "engines": {
    "node": ">=14"
  },
  "sideEffects": false
}<|MERGE_RESOLUTION|>--- conflicted
+++ resolved
@@ -70,13 +70,9 @@
     "url": "https://github.com/open-telemetry/opentelemetry-js/issues"
   },
   "dependencies": {
-<<<<<<< HEAD
     "@types/shimmer": "^1.0.2",
     "import-in-the-middle": "^1.3.4",
-    "require-in-the-middle": "^6.0.0",
-=======
     "require-in-the-middle": "^7.0.1",
->>>>>>> 66764145
     "semver": "^7.3.2",
     "shimmer": "^1.2.1"
   },
