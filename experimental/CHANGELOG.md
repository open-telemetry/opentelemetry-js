# CHANGELOG

All notable changes to experimental packages in this project will be documented in this file.

## Unreleased

### :boom: Breaking Change

### :rocket: (Enhancement)

### :bug: (Bug Fix)

### :books: (Refine Doc)

### :house: (Internal)

## 0.31.0

### :boom: Breaking Change

* feature(views): move views registration to MeterProvider constructor [#3066](https://github.com/open-telemetry/opentelemetry-js/pull/3066) @pichlermarc
* feat(sdk-metrics-base): split up Singular into Sum and Gauge in MetricData [#3079](https://github.com/open-telemetry/opentelemetry-js/pull/3079) @pichlermarc
  * removes `DataPointType.SINGULAR`, and replaces it with `DataPointType.SUM` and `DataPointType.GAUGE`
  * removes `SingularMetricData` and replaces it with `SumMetricData` (including an additional `isMonotonic` flag) and `GaugeMetricData`
* feat(histogram): align collection of optional Histogram properties with spec [#3102](https://github.com/open-telemetry/opentelemetry-js/pull/3079) @pichlermarc
  * changes type of `sum` property on `Histogram` to `number | undefined`
  * changes type of `min` and `max` properties on `Histogram` to `number | undefined`
  * removes `hasMinMax` flag on the exported `Histogram` - this is now indicated by `min` and `max` being `undefined`

### :rocket: (Enhancement)

* feat(metrics-api): use common attributes definitions #3038 @legendecas
* feat(otlp-proto): pre-compile proto files [#3098](https://github.com/open-telemetry/opentelemetry-js/pull/3098) @legendecas
* feat(opentelemetry-sdk-metrics-base): added InMemoryMetricExporter [#3039](https://github.com/open-telemetry/opentelemetry-js/pull/3039) @weyert

### :bug: (Bug Fix)

* fix(histogram): fix maximum when only values < -1 are provided [#3086](https://github.com/open-telemetry/opentelemetry-js/pull/3086) @pichlermarc
* fix(sdk-metrics-base): fix PeriodicExportingMetricReader keeping Node.js process from exiting
  [#3106](https://github.com/open-telemetry/opentelemetry-js/pull/3106) @seemk
* fix(otlp-proto): fixes [#2791](https://github.com/open-telemetry/opentelemetry-js/issues/2791) otlp proto exporters no longer share a single global proto definition
  [#3098](https://github.com/open-telemetry/opentelemetry-js/pull/3098) @legendecas

## 0.30.0

### :boom: Breaking Change

* fix: remove aws and gcp detector from SDK [#3024](https://github.com/open-telemetry/opentelemetry-js/pull/3024) @flarna
* feat(sdk-metrics-base): implement min/max recording for Histograms [#3032](https://github.com/open-telemetry/opentelemetry-js/pull/3032) @pichlermarc
  * adds `min`/`max` recording to Histograms
  * updates [opentelemetry-proto](https://github.com/open-telemetry/opentelemetry-proto) to `0.18` so that `min` and
    `max` can be exported. This change breaks the OTLP/JSON Metric Exporter for all collector versions `<0.52` due to
    [open-telemetry/opentelemetry-collector#5312](https://github.com/open-telemetry/opentelemetry-collector/issues/5312).

### :rocket: (Enhancement)

<<<<<<< HEAD
* feat(opentelemetry-instrumentation-fetch): optionally ignore network events #3028 @gregolsen
* feat(http-instrumentation): record exceptions in http instrumentation #3008 @luismiramirez
* feat(opentelemetry-exporter-prometheus): optionally export unit for metrics with metric defined #3015 @tapico-weyert
* feat(node-sdk): add serviceName config option #2867 @naseemkullah
* feat(opentelemetry-exporter-prometheus): export PrometheusSerializer #3034 @matschaffer
=======
* feat(opentelemetry-instrumentation-fetch): optionally ignore network events [#3028](https://github.com/open-telemetry/opentelemetry-js/pull/3028) @gregolsen
* feat(http-instrumentation): record exceptions in http instrumentation [#3008](https://github.com/open-telemetry/opentelemetry-js/pull/3008) @luismiramirez
* feat(node-sdk): add serviceName config option [#2867](https://github.com/open-telemetry/opentelemetry-js/pull/2867) @naseemkullah
* feat(opentelemetry-exporter-prometheus): export PrometheusSerializer [#3034](https://github.com/open-telemetry/opentelemetry-js/pull/3034) @matschaffer
* feat(sdk-metrics-base): detect resets on async metrics [#2990](https://github.com/open-telemetry/opentelemetry-js/pull/2990) @legendecas
  * Added monotonicity support in SumAggregator.
  * Added reset and gaps detection for async metric instruments.
  * Fixed the start time and end time of an exported metric with regarding to resets and gaps.
>>>>>>> 776656b6

### :bug: (Bug Fix)

* fix(otlp-transformer): remove type dependency on Long [#3022](https://github.com/open-telemetry/opentelemetry-js/pull/3022) @legendecas
* fix(grpc-exporter): use non-normalized URL to determine channel security [#3019](https://github.com/open-telemetry/opentelemetry-js/pull/3019) @pichlermarc
* fix(otlp-exporter-base): fix gzip output stream in http otlp export [#3046](https://github.com/open-telemetry/opentelemetry-js/pull/3046) @mattolson
* docs(grpc-exporters): remove 'web' as supported from README.md [#3070](https://github.com/open-telemetry/opentelemetry-js/pull/3070) @pichlermarc

### :house: (Internal)

* test: add node 18 and remove EoL node versions [#3048](https://github.com/open-telemetry/opentelemetry-js/pull/3048) @dyladan

## 0.29.2

* Support for 1.3.1 of stable packages

## 0.29.1

### :bug: (Bug Fix)

* fix(sdk-metrics-base): only record non-negative histogram values [#3002](https://github.com/open-telemetry/opentelemetry-js/pull/3002) @pichlermarc
* fix(otlp-transformer): include missing prepublishOnly script which ensures esm and esnext build files are created and packaged @dyladan

## 0.29.0

### :boom: Breaking Change

* feat(metrics): metric readers and exporters now select aggregation temporality based on instrument type [#2902](https://github.com/open-telemetry/opentelemetry-js/pull/2902) @seemk
* refactor(metrics-sdk): rename InstrumentationLibrary -> InstrumentationScope [#2959](https://github.com/open-telemetry/opentelemetry-js/pull/2959) @pichlermarc
* feat(metrics): multi-instrument async callback support [#2966](https://github.com/open-telemetry/opentelemetry-js/pull/2966) @legendecas
  * changes on `meter.createObservableCounter`, `meter.createObservableGauge`, `meter.createObservableUpDownCounter`
    * removed the second parameter `callback`
    * returns an `Observable` object on which callbacks can be registered or unregistered.
  * added `meter.addBatchObservableCallback` and `meter.removeBatchObservableCallback`.
* fix: remove attributes from OTLPExporterConfigBase [#2991](https://github.com/open-telemetry/opentelemetry-js/pull/2991) @flarna

### :rocket: (Enhancement)

* feat(exporters): update proto version and use otlp-transformer [#2929](https://github.com/open-telemetry/opentelemetry-js/pull/2929) @pichlermarc
* fix(sdk-metrics-base): misbehaving aggregation temporality selector tolerance [#2958](https://github.com/open-telemetry/opentelemetry-js/pull/2958) @legendecas
* feat(trace-otlp-grpc): configure security with env vars [#2827](https://github.com/open-telemetry/opentelemetry-js/pull/2827) @svetlanabrennan
* feat(sdk-metrics-base): async instruments callback timeout [#2742](https://github.com/open-telemetry/opentelemetry-js/pull/2742) @legendecas

### :bug: (Bug Fix)

* fix(opentelemetry-instrumentation-http): use correct origin when port is `null` [#2948](https://github.com/open-telemetry/opentelemetry-js/pull/2948) @danielgblanco
* fix(otlp-exporter-base): include esm and esnext in package files [#2952](https://github.com/open-telemetry/opentelemetry-js/pull/2952) @dyladan
* fix(otlp-http-exporter): update endpoint to match spec [#2895](https://github.com/open-telemetry/opentelemetry-js/pull/2895) @svetlanabrennan
* fix(instrumentation): only patch core modules if enabled [#2993](https://github.com/open-telemetry/opentelemetry-js/pull/2993) @santigimeno
* fix(otlp-transformer): include esm and esnext in package files and update README [#2992](https://github.com/open-telemetry/opentelemetry-js/pull/2992) @pichlermarc
* fix(metrics): specification compliant default metric unit [#2983](https://github.com/open-telemetry/opentelemetry-js/pull/2983) @andyfleming
* fix(opentelemetry-instrumentation): use all provided patches for the same file [#2963](https://github.com/open-telemetry/opentelemetry-js/pull/2963) @Ugzuzg

### :books: (Refine Doc)

### :house: (Internal)

## 0.28.0

### :boom: Breaking Change

* feat(sdk-metrics-base): update metric exporter interfaces [#2707](https://github.com/open-telemetry/opentelemetry-js/pull/2707) @srikanthccv
* feat(api-metrics): remove observable types [#2687](https://github.com/open-telemetry/opentelemetry-js/pull/2687) @legendecas
* fix(otlp-http-exporter): remove content length header [#2879](https://github.com/open-telemetry/opentelemetry-js/pull/2879) @svetlanabrennan
* feat(experimental-packages): Update packages to latest SDK Version. [#2871](https://github.com/open-telemetry/opentelemetry-js/pull/2871) @pichlermarc
  * removed the -wip suffix from api-metrics and metrics-sdk-base.
  * updated dependencies to stable packages to `1.1.1` for all "experimental" packages.
  * updated Metrics Exporters to the latest Metrics SDK (`exporter-metrics-otlp-grpc`, `exporter-metrics-otlp-http`, `exporter-metrics-otlp-proto`)
  * updated `opentelemetry-sdk-node` to the latest Metrics SDK.
  * updated `otlp-transformer` to the latest Metrics SDK.
  * updated all `instrumentation-*` packages to use local implementations of `parseUrl()` due to #2884
* refactor(otlp-exporters) move base classes and associated types into their own packages [#2893](https://github.com/open-telemetry/opentelemetry-js/pull/2893) @pichlermarc
  * `otlp-exporter-base` => `OTLPExporterBase`, `OTLPExporterBrowserBase`, `OTLPExporterNodeBase`
  * `otlp-grpc-exporter-base` => `OTLPGRPCExporterNodeBase`
  * `otlp-proto-exporter-base` => `OTLPProtoExporterNodeBase`

### :rocket: (Enhancement)

* feat: spec compliant metric creation and sync instruments [#2588](https://github.com/open-telemetry/opentelemetry-js/pull/2588) @dyladan
* feat(api-metrics): async instruments spec compliance [#2569](https://github.com/open-telemetry/opentelemetry-js/pull/2569) @legendecas
* feat(sdk-metrics-base): add ValueType support for sync instruments [#2776](https://github.com/open-telemetry/opentelemetry-js/pull/2776) @legendecas
* feat(sdk-metrics-base): implement async instruments support [#2686](https://github.com/open-telemetry/opentelemetry-js/pull/2686) @legendecas
* feat(sdk-metrics-base): meter registration [#2666](https://github.com/open-telemetry/opentelemetry-js/pull/2666) @legendecas
* feat(sdk-metrics-base): bootstrap metrics exemplars [#2641](https://github.com/open-telemetry/opentelemetry-js/pull/2641) @srikanthccv
* feat(metrics-sdk): bootstrap aggregation support [#2634](https://github.com/open-telemetry/opentelemetry-js/pull/2634) @legendecas
* feat(metrics-sdk): bootstrap views api [#2625](https://github.com/open-telemetry/opentelemetry-js/pull/2625) @legendecas
* feat(sdk-metrics): bootstrap metric streams [#2636](https://github.com/open-telemetry/opentelemetry-js/pull/2636) @legendecas
* feat(views): add FilteringAttributesProcessor [#2733](https://github.com/open-telemetry/opentelemetry-js/pull/2733) @pichlermarc
* feat(metric-reader): add metric-reader [#2681](https://github.com/open-telemetry/opentelemetry-js/pull/2681) @pichlermarc
* feat(sdk-metrics-base): document and export basic APIs [#2725](https://github.com/open-telemetry/opentelemetry-js/pull/2725) @legendecas
* feat(views): Update addView() to disallow named views that select more than one instrument. [#2820](https://github.com/open-telemetry/opentelemetry-js/pull/2820) @pichlermarc
* feat(sdk-metrics-base): update exporting names [#2829](https://github.com/open-telemetry/opentelemetry-js/pull/2829) @legendecas
* Add grpc compression to trace-otlp-grpc exporter [#2813](https://github.com/open-telemetry/opentelemetry-js/pull/2813) @svetlanabrennan
* refactor: unifying shutdown once with BindOnceFuture [#2695](https://github.com/open-telemetry/opentelemetry-js/pull/2695) @legendecas
* feat(prometheus): update prometheus exporter with wip metrics sdk [#2824](https://github.com/open-telemetry/opentelemetry-js/pull/2824) @legendecas
* feat(instrumentation-xhr): add applyCustomAttributesOnSpan hook [#2134](https://github.com/open-telemetry/opentelemetry-js/pull/2134) @mhennoch
* feat(proto): add @opentelemetry/otlp-transformer package with hand-rolled transformation [#2746](https://github.com/open-telemetry/opentelemetry-js/pull/2746) @dyladan
* feat(sdk-metrics-base): shutdown and forceflush on MeterProvider [#2890](https://github.com/open-telemetry/opentelemetry-js/pull/2890) @legendecas
* feat(sdk-metrics-base): return the same meter for identical input to getMeter [#2901](https://github.com/open-telemetry/opentelemetry-js/pull/2901) @legendecas
* feat(otlp-exporter): add [OTEL_EXPORTER_OTLP_TIMEOUT](https://github.com/open-telemetry/opentelemetry-specification/blob/main/specification/protocol/exporter.md#configuration-options) env var to otlp exporters [#2738](https://github.com/open-telemetry/opentelemetry-js/pull/2738) @svetlanabrennan
* feat(sdk-metrics-base): hoist async instrument callback invocations [#2822](https://github.com/open-telemetry/opentelemetry-js/pull/2822) @legendecas

### :bug: (Bug Fix)

* fix(sdk-metrics-base): remove aggregator.toMetricData dependency on AggregationTemporality [#2676](https://github.com/open-telemetry/opentelemetry-js/pull/2676) @legendecas
* fix(sdk-metrics-base): coerce histogram boundaries to be implicit Infinity [#2859](https://github.com/open-telemetry/opentelemetry-js/pull/2859) @legendecas
* fix(instrumentation-http): HTTP 400 status code should not set span status to error on servers [#2789](https://github.com/open-telemetry/opentelemetry-js/pull/2789) @nordfjord

### :books: (Refine Doc)

* Update metrics example [#2658](https://github.com/open-telemetry/opentelemetry-js/pull/2658) @svetlanabrennan
* docs(api-metrics): add notes on ObservableResult.observe [#2712](https://github.com/open-telemetry/opentelemetry-js/pull/2712) @legendecas

### :house: (Internal)

* chore: move trace exporters back to experimental [#2835](https://github.com/open-telemetry/opentelemetry-js/pull/2835) @dyladan
* refactor(sdk-metrics-base): meter shared states [#2821](https://github.com/open-telemetry/opentelemetry-js/pull/2821) @legendecas

## v0.27.0

### :boom: Breaking Change

* [#2566](https://github.com/open-telemetry/opentelemetry-js/pull/2566) feat!(metrics): remove batch observer ([@dyladan](https://github.com/dyladan))
* [#2485](https://github.com/open-telemetry/opentelemetry-js/pull/2485) feat!: Split metric and trace exporters into new experimental packages ([@willarmiros](https://github.com/willarmiros))
* [#2540](https://github.com/open-telemetry/opentelemetry-js/pull/2540) fix(sdk-metrics-base): remove metric kind BATCH_OBSERVER ([@legendecas](https://github.com/legendecas))
* [#2496](https://github.com/open-telemetry/opentelemetry-js/pull/2496) feat(api-metrics): rename metric instruments to match feature-freeze API specification ([@legendecas](https://github.com/legendecas))

### :rocket: (Enhancement)

* [#2523](https://github.com/open-telemetry/opentelemetry-js/pull/2523) feat: Rename Labels to Attributes ([@pirgeo](https://github.com/pirgeo))
* [#2559](https://github.com/open-telemetry/opentelemetry-js/pull/2559) feat(api-metrics): remove bind/unbind and bound instruments ([@legendecas](https://github.com/legendecas))
* [#2563](https://github.com/open-telemetry/opentelemetry-js/pull/2563) feat(sdk-metrics-base): remove per-meter config on MeterProvider.getMeter ([@legendecas](https://github.com/legendecas))

### :bug: (Bug Fix)

* [#2610](https://github.com/open-telemetry/opentelemetry-js/pull/2610) fix: preventing double enable for instrumentation that has been already enabled ([@obecny](https://github.com/obecny))
* [#2581](https://github.com/open-telemetry/opentelemetry-js/pull/2581) feat: lazy initialization of the gzip stream ([@fungiboletus](https://github.com/fungiboletus))
* [#2584](https://github.com/open-telemetry/opentelemetry-js/pull/2584) fix: fixing compatibility versions for detectors ([@obecny](https://github.com/obecny))
* [#2558](https://github.com/open-telemetry/opentelemetry-js/pull/2558) fix(@opentelemetry/exporter-prometheus): unref prometheus server to prevent process running indefinitely ([@mothershipper](https://github.com/mothershipper))
* [#2495](https://github.com/open-telemetry/opentelemetry-js/pull/2495) fix(sdk-metrics-base): metrics name should be in the max length of 63 ([@legendecas](https://github.com/legendecas))
* [#2497](https://github.com/open-telemetry/opentelemetry-js/pull/2497) feat(@opentelemetry-instrumentation-fetch): support reading response body from the hook applyCustomAttributesOnSpan ([@echoontheway](https://github.com/echoontheway))

### :books: (Refine Doc)

* [#2561](https://github.com/open-telemetry/opentelemetry-js/pull/2561) Use new canonical path to Getting Started ([@chalin](https://github.com/chalin))
* [#2576](https://github.com/open-telemetry/opentelemetry-js/pull/2576) docs(instrumentation): update links in the Readme ([@OlivierAlbertini](https://github.com/OlivierAlbertini))
* [#2600](https://github.com/open-telemetry/opentelemetry-js/pull/2600) docs: fix URLs in README post-experimental move ([@arbourd](https://github.com/arbourd))
* [#2579](https://github.com/open-telemetry/opentelemetry-js/pull/2579) doc: Move upgrade propagator notes to correct section ([@NathanielRN](https://github.com/NathanielRN))
* [#2568](https://github.com/open-telemetry/opentelemetry-js/pull/2568) chore(doc): update matrix with contrib version for 1.0 core ([@vmarchaud](https://github.com/vmarchaud))
* [#2555](https://github.com/open-telemetry/opentelemetry-js/pull/2555) docs: expose existing comments ([@moander](https://github.com/moander))
* [#2493](https://github.com/open-telemetry/opentelemetry-js/pull/2493) chore: remove getting started and link to documentation. ([@svrnm](https://github.com/svrnm))

### :house: (Internal)

* [#2404](https://github.com/open-telemetry/opentelemetry-js/pull/2404) chore: Fix lint warnings in instrumentation package ([@alisabzevari](https://github.com/alisabzevari))
* [#2533](https://github.com/open-telemetry/opentelemetry-js/pull/2533) chore: regularly close stale issues ([@Rauno56](https://github.com/Rauno56))
* [#2570](https://github.com/open-telemetry/opentelemetry-js/pull/2570) chore: adding selenium tests with browserstack ([@obecny](https://github.com/obecny))
* [#2522](https://github.com/open-telemetry/opentelemetry-js/pull/2522) chore: cleanup setting config in instrumentations ([@Flarna](https://github.com/Flarna))
* [#2541](https://github.com/open-telemetry/opentelemetry-js/pull/2541) chore: slim font size for section title in PR template ([@legendecas](https://github.com/legendecas))
* [#2509](https://github.com/open-telemetry/opentelemetry-js/pull/2509) chore: expand pull request template with action items ([@pragmaticivan](https://github.com/pragmaticivan))
* [#2488](https://github.com/open-telemetry/opentelemetry-js/pull/2488) chore: inline sources in source maps ([@dyladan](https://github.com/dyladan))
* [#2514](https://github.com/open-telemetry/opentelemetry-js/pull/2514) chore: update stable dependencies to 1.0 ([@dyladan](https://github.com/dyladan))

## Previous releases

For changelog entries for previous releases see the [CHANGELOG.md](../CHANGELOG.md).<|MERGE_RESOLUTION|>--- conflicted
+++ resolved
@@ -9,6 +9,7 @@
 ### :rocket: (Enhancement)
 
 ### :bug: (Bug Fix)
+
 
 ### :books: (Refine Doc)
 
@@ -54,13 +55,6 @@
 
 ### :rocket: (Enhancement)
 
-<<<<<<< HEAD
-* feat(opentelemetry-instrumentation-fetch): optionally ignore network events #3028 @gregolsen
-* feat(http-instrumentation): record exceptions in http instrumentation #3008 @luismiramirez
-* feat(opentelemetry-exporter-prometheus): optionally export unit for metrics with metric defined #3015 @tapico-weyert
-* feat(node-sdk): add serviceName config option #2867 @naseemkullah
-* feat(opentelemetry-exporter-prometheus): export PrometheusSerializer #3034 @matschaffer
-=======
 * feat(opentelemetry-instrumentation-fetch): optionally ignore network events [#3028](https://github.com/open-telemetry/opentelemetry-js/pull/3028) @gregolsen
 * feat(http-instrumentation): record exceptions in http instrumentation [#3008](https://github.com/open-telemetry/opentelemetry-js/pull/3008) @luismiramirez
 * feat(node-sdk): add serviceName config option [#2867](https://github.com/open-telemetry/opentelemetry-js/pull/2867) @naseemkullah
@@ -69,7 +63,6 @@
   * Added monotonicity support in SumAggregator.
   * Added reset and gaps detection for async metric instruments.
   * Fixed the start time and end time of an exported metric with regarding to resets and gaps.
->>>>>>> 776656b6
 
 ### :bug: (Bug Fix)
 
