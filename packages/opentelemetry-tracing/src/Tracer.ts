/*
 * Copyright The OpenTelemetry Authors
 *
 * Licensed under the Apache License, Version 2.0 (the "License");
 * you may not use this file except in compliance with the License.
 * You may obtain a copy of the License at
 *
 *      https://www.apache.org/licenses/LICENSE-2.0
 *
 * Unless required by applicable law or agreed to in writing, software
 * distributed under the License is distributed on an "AS IS" BASIS,
 * WITHOUT WARRANTIES OR CONDITIONS OF ANY KIND, either express or implied.
 * See the License for the specific language governing permissions and
 * limitations under the License.
 */

import * as api from '@opentelemetry/api';
import {
  ConsoleLogger,
  InstrumentationLibrary,
  NoRecordingSpan,
  IdGenerator,
  RandomIdGenerator,
  sanitizeAttributes,
} from '@opentelemetry/core';
import { Resource } from '@opentelemetry/resources';
import { BasicTracerProvider } from './BasicTracerProvider';
import { Span } from './Span';
import { TraceParams, TracerConfig } from './types';
import { mergeConfig } from './utility';

/**
 * This class represents a basic tracer.
 */
export class Tracer implements api.Tracer {
  private readonly _sampler: api.Sampler;
  private readonly _traceParams: TraceParams;
  private readonly _idGenerator: IdGenerator;
  readonly resource: Resource;
  readonly instrumentationLibrary: InstrumentationLibrary;
  readonly logger: api.Logger;

  /**
   * Constructs a new Tracer instance.
   */
  constructor(
    instrumentationLibrary: InstrumentationLibrary,
    config: TracerConfig,
    private _tracerProvider: BasicTracerProvider
  ) {
    const localConfig = mergeConfig(config);
    this._sampler = localConfig.sampler;
    this._traceParams = localConfig.traceParams;
    this._idGenerator = config.idGenerator || new RandomIdGenerator();
    this.resource = _tracerProvider.resource;
    this.instrumentationLibrary = instrumentationLibrary;
    this.logger = config.logger || new ConsoleLogger(config.logLevel);
  }

  /**
   * Starts a new Span or returns the default NoopSpan based on the sampling
   * decision.
   */
  startSpan(
    name: string,
    options: api.SpanOptions = {},
    context = api.context.active()
  ): api.Span {
    if (api.isInstrumentationSuppressed(context)) {
      this.logger.debug('Instrumentation suppressed, returning Noop Span');
      return api.NOOP_SPAN;
    }

    const parentContext = getParent(options, context);
    const spanId = this._idGenerator.generateSpanId();
    let traceId;
    let traceState;
    if (!parentContext || !api.trace.isSpanContextValid(parentContext)) {
      // New root span.
      traceId = this._idGenerator.generateTraceId();
    } else {
      // New child span.
      traceId = parentContext.traceId;
      traceState = parentContext.traceState;
    }

    const spanKind = options.kind ?? api.SpanKind.INTERNAL;
    const links = options.links ?? [];
    const attributes = sanitizeAttributes(options.attributes);
    // make sampling decision
    const samplingResult = this._sampler.shouldSample(
      context,
      traceId,
      name,
      spanKind,
      attributes,
      links
    );

    const traceFlags =
      samplingResult.decision === api.SamplingDecision.RECORD_AND_SAMPLED
        ? api.TraceFlags.SAMPLED
        : api.TraceFlags.NONE;
    const spanContext = { traceId, spanId, traceFlags, traceState };
    if (samplingResult.decision === api.SamplingDecision.NOT_RECORD) {
      this.logger.debug('Recording is off, starting no recording span');
      return new NoRecordingSpan(spanContext);
    }

    const span = new Span(
      this,
      context,
      name,
      spanContext,
      spanKind,
      parentContext ? parentContext.spanId : undefined,
      links,
      options.startTime
    );
    // Set default attributes
    span.setAttributes(Object.assign(attributes, samplingResult.attributes));
    return span;
  }

<<<<<<< HEAD
=======
  /**
   * Returns the current Span from the current context.
   *
   * If there is no Span associated with the current context, undefined is returned.
   */
  getCurrentSpan(): api.Span | undefined {
    const ctx = api.context.active();
    // Get the current Span from the context or null if none found.
    return api.getSpan(ctx);
  }

  /**
   * Enters the context of code where the given Span is in the current context.
   */
  withSpan<T extends (...args: unknown[]) => ReturnType<T>>(
    span: api.Span,
    fn: T
  ): ReturnType<T> {
    // Set given span to context.
    return api.context.with(api.setSpan(api.context.active(), span), fn);
  }

  /**
   * Bind a span (or the current one) to the target's context
   */
  bind<T>(target: T, span?: api.Span): T {
    return api.context.bind(
      target,
      span ? api.setSpan(api.context.active(), span) : api.context.active()
    );
  }

>>>>>>> c1d4264a
  /** Returns the active {@link TraceParams}. */
  getActiveTraceParams(): TraceParams {
    return this._traceParams;
  }

  getActiveSpanProcessor() {
    return this._tracerProvider.getActiveSpanProcessor();
  }
}

/**
 * Get the parent to assign to a started span. If options.parent is null,
 * do not assign a parent.
 *
 * @param options span options
 * @param context context to check for parent
 */
function getParent(
  options: api.SpanOptions,
  context: api.Context
): api.SpanContext | undefined {
  if (options.root) return undefined;
  return api.getSpanContext(context);
}<|MERGE_RESOLUTION|>--- conflicted
+++ resolved
@@ -122,41 +122,6 @@
     return span;
   }
 
-<<<<<<< HEAD
-=======
-  /**
-   * Returns the current Span from the current context.
-   *
-   * If there is no Span associated with the current context, undefined is returned.
-   */
-  getCurrentSpan(): api.Span | undefined {
-    const ctx = api.context.active();
-    // Get the current Span from the context or null if none found.
-    return api.getSpan(ctx);
-  }
-
-  /**
-   * Enters the context of code where the given Span is in the current context.
-   */
-  withSpan<T extends (...args: unknown[]) => ReturnType<T>>(
-    span: api.Span,
-    fn: T
-  ): ReturnType<T> {
-    // Set given span to context.
-    return api.context.with(api.setSpan(api.context.active(), span), fn);
-  }
-
-  /**
-   * Bind a span (or the current one) to the target's context
-   */
-  bind<T>(target: T, span?: api.Span): T {
-    return api.context.bind(
-      target,
-      span ? api.setSpan(api.context.active(), span) : api.context.active()
-    );
-  }
-
->>>>>>> c1d4264a
   /** Returns the active {@link TraceParams}. */
   getActiveTraceParams(): TraceParams {
     return this._traceParams;
