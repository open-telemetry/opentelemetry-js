--- conflicted
+++ resolved
@@ -45,29 +45,14 @@
     "access": "public"
   },
   "dependencies": {
-<<<<<<< HEAD
-    "@opentelemetry/api-logs": "0.52.0",
-    "@opentelemetry/core": "1.25.0",
-    "@opentelemetry/exporter-logs-otlp-grpc": "^0.52.0",
-    "@opentelemetry/exporter-logs-otlp-http": "^0.52.0",
-    "@opentelemetry/exporter-logs-otlp-proto": "^0.52.0",
-    "@opentelemetry/exporter-trace-otlp-grpc": "0.52.0",
-    "@opentelemetry/exporter-trace-otlp-http": "0.52.0",
-    "@opentelemetry/exporter-trace-otlp-proto": "0.52.0",
-    "@opentelemetry/exporter-zipkin": "1.25.0",
-    "@opentelemetry/instrumentation": "0.52.0",
-    "@opentelemetry/resources": "1.25.0",
-    "@opentelemetry/sdk-logs": "0.52.0",
-    "@opentelemetry/sdk-metrics": "1.25.0",
-    "@opentelemetry/sdk-trace-base": "1.25.0",
-    "@opentelemetry/sdk-trace-node": "1.25.0",
-    "@opentelemetry/semantic-conventions": "1.25.0"
-=======
     "@opentelemetry/api-logs": "0.52.1",
     "@opentelemetry/core": "1.25.1",
     "@opentelemetry/exporter-trace-otlp-grpc": "0.52.1",
     "@opentelemetry/exporter-trace-otlp-http": "0.52.1",
     "@opentelemetry/exporter-trace-otlp-proto": "0.52.1",
+    "@opentelemetry/exporter-logs-otlp-grpc": "0.52.1",
+    "@opentelemetry/exporter-logs-otlp-http": "0.52.1",
+    "@opentelemetry/exporter-logs-otlp-proto": "0.52.1",
     "@opentelemetry/exporter-zipkin": "1.25.1",
     "@opentelemetry/instrumentation": "0.52.1",
     "@opentelemetry/resources": "1.25.1",
@@ -76,7 +61,6 @@
     "@opentelemetry/sdk-trace-base": "1.25.1",
     "@opentelemetry/sdk-trace-node": "1.25.1",
     "@opentelemetry/semantic-conventions": "1.25.1"
->>>>>>> 01a2c35a
   },
   "peerDependencies": {
     "@opentelemetry/api": ">=1.3.0 <1.10.0"
