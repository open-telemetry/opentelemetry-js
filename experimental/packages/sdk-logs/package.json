{
  "name": "@opentelemetry/sdk-logs",
  "version": "0.41.0",
  "publishConfig": {
    "access": "public"
  },
  "description": "OpenTelemetry logs SDK",
  "author": "OpenTelemetry Authors",
  "homepage": "https://github.com/open-telemetry/opentelemetry-js/tree/main/experimental/packages/sdk-logs",
  "license": "Apache-2.0",
  "main": "build/src/index.js",
  "module": "build/esm/index.js",
  "esnext": "build/esnext/index.js",
  "types": "build/src/index.d.ts",
  "browser": {
    "./src/platform/index.ts": "./src/platform/browser/index.ts",
    "./build/esm/platform/index.js": "./build/esm/platform/browser/index.js",
    "./build/esnext/platform/index.js": "./build/esnext/platform/browser/index.js",
    "./build/src/platform/index.js": "./build/src/platform/browser/index.js"
  },
  "repository": {
    "type": "git",
    "url": "git+https://github.com/open-telemetry/opentelemetry-js.git"
  },
  "bugs": {
    "url": "https://github.com/open-telemetry/opentelemetry-js/issues"
  },
  "engines": {
    "node": ">=14"
  },
  "scripts": {
    "prepublishOnly": "npm run compile",
    "compile": "tsc --build tsconfig.json tsconfig.esm.json tsconfig.esnext.json",
    "clean": "tsc --build --clean tsconfig.json tsconfig.esm.json tsconfig.esnext.json",
    "test": "nyc ts-mocha -p tsconfig.json 'test/**/*.test.ts'",
    "test:browser": "karma start --single-run",
    "tdd": "npm run test -- --watch-extensions ts --watch",
    "tdd:browser": "karma start",
    "codecov": "nyc report --reporter=json && codecov -f coverage/*.json -p ../../../",
    "lint": "eslint . --ext .ts",
    "lint:fix": "eslint . --ext .ts --fix",
    "version": "node ../../../scripts/version-update.js",
    "watch": "tsc --build --watch tsconfig.json tsconfig.esm.json tsconfig.esnext.json",
    "precompile": "cross-var lerna run version --scope $npm_package_name --include-dependencies",
    "prewatch": "node ../../../scripts/version-update.js",
    "peer-api-check": "node ../../../scripts/peer-api-check.js"
  },
  "keywords": [
    "opentelemetry",
    "nodejs",
    "logs",
    "stats",
    "profiling"
  ],
  "files": [
    "build/esm/**/*.js",
    "build/esm/**/*.js.map",
    "build/esm/**/*.d.ts",
    "build/esnext/**/*.js",
    "build/esnext/**/*.js.map",
    "build/esnext/**/*.d.ts",
    "build/src/**/*.js",
    "build/src/**/*.js.map",
    "build/src/**/*.d.ts",
    "doc",
    "LICENSE",
    "README.md"
  ],
  "sideEffects": false,
  "peerDependencies": {
    "@opentelemetry/api": ">=1.4.0 <1.5.0",
    "@opentelemetry/api-logs": ">=0.39.1"
  },
  "devDependencies": {
    "@opentelemetry/api": ">=1.4.0 <1.5.0",
<<<<<<< HEAD
    "@opentelemetry/api-logs": "0.40.0",
    "@babel/core": "7.22.5",
=======
    "@opentelemetry/api-logs": "0.41.0",
>>>>>>> 06e919d6
    "@types/mocha": "10.0.1",
    "@types/node": "18.6.5",
    "@types/sinon": "10.0.15",
    "codecov": "3.8.3",
    "cross-var": "1.1.0",
    "babel-plugin-istanbul": "6.1.1",
    "karma": "6.4.2",
    "karma-chrome-launcher": "3.1.0",
    "karma-coverage": "2.2.0",
    "karma-mocha": "2.0.1",
    "karma-spec-reporter": "0.0.36",
    "karma-webpack": "4.0.2",
    "lerna": "7.1.1",
    "mocha": "10.2.0",
    "nyc": "15.1.0",
    "sinon": "15.1.2",
    "ts-loader": "8.4.0",
    "ts-mocha": "10.0.0",
    "typescript": "4.4.4",
    "webpack": "4.46.0",
    "webpack-cli": "4.10.0",
    "webpack-merge": "5.9.0"
  },
  "dependencies": {
    "@opentelemetry/core": "1.15.0",
    "@opentelemetry/resources": "1.15.0",
    "tslib": "^2.3.1"
  }
}<|MERGE_RESOLUTION|>--- conflicted
+++ resolved
@@ -73,12 +73,8 @@
   },
   "devDependencies": {
     "@opentelemetry/api": ">=1.4.0 <1.5.0",
-<<<<<<< HEAD
-    "@opentelemetry/api-logs": "0.40.0",
+    "@opentelemetry/api-logs": "0.41.0",
     "@babel/core": "7.22.5",
-=======
-    "@opentelemetry/api-logs": "0.41.0",
->>>>>>> 06e919d6
     "@types/mocha": "10.0.1",
     "@types/node": "18.6.5",
     "@types/sinon": "10.0.15",
