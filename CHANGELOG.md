--- conflicted
+++ resolved
@@ -80,13 +80,6 @@
 * chore!: Raise the minimum supported Node.js version to `^18.19.0 || >=20.6.0`. Support for Node.js 14, 16, and early minor versions of 18 and 20 have been dropped. This applies to all packages except the 'api' and 'semantic-conventions' packages. [#5395](https://github.com/open-telemetry/opentelemetry-js/issues/5395) @trentm
 * feat(core)!: remove TracesSamplerValues from exports [#5406](https://github.com/open-telemetry/opentelemetry-js/pull/5406) @pichlermarc
   * (user-facing): TracesSamplerValues was only consumed internally and has been removed from exports without replacement
-<<<<<<< HEAD
-* feat(resource)!: Remove resource class export in favor of functions and types only to aid in cross-version compatibility [#5421](https://github.com/open-telemetry/opentelemetry-js/pull/5421)
-  * Renames `Resource` class to `ResourceImpl` and makes it package-private
-  * Renames `IResource` interface to `Resource`
-  * Export function `resourceFromAttributes` to create a `Resource` from a `DetectedAttributes` object
-  * Only export types and functions. This aids in cross-version compatibility and makes it more easily extensible in the future.
-=======
 * feat(core)!: remove unused and obsolete functions and types [#5444](https://github.com/open-telemetry/opentelemetry-js/pull/5444) @pichlermarc
   * (user-facing): `VERSION` was an internal constant that was unintentionally exported. It has been removed without replacement.
   * (user-facing): `isWrapped` has been removed in favor of `isWrapped` from `@opentelemetry/instrumentation`
@@ -99,7 +92,11 @@
   * (user-facing): `baggageUtils.parsePairKeyValue` was an internal utility function that was unintentionally exported. It has been removed without replacement.
   * (user-facing): `TimeOriginLegacy` has been removed without replacement.
   * (user-facing): `isAttributeKey` was an internal utility function that was unintentionally exported. It has been removed without replacement.
->>>>>>> afcc7115
+* feat(resource)!: Remove resource class export in favor of functions and types only to aid in cross-version compatibility [#5421](https://github.com/open-telemetry/opentelemetry-js/pull/5421)
+  * Renames `Resource` class to `ResourceImpl` and makes it package-private
+  * Renames `IResource` interface to `Resource`
+  * Export function `resourceFromAttributes` to create a `Resource` from a `DetectedAttributes` object
+  * Only export types and functions. This aids in cross-version compatibility and makes it more easily extensible in the future.
 
 ### :rocket: (Enhancement)
 
