--- conflicted
+++ resolved
@@ -9,6 +9,8 @@
 * feature(views): move views registration to MeterProvider constructor [#3066](https://github.com/open-telemetry/opentelemetry-js/pull/3066) @pichlermarc
 
 ### :rocket: (Enhancement)
+
+* feat(metrics-api): use common attributes definitions #3038 @legendecas
 
 ### :bug: (Bug Fix)
 
@@ -31,13 +33,6 @@
 
 ### :rocket: (Enhancement)
 
-<<<<<<< HEAD
-* feat(opentelemetry-instrumentation-fetch): optionally ignore network events #3028 @gregolsen
-* feat(http-instrumentation): record exceptions in http instrumentation #3008 @luismiramirez
-* feat(node-sdk): add serviceName config option #2867 @naseemkullah
-* feat(opentelemetry-exporter-prometheus): export PrometheusSerializer #3034 @matschaffer
-* feat(metrics-api): use common attributes definitions #3038 @legendecas
-=======
 * feat(opentelemetry-instrumentation-fetch): optionally ignore network events [#3028](https://github.com/open-telemetry/opentelemetry-js/pull/3028) @gregolsen
 * feat(http-instrumentation): record exceptions in http instrumentation [#3008](https://github.com/open-telemetry/opentelemetry-js/pull/3008) @luismiramirez
 * feat(node-sdk): add serviceName config option [#2867](https://github.com/open-telemetry/opentelemetry-js/pull/2867) @naseemkullah
@@ -46,7 +41,6 @@
   * Added monotonicity support in SumAggregator.
   * Added reset and gaps detection for async metric instruments.
   * Fixed the start time and end time of an exported metric with regarding to resets and gaps.
->>>>>>> bec6c3c0
 
 ### :bug: (Bug Fix)
 
