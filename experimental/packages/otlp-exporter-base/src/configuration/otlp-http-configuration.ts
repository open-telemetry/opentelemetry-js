--- conflicted
+++ resolved
@@ -25,12 +25,7 @@
 
 export interface OtlpHttpConfiguration extends OtlpSharedConfiguration {
   url: string;
-<<<<<<< HEAD
   headers: HeadersFactory;
-  userAgent?: string;
-=======
-  headers: () => Record<string, string>;
->>>>>>> deced49b
 }
 
 function mergeHeaders(
