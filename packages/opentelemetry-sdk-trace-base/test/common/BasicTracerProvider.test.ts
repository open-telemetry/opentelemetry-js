--- conflicted
+++ resolved
@@ -775,22 +775,8 @@
       assert.deepStrictEqual(tracerProvider['_resource'], Resource.default());
     });
 
-<<<<<<< HEAD
-    it('should not merge with defaults when flag is set to false', function () {
-      const expectedResource = new Resource({ attributes: { foo: 'bar' } });
-      const tracerProvider = new BasicTracerProvider({
-        mergeResourceWithDefaults: false,
-        resource: expectedResource,
-      });
-      assert.deepStrictEqual(tracerProvider['_resource'], expectedResource);
-    });
-
-    it('should merge with defaults when flag is set to true', function () {
+    it('should use not use the default if resource passed', function () {
       const providedResource = new Resource({ attributes: { foo: 'bar' } });
-=======
-    it('should use not use the default if resource passed', function () {
-      const providedResource = new Resource({ foo: 'bar' });
->>>>>>> c00f36ee
       const tracerProvider = new BasicTracerProvider({
         resource: providedResource,
       });
