/*
 * Copyright The OpenTelemetry Authors
 *
 * Licensed under the Apache License, Version 2.0 (the "License");
 * you may not use this file except in compliance with the License.
 * You may obtain a copy of the License at
 *
 *      https://www.apache.org/licenses/LICENSE-2.0
 *
 * Unless required by applicable law or agreed to in writing, software
 * distributed under the License is distributed on an "AS IS" BASIS,
 * WITHOUT WARRANTIES OR CONDITIONS OF ANY KIND, either express or implied.
 * See the License for the specific language governing permissions and
 * limitations under the License.
 */

import * as assert from 'assert';
<<<<<<< HEAD
import { MeterProvider, DataPointType } from '../src';
=======
import {
  MeterProvider,
  InstrumentType,
  DataPointType,
  ExplicitBucketHistogramAggregation,
  HistogramMetricData,
} from '../src';
>>>>>>> c4a8387c
import {
  assertScopeMetrics,
  assertMetricData,
  assertPartialDeepStrictEqual,
  defaultResource,
} from './util';
import { TestMetricReader } from './export/TestMetricReader';
import * as sinon from 'sinon';
import { View } from '../src/view/View';
import { Meter } from '../src/Meter';

describe('MeterProvider', () => {
  afterEach(() => {
    sinon.restore();
  });

  describe('constructor', () => {
    it('should construct without exceptions', () => {
      const meterProvider = new MeterProvider();
      assert(meterProvider instanceof MeterProvider);
    });

    it('construct with resource', () => {
      const meterProvider = new MeterProvider({ resource: defaultResource });
      assert(meterProvider instanceof MeterProvider);
    });
  });

  describe('getMeter', () => {
    it('should get a meter', () => {
      const meterProvider = new MeterProvider();
      const meter = meterProvider.getMeter('meter1', '1.0.0');
      assert(meter instanceof Meter);
    });

    it('should get an identical meter on duplicated calls', () => {
      const meterProvider = new MeterProvider();
      const meter1 = meterProvider.getMeter('meter1', '1.0.0');
      const meter2 = meterProvider.getMeter('meter1', '1.0.0');
      assert.strictEqual(meter1, meter2);
    });

    it('get a noop meter on shutdown', () => {
      const meterProvider = new MeterProvider();
      meterProvider.shutdown();
      const meter = meterProvider.getMeter('meter1', '1.0.0');
      // returned tracer should be no-op, not instance of Meter (from SDK)
      assert.ok(!(meter instanceof Meter));
    });

    it('get meter with same identity', async () => {
      const meterProvider = new MeterProvider({ resource: defaultResource });
      const reader = new TestMetricReader();
      meterProvider.addMetricReader(reader);

      // Create meter and instrument.
      // name+version pair 1
      meterProvider.getMeter('meter1', 'v1.0.0');
      meterProvider.getMeter('meter1', 'v1.0.0');
      // name+version pair 2
      meterProvider.getMeter('meter2', 'v1.0.0');
      meterProvider.getMeter('meter2', 'v1.0.0');
      // name+version pair 3
      meterProvider.getMeter('meter1', 'v1.0.1');
      meterProvider.getMeter('meter1', 'v1.0.1');
      // name+version+schemaUrl pair 4
      meterProvider.getMeter('meter1', 'v1.0.1', {
        schemaUrl: 'https://opentelemetry.io/schemas/1.4.0',
      });
      meterProvider.getMeter('meter1', 'v1.0.1', {
        schemaUrl: 'https://opentelemetry.io/schemas/1.4.0',
      });

      // Perform collection.
      const { resourceMetrics, errors } = await reader.collect();

      assert.strictEqual(errors.length, 0);
      // Results came only from de-duplicated meters.
      assert.strictEqual(resourceMetrics.scopeMetrics.length, 4);

      // InstrumentationScope matches from de-duplicated meters.
      assertScopeMetrics(resourceMetrics.scopeMetrics[0], {
        name: 'meter1',
        version: 'v1.0.0',
      });
      assertScopeMetrics(resourceMetrics.scopeMetrics[1], {
        name: 'meter2',
        version: 'v1.0.0',
      });
      assertScopeMetrics(resourceMetrics.scopeMetrics[2], {
        name: 'meter1',
        version: 'v1.0.1',
      });
      assertScopeMetrics(resourceMetrics.scopeMetrics[3], {
        name: 'meter1',
        version: 'v1.0.1',
        schemaUrl: 'https://opentelemetry.io/schemas/1.4.0',
      });
    });
  });

  describe('addView', () => {
    it('with existing instrument should rename', async () => {
      const meterProvider = new MeterProvider({
        resource: defaultResource,
        // Add view to rename 'non-renamed-instrument' to 'renamed-instrument'
        views: [
          new View({
            name: 'renamed-instrument',
            description: 'my renamed instrument',
            instrumentName: 'non-renamed-instrument',
          }),
        ],
      });

      const reader = new TestMetricReader();
      meterProvider.addMetricReader(reader);

      // Create meter and instrument.
      const myMeter = meterProvider.getMeter('meter1', 'v1.0.0');
      const counter = myMeter.createCounter('non-renamed-instrument');
      counter.add(1, { attrib1: 'attrib_value1', attrib2: 'attrib_value2' });

      // Perform collection.
      const { resourceMetrics, errors } = await reader.collect();

      assert.strictEqual(errors.length, 0);
      // Results came only from one Meter.
      assert.strictEqual(resourceMetrics.scopeMetrics.length, 1);

      // InstrumentationScope matches the only created Meter.
      assertScopeMetrics(resourceMetrics.scopeMetrics[0], {
        name: 'meter1',
        version: 'v1.0.0',
      });

      // Collected only one Metric.
      assert.strictEqual(resourceMetrics.scopeMetrics[0].metrics.length, 1);

      // View updated name and description.
      assertMetricData(
        resourceMetrics.scopeMetrics[0].metrics[0],
        DataPointType.SUM,
        {
          name: 'renamed-instrument',
          description: 'my renamed instrument',
        }
      );

      // Only one DataPoint added.
      assert.strictEqual(
        resourceMetrics.scopeMetrics[0].metrics[0].dataPoints.length,
        1
      );

      // DataPoint matches attributes and point.
      assertPartialDeepStrictEqual(
        resourceMetrics.scopeMetrics[0].metrics[0].dataPoints[0],
        {
          // MetricAttributes are still there.
          attributes: {
            attrib1: 'attrib_value1',
            attrib2: 'attrib_value2',
          },
          // Value that has been added to the counter.
          value: 1,
        }
      );
    });

    it('with attributeKeys should drop non-listed attributes', async () => {
      // Add view to drop all attributes except 'attrib1'
      const meterProvider = new MeterProvider({
        resource: defaultResource,
        views: [
          new View({
            attributeKeys: ['attrib1'],
            instrumentName: 'non-renamed-instrument',
          }),
        ],
      });

      const reader = new TestMetricReader();
      meterProvider.addMetricReader(reader);

      // Create meter and instrument.
      const myMeter = meterProvider.getMeter('meter1', 'v1.0.0');
      const counter = myMeter.createCounter('non-renamed-instrument');
      counter.add(1, { attrib1: 'attrib_value1', attrib2: 'attrib_value2' });

      // Perform collection.
      const { resourceMetrics, errors } = await reader.collect();

      assert.strictEqual(errors.length, 0);
      // Results came only from one Meter.
      assert.strictEqual(resourceMetrics.scopeMetrics.length, 1);

      // InstrumentationScope matches the only created Meter.
      assertScopeMetrics(resourceMetrics.scopeMetrics[0], {
        name: 'meter1',
        version: 'v1.0.0',
      });

      // Collected only one Metric.
      assert.strictEqual(resourceMetrics.scopeMetrics[0].metrics.length, 1);

      // View updated name and description.
      assertMetricData(
        resourceMetrics.scopeMetrics[0].metrics[0],
        DataPointType.SUM,
        {
          name: 'non-renamed-instrument',
        }
      );

      // Only one DataPoint added.
      assert.strictEqual(
        resourceMetrics.scopeMetrics[0].metrics[0].dataPoints.length,
        1
      );

      // DataPoint matches attributes and point.
      assertPartialDeepStrictEqual(
        resourceMetrics.scopeMetrics[0].metrics[0].dataPoints[0],
        {
          // 'attrib_1' is still here but 'attrib_2' is not.
          attributes: {
            attrib1: 'attrib_value1',
          },
          // Value that has been added to the counter.
          value: 1,
        }
      );
    });

    it('with no meter name should apply view to instruments of all meters', async () => {
      // Add view that renames 'test-counter' to 'renamed-instrument'
      const meterProvider = new MeterProvider({
        resource: defaultResource,
        views: [
          new View({
            name: 'renamed-instrument',
            instrumentName: 'test-counter',
          }),
        ],
      });

      const reader = new TestMetricReader();
      meterProvider.addMetricReader(reader);

      // Create two meters.
      const meter1 = meterProvider.getMeter('meter1', 'v1.0.0');
      const meter2 = meterProvider.getMeter('meter2', 'v1.0.0');

      // Create identical counters on both meters.
      const counter1 = meter1.createCounter('test-counter', { unit: 'ms' });
      const counter2 = meter2.createCounter('test-counter', { unit: 'ms' });

      // Add values to counters.
      counter1.add(1);
      counter2.add(2);

      // Perform collection.
      const { resourceMetrics, errors } = await reader.collect();

      assert.strictEqual(errors.length, 0);
      // Results came from two Meters.
      assert.strictEqual(resourceMetrics.scopeMetrics.length, 2);

      // First InstrumentationScope matches the first created Meter.
      assertScopeMetrics(resourceMetrics.scopeMetrics[0], {
        name: 'meter1',
        version: 'v1.0.0',
      });

      // Collected one Metric on 'meter1'
      assert.strictEqual(resourceMetrics.scopeMetrics[0].metrics.length, 1);

      // View updated the name to 'renamed-instrument' and instrument is still a Counter
      assertMetricData(
        resourceMetrics.scopeMetrics[0].metrics[0],
        DataPointType.SUM,
        {
          name: 'renamed-instrument',
        }
      );

      // Second InstrumentationScope matches the second created Meter.
      assertScopeMetrics(resourceMetrics.scopeMetrics[1], {
        name: 'meter2',
        version: 'v1.0.0',
      });

      // Collected one Metric on 'meter2'
      assert.strictEqual(resourceMetrics.scopeMetrics[1].metrics.length, 1);

      // View updated the name to 'renamed-instrument' and instrument is still a Counter
      assertMetricData(
        resourceMetrics.scopeMetrics[1].metrics[0],
        DataPointType.SUM,
        {
          name: 'renamed-instrument',
        }
      );
    });

    it('with meter name should apply view to only the selected meter', async () => {
      const meterProvider = new MeterProvider({
        resource: defaultResource,
        views: [
          // Add view that renames 'test-counter' to 'renamed-instrument' on 'meter1'
          new View({
            name: 'renamed-instrument',
            instrumentName: 'test-counter',
            meterName: 'meter1',
          }),
        ],
      });

      const reader = new TestMetricReader();
      meterProvider.addMetricReader(reader);

      // Create two meters.
      const meter1 = meterProvider.getMeter('meter1', 'v1.0.0');
      const meter2 = meterProvider.getMeter('meter2', 'v1.0.0');

      // Create counters with same name on both meters.
      const counter1 = meter1.createCounter('test-counter', { unit: 'ms' });
      const counter2 = meter2.createCounter('test-counter', { unit: 'ms' });

      // Add values to both.
      counter1.add(1);
      counter2.add(1);

      // Perform collection.
      const { resourceMetrics, errors } = await reader.collect();

      assert.strictEqual(errors.length, 0);
      // Results came from two Meters.
      assert.strictEqual(resourceMetrics.scopeMetrics.length, 2);

      // First InstrumentationScope matches the first created Meter.
      assertScopeMetrics(resourceMetrics.scopeMetrics[0], {
        name: 'meter1',
        version: 'v1.0.0',
      });

      // Collected one Metric on 'meter1'
      assert.strictEqual(resourceMetrics.scopeMetrics[0].metrics.length, 1);

      // View updated the name to 'renamed-instrument' and instrument is still a Counter
      assertMetricData(
        resourceMetrics.scopeMetrics[0].metrics[0],
        DataPointType.SUM,
        {
          name: 'renamed-instrument',
        }
      );

      // Second InstrumentationScope matches the second created Meter.
      assertScopeMetrics(resourceMetrics.scopeMetrics[1], {
        name: 'meter2',
        version: 'v1.0.0',
      });

      // Collected one Metric on 'meter2'
      assert.strictEqual(resourceMetrics.scopeMetrics[1].metrics.length, 1);

      // No updated name on 'test-counter'.
      assertMetricData(
        resourceMetrics.scopeMetrics[1].metrics[0],
        DataPointType.SUM,
        {
          name: 'test-counter',
        }
      );
    });

    it('with different instrument types does not throw', async () => {
      const meterProvider = new MeterProvider({
        resource: defaultResource,
        // Add Views to rename both instruments (of different types) to the same name.
        views: [
          new View({
            name: 'renamed-instrument',
            instrumentName: 'test-counter',
            meterName: 'meter1',
          }),
          new View({
            name: 'renamed-instrument',
            instrumentName: 'test-histogram',
            meterName: 'meter1',
          }),
        ],
      });
      const reader = new TestMetricReader();
      meterProvider.addMetricReader(reader);

      // Create meter and instruments.
      const meter = meterProvider.getMeter('meter1', 'v1.0.0');
      const counter = meter.createCounter('test-counter', { unit: 'ms' });
      const histogram = meter.createHistogram('test-histogram', { unit: 'ms' });

      // Record values for both.
      counter.add(1);
      histogram.record(1);

      // Perform collection.
      const { resourceMetrics, errors } = await reader.collect();

      assert.strictEqual(errors.length, 0);
      // Results came only from one Meter.
      assert.strictEqual(resourceMetrics.scopeMetrics.length, 1);

      // InstrumentationScope matches the only created Meter.
      assertScopeMetrics(resourceMetrics.scopeMetrics[0], {
        name: 'meter1',
        version: 'v1.0.0',
      });

      // Two metrics are collected ('renamed-instrument'-Counter and 'renamed-instrument'-Histogram)
      assert.strictEqual(resourceMetrics.scopeMetrics[0].metrics.length, 2);

      // Both 'renamed-instrument' are still exported with their types.
      assertMetricData(
        resourceMetrics.scopeMetrics[0].metrics[0],
        DataPointType.SUM,
        {
          name: 'renamed-instrument',
        }
      );
      assertMetricData(
        resourceMetrics.scopeMetrics[0].metrics[1],
        DataPointType.HISTOGRAM,
        {
          name: 'renamed-instrument',
        }
      );
    });

    it('with instrument unit should apply view to only the selected instrument unit', async () => {
      // Add views with different boundaries for each unit.
      const msBoundaries = [0, 1, 2, 3, 4, 5];
      const sBoundaries = [10, 50, 250, 1000];

      const meterProvider = new MeterProvider({
        resource: defaultResource,
        views: [
          new View({
            instrumentUnit: 'ms',
            aggregation: new ExplicitBucketHistogramAggregation(msBoundaries),
          }),
          new View({
            instrumentUnit: 's',
            aggregation: new ExplicitBucketHistogramAggregation(sBoundaries),
          }),
        ],
      });

      const reader = new TestMetricReader();
      meterProvider.addMetricReader(reader);

      // Create meter and histograms, with different units.
      const meter = meterProvider.getMeter('meter1', 'v1.0.0');
      const histogram1 = meter.createHistogram('test-histogram-ms', {
        unit: 'ms',
      });
      const histogram2 = meter.createHistogram('test-histogram-s', {
        unit: 's',
      });

      // Record values for both.
      histogram1.record(1);
      histogram2.record(1);

      // Perform collection.
      const { resourceMetrics, errors } = await reader.collect();

      assert.strictEqual(errors.length, 0);
      // Results came only from one Meter
      assert.strictEqual(resourceMetrics.scopeMetrics.length, 1);

      // InstrumentationScope matches the only created Meter.
      assertScopeMetrics(resourceMetrics.scopeMetrics[0], {
        name: 'meter1',
        version: 'v1.0.0',
      });

      // Two metrics are collected ('test-histogram-ms' and 'test-histogram-s')
      assert.strictEqual(resourceMetrics.scopeMetrics[0].metrics.length, 2);

      // Check if the boundaries are applied to the correct instrument.
      assert.deepStrictEqual(
        (resourceMetrics.scopeMetrics[0].metrics[0] as HistogramMetricData)
          .dataPoints[0].value.buckets.boundaries,
        msBoundaries
      );
      assert.deepStrictEqual(
        (resourceMetrics.scopeMetrics[0].metrics[1] as HistogramMetricData)
          .dataPoints[0].value.buckets.boundaries,
        sBoundaries
      );
    });
  });

  describe('shutdown', () => {
    it('should shutdown all registered metric readers', async () => {
      const meterProvider = new MeterProvider({ resource: defaultResource });
      const reader1 = new TestMetricReader();
      const reader2 = new TestMetricReader();
      const reader1ShutdownSpy = sinon.spy(reader1, 'shutdown');
      const reader2ShutdownSpy = sinon.spy(reader2, 'shutdown');

      meterProvider.addMetricReader(reader1);
      meterProvider.addMetricReader(reader2);

      await meterProvider.shutdown({ timeoutMillis: 1234 });
      await meterProvider.shutdown();
      await meterProvider.shutdown();

      assert.strictEqual(reader1ShutdownSpy.callCount, 1);
      assert.deepStrictEqual(reader1ShutdownSpy.args[0][0], {
        timeoutMillis: 1234,
      });
      assert.strictEqual(reader2ShutdownSpy.callCount, 1);
      assert.deepStrictEqual(reader2ShutdownSpy.args[0][0], {
        timeoutMillis: 1234,
      });
    });
  });

  describe('forceFlush', () => {
    it('should forceFlush all registered metric readers', async () => {
      const meterProvider = new MeterProvider({ resource: defaultResource });
      const reader1 = new TestMetricReader();
      const reader2 = new TestMetricReader();
      const reader1ForceFlushSpy = sinon.spy(reader1, 'forceFlush');
      const reader2ForceFlushSpy = sinon.spy(reader2, 'forceFlush');

      meterProvider.addMetricReader(reader1);
      meterProvider.addMetricReader(reader2);

      await meterProvider.forceFlush({ timeoutMillis: 1234 });
      await meterProvider.forceFlush({ timeoutMillis: 5678 });
      assert.strictEqual(reader1ForceFlushSpy.callCount, 2);
      assert.deepStrictEqual(reader1ForceFlushSpy.args[0][0], {
        timeoutMillis: 1234,
      });
      assert.deepStrictEqual(reader1ForceFlushSpy.args[1][0], {
        timeoutMillis: 5678,
      });
      assert.strictEqual(reader2ForceFlushSpy.callCount, 2);
      assert.deepStrictEqual(reader2ForceFlushSpy.args[0][0], {
        timeoutMillis: 1234,
      });
      assert.deepStrictEqual(reader2ForceFlushSpy.args[1][0], {
        timeoutMillis: 5678,
      });

      await meterProvider.shutdown();
      await meterProvider.forceFlush();
      assert.strictEqual(reader1ForceFlushSpy.callCount, 2);
      assert.strictEqual(reader2ForceFlushSpy.callCount, 2);
    });
  });
});<|MERGE_RESOLUTION|>--- conflicted
+++ resolved
@@ -15,17 +15,12 @@
  */
 
 import * as assert from 'assert';
-<<<<<<< HEAD
-import { MeterProvider, DataPointType } from '../src';
-=======
 import {
   MeterProvider,
-  InstrumentType,
   DataPointType,
   ExplicitBucketHistogramAggregation,
   HistogramMetricData,
 } from '../src';
->>>>>>> c4a8387c
 import {
   assertScopeMetrics,
   assertMetricData,
