{
  "name": "@opentelemetry/exporter-logs-otlp-grpc",
  "version": "0.56.0",
  "description": "OpenTelemetry Collector Exporter allows user to send collected log records to the OpenTelemetry Collector",
  "main": "build/src/index.js",
  "types": "build/src/index.d.ts",
  "repository": "open-telemetry/opentelemetry-js",
  "scripts": {
    "prepublishOnly": "npm run compile",
    "compile": "tsc --build",
    "clean": "tsc --build --clean",
    "lint": "eslint . --ext .ts",
    "lint:fix": "eslint . --ext .ts --fix",
    "tdd": "npm run test -- --watch-extensions ts --watch",
    "test": "nyc mocha 'test/**/*.test.ts'",
    "version": "node ../../../scripts/version-update.js",
    "watch": "tsc --watch --build",
    "precompile": "cross-var lerna run version --scope $npm_package_name --include-dependencies",
    "prewatch": "npm run precompile",
    "peer-api-check": "node ../../../scripts/peer-api-check.js",
    "align-api-deps": "node ../../../scripts/align-api-deps.js"
  },
  "keywords": [
    "opentelemetry",
    "nodejs",
    "grpc",
    "tracing",
    "profiling",
    "metrics",
    "stats",
    "logging"
  ],
  "author": "OpenTelemetry Authors",
  "license": "Apache-2.0",
  "engines": {
    "node": ">=18"
  },
  "files": [
    "build/src/**/*.js",
    "build/src/**/*.js.map",
    "build/src/**/*.d.ts",
    "build/protos/**/*.proto",
    "doc",
    "LICENSE",
    "README.md"
  ],
  "publishConfig": {
    "access": "public"
  },
  "devDependencies": {
    "@grpc/proto-loader": "^0.7.10",
    "@opentelemetry/api": "1.9.0",
<<<<<<< HEAD
    "@opentelemetry/api-logs": "0.54.2",
    "@opentelemetry/otlp-exporter-base": "0.54.2",
    "@opentelemetry/resources": "1.27.0",
    "@types/mocha": "10.0.9",
=======
    "@opentelemetry/api-logs": "0.56.0",
    "@opentelemetry/otlp-exporter-base": "0.56.0",
    "@opentelemetry/resources": "1.29.0",
    "@types/mocha": "10.0.10",
>>>>>>> eb81e286
    "@types/node": "18.6.5",
    "@types/sinon": "17.0.3",
    "cross-var": "1.1.0",
    "lerna": "6.6.2",
    "mocha": "10.8.2",
    "nyc": "15.1.0",
    "sinon": "15.1.2",
    "ts-loader": "9.5.1",
    "typescript": "5.0.4"
  },
  "peerDependencies": {
    "@opentelemetry/api": "^1.3.0"
  },
  "dependencies": {
    "@grpc/grpc-js": "^1.7.1",
    "@opentelemetry/core": "1.29.0",
    "@opentelemetry/otlp-grpc-exporter-base": "0.56.0",
    "@opentelemetry/otlp-transformer": "0.56.0",
    "@opentelemetry/sdk-logs": "0.56.0"
  },
  "homepage": "https://github.com/open-telemetry/opentelemetry-js/tree/main/experimental/packages/exporter-logs-otlp-grpc",
  "sideEffects": false
}<|MERGE_RESOLUTION|>--- conflicted
+++ resolved
@@ -50,17 +50,10 @@
   "devDependencies": {
     "@grpc/proto-loader": "^0.7.10",
     "@opentelemetry/api": "1.9.0",
-<<<<<<< HEAD
-    "@opentelemetry/api-logs": "0.54.2",
-    "@opentelemetry/otlp-exporter-base": "0.54.2",
-    "@opentelemetry/resources": "1.27.0",
-    "@types/mocha": "10.0.9",
-=======
     "@opentelemetry/api-logs": "0.56.0",
     "@opentelemetry/otlp-exporter-base": "0.56.0",
     "@opentelemetry/resources": "1.29.0",
     "@types/mocha": "10.0.10",
->>>>>>> eb81e286
     "@types/node": "18.6.5",
     "@types/sinon": "17.0.3",
     "cross-var": "1.1.0",
