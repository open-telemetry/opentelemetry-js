'use strict';

const tracer = require('./tracer')('https-client-service');
const https = require('https');
<<<<<<< HEAD
=======
const tracer = opentelemetry.getTracer('example-https-client');
>>>>>>> 34967448

/** A function which makes requests and handles response. */
function makeRequest() {
  // span corresponds to outgoing requests. Here, we have manually created
  // the span, which is created to track work that happens outside of the
  // request lifecycle entirely.
  const span = tracer.startSpan('makeRequest');
  tracer.withSpan(span, () => {
    https.get({
      host: 'localhost',
      port: 443,
      path: '/helloworld',
    }, (response) => {
      const body = [];
      response.on('data', (chunk) => body.push(chunk));
      response.on('end', () => {
        console.log(body.toString());
        span.end();
      });
    });
<<<<<<< HEAD
  });

  // The process must live for at least the interval past any traces that
  // must be exported, or some risk being lost if they are recorded after the
  // last export.
  console.log('Sleeping 5 seconds before shutdown to ensure all records are flushed.');
  setTimeout(() => { console.log('Completed.'); }, 5000);
=======

    // The process must live for at least the interval past any traces that
    // must be exported, or some risk being lost if they are recorded after the
    // last export.
    console.log('Sleeping 5 seconds before shutdown to ensure all records are flushed.')
    setTimeout(() => { console.log('Completed.'); }, 5000);
>>>>>>> 34967448
}

makeRequest();<|MERGE_RESOLUTION|>--- conflicted
+++ resolved
@@ -1,11 +1,8 @@
 'use strict';
 
-const tracer = require('./tracer')('https-client-service');
+const tracer = require('./tracer')('example-https-client');
+// eslint-disable-next-line import/order
 const https = require('https');
-<<<<<<< HEAD
-=======
-const tracer = opentelemetry.getTracer('example-https-client');
->>>>>>> 34967448
 
 /** A function which makes requests and handles response. */
 function makeRequest() {
@@ -26,7 +23,6 @@
         span.end();
       });
     });
-<<<<<<< HEAD
   });
 
   // The process must live for at least the interval past any traces that
@@ -34,14 +30,6 @@
   // last export.
   console.log('Sleeping 5 seconds before shutdown to ensure all records are flushed.');
   setTimeout(() => { console.log('Completed.'); }, 5000);
-=======
-
-    // The process must live for at least the interval past any traces that
-    // must be exported, or some risk being lost if they are recorded after the
-    // last export.
-    console.log('Sleeping 5 seconds before shutdown to ensure all records are flushed.')
-    setTimeout(() => { console.log('Completed.'); }, 5000);
->>>>>>> 34967448
 }
 
 makeRequest();