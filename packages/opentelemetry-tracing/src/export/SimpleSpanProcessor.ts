--- conflicted
+++ resolved
@@ -36,13 +36,10 @@
   onStart(span: Span): void {}
 
   onEnd(span: Span): void {
-<<<<<<< HEAD
     if (this._isShutdown) {
       return;
     }
     if (span.context().traceFlags !== TraceFlags.SAMPLED) return;
-=======
->>>>>>> 3c60157e
     this._exporter.export([span.toReadableSpan()], () => {});
   }
 
