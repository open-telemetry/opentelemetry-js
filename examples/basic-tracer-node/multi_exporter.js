--- conflicted
+++ resolved
@@ -17,16 +17,9 @@
 registry.addSpanProcessor(new BatchSpanProcessor(zipkinExporter, {
   bufferSize: 10 // This is added for example, default size is 100.
 }));
-<<<<<<< HEAD
 tracer.addSpanProcessor(new BatchSpanProcessor(jaegerExporter), {
   bufferSize: 10
 });
-=======
-
-// It is recommended to use SimpleSpanProcessor in case of Jaeger exporter as
-// it's internal client already handles the spans with batching logic.
-registry.addSpanProcessor(new SimpleSpanProcessor(jaegerExporter));
->>>>>>> 34967448
 
 registry.addSpanProcessor(new SimpleSpanProcessor(collectorExporter));
 
