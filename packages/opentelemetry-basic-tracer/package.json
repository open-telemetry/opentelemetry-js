--- conflicted
+++ resolved
@@ -55,11 +55,8 @@
     "karma-webpack": "^4.0.2",
     "mocha": "^6.1.0",
     "nyc": "^14.1.1",
-<<<<<<< HEAD
-=======
     "rimraf": "^3.0.0",
     "tslint-microsoft-contrib": "^6.2.0",
->>>>>>> 013a1e4d
     "tslint-consistent-codestyle":"^1.15.1",
     "tslint-microsoft-contrib": "^6.2.0",
     "ts-loader": "^6.0.4",
