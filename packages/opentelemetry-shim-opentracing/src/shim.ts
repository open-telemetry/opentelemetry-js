--- conflicted
+++ resolved
@@ -15,15 +15,12 @@
  */
 
 import * as types from '@opentelemetry/api';
-<<<<<<< HEAD
-import { NoopLogger, idToHex } from '@opentelemetry/core';
-=======
 import {
   getExtractedSpanContext,
   NoopLogger,
   setExtractedSpanContext,
+  idToHex,
 } from '@opentelemetry/core';
->>>>>>> 03bf1917
 import * as opentracing from 'opentracing';
 
 function translateReferences(
