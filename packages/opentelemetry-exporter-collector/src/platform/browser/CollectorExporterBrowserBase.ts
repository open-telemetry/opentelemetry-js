/*
 * Copyright The OpenTelemetry Authors
 *
 * Licensed under the Apache License, Version 2.0 (the "License");
 * you may not use this file except in compliance with the License.
 * You may obtain a copy of the License at
 *
 *      https://www.apache.org/licenses/LICENSE-2.0
 *
 * Unless required by applicable law or agreed to in writing, software
 * distributed under the License is distributed on an "AS IS" BASIS,
 * WITHOUT WARRANTIES OR CONDITIONS OF ANY KIND, either express or implied.
 * See the License for the specific language governing permissions and
 * limitations under the License.
 */

import { CollectorExporterBase } from '../../CollectorExporterBase';
import { CollectorExporterConfigBase } from '../../types';
import * as collectorTypes from '../../types';
import { parseHeaders } from '../../util';
import { sendWithBeacon, sendWithXhr } from './util';
import { diag } from '@opentelemetry/api';
import { getEnv, baggageUtils } from '@opentelemetry/core';

/**
 * Collector Metric Exporter abstract base class
 */
export abstract class CollectorExporterBrowserBase<
  ExportItem,
  ServiceRequest
  > extends CollectorExporterBase<
  CollectorExporterConfigBase,
  ExportItem,
  ServiceRequest
  > {
  protected _headers: Record<string, string>;
  private _useXHR: boolean = false;

  /**
   * @param config
   */
  constructor(config: CollectorExporterConfigBase = {}) {
    super(config);
    this._useXHR =
      !!config.headers || typeof navigator.sendBeacon !== 'function';
    if (this._useXHR) {
      this._headers = Object.assign(
        {},
        parseHeaders(config.headers),
        baggageUtils.parseKeyPairsIntoRecord(
          getEnv().OTEL_EXPORTER_OTLP_HEADERS
        )
      );
    } else {
      this._headers = {};
    }
  }

  onInit(): void {
    window.addEventListener('unload', this.shutdown);
  }

  onShutdown(): void {
    window.removeEventListener('unload', this.shutdown);
  }

  send(
    items: ExportItem[],
    onSuccess: () => void,
    onError: (error: collectorTypes.CollectorExporterError) => void
  ): void {
    if (this._isShutdown) {
      diag.debug('Shutdown already started. Cannot send objects');
      return;
    }
    const serviceRequest = this.convert(items);
    const body = JSON.stringify(serviceRequest);

    const promise = new Promise<void>((resolve, reject) => {
      if (this._useXHR) {
        sendWithXhr(body, this.url, this._headers, resolve, reject);
      } else {
<<<<<<< HEAD
        sendWithBeacon(body, this.url, resolve, reject);
=======
        sendWithBeacon(body, this.url, { type: 'application/json' }, _onSuccess, _onError);
>>>>>>> 3fc8bc9a
      }
    })
      .then(onSuccess, onError);

    this._sendingPromises.push(promise);
    const popPromise = () => {
      const index = this._sendingPromises.indexOf(promise);
      this._sendingPromises.splice(index, 1);
    }
    promise.then(popPromise, popPromise);
  }
}<|MERGE_RESOLUTION|>--- conflicted
+++ resolved
@@ -80,11 +80,7 @@
       if (this._useXHR) {
         sendWithXhr(body, this.url, this._headers, resolve, reject);
       } else {
-<<<<<<< HEAD
-        sendWithBeacon(body, this.url, resolve, reject);
-=======
-        sendWithBeacon(body, this.url, { type: 'application/json' }, _onSuccess, _onError);
->>>>>>> 3fc8bc9a
+        sendWithBeacon(body, this.url, { type: 'application/json' }, resolve, reject);
       }
     })
       .then(onSuccess, onError);
