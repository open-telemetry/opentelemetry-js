--- conflicted
+++ resolved
@@ -259,17 +259,6 @@
       ? this._tracerProviderConfig.spanProcessors
       : getSpanProcessorsFromEnv();
 
-<<<<<<< HEAD
-    this._tracerProvider = new NodeTracerProvider({
-      ...this._configuration,
-      resource: this._resource,
-      spanProcessors,
-    });
-
-    // TODO: the former class `TracerProviderWithEnvExporters` was doing registration only if
-    // spanProcessors were configured. Should we have this logic here?
-    // if we register anyway the context manager changes and break some tests
-=======
     // If the Provider is configured with Env Exporters, we need to check if the SDK had any manual configurations and set them here
     this._tracerProvider = new NodeTracerProvider({
       ...this._configuration,
@@ -279,7 +268,6 @@
     });
 
     // Only register if there is a span processor
->>>>>>> a833d9c4
     if (spanProcessors.length > 0) {
       this._tracerProvider.register({
         contextManager:
