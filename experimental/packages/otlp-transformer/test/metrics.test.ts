/*
 * Copyright The OpenTelemetry Authors
 *
 * Licensed under the Apache License, Version 2.0 (the "License");
 * you may not use this file except in compliance with the License.
 * You may obtain a copy of the License at
 *
 *      https://www.apache.org/licenses/LICENSE-2.0
 *
 * Unless required by applicable law or agreed to in writing, software
 * distributed under the License is distributed on an "AS IS" BASIS,
 * WITHOUT WARRANTIES OR CONDITIONS OF ANY KIND, either express or implied.
 * See the License for the specific language governing permissions and
 * limitations under the License.
 */
import { ValueType } from '@opentelemetry/api-metrics';
import { Resource } from '@opentelemetry/resources';
import {
  AggregationTemporality,
  DataPointType,
  InstrumentType,
  MetricData,
  ResourceMetrics
} from '@opentelemetry/sdk-metrics-base';
import * as assert from 'assert';
import { createExportMetricsServiceRequest } from '../src/metrics';
import { EAggregationTemporality } from '../src/metrics/types';
import { hrTime, hrTimeToNanoseconds } from '@opentelemetry/core';

const START_TIME = hrTime();
const END_TIME = hrTime();
const ATTRIBUTES = {
  'string-attribute': 'some attribute value',
  'int-attribute': 1,
  'double-attribute': 1.1,
  'boolean-attribute': true,
  'array-attribute': ['attribute value 1', 'attribute value 2'],
};
const EXPORTED_ATTRIBUTES = [
  {
    key: 'string-attribute',
    value: {
      stringValue: 'some attribute value',
    },
  },
  {
    key: 'int-attribute',
    value: {
      intValue: 1,
    },
  },
  {
    key: 'double-attribute',
    value: {
      doubleValue: 1.1,
    },
  },
  {
    key: 'boolean-attribute',
    value: {
      boolValue: true,
    },
  },
  {
    key: 'array-attribute',
    value: {
      arrayValue: {
        values: [
          {
            stringValue: 'attribute value 1',
          },
          {
            stringValue: 'attribute value 2',
          }
        ]
      },
    },
  },
];

describe('Metrics', () => {
  describe('createExportMetricsServiceRequest', () => {
    const expectedResource = {
      attributes: [
        {
          key: 'resource-attribute',
          value: {
            stringValue: 'resource attribute value',
          },
        },
      ],
      droppedAttributesCount: 0,
    };

    const expectedScope = {
      name: 'mylib',
      version: '0.1.0',
    };

    const expectedSchemaUrl = 'http://url.to.schema';

    const expectedAttributes = [
      {
        key: 'string-attribute',
        value: {
          stringValue: 'some attribute value',
        },
      },
    ];

    function createCounterData(value: number, aggregationTemporality: AggregationTemporality): MetricData {
      return {
        descriptor: {
          description: 'this is a description',
          type: InstrumentType.COUNTER,
          name: 'counter',
          unit: '1',
          valueType: ValueType.INT,
        },
        aggregationTemporality,
        dataPointType: DataPointType.SINGULAR,
        dataPoints: [
          {
            value: value,
            startTime: START_TIME,
            endTime: END_TIME,
            attributes: ATTRIBUTES
          }
        ]
      };
    }

    function createObservableCounterData(value: number, aggregationTemporality: AggregationTemporality): MetricData {
      return {
        descriptor: {
          description: 'this is a description',
          type: InstrumentType.OBSERVABLE_COUNTER,
          name: 'observable-counter',
          unit: '1',
          valueType: ValueType.INT,
        },
        aggregationTemporality,
        dataPointType: DataPointType.SINGULAR,
        dataPoints: [
          {
            value: value,
            startTime: START_TIME,
            endTime: END_TIME,
            attributes: ATTRIBUTES,
          }
        ]
      };
    }

    function createObservableGaugeData(value: number): MetricData {
      return {
        descriptor: {
          description: 'this is a description',
          type: InstrumentType.OBSERVABLE_GAUGE,
          name: 'gauge',
          unit: '1',
          valueType: ValueType.DOUBLE,
        },
        aggregationTemporality: AggregationTemporality.CUMULATIVE,
        dataPointType: DataPointType.SINGULAR,
        dataPoints: [
          {
            value: value,
            startTime: START_TIME,
            endTime: END_TIME,
            attributes: ATTRIBUTES,
          }
        ]
      };
    }

    function createHistogramMetrics(count: number,
      sum: number,
      boundaries: number[],
      counts: number[], aggregationTemporality: AggregationTemporality,
      hasMinMax: boolean,
      min: number,
      max: number): MetricData {
      return {
        descriptor: {
          description: 'this is a description',
          type: InstrumentType.HISTOGRAM,
          name: 'hist',
          unit: '1',
          valueType: ValueType.INT,
        },
        aggregationTemporality,
        dataPointType: DataPointType.HISTOGRAM,
        dataPoints: [
          {
            value: {
              sum: sum,
              count: count,
              hasMinMax: hasMinMax,
              min: min,
              max: max,
              buckets: {
                boundaries: boundaries,
                counts: counts
              }
            },
            startTime: START_TIME,
            endTime: END_TIME,
            attributes: ATTRIBUTES,
          }
        ]
      };
    }

    function createResourceMetrics(metricData: MetricData[]): ResourceMetrics {
      const resource = new Resource({
        'resource-attribute': 'resource attribute value',
      });
      return {
        resource: resource,
        scopeMetrics:
          [
            {
              scope: {
                name: 'mylib',
                version: '0.1.0',
                schemaUrl: expectedSchemaUrl
              },
              metrics: metricData,
            }
          ]
      };
    }

    it('serializes a sum metric record', () => {
      const metrics = createResourceMetrics([createCounterData(10, AggregationTemporality.DELTA)]);
      const exportRequest = createExportMetricsServiceRequest([metrics]);
      assert.ok(exportRequest);

      assert.deepStrictEqual(exportRequest, {
        resourceMetrics: [
          {
            resource: expectedResource,
            schemaUrl: undefined,
            scopeMetrics: [
              {
                scope: expectedScope,
                schemaUrl: expectedSchemaUrl,
                metrics: [
                  {
                    name: 'counter',
                    description: 'this is a description',
                    unit: '1',
                    sum: {
                      dataPoints: [
                        {
<<<<<<< HEAD
                          attributes: EXPORTED_ATTRIBUTES,
=======
                          attributes: expectedAttributes,
>>>>>>> 6eca6d4e
                          startTimeUnixNano: hrTimeToNanoseconds(START_TIME),
                          timeUnixNano: hrTimeToNanoseconds(END_TIME),
                          asInt: 10,
                        },
                      ],
                      aggregationTemporality: EAggregationTemporality.AGGREGATION_TEMPORALITY_DELTA,
                      isMonotonic: true,
                    },
                  },
                ],
              },
            ],
          },
        ],
      });
    });

    it('serializes an observable sum metric record', () => {
      const exportRequest = createExportMetricsServiceRequest(
        [createResourceMetrics([createObservableCounterData(10, AggregationTemporality.DELTA)])]
      );
      assert.ok(exportRequest);

      assert.deepStrictEqual(exportRequest, {
        resourceMetrics: [
          {
            resource: expectedResource,
            schemaUrl: undefined,
            scopeMetrics: [
              {
                scope: expectedScope,
                schemaUrl: expectedSchemaUrl,
                metrics: [
                  {
                    name: 'observable-counter',
                    description: 'this is a description',
                    unit: '1',
                    sum: {
                      dataPoints: [
                        {
<<<<<<< HEAD
                          attributes: EXPORTED_ATTRIBUTES,
=======
                          attributes: expectedAttributes,
>>>>>>> 6eca6d4e
                          startTimeUnixNano: hrTimeToNanoseconds(START_TIME),
                          timeUnixNano: hrTimeToNanoseconds(END_TIME),
                          asInt: 10,
                        },
                      ],
                      aggregationTemporality: EAggregationTemporality.AGGREGATION_TEMPORALITY_DELTA,
                      isMonotonic: true,
                    },
                  },
                ],
              },
            ],
          },
        ],
      });
    });

    it('serializes a gauge metric record', () => {
      const exportRequest = createExportMetricsServiceRequest(
        [createResourceMetrics([createObservableGaugeData(10.5)])]
      );
      assert.ok(exportRequest);

      assert.deepStrictEqual(exportRequest, {
        resourceMetrics: [
          {
            resource: expectedResource,
            schemaUrl: undefined,
            scopeMetrics: [
              {
                scope: expectedScope,
                schemaUrl: expectedSchemaUrl,
                metrics: [
                  {
                    name: 'gauge',
                    description: 'this is a description',
                    unit: '1',
                    gauge: {
                      dataPoints: [
                        {
<<<<<<< HEAD
                          attributes: EXPORTED_ATTRIBUTES,
=======
                          attributes: expectedAttributes,
>>>>>>> 6eca6d4e
                          startTimeUnixNano: hrTimeToNanoseconds(START_TIME),
                          timeUnixNano: hrTimeToNanoseconds(END_TIME),
                          asDouble: 10.5,
                        },
                      ],
                    },
                  },
                ],
              },
            ],
          },
        ],
      });
    });

    describe('serializes a histogram metric record', () => {
      it('with min/max', () => {
        const exportRequest = createExportMetricsServiceRequest(
          [createResourceMetrics([createHistogramMetrics(2, 9, [5], [1, 1], AggregationTemporality.CUMULATIVE, true,1, 8)])]
        );
        assert.ok(exportRequest);

        assert.deepStrictEqual(exportRequest, {
          resourceMetrics: [
            {
              resource: expectedResource,
              schemaUrl: undefined,
              scopeMetrics: [
                {
                  scope: expectedScope,
                  schemaUrl: expectedSchemaUrl,
                  metrics: [
                    {
                      name: 'hist',
                      description: 'this is a description',
                      unit: '1',
                      histogram: {
                        aggregationTemporality: EAggregationTemporality.AGGREGATION_TEMPORALITY_CUMULATIVE,
                        dataPoints: [
                          {
                            attributes: expectedAttributes,
                            bucketCounts: [1, 1],
                            count: 2,
                            explicitBounds: [5],
                            sum: 9,
                            min: 1,
                            max: 8,
                            startTimeUnixNano: hrTimeToNanoseconds(START_TIME),
                            timeUnixNano: hrTimeToNanoseconds(END_TIME),
                          },
                        ],
                      },
                    },
                  ],
                },
              ],
            },
<<<<<<< HEAD
            schemaUrl: undefined,
            scopeMetrics: [
              {
                scope: {
                  name: 'mylib',
                  version: '0.1.0',
                },
                schemaUrl: 'http://url.to.schema',
                metrics: [
                  {
                    name: 'hist',
                    description: 'this is a description',
                    unit: '1',
                    histogram: {
                      aggregationTemporality: EAggregationTemporality.AGGREGATION_TEMPORALITY_CUMULATIVE,
                      dataPoints: [
                        {
                          attributes: EXPORTED_ATTRIBUTES,
                          bucketCounts: [1, 1],
                          count: 2,
                          explicitBounds: [5],
                          sum: 9,
                          startTimeUnixNano: hrTimeToNanoseconds(START_TIME),
                          timeUnixNano: hrTimeToNanoseconds(END_TIME),
                        },
                      ],
=======
          ],
        });
      });

      it('without min/max', () => {
        const exportRequest = createExportMetricsServiceRequest(
          [createResourceMetrics([createHistogramMetrics(2, 9, [5], [1, 1], AggregationTemporality.CUMULATIVE, false, Infinity, -1)])]
        );
        assert.ok(exportRequest);

        assert.deepStrictEqual(exportRequest, {
          resourceMetrics: [
            {
              resource: expectedResource,
              schemaUrl: undefined,
              scopeMetrics: [
                {
                  scope: expectedScope,
                  schemaUrl: expectedSchemaUrl,
                  metrics: [
                    {
                      name: 'hist',
                      description: 'this is a description',
                      unit: '1',
                      histogram: {
                        aggregationTemporality: EAggregationTemporality.AGGREGATION_TEMPORALITY_CUMULATIVE,
                        dataPoints: [
                          {
                            attributes: expectedAttributes,
                            bucketCounts: [1, 1],
                            count: 2,
                            explicitBounds: [5],
                            sum: 9,
                            min: undefined,
                            max: undefined,
                            startTimeUnixNano: hrTimeToNanoseconds(START_TIME),
                            timeUnixNano: hrTimeToNanoseconds(END_TIME),
                          },
                        ],
                      },
>>>>>>> 6eca6d4e
                    },
                  ],
                },
              ],
            },
          ],
        });
      });
    });
  });
});<|MERGE_RESOLUTION|>--- conflicted
+++ resolved
@@ -36,47 +36,6 @@
   'boolean-attribute': true,
   'array-attribute': ['attribute value 1', 'attribute value 2'],
 };
-const EXPORTED_ATTRIBUTES = [
-  {
-    key: 'string-attribute',
-    value: {
-      stringValue: 'some attribute value',
-    },
-  },
-  {
-    key: 'int-attribute',
-    value: {
-      intValue: 1,
-    },
-  },
-  {
-    key: 'double-attribute',
-    value: {
-      doubleValue: 1.1,
-    },
-  },
-  {
-    key: 'boolean-attribute',
-    value: {
-      boolValue: true,
-    },
-  },
-  {
-    key: 'array-attribute',
-    value: {
-      arrayValue: {
-        values: [
-          {
-            stringValue: 'attribute value 1',
-          },
-          {
-            stringValue: 'attribute value 2',
-          }
-        ]
-      },
-    },
-  },
-];
 
 describe('Metrics', () => {
   describe('createExportMetricsServiceRequest', () => {
@@ -104,6 +63,39 @@
         key: 'string-attribute',
         value: {
           stringValue: 'some attribute value',
+        },
+      },
+      {
+        key: 'int-attribute',
+        value: {
+          intValue: 1,
+        },
+      },
+      {
+        key: 'double-attribute',
+        value: {
+          doubleValue: 1.1,
+        },
+      },
+      {
+        key: 'boolean-attribute',
+        value: {
+          boolValue: true,
+        },
+      },
+      {
+        key: 'array-attribute',
+        value: {
+          arrayValue: {
+            values: [
+              {
+                stringValue: 'attribute value 1',
+              },
+              {
+                stringValue: 'attribute value 2',
+              }
+            ]
+          },
         },
       },
     ];
@@ -254,11 +246,7 @@
                     sum: {
                       dataPoints: [
                         {
-<<<<<<< HEAD
-                          attributes: EXPORTED_ATTRIBUTES,
-=======
                           attributes: expectedAttributes,
->>>>>>> 6eca6d4e
                           startTimeUnixNano: hrTimeToNanoseconds(START_TIME),
                           timeUnixNano: hrTimeToNanoseconds(END_TIME),
                           asInt: 10,
@@ -299,11 +287,7 @@
                     sum: {
                       dataPoints: [
                         {
-<<<<<<< HEAD
-                          attributes: EXPORTED_ATTRIBUTES,
-=======
                           attributes: expectedAttributes,
->>>>>>> 6eca6d4e
                           startTimeUnixNano: hrTimeToNanoseconds(START_TIME),
                           timeUnixNano: hrTimeToNanoseconds(END_TIME),
                           asInt: 10,
@@ -344,11 +328,7 @@
                     gauge: {
                       dataPoints: [
                         {
-<<<<<<< HEAD
-                          attributes: EXPORTED_ATTRIBUTES,
-=======
                           attributes: expectedAttributes,
->>>>>>> 6eca6d4e
                           startTimeUnixNano: hrTimeToNanoseconds(START_TIME),
                           timeUnixNano: hrTimeToNanoseconds(END_TIME),
                           asDouble: 10.5,
@@ -406,34 +386,6 @@
                 },
               ],
             },
-<<<<<<< HEAD
-            schemaUrl: undefined,
-            scopeMetrics: [
-              {
-                scope: {
-                  name: 'mylib',
-                  version: '0.1.0',
-                },
-                schemaUrl: 'http://url.to.schema',
-                metrics: [
-                  {
-                    name: 'hist',
-                    description: 'this is a description',
-                    unit: '1',
-                    histogram: {
-                      aggregationTemporality: EAggregationTemporality.AGGREGATION_TEMPORALITY_CUMULATIVE,
-                      dataPoints: [
-                        {
-                          attributes: EXPORTED_ATTRIBUTES,
-                          bucketCounts: [1, 1],
-                          count: 2,
-                          explicitBounds: [5],
-                          sum: 9,
-                          startTimeUnixNano: hrTimeToNanoseconds(START_TIME),
-                          timeUnixNano: hrTimeToNanoseconds(END_TIME),
-                        },
-                      ],
-=======
           ],
         });
       });
@@ -474,7 +426,6 @@
                           },
                         ],
                       },
->>>>>>> 6eca6d4e
                     },
                   ],
                 },
