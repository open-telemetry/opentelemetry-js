--- conflicted
+++ resolved
@@ -46,13 +46,8 @@
   "devDependencies": {
     "@opencensus/core": "0.1.0",
     "@opentelemetry/api": "1.4.1",
-<<<<<<< HEAD
-    "@opentelemetry/context-async-hooks": "1.13.0",
-    "@opentelemetry/sdk-trace-base": "1.13.0",
-=======
     "@opentelemetry/context-async-hooks": "1.14.0",
     "@opentelemetry/sdk-trace-base": "1.14.0",
->>>>>>> edebbcc7
     "@types/mocha": "10.0.0",
     "@types/node": "18.6.5",
     "@types/sinon": "10.0.13",
