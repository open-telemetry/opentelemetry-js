--- conflicted
+++ resolved
@@ -20,16 +20,13 @@
 import * as assert from 'assert';
 import { opentelemetryProto } from '../src/types';
 import * as collectorTypes from '../src/types';
-<<<<<<< HEAD
 import {
   MetricRecord,
   MetricKind,
   CounterSumAggregator,
   ObserverAggregator,
 } from '@opentelemetry/metrics';
-=======
 import * as grpc from 'grpc';
->>>>>>> 298b19ff
 
 if (typeof Buffer === 'undefined') {
   (window as any).Buffer = {
