--- conflicted
+++ resolved
@@ -34,13 +34,8 @@
   AggregationTemporality,
   createConsoleMetricExporter,
   InstrumentType,
-<<<<<<< HEAD
   createPeriodicExportingMetricReader,
   createInMemoryMetricExporter,
-=======
-  MeterProvider,
-  PeriodicExportingMetricReader,
->>>>>>> 508946c8
 } from '@opentelemetry/sdk-metrics';
 import { NodeTracerProvider } from '@opentelemetry/sdk-trace-node';
 import {
@@ -147,17 +142,12 @@
         delegate,
         'tracer provider should not have changed'
       );
-<<<<<<< HEAD
       assert.ok(!isSdkMeterProvider(metrics.getMeterProvider()));
-      assert.ok(!(logs.getLoggerProvider() instanceof LoggerProvider));
-=======
-      assert.ok(!(metrics.getMeterProvider() instanceof MeterProvider));
       assert.strictEqual(
         (logs.getLoggerProvider() as ProxyLoggerProvider).getDelegate(),
         logsDelegate,
         'logger provider should not have changed'
       );
->>>>>>> 508946c8
       delete env.OTEL_TRACES_EXPORTER;
       await sdk.shutdown();
     });
