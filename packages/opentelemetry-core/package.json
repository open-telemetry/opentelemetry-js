--- conflicted
+++ resolved
@@ -76,11 +76,7 @@
     "webpack": "4.46.0"
   },
   "dependencies": {
-<<<<<<< HEAD
     "@opentelemetry/api": "^1.0.0-rc.0",
-=======
-    "@opentelemetry/api": "^0.18.1",
->>>>>>> 24bcfe82
     "semver": "^7.1.3"
   }
 }