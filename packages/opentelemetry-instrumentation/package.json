--- conflicted
+++ resolved
@@ -54,13 +54,8 @@
     "url": "https://github.com/open-telemetry/opentelemetry-js/issues"
   },
   "dependencies": {
-<<<<<<< HEAD
-    "@opentelemetry/api": "^0.18.1",
+    "@opentelemetry/api": "^1.0.0-rc.0",
     "@opentelemetry/api-metrics": "0.18.2",
-=======
-    "@opentelemetry/api": "^1.0.0-rc.0",
-    "@opentelemetry/api-metrics": "^0.18.2",
->>>>>>> 02175dfa
     "require-in-the-middle": "^5.0.3",
     "semver": "^7.3.2",
     "shimmer": "^1.2.1"
