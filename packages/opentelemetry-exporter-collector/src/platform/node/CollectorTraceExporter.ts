--- conflicted
+++ resolved
@@ -15,116 +15,21 @@
  */
 
 import { ReadableSpan, SpanExporter } from '@opentelemetry/tracing';
+import { ServiceClientType } from '../../types';
 import { CollectorExporterNodeBase } from './CollectorExporterNodeBase';
 import * as collectorTypes from '../../types';
 import { CollectorProtocolNode } from '../../enums';
-import { CollectorExporterConfigNode, ServiceClient } from './types';
+import { CollectorExporterConfigNode } from './types';
 import { toCollectorExportTraceServiceRequest } from '../../transform';
 import { DEFAULT_COLLECTOR_URL_GRPC } from './utilWithGrpc';
 
-<<<<<<< HEAD
-import {
-  DEFAULT_COLLECTOR_URL_GRPC,
-  onInitWithGrpc,
-  sendSpansUsingGrpc,
-} from './utilWithGrpc';
-import {
-  DEFAULT_COLLECTOR_URL_JSON,
-  onInitWithJson,
-  sendSpansUsingJson,
-} from './utilWithJson';
-import {
-  DEFAULT_COLLECTOR_URL_JSON_PROTO,
-  onInitWithJsonProto,
-  sendSpansUsingJsonProto,
-} from './utilWithJsonProto';
-=======
 const DEFAULT_SERVICE_NAME = 'collector-trace-exporter';
 const DEFAULT_COLLECTOR_URL_JSON = 'http://localhost:55680/v1/trace';
->>>>>>> 2d71b3af
+const DEFAULT_COLLECTOR_URL_JSON_PROTO = 'http://localhost:55680/v1/trace';
 
 /**
  * Collector Trace Exporter for Node
  */
-<<<<<<< HEAD
-export class CollectorTraceExporter extends CollectorTraceExporterBase<
-  CollectorExporterConfigNode
-> {
-  DEFAULT_HEADERS: Record<string, string> = {
-    [collectorTypes.OT_REQUEST_HEADER]: '1',
-  };
-  isShutDown: boolean = false;
-  traceServiceClient?: ServiceClient = undefined;
-  grpcSpansQueue: GRPCSpanQueueItem[] = [];
-  metadata?: grpc.Metadata;
-  headers: Record<string, string>;
-  private readonly _protocol: CollectorProtocolNode;
-
-  /**
-   * @param config
-   */
-  constructor(config: CollectorExporterConfigNode = {}) {
-    super(config);
-    this._protocol =
-      typeof config.protocolNode !== 'undefined'
-        ? config.protocolNode
-        : CollectorProtocolNode.GRPC;
-    if (this._protocol === CollectorProtocolNode.GRPC) {
-      this.logger.debug('CollectorExporter - using grpc');
-      if (config.headers) {
-        this.logger.warn('Headers cannot be set when using grpc');
-      }
-    } else {
-      if (this._protocol === CollectorProtocolNode.HTTP_JSON) {
-        this.logger.debug('CollectorExporter - using json over http');
-      } else {
-        this.logger.debug('CollectorExporter - using proto over http');
-      }
-      if (config.metadata) {
-        this.logger.warn('Metadata cannot be set when using http');
-      }
-    }
-    this.metadata = config.metadata;
-    this.headers =
-      parseHeaders(config.headers, this.logger) || this.DEFAULT_HEADERS;
-  }
-
-  onShutdown(): void {
-    this.isShutDown = true;
-    if (this.traceServiceClient) {
-      this.traceServiceClient.close();
-    }
-  }
-
-  onInit(config: CollectorExporterConfigNode): void {
-    this.isShutDown = false;
-
-    if (config.protocolNode === CollectorProtocolNode.HTTP_JSON) {
-      onInitWithJson(this, config);
-    } else if (config.protocolNode === CollectorProtocolNode.HTTP_PROTO) {
-      onInitWithJsonProto(this, config);
-    } else {
-      onInitWithGrpc(this, config);
-    }
-  }
-
-  sendSpans(
-    spans: ReadableSpan[],
-    onSuccess: () => void,
-    onError: (error: collectorTypes.CollectorExporterError) => void
-  ): void {
-    if (this.isShutDown) {
-      this.logger.debug('Shutdown already started. Cannot send spans');
-      return;
-    }
-    if (this._protocol === CollectorProtocolNode.HTTP_JSON) {
-      sendSpansUsingJson(this, spans, onSuccess, onError);
-    } else if (this._protocol === CollectorProtocolNode.HTTP_PROTO) {
-      sendSpansUsingJsonProto(this, spans, onSuccess, onError);
-    } else {
-      sendSpansUsingGrpc(this, spans, onSuccess, onError);
-    }
-=======
 export class CollectorTraceExporter
   extends CollectorExporterNodeBase<
     ReadableSpan,
@@ -135,7 +40,6 @@
     spans: ReadableSpan[]
   ): collectorTypes.opentelemetryProto.collector.trace.v1.ExportTraceServiceRequest {
     return toCollectorExportTraceServiceRequest(spans, this);
->>>>>>> 2d71b3af
   }
 
   getDefaultUrl(config: CollectorExporterConfigNode): string {
@@ -155,11 +59,8 @@
     return config.serviceName || DEFAULT_SERVICE_NAME;
   }
 
-  getServiceClient(packageObject: any, serverAddress: string): ServiceClient {
-    return new packageObject.opentelemetry.proto.collector.trace.v1.TraceService(
-      serverAddress,
-      this.credentials
-    );
+  getServiceClientType() {
+    return ServiceClientType.SPANS;
   }
 
   getServiceProtoPath(): string {
