/*
 * Copyright The OpenTelemetry Authors
 *
 * Licensed under the Apache License, Version 2.0 (the "License");
 * you may not use this file except in compliance with the License.
 * You may obtain a copy of the License at
 *
 *      https://www.apache.org/licenses/LICENSE-2.0
 *
 * Unless required by applicable law or agreed to in writing, software
 * distributed under the License is distributed on an "AS IS" BASIS,
 * WITHOUT WARRANTIES OR CONDITIONS OF ANY KIND, either express or implied.
 * See the License for the specific language governing permissions and
 * limitations under the License.
 */
import { HrTime, TraceFlags } from '@opentelemetry/api';
<<<<<<< HEAD
import { InstrumentationScope, hexToBinary } from '@opentelemetry/core';
import { Resource, resourceFromAttributes } from '@opentelemetry/resources';
=======
import { InstrumentationScope } from '@opentelemetry/core';
import { Resource } from '@opentelemetry/resources';
>>>>>>> afcc7115
import * as assert from 'assert';
import { ReadableLogRecord } from '@opentelemetry/sdk-logs';
import { SeverityNumber } from '@opentelemetry/api-logs';
import { toBase64 } from './utils';
import * as root from '../src/generated/root';
import { OtlpEncodingOptions } from '../src/common/internal-types';
import {
  ESeverityNumber,
  IExportLogsServiceRequest,
} from '../src/logs/internal-types';
import { createExportLogsServiceRequest } from '../src/logs/internal';
import { ProtobufLogsSerializer } from '../src/logs/protobuf';
import { JsonLogsSerializer } from '../src/logs/json';
import { hexToBinary } from '../src/common/hex-to-binary';

function createExpectedLogJson(
  options: OtlpEncodingOptions
): IExportLogsServiceRequest {
  const useHex = options.useHex ?? false;
  const useLongBits = options.useLongBits ?? true;

  const timeUnixNano = useLongBits
    ? { low: 4132445859, high: 391214506 }
    : '1680253513123241635';
  const observedTimeUnixNano = useLongBits
    ? { low: 584929536, high: 391976663 }
    : '1683526948965142784';

  const traceId = useHex
    ? '00000000000000000000000000000001'
    : hexToBinary('00000000000000000000000000000001');
  const spanId = useHex ? '0000000000000002' : hexToBinary('0000000000000002');

  return {
    resourceLogs: [
      {
        resource: {
          attributes: [
            {
              key: 'resource-attribute',
              value: { stringValue: 'some attribute value' },
            },
          ],
          droppedAttributesCount: 0,
        },
        schemaUrl: undefined,
        scopeLogs: [
          {
            scope: {
              name: 'scope_name_1',
              version: '0.1.0',
            },
            logRecords: [
              {
                timeUnixNano,
                observedTimeUnixNano,
                severityNumber: ESeverityNumber.SEVERITY_NUMBER_ERROR,
                severityText: 'error',
                body: { stringValue: 'some_log_body' },

                attributes: [
                  {
                    key: 'some-attribute',
                    value: { stringValue: 'some attribute value' },
                  },
                ],
                droppedAttributesCount: 0,
                flags: 1,
                traceId: traceId,
                spanId: spanId,
              },
            ],
            schemaUrl: 'http://url.to.schema',
          },
        ],
      },
    ],
  };
}

function createExpectedLogProtobuf(): IExportLogsServiceRequest {
  const traceId = toBase64('00000000000000000000000000000001');
  const spanId = toBase64('0000000000000002');

  return {
    resourceLogs: [
      {
        resource: {
          attributes: [
            {
              key: 'resource-attribute',
              value: { stringValue: 'some attribute value' },
            },
          ],
          droppedAttributesCount: 0,
        },
        scopeLogs: [
          {
            scope: { name: 'scope_name_1', version: '0.1.0' },
            logRecords: [
              {
                timeUnixNano: 1680253513123241700,
                observedTimeUnixNano: 1683526948965142800,
                severityNumber: ESeverityNumber.SEVERITY_NUMBER_ERROR,
                severityText: 'error',
                body: { stringValue: 'some_log_body' },

                attributes: [
                  {
                    key: 'some-attribute',
                    value: { stringValue: 'some attribute value' },
                  },
                ],
                droppedAttributesCount: 0,
                flags: 1,
                traceId: traceId,
                spanId: spanId,
              },
            ],
            schemaUrl: 'http://url.to.schema',
          },
        ],
      },
    ],
  };
}

describe('Logs', () => {
  let resource_1: Resource;
  let resource_2: Resource;
  let scope_1: InstrumentationScope;
  let scope_2: InstrumentationScope;

  /*
  The following log_X_Y_Z should follow the pattern
    - X is the resource
    - Y is the scope
    - Z is the log fragment
   */

  // using `resource_1`, `scope_1`, `log_fragment_1`
  let log_1_1_1: ReadableLogRecord;
  // using `resource_1`, `scope_1`, `log_fragment_2`
  let log_1_1_2: ReadableLogRecord;
  // using `resource_1`, `scope_2`, `log_fragment_1`
  let log_1_2_1: ReadableLogRecord;
  // using `resource_2`, `scope_1`, `log_fragment_1`
  let log_2_1_1: ReadableLogRecord;

  beforeEach(() => {
    resource_1 = resourceFromAttributes({
      'resource-attribute': 'some attribute value',
    });
    resource_2 = resourceFromAttributes({
      'resource-attribute': 'another attribute value',
    });
    scope_1 = {
      name: 'scope_name_1',
      version: '0.1.0',
      schemaUrl: 'http://url.to.schema',
    };
    scope_2 = {
      name: 'scope_name_2',
    };
    const log_fragment_1 = {
      hrTime: [1680253513, 123241635] as HrTime,
      hrTimeObserved: [1683526948, 965142784] as HrTime,
      attributes: {
        'some-attribute': 'some attribute value',
      },
      droppedAttributesCount: 0,
      severityNumber: SeverityNumber.ERROR,
      severityText: 'error',
      body: 'some_log_body',
      spanContext: {
        spanId: '0000000000000002',
        traceFlags: TraceFlags.SAMPLED,
        traceId: '00000000000000000000000000000001',
      },
    };
    const log_fragment_2 = {
      hrTime: [1680253797, 687038506] as HrTime,
      hrTimeObserved: [1680253797, 687038506] as HrTime,
      attributes: {
        'another-attribute': 'another attribute value',
      },
      droppedAttributesCount: 0,
    };
    log_1_1_1 = {
      ...log_fragment_1,
      resource: resource_1,
      instrumentationScope: scope_1,
    };
    log_1_1_2 = {
      ...log_fragment_2,
      resource: resource_1,
      instrumentationScope: scope_1,
    };
    log_1_2_1 = {
      ...log_fragment_1,
      resource: resource_1,
      instrumentationScope: scope_2,
    };
    log_2_1_1 = {
      ...log_fragment_1,
      resource: resource_2,
      instrumentationScope: scope_1,
    };
  });

  describe('createExportLogsServiceRequest', () => {
    it('returns null on an empty list', () => {
      assert.deepStrictEqual(
        createExportLogsServiceRequest([], { useHex: true }),
        {
          resourceLogs: [],
        }
      );
    });

    it('serializes a log record with useHex = true', () => {
      const exportRequest = createExportLogsServiceRequest([log_1_1_1], {
        useHex: true,
      });
      assert.ok(exportRequest);
      assert.deepStrictEqual(
        exportRequest,
        createExpectedLogJson({ useHex: true })
      );
    });

    it('serializes a log record with useHex = false', () => {
      const exportRequest = createExportLogsServiceRequest([log_1_1_1], {
        useHex: false,
      });
      assert.ok(exportRequest);
      assert.deepStrictEqual(
        exportRequest,
        createExpectedLogJson({ useHex: false })
      );
    });

    it('aggregates multiple logs with same resource and same scope', () => {
      const exportRequest = createExportLogsServiceRequest(
        [log_1_1_1, log_1_1_2],
        { useHex: false }
      );
      assert.ok(exportRequest);
      assert.strictEqual(exportRequest.resourceLogs?.length, 1);
      assert.strictEqual(exportRequest.resourceLogs?.[0].scopeLogs.length, 1);
      assert.strictEqual(
        exportRequest.resourceLogs?.[0].scopeLogs?.[0].logRecords?.length,
        2
      );
    });

    it('aggregates multiple logs with same resource and different scopes', () => {
      const exportRequest = createExportLogsServiceRequest(
        [log_1_1_1, log_1_2_1],
        { useHex: false }
      );
      assert.ok(exportRequest);
      assert.strictEqual(exportRequest.resourceLogs?.length, 1);
      assert.strictEqual(exportRequest.resourceLogs?.[0].scopeLogs.length, 2);
    });

    it('aggregates multiple logs with different resources', () => {
      const exportRequest = createExportLogsServiceRequest(
        [log_1_1_1, log_2_1_1],
        { useHex: false }
      );
      assert.ok(exportRequest);
      assert.strictEqual(exportRequest.resourceLogs?.length, 2);
    });
  });

  describe('ProtobufLogsSerializer', function () {
    it('serializes an export request', () => {
      const serialized = ProtobufLogsSerializer.serializeRequest([log_1_1_1]);
      assert.ok(serialized, 'serialized response is undefined');
      const decoded =
        root.opentelemetry.proto.collector.logs.v1.ExportLogsServiceRequest.decode(
          serialized
        );

      const expected = createExpectedLogProtobuf();
      const decodedObj =
        root.opentelemetry.proto.collector.logs.v1.ExportLogsServiceRequest.toObject(
          decoded,
          {
            // This incurs some precision loss that's taken into account in createExpectedLogsProtobuf()
            // Using String here will incur the same precision loss on browser only, using Number to prevent having to
            // have different assertions for browser and Node.js
            longs: Number,
            // Convert to String (Base64) as otherwise the type will be different for Node.js (Buffer) and Browser (Uint8Array)
            // and this fails assertions.
            bytes: String,
          }
        );

      assert.deepStrictEqual(decodedObj, expected);
    });

    it('deserializes a response', () => {
      const protobufSerializedResponse =
        root.opentelemetry.proto.collector.logs.v1.ExportLogsServiceResponse.encode(
          {
            partialSuccess: {
              errorMessage: 'foo',
              rejectedLogRecords: 1,
            },
          }
        ).finish();

      const deserializedResponse = ProtobufLogsSerializer.deserializeResponse(
        protobufSerializedResponse
      );

      assert.ok(
        deserializedResponse.partialSuccess,
        'partialSuccess not present in the deserialized message'
      );
      assert.equal(deserializedResponse.partialSuccess.errorMessage, 'foo');
      assert.equal(
        Number(deserializedResponse.partialSuccess.rejectedLogRecords),
        1
      );
    });
  });

  describe('JsonLogsSerializer', function () {
    it('serializes an export request', () => {
      // stringify, then parse to remove undefined keys in the expected JSON
      const expected = JSON.parse(
        JSON.stringify(
          createExpectedLogJson({ useHex: true, useLongBits: false })
        )
      );
      const serialized = JsonLogsSerializer.serializeRequest([log_1_1_1]);

      const decoder = new TextDecoder();
      assert.deepStrictEqual(JSON.parse(decoder.decode(serialized)), expected);
    });

    it('deserializes a response', () => {
      const expectedResponse = {
        partialSuccess: {
          errorMessage: 'foo',
          rejectedLogRecords: 1,
        },
      };
      const encoder = new TextEncoder();
      const encodedResponse = encoder.encode(JSON.stringify(expectedResponse));

      const deserializedResponse =
        JsonLogsSerializer.deserializeResponse(encodedResponse);

      assert.ok(
        deserializedResponse.partialSuccess,
        'partialSuccess not present in the deserialized message'
      );
      assert.equal(deserializedResponse.partialSuccess.errorMessage, 'foo');
      assert.equal(
        Number(deserializedResponse.partialSuccess.rejectedLogRecords),
        1
      );
    });
  });
});<|MERGE_RESOLUTION|>--- conflicted
+++ resolved
@@ -14,13 +14,8 @@
  * limitations under the License.
  */
 import { HrTime, TraceFlags } from '@opentelemetry/api';
-<<<<<<< HEAD
-import { InstrumentationScope, hexToBinary } from '@opentelemetry/core';
+import { InstrumentationScope } from '@opentelemetry/core';
 import { Resource, resourceFromAttributes } from '@opentelemetry/resources';
-=======
-import { InstrumentationScope } from '@opentelemetry/core';
-import { Resource } from '@opentelemetry/resources';
->>>>>>> afcc7115
 import * as assert from 'assert';
 import { ReadableLogRecord } from '@opentelemetry/sdk-logs';
 import { SeverityNumber } from '@opentelemetry/api-logs';
