--- conflicted
+++ resolved
@@ -65,7 +65,6 @@
   * (user-facing): only a non-env-var based default is now used on `WebTracerProvider#register()`.
     * propagators can now not be configured via `window.OTEL_PROPAGATORS` anymore, please pass the propagator to `WebTracerProvider#register()` instead.
     * if not configured via code, `WebTracerProvider#register()` will now fall back to defaults (`tracecontext` and `baggage`)
-<<<<<<< HEAD
 * feat(sdk-trace)!: drop unnecessary exports [#5405](https://github.com/open-telemetry/opentelemetry-js/pull/5405) @pichlermarc
   * (user-facing): `EXPORTER_FACTORY` is not used anymore and has been removed
   * (user-facing): `PROPAGATOR_FACTORY` is not used anymore and has been removed
@@ -73,9 +72,7 @@
   * (user-facing): the `Tracer` class was unintentionally exported and has been removed
     * to obtain a `Tracer`, please use `BasicTracerProvider#getTracer()`, `NodeTracerProvider#getTracer()` or `WebTracerProvider#getTracer()`
     * to reference a `Tracer`, please use the `Tracer` type from `@opentelemetry/api`
-=======
 * chore!: Raise the minimum supported Node.js version to `^18.19.0 || >=20.6.0`. Support for Node.js 14, 16, and early minor versions of 18 and 20 have been dropped. This applies to all packages except the 'api' and 'semantic-conventions' packages. [#5395](https://github.com/open-telemetry/opentelemetry-js/issues/5395) @trentm
->>>>>>> 7332f3a8
 * feat(core)!: remove TracesSamplerValues from exports [#5406](https://github.com/open-telemetry/opentelemetry-js/pull/5406) @pichlermarc
   * (user-facing): TracesSamplerValues was only consumed internally and has been removed from exports without replacement
 
