{
  "name": "@opentelemetry/exporter-zipkin",
  "version": "1.29.0",
  "description": "OpenTelemetry Zipkin Exporter allows the user to send collected traces to Zipkin.",
  "main": "build/src/index.js",
  "module": "build/esm/index.js",
  "esnext": "build/esnext/index.js",
  "types": "build/src/index.d.ts",
  "repository": "open-telemetry/opentelemetry-js",
  "browser": {
    "./src/platform/index.ts": "./src/platform/browser/index.ts",
    "./build/esm/platform/index.js": "./build/esm/platform/browser/index.js",
    "./build/esnext/platform/index.js": "./build/esnext/platform/browser/index.js",
    "./build/src/platform/index.js": "./build/src/platform/browser/index.js"
  },
  "scripts": {
    "prepublishOnly": "npm run compile",
    "compile": "tsc --build tsconfig.json tsconfig.esm.json tsconfig.esnext.json",
    "clean": "tsc --build --clean tsconfig.json tsconfig.esm.json tsconfig.esnext.json",
    "lint": "eslint . --ext .ts",
    "lint:fix": "eslint . --ext .ts --fix",
    "tdd": "npm run test -- --watch-extensions ts --watch",
    "test": "nyc mocha 'test/**/*.test.ts' --exclude 'test/browser/**/*.ts'",
    "test:browser": "karma start --single-run",
    "version": "node ../../scripts/version-update.js",
    "watch": "tsc --build --watch tsconfig.json tsconfig.esm.json tsconfig.esnext.json",
    "precompile": "cross-var lerna run version --scope $npm_package_name --include-dependencies",
    "prewatch": "npm run precompile",
    "peer-api-check": "node ../../scripts/peer-api-check.js",
    "align-api-deps": "node ../../scripts/align-api-deps.js"
  },
  "keywords": [
    "opentelemetry",
    "nodejs",
    "browser",
    "tracing",
    "profiling"
  ],
  "author": "OpenTelemetry Authors",
  "license": "Apache-2.0",
  "engines": {
    "node": ">=18"
  },
  "files": [
    "build/esm/**/*.js",
    "build/esm/**/*.js.map",
    "build/esm/**/*.d.ts",
    "build/esnext/**/*.js",
    "build/esnext/**/*.js.map",
    "build/esnext/**/*.d.ts",
    "build/src/**/*.js",
    "build/src/**/*.js.map",
    "build/src/**/*.d.ts",
    "doc",
    "LICENSE",
    "README.md"
  ],
  "publishConfig": {
    "access": "public"
  },
  "devDependencies": {
    "@babel/core": "7.26.0",
    "@babel/preset-env": "7.26.0",
    "@opentelemetry/api": "^1.0.0",
<<<<<<< HEAD
    "@types/mocha": "10.0.9",
=======
    "@types/mocha": "10.0.10",
>>>>>>> eb81e286
    "@types/node": "18.6.5",
    "@types/sinon": "17.0.3",
    "@types/webpack-env": "1.16.3",
    "babel-loader": "8.4.1",
    "babel-plugin-istanbul": "7.0.0",
    "cross-var": "1.1.0",
    "karma": "6.4.4",
    "karma-chrome-launcher": "3.1.0",
    "karma-coverage": "2.2.1",
    "karma-mocha": "2.0.1",
    "karma-spec-reporter": "0.0.36",
    "karma-webpack": "5.0.1",
    "lerna": "6.6.2",
    "mocha": "10.8.2",
    "nock": "13.3.8",
    "nyc": "15.1.0",
    "sinon": "15.1.2",
    "ts-loader": "9.5.1",
<<<<<<< HEAD
    "typescript": "5.0.4",
    "webpack": "5.94.0",
=======
    "typescript": "4.4.4",
    "webpack": "5.96.1",
>>>>>>> eb81e286
    "webpack-cli": "5.1.4",
    "webpack-merge": "5.10.0"
  },
  "peerDependencies": {
    "@opentelemetry/api": "^1.0.0"
  },
  "dependencies": {
    "@opentelemetry/core": "1.29.0",
    "@opentelemetry/resources": "1.29.0",
    "@opentelemetry/sdk-trace-base": "1.29.0",
    "@opentelemetry/semantic-conventions": "1.28.0"
  },
  "homepage": "https://github.com/open-telemetry/opentelemetry-js/tree/main/packages/opentelemetry-exporter-zipkin",
  "sideEffects": false
}<|MERGE_RESOLUTION|>--- conflicted
+++ resolved
@@ -62,11 +62,7 @@
     "@babel/core": "7.26.0",
     "@babel/preset-env": "7.26.0",
     "@opentelemetry/api": "^1.0.0",
-<<<<<<< HEAD
-    "@types/mocha": "10.0.9",
-=======
     "@types/mocha": "10.0.10",
->>>>>>> eb81e286
     "@types/node": "18.6.5",
     "@types/sinon": "17.0.3",
     "@types/webpack-env": "1.16.3",
@@ -85,13 +81,8 @@
     "nyc": "15.1.0",
     "sinon": "15.1.2",
     "ts-loader": "9.5.1",
-<<<<<<< HEAD
     "typescript": "5.0.4",
-    "webpack": "5.94.0",
-=======
-    "typescript": "4.4.4",
     "webpack": "5.96.1",
->>>>>>> eb81e286
     "webpack-cli": "5.1.4",
     "webpack-merge": "5.10.0"
   },
