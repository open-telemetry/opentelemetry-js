/*
 * Copyright The OpenTelemetry Authors
 *
 * Licensed under the Apache License, Version 2.0 (the "License");
 * you may not use this file except in compliance with the License.
 * You may obtain a copy of the License at
 *
 *      https://www.apache.org/licenses/LICENSE-2.0
 *
 * Unless required by applicable law or agreed to in writing, software
 * distributed under the License is distributed on an "AS IS" BASIS,
 * WITHOUT WARRANTIES OR CONDITIONS OF ANY KIND, either express or implied.
 * See the License for the specific language governing permissions and
 * limitations under the License.
 */
import {
  context,
  HrTime,
  INVALID_SPAN_CONTEXT,
  propagation,
  ROOT_CONTEXT,
  Span,
  SpanKind,
  SpanOptions,
  SpanStatus,
  SpanStatusCode,
  trace,
  Histogram,
  Attributes,
  ValueType,
  Attributes,
} from '@opentelemetry/api';
import {
  hrTime,
  hrTimeDuration,
  hrTimeToMilliseconds,
  suppressTracing,
} from '@opentelemetry/core';
import type * as http from 'http';
import type * as https from 'https';
import { Socket } from 'net';
import * as semver from 'semver';
import * as url from 'url';
import {
  Err,
  Func,
  Http,
  HttpInstrumentationConfig,
  HttpRequestArgs,
  Https,
  SemconvStability,
} from './types';
import { VERSION } from './version';
import {
  InstrumentationBase,
  InstrumentationNodeModuleDefinition,
  safeExecuteInTheMiddle,
} from '@opentelemetry/instrumentation';
import {
  RPCMetadata,
  RPCType,
  setRPCMetadata,
  getEnv,
} from '@opentelemetry/core';
import { errorMonitor } from 'events';
import {
  ATTR_HTTP_REQUEST_METHOD,
  ATTR_HTTP_RESPONSE_STATUS_CODE,
  ATTR_NETWORK_PROTOCOL_VERSION,
  ATTR_SERVER_ADDRESS,
  ATTR_SERVER_PORT,
  ATTR_URL_SCHEME,
  METRIC_HTTP_CLIENT_REQUEST_DURATION,
  METRIC_HTTP_SERVER_REQUEST_DURATION,
  SEMATTRS_HTTP_ROUTE,
} from '@opentelemetry/semantic-conventions';
import {
  extractHostnameAndPort,
  getIncomingRequestAttributes,
  getIncomingRequestAttributesOnResponse,
  getIncomingRequestMetricAttributes,
  getIncomingRequestMetricAttributesOnResponse,
  getOutgoingRequestAttributes,
  getOutgoingRequestAttributesOnResponse,
  getOutgoingRequestMetricAttributes,
  getOutgoingRequestMetricAttributesOnResponse,
  getRequestInfo,
  headerCapture,
  isIgnored,
  isValidOptionsType,
  parseResponseStatus,
  setSpanWithError,
} from './utils';

/**
 * Http instrumentation instrumentation for Opentelemetry
 */
export class HttpInstrumentation extends InstrumentationBase<HttpInstrumentationConfig> {
  /** keep track on spans not ended */
  private readonly _spanNotEnded: WeakSet<Span> = new WeakSet<Span>();
  private _headerCapture;
  private _oldHttpServerDurationHistogram!: Histogram;
  private _stableHttpServerDurationHistogram!: Histogram;
  private _oldHttpClientDurationHistogram!: Histogram;
  private _stableHttpClientDurationHistogram!: Histogram;

  private _semconvStability = SemconvStability.OLD;

  constructor(config: HttpInstrumentationConfig = {}) {
    super('@opentelemetry/instrumentation-http', VERSION, config);
    this._headerCapture = this._createHeaderCapture();

    for (const entry in getEnv().OTEL_SEMCONV_STABILITY_OPT_IN) {
      if (entry.toLowerCase() === 'http/dup') {
        // http/dup takes highest precedence. If it is found, there is no need to read the rest of the list
        this._semconvStability = SemconvStability.DUPLICATE;
        break;
      } else if (entry.toLowerCase() === 'http') {
        this._semconvStability = SemconvStability.STABLE;
      }
    }
  }

  protected override _updateMetricInstruments() {
    this._oldHttpServerDurationHistogram = this.meter.createHistogram(
      'http.server.duration',
      {
        description: 'Measures the duration of inbound HTTP requests.',
        unit: 'ms',
        valueType: ValueType.DOUBLE,
      }
    );
    this._oldHttpClientDurationHistogram = this.meter.createHistogram(
      'http.client.duration',
      {
        description: 'Measures the duration of outbound HTTP requests.',
        unit: 'ms',
        valueType: ValueType.DOUBLE,
      }
    );
    this._stableHttpServerDurationHistogram = this.meter.createHistogram(
      METRIC_HTTP_SERVER_REQUEST_DURATION,
      {
        description: 'Duration of HTTP server requests.',
        unit: 's',
        valueType: ValueType.DOUBLE,
        advice: {
          explicitBucketBoundaries: [
            0.005, 0.01, 0.025, 0.05, 0.075, 0.1, 0.25, 0.5, 0.75, 1, 2.5, 5,
            7.5, 10,
          ],
        },
      }
    );
    this._stableHttpClientDurationHistogram = this.meter.createHistogram(
      METRIC_HTTP_CLIENT_REQUEST_DURATION,
      {
        description: 'Duration of HTTP client requests.',
        unit: 's',
        valueType: ValueType.DOUBLE,
        advice: {
          explicitBucketBoundaries: [
            0.005, 0.01, 0.025, 0.05, 0.075, 0.1, 0.25, 0.5, 0.75, 1, 2.5, 5,
            7.5, 10,
          ],
        },
      }
    );
  }

  private _recordServerDuration(
    durationMs: number,
    oldAttributes: Attributes,
    stableAttributes: Attributes
  ) {
    if (
      (this._semconvStability & SemconvStability.OLD) ===
      SemconvStability.OLD
    ) {
      // old histogram is counted in MS
      this._oldHttpServerDurationHistogram.record(durationMs, oldAttributes);
    }

    if (
      (this._semconvStability & SemconvStability.STABLE) ===
      SemconvStability.STABLE
    ) {
      // stable histogram is counted in S
      this._stableHttpServerDurationHistogram.record(
        durationMs / 1000,
        stableAttributes
      );
    }
  }

  private _recordClientDuration(
    durationMs: number,
    oldAttributes: Attributes,
    stableAttributes: Attributes
  ) {
    if (
      (this._semconvStability & SemconvStability.OLD) ===
      SemconvStability.OLD
    ) {
      // old histogram is counted in MS
      this._oldHttpClientDurationHistogram.record(durationMs, oldAttributes);
    }

    if (
      (this._semconvStability & SemconvStability.STABLE) ===
      SemconvStability.STABLE
    ) {
      // stable histogram is counted in S
      this._stableHttpClientDurationHistogram.record(
        durationMs / 1000,
        stableAttributes
      );
    }
  }

  override setConfig(config: HttpInstrumentationConfig = {}): void {
    super.setConfig(config);
    this._headerCapture = this._createHeaderCapture();
  }

  init(): [
    InstrumentationNodeModuleDefinition,
    InstrumentationNodeModuleDefinition,
  ] {
    return [this._getHttpsInstrumentation(), this._getHttpInstrumentation()];
  }

  private _getHttpInstrumentation() {
    return new InstrumentationNodeModuleDefinition(
      'http',
      ['*'],
      (moduleExports: Http): Http => {
        if (!this.getConfig().disableOutgoingRequestInstrumentation) {
          const patchedRequest = this._wrap(
            moduleExports,
            'request',
            this._getPatchOutgoingRequestFunction('http')
          ) as unknown as Func<http.ClientRequest>;
          this._wrap(
            moduleExports,
            'get',
            this._getPatchOutgoingGetFunction(patchedRequest)
          );
        }
        if (!this.getConfig().disableIncomingRequestInstrumentation) {
          this._wrap(
            moduleExports.Server.prototype,
            'emit',
            this._getPatchIncomingRequestFunction('http')
          );
        }
        return moduleExports;
      },
      (moduleExports: Http) => {
        if (moduleExports === undefined) return;

        if (!this.getConfig().disableOutgoingRequestInstrumentation) {
          this._unwrap(moduleExports, 'request');
          this._unwrap(moduleExports, 'get');
        }
        if (!this.getConfig().disableIncomingRequestInstrumentation) {
          this._unwrap(moduleExports.Server.prototype, 'emit');
        }
      }
    );
  }

  private _getHttpsInstrumentation() {
    return new InstrumentationNodeModuleDefinition(
      'https',
      ['*'],
      (moduleExports: Https): Https => {
        if (!this.getConfig().disableOutgoingRequestInstrumentation) {
          const patchedRequest = this._wrap(
            moduleExports,
            'request',
            this._getPatchHttpsOutgoingRequestFunction('https')
          ) as unknown as Func<http.ClientRequest>;
          this._wrap(
            moduleExports,
            'get',
            this._getPatchHttpsOutgoingGetFunction(patchedRequest)
          );
        }
        if (!this.getConfig().disableIncomingRequestInstrumentation) {
          this._wrap(
            moduleExports.Server.prototype,
            'emit',
            this._getPatchIncomingRequestFunction('https')
          );
        }
        return moduleExports;
      },
      (moduleExports: Https) => {
        if (moduleExports === undefined) return;

        if (!this.getConfig().disableOutgoingRequestInstrumentation) {
          this._unwrap(moduleExports, 'request');
          this._unwrap(moduleExports, 'get');
        }
        if (!this.getConfig().disableIncomingRequestInstrumentation) {
          this._unwrap(moduleExports.Server.prototype, 'emit');
        }
      }
    );
  }

  /**
   * Creates spans for incoming requests, restoring spans' context if applied.
   */
  protected _getPatchIncomingRequestFunction(component: 'http' | 'https') {
    return (
      original: (event: string, ...args: unknown[]) => boolean
    ): ((this: unknown, event: string, ...args: unknown[]) => boolean) => {
      return this._incomingRequestFunction(component, original);
    };
  }

  /**
   * Creates spans for outgoing requests, sending spans' context for distributed
   * tracing.
   */
  protected _getPatchOutgoingRequestFunction(component: 'http' | 'https') {
    return (original: Func<http.ClientRequest>): Func<http.ClientRequest> => {
      return this._outgoingRequestFunction(component, original);
    };
  }

  protected _getPatchOutgoingGetFunction(
    clientRequest: (
      options: http.RequestOptions | string | url.URL,
      ...args: HttpRequestArgs
    ) => http.ClientRequest
  ) {
    return (_original: Func<http.ClientRequest>): Func<http.ClientRequest> => {
      // Re-implement http.get. This needs to be done (instead of using
      // getPatchOutgoingRequestFunction to patch it) because we need to
      // set the trace context header before the returned http.ClientRequest is
      // ended. The Node.js docs state that the only differences between
      // request and get are that (1) get defaults to the HTTP GET method and
      // (2) the returned request object is ended immediately. The former is
      // already true (at least in supported Node versions up to v10), so we
      // simply follow the latter. Ref:
      // https://nodejs.org/dist/latest/docs/api/http.html#http_http_get_options_callback
      // https://github.com/googleapis/cloud-trace-nodejs/blob/master/src/instrumentations/instrumentation-http.ts#L198
      return function outgoingGetRequest<
        T extends http.RequestOptions | string | url.URL,
      >(options: T, ...args: HttpRequestArgs): http.ClientRequest {
        const req = clientRequest(options, ...args);
        req.end();
        return req;
      };
    };
  }

  /** Patches HTTPS outgoing requests */
  private _getPatchHttpsOutgoingRequestFunction(component: 'http' | 'https') {
    return (original: Func<http.ClientRequest>): Func<http.ClientRequest> => {
      const instrumentation = this;
      return function httpsOutgoingRequest(
        // eslint-disable-next-line node/no-unsupported-features/node-builtins
        options: https.RequestOptions | string | URL,
        ...args: HttpRequestArgs
      ): http.ClientRequest {
        // Makes sure options will have default HTTPS parameters
        if (
          component === 'https' &&
          typeof options === 'object' &&
          options?.constructor?.name !== 'URL'
        ) {
          options = Object.assign({}, options);
          instrumentation._setDefaultOptions(options);
        }
        return instrumentation._getPatchOutgoingRequestFunction(component)(
          original
        )(options, ...args);
      };
    };
  }

  private _setDefaultOptions(options: https.RequestOptions) {
    options.protocol = options.protocol || 'https:';
    options.port = options.port || 443;
  }

  /** Patches HTTPS outgoing get requests */
  private _getPatchHttpsOutgoingGetFunction(
    clientRequest: (
      // eslint-disable-next-line node/no-unsupported-features/node-builtins
      options: http.RequestOptions | string | URL,
      ...args: HttpRequestArgs
    ) => http.ClientRequest
  ) {
    return (original: Func<http.ClientRequest>): Func<http.ClientRequest> => {
      const instrumentation = this;
      return function httpsOutgoingRequest(
        // eslint-disable-next-line node/no-unsupported-features/node-builtins
        options: https.RequestOptions | string | URL,
        ...args: HttpRequestArgs
      ): http.ClientRequest {
        return instrumentation._getPatchOutgoingGetFunction(clientRequest)(
          original
        )(options, ...args);
      };
    };
  }

  /**
   * Attach event listeners to a client request to end span and add span attributes.
   *
   * @param request The original request object.
   * @param span representing the current operation
   * @param startTime representing the start time of the request to calculate duration in Metric
   * @param oldMetricAttributes metric attributes
   */
  private _traceClientRequest(
    request: http.ClientRequest,
    span: Span,
    startTime: HrTime,
<<<<<<< HEAD
    oldMetricAttributes: MetricAttributes,
    stableMetricAttributes: Attributes
=======
    metricAttributes: Attributes
>>>>>>> d1cd7f23
  ): http.ClientRequest {
    if (this.getConfig().requestHook) {
      this._callRequestHook(span, request);
    }

    /**
     * Determines if the request has errored or the response has ended/errored.
     */
    let responseFinished = false;

    /*
     * User 'response' event listeners can be added before our listener,
     * force our listener to be the first, so response emitter is bound
     * before any user listeners are added to it.
     */
    request.prependListener(
      'response',
      (response: http.IncomingMessage & { aborted?: boolean }) => {
        this._diag.debug('outgoingRequest on response()');
        if (request.listenerCount('response') <= 1) {
          response.resume();
        }
        const responseAttributes = getOutgoingRequestAttributesOnResponse(
          response,
          this._semconvStability
        );
        span.setAttributes(responseAttributes);
        oldMetricAttributes = Object.assign(
          oldMetricAttributes,
          getOutgoingRequestMetricAttributesOnResponse(responseAttributes)
        );

        if (this.getConfig().responseHook) {
          this._callResponseHook(span, response);
        }

        this._headerCapture.client.captureRequestHeaders(span, header =>
          request.getHeader(header)
        );
        this._headerCapture.client.captureResponseHeaders(
          span,
          header => response.headers[header]
        );

        context.bind(context.active(), response);

        const endHandler = () => {
          this._diag.debug('outgoingRequest on end()');
          if (responseFinished) {
            return;
          }
          responseFinished = true;
          let status: SpanStatus;

          if (response.aborted && !response.complete) {
            status = { code: SpanStatusCode.ERROR };
          } else {
            // behaves same for new and old semconv
            status = {
              code: parseResponseStatus(SpanKind.CLIENT, response.statusCode),
            };
          }

          span.setStatus(status);

          if (this.getConfig().applyCustomAttributesOnSpan) {
            safeExecuteInTheMiddle(
              () =>
                this.getConfig().applyCustomAttributesOnSpan!(
                  span,
                  request,
                  response
                ),
              () => {},
              true
            );
          }

          this._closeHttpSpan(
            span,
            SpanKind.CLIENT,
            startTime,
            oldMetricAttributes,
            stableMetricAttributes
          );
        };

        response.on('end', endHandler);
        // See https://github.com/open-telemetry/opentelemetry-js/pull/3625#issuecomment-1475673533
        if (semver.lt(process.version, '16.0.0')) {
          response.on('close', endHandler);
        }
        response.on(errorMonitor, (error: Err) => {
          this._diag.debug('outgoingRequest on error()', error);
          if (responseFinished) {
            return;
          }
          responseFinished = true;
          setSpanWithError(span, error, this._semconvStability);
          span.setStatus({
            code: SpanStatusCode.ERROR,
            message: error.message,
          });
          this._closeHttpSpan(
            span,
            SpanKind.CLIENT,
            startTime,
            oldMetricAttributes,
            stableMetricAttributes
          );
        });
      }
    );
    request.on('close', () => {
      this._diag.debug('outgoingRequest on request close()');
      if (request.aborted || responseFinished) {
        return;
      }
      responseFinished = true;
      this._closeHttpSpan(
        span,
        SpanKind.CLIENT,
        startTime,
        oldMetricAttributes,
        stableMetricAttributes
      );
    });
    request.on(errorMonitor, (error: Err) => {
      this._diag.debug('outgoingRequest on request error()', error);
      if (responseFinished) {
        return;
      }
      responseFinished = true;
      setSpanWithError(span, error, this._semconvStability);
      this._closeHttpSpan(
        span,
        SpanKind.CLIENT,
        startTime,
        oldMetricAttributes,
        stableMetricAttributes
      );
    });

    this._diag.debug('http.ClientRequest return request');
    return request;
  }

  private _incomingRequestFunction(
    component: 'http' | 'https',
    original: (event: string, ...args: unknown[]) => boolean
  ) {
    const instrumentation = this;
    return function incomingRequest(
      this: unknown,
      event: string,
      ...args: unknown[]
    ): boolean {
      // Only traces request events
      if (event !== 'request') {
        return original.apply(this, [event, ...args]);
      }

      const request = args[0] as http.IncomingMessage;
      const response = args[1] as http.ServerResponse & { socket: Socket };
      const pathname = request.url
        ? url.parse(request.url).pathname || '/'
        : '/';
      const method = request.method || 'GET';

      instrumentation._diag.debug(
        `${component} instrumentation incomingRequest`
      );

      if (
        isIgnored(
          pathname,
          instrumentation.getConfig().ignoreIncomingPaths,
          (e: unknown) =>
            instrumentation._diag.error('caught ignoreIncomingPaths error: ', e)
        ) ||
        safeExecuteInTheMiddle(
          () =>
            instrumentation.getConfig().ignoreIncomingRequestHook?.(request),
          (e: unknown) => {
            if (e != null) {
              instrumentation._diag.error(
                'caught ignoreIncomingRequestHook error: ',
                e
              );
            }
          },
          true
        )
      ) {
        return context.with(suppressTracing(context.active()), () => {
          context.bind(context.active(), request);
          context.bind(context.active(), response);
          return original.apply(this, [event, ...args]);
        });
      }

      const headers = request.headers;

      const spanAttributes = getIncomingRequestAttributes(request, {
        component: component,
        serverName: instrumentation.getConfig().serverName,
        hookAttributes: instrumentation._callStartSpanHook(
          request,
          instrumentation.getConfig().startIncomingSpanHook
        ),
        semconvStability: instrumentation._semconvStability,
      });

      const spanOptions: SpanOptions = {
        kind: SpanKind.SERVER,
        attributes: spanAttributes,
      };

      const startTime = hrTime();
      const oldMetricAttributes =
        getIncomingRequestMetricAttributes(spanAttributes);

      // request method and url.scheme are both required span attributes
      const stableMetricAttributes: Attributes = {
        [ATTR_HTTP_REQUEST_METHOD]: spanAttributes[ATTR_HTTP_REQUEST_METHOD],
        [ATTR_URL_SCHEME]: spanAttributes[ATTR_URL_SCHEME],
      };

      // required if and only if one was sent, same as span requirement
      if (spanAttributes[ATTR_HTTP_RESPONSE_STATUS_CODE]) {
        stableMetricAttributes[ATTR_HTTP_RESPONSE_STATUS_CODE] =
          spanAttributes[ATTR_HTTP_RESPONSE_STATUS_CODE];
      }

      // recommended if and only if one was sent, same as span recommendation
      if (spanAttributes[ATTR_NETWORK_PROTOCOL_VERSION]) {
        stableMetricAttributes[ATTR_NETWORK_PROTOCOL_VERSION] =
          spanAttributes[ATTR_NETWORK_PROTOCOL_VERSION];
      }

      const ctx = propagation.extract(ROOT_CONTEXT, headers);
      const span = instrumentation._startHttpSpan(method, spanOptions, ctx);
      const rpcMetadata: RPCMetadata = {
        type: RPCType.HTTP,
        span,
      };

      return context.with(
        setRPCMetadata(trace.setSpan(ctx, span), rpcMetadata),
        () => {
          context.bind(context.active(), request);
          context.bind(context.active(), response);

          if (instrumentation.getConfig().requestHook) {
            instrumentation._callRequestHook(span, request);
          }
          if (instrumentation.getConfig().responseHook) {
            instrumentation._callResponseHook(span, response);
          }

          instrumentation._headerCapture.server.captureRequestHeaders(
            span,
            header => request.headers[header]
          );

          // After 'error', no further events other than 'close' should be emitted.
          let hasError = false;
          response.on('close', () => {
            if (hasError) {
              return;
            }
            instrumentation._onServerResponseFinish(
              request,
              response,
              span,
              oldMetricAttributes,
              stableMetricAttributes,
              startTime
            );
          });
          response.on(errorMonitor, (err: Err) => {
            hasError = true;
            instrumentation._onServerResponseError(
              span,
              oldMetricAttributes,
              stableMetricAttributes,
              startTime,
              err
            );
          });

          return safeExecuteInTheMiddle(
            () => original.apply(this, [event, ...args]),
            error => {
              if (error) {
                setSpanWithError(
                  span,
                  error,
                  instrumentation._semconvStability
                );
                instrumentation._closeHttpSpan(
                  span,
                  SpanKind.SERVER,
                  startTime,
                  oldMetricAttributes,
                  stableMetricAttributes
                );
                throw error;
              }
            }
          );
        }
      );
    };
  }

  private _outgoingRequestFunction(
    component: 'http' | 'https',
    original: Func<http.ClientRequest>
  ): Func<http.ClientRequest> {
    const instrumentation = this;
    return function outgoingRequest(
      this: unknown,
      options: url.URL | http.RequestOptions | string,
      ...args: unknown[]
    ): http.ClientRequest {
      if (!isValidOptionsType(options)) {
        return original.apply(this, [options, ...args]);
      }
      const extraOptions =
        typeof args[0] === 'object' &&
        (typeof options === 'string' || options instanceof url.URL)
          ? (args.shift() as http.RequestOptions)
          : undefined;
      const { origin, pathname, method, optionsParsed } = getRequestInfo(
        options,
        extraOptions
      );
      /**
       * Node 8's https module directly call the http one so to avoid creating
       * 2 span for the same request we need to check that the protocol is correct
       * See: https://github.com/nodejs/node/blob/v8.17.0/lib/https.js#L245
       */
      if (
        component === 'http' &&
        semver.lt(process.version, '9.0.0') &&
        optionsParsed.protocol === 'https:'
      ) {
        return original.apply(this, [optionsParsed, ...args]);
      }

      if (
        isIgnored(
          origin + pathname,
          instrumentation.getConfig().ignoreOutgoingUrls,
          (e: unknown) =>
            instrumentation._diag.error('caught ignoreOutgoingUrls error: ', e)
        ) ||
        safeExecuteInTheMiddle(
          () =>
            instrumentation
              .getConfig()
              .ignoreOutgoingRequestHook?.(optionsParsed),
          (e: unknown) => {
            if (e != null) {
              instrumentation._diag.error(
                'caught ignoreOutgoingRequestHook error: ',
                e
              );
            }
          },
          true
        )
      ) {
        return original.apply(this, [optionsParsed, ...args]);
      }

      const { hostname, port } = extractHostnameAndPort(optionsParsed);

      const attributes = getOutgoingRequestAttributes(
        optionsParsed,
        {
          component,
          port,
          hostname,
          hookAttributes: instrumentation._callStartSpanHook(
            optionsParsed,
            instrumentation.getConfig().startOutgoingSpanHook
          ),
        },
        instrumentation._semconvStability
      );

      const startTime = hrTime();
<<<<<<< HEAD
      const oldMetricAttributes: MetricAttributes =
=======
      const metricAttributes: Attributes =
>>>>>>> d1cd7f23
        getOutgoingRequestMetricAttributes(attributes);

      // request method, server address, and server port are both required span attributes
      const stableMetricAttributes: Attributes = {
        [ATTR_HTTP_REQUEST_METHOD]: attributes[ATTR_HTTP_REQUEST_METHOD],
        [ATTR_SERVER_ADDRESS]: attributes[ATTR_SERVER_ADDRESS],
        [ATTR_SERVER_PORT]: attributes[ATTR_SERVER_PORT],
      };

      // required if and only if one was sent, same as span requirement
      if (attributes[ATTR_HTTP_RESPONSE_STATUS_CODE]) {
        stableMetricAttributes[ATTR_HTTP_RESPONSE_STATUS_CODE] =
          attributes[ATTR_HTTP_RESPONSE_STATUS_CODE];
      }

      // recommended if and only if one was sent, same as span recommendation
      if (attributes[ATTR_NETWORK_PROTOCOL_VERSION]) {
        stableMetricAttributes[ATTR_NETWORK_PROTOCOL_VERSION] =
          attributes[ATTR_NETWORK_PROTOCOL_VERSION];
      }

      const spanOptions: SpanOptions = {
        kind: SpanKind.CLIENT,
        attributes,
      };
      const span = instrumentation._startHttpSpan(method, spanOptions);

      const parentContext = context.active();
      const requestContext = trace.setSpan(parentContext, span);

      if (!optionsParsed.headers) {
        optionsParsed.headers = {};
      } else {
        // Make a copy of the headers object to avoid mutating an object the
        // caller might have a reference to.
        optionsParsed.headers = Object.assign({}, optionsParsed.headers);
      }
      propagation.inject(requestContext, optionsParsed.headers);

      return context.with(requestContext, () => {
        /*
         * The response callback is registered before ClientRequest is bound,
         * thus it is needed to bind it before the function call.
         */
        const cb = args[args.length - 1];
        if (typeof cb === 'function') {
          args[args.length - 1] = context.bind(parentContext, cb);
        }

        const request: http.ClientRequest = safeExecuteInTheMiddle(
          () => original.apply(this, [optionsParsed, ...args]),
          error => {
            if (error) {
              setSpanWithError(span, error, instrumentation._semconvStability);
              instrumentation._closeHttpSpan(
                span,
                SpanKind.CLIENT,
                startTime,
                oldMetricAttributes,
                stableMetricAttributes
              );
              throw error;
            }
          }
        );

        instrumentation._diag.debug(
          `${component} instrumentation outgoingRequest`
        );
        context.bind(parentContext, request);
        return instrumentation._traceClientRequest(
          request,
          span,
          startTime,
          oldMetricAttributes,
          stableMetricAttributes
        );
      });
    };
  }

  private _onServerResponseFinish(
    request: http.IncomingMessage,
    response: http.ServerResponse,
    span: Span,
<<<<<<< HEAD
    oldMetriceAttributes: MetricAttributes,
    stableMetriceAttributes: MetricAttributes,
=======
    metricAttributes: Attributes,
>>>>>>> d1cd7f23
    startTime: HrTime
  ) {
    const attributes = getIncomingRequestAttributesOnResponse(
      request,
      response,
      this._semconvStability
    );
    oldMetriceAttributes = Object.assign(
      oldMetriceAttributes,
      getIncomingRequestMetricAttributesOnResponse(attributes)
    );

    this._headerCapture.server.captureResponseHeaders(span, header =>
      response.getHeader(header)
    );

    span.setAttributes(attributes).setStatus({
      code: parseResponseStatus(SpanKind.SERVER, response.statusCode),
    });

    const route = attributes[SEMATTRS_HTTP_ROUTE];
    if (route) {
      span.updateName(`${request.method || 'GET'} ${route}`);
    }

    if (this.getConfig().applyCustomAttributesOnSpan) {
      safeExecuteInTheMiddle(
        () =>
          this.getConfig().applyCustomAttributesOnSpan!(
            span,
            request,
            response
          ),
        () => {},
        true
      );
    }

    this._closeHttpSpan(
      span,
      SpanKind.SERVER,
      startTime,
      oldMetriceAttributes,
      stableMetriceAttributes
    );
  }

  private _onServerResponseError(
    span: Span,
<<<<<<< HEAD
    oldMetricAttributes: MetricAttributes,
    stableMetricAttributes: MetricAttributes,
=======
    metricAttributes: Attributes,
>>>>>>> d1cd7f23
    startTime: HrTime,
    error: Err
  ) {
    setSpanWithError(span, error, this._semconvStability);
    // TODO get error attributes for metrics
    this._closeHttpSpan(
      span,
      SpanKind.SERVER,
      startTime,
      oldMetricAttributes,
      stableMetricAttributes
    );
  }

  private _startHttpSpan(
    name: string,
    options: SpanOptions,
    ctx = context.active()
  ) {
    /*
     * If a parent is required but not present, we use a `NoopSpan` to still
     * propagate context without recording it.
     */
    const requireParent =
      options.kind === SpanKind.CLIENT
        ? this.getConfig().requireParentforOutgoingSpans
        : this.getConfig().requireParentforIncomingSpans;

    let span: Span;
    const currentSpan = trace.getSpan(ctx);

    if (requireParent === true && currentSpan === undefined) {
      span = trace.wrapSpanContext(INVALID_SPAN_CONTEXT);
    } else if (requireParent === true && currentSpan?.spanContext().isRemote) {
      span = currentSpan;
    } else {
      span = this.tracer.startSpan(name, options, ctx);
    }
    this._spanNotEnded.add(span);
    return span;
  }

  private _closeHttpSpan(
    span: Span,
    spanKind: SpanKind,
    startTime: HrTime,
<<<<<<< HEAD
    oldMetricAttributes: MetricAttributes,
    stableMetricAttributes: MetricAttributes
=======
    metricAttributes: Attributes
>>>>>>> d1cd7f23
  ) {
    if (!this._spanNotEnded.has(span)) {
      return;
    }

    span.end();
    this._spanNotEnded.delete(span);

    // Record metrics
    const duration = hrTimeToMilliseconds(hrTimeDuration(startTime, hrTime()));
    if (spanKind === SpanKind.SERVER) {
      this._recordServerDuration(
        duration,
        oldMetricAttributes,
        stableMetricAttributes
      );
    } else if (spanKind === SpanKind.CLIENT) {
      this._recordClientDuration(
        duration,
        oldMetricAttributes,
        stableMetricAttributes
      );
    }
  }

  private _callResponseHook(
    span: Span,
    response: http.IncomingMessage | http.ServerResponse
  ) {
    safeExecuteInTheMiddle(
      () => this.getConfig().responseHook!(span, response),
      () => {},
      true
    );
  }

  private _callRequestHook(
    span: Span,
    request: http.ClientRequest | http.IncomingMessage
  ) {
    safeExecuteInTheMiddle(
      () => this.getConfig().requestHook!(span, request),
      () => {},
      true
    );
  }

  private _callStartSpanHook(
    request: http.IncomingMessage | http.RequestOptions,
    hookFunc: Function | undefined
  ) {
    if (typeof hookFunc === 'function') {
      return safeExecuteInTheMiddle(
        () => hookFunc(request),
        () => {},
        true
      );
    }
  }

  private _createHeaderCapture() {
    const config = this.getConfig();

    return {
      client: {
        captureRequestHeaders: headerCapture(
          'request',
          config.headersToSpanAttributes?.client?.requestHeaders ?? []
        ),
        captureResponseHeaders: headerCapture(
          'response',
          config.headersToSpanAttributes?.client?.responseHeaders ?? []
        ),
      },
      server: {
        captureRequestHeaders: headerCapture(
          'request',
          config.headersToSpanAttributes?.server?.requestHeaders ?? []
        ),
        captureResponseHeaders: headerCapture(
          'response',
          config.headersToSpanAttributes?.server?.responseHeaders ?? []
        ),
      },
    };
  }
}<|MERGE_RESOLUTION|>--- conflicted
+++ resolved
@@ -28,7 +28,6 @@
   Histogram,
   Attributes,
   ValueType,
-  Attributes,
 } from '@opentelemetry/api';
 import {
   hrTime,
@@ -422,12 +421,8 @@
     request: http.ClientRequest,
     span: Span,
     startTime: HrTime,
-<<<<<<< HEAD
-    oldMetricAttributes: MetricAttributes,
+    oldMetricAttributes: Attributes,
     stableMetricAttributes: Attributes
-=======
-    metricAttributes: Attributes
->>>>>>> d1cd7f23
   ): http.ClientRequest {
     if (this.getConfig().requestHook) {
       this._callRequestHook(span, request);
@@ -822,11 +817,7 @@
       );
 
       const startTime = hrTime();
-<<<<<<< HEAD
-      const oldMetricAttributes: MetricAttributes =
-=======
-      const metricAttributes: Attributes =
->>>>>>> d1cd7f23
+      const oldMetricAttributes: Attributes =
         getOutgoingRequestMetricAttributes(attributes);
 
       // request method, server address, and server port are both required span attributes
@@ -912,12 +903,8 @@
     request: http.IncomingMessage,
     response: http.ServerResponse,
     span: Span,
-<<<<<<< HEAD
-    oldMetriceAttributes: MetricAttributes,
-    stableMetriceAttributes: MetricAttributes,
-=======
-    metricAttributes: Attributes,
->>>>>>> d1cd7f23
+    oldMetriceAttributes: Attributes,
+    stableMetriceAttributes: Attributes,
     startTime: HrTime
   ) {
     const attributes = getIncomingRequestAttributesOnResponse(
@@ -967,12 +954,8 @@
 
   private _onServerResponseError(
     span: Span,
-<<<<<<< HEAD
-    oldMetricAttributes: MetricAttributes,
-    stableMetricAttributes: MetricAttributes,
-=======
-    metricAttributes: Attributes,
->>>>>>> d1cd7f23
+    oldMetricAttributes: Attributes,
+    stableMetricAttributes: Attributes,
     startTime: HrTime,
     error: Err
   ) {
@@ -1019,12 +1002,8 @@
     span: Span,
     spanKind: SpanKind,
     startTime: HrTime,
-<<<<<<< HEAD
-    oldMetricAttributes: MetricAttributes,
-    stableMetricAttributes: MetricAttributes
-=======
-    metricAttributes: Attributes
->>>>>>> d1cd7f23
+    oldMetricAttributes: Attributes,
+    stableMetricAttributes: Attributes
   ) {
     if (!this._spanNotEnded.has(span)) {
       return;
