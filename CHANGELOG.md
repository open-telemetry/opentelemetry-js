--- conflicted
+++ resolved
@@ -11,9 +11,8 @@
 
 ### :rocket: (Enhancement)
 
-<<<<<<< HEAD
 * feat(SpanExpoter): Add optional forceFlush to SpanExporter interface [#3753](https://github.com/open-telemetry/opentelemetry-js/pull/3753/) @sgracias1 @JacksonWeber
-=======
+
 ### :bug: (Bug Fix)
 
 ### :books: (Refine Doc)
@@ -24,7 +23,6 @@
 
 ### :rocket: (Enhancement)
 
->>>>>>> 8fc76896
 * feat(core): add environment variables for OTLP log exporters. [#3712](https://github.com/open-telemetry/opentelemetry-js/pull/3712/) @llc1123
 
 ### :bug: (Bug Fix)
