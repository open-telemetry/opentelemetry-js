# CHANGELOG

All notable changes to experimental packages in this project will be documented in this file.

## Unreleased

### :boom: Breaking Change

* feature(views): move views registration to MeterProvider constructor [#3066](https://github.com/open-telemetry/opentelemetry-js/pull/3066) @pichlermarc
* feat(sdk-metrics-base): split up Singular into Sum and Gauge in MetricData [#3079](https://github.com/open-telemetry/opentelemetry-js/pull/3079) @pichlermarc
  * removes `DataPointType.SINGULAR`, and replaces it with `DataPointType.SUM` and `DataPointType.GAUGE`
  * removes `SingularMetricData` and replaces it with `SumMetricData` (including an additional `isMonotonic` flag) and `GaugeMetricData`

### :rocket: (Enhancement)

* feat(metrics-api): use common attributes definitions #3038 @legendecas
* feat(otlp-proto): pre-compile proto files [#3098](https://github.com/open-telemetry/opentelemetry-js/pull/3098) @legendecas

### :bug: (Bug Fix)

<<<<<<< HEAD
* fix(otlp-transformer): remove type dependency on Long #3022 @legendecas
* fix(grpc-exporter): use non-normalized URL to determine channel security #3019 @pichlermarc
* fix(instrumentation-http): add `http.host` attribute before sending the request #3054 @cuichenli
=======
* fix(histogram): fix maximum when only values < -1 are provided [#3086](https://github.com/open-telemetry/opentelemetry-js/pull/3086) @pichlermarc
* fix(sdk-metrics-base): fix PeriodicExportingMetricReader keeping Node.js process from exiting
  [#3106](https://github.com/open-telemetry/opentelemetry-js/pull/3106) @seemk
>>>>>>> d5cf120d

### :books: (Refine Doc)

### :house: (Internal)

## 0.30.0

### :boom: Breaking Change

* fix: remove aws and gcp detector from SDK [#3024](https://github.com/open-telemetry/opentelemetry-js/pull/3024) @flarna
* feat(sdk-metrics-base): implement min/max recording for Histograms [#3032](https://github.com/open-telemetry/opentelemetry-js/pull/3032) @pichlermarc
  * adds `min`/`max` recording to Histograms
  * updates [opentelemetry-proto](https://github.com/open-telemetry/opentelemetry-proto) to `0.18` so that `min` and
    `max` can be exported. This change breaks the OTLP/JSON Metric Exporter for all collector versions `<0.52` due to
    [open-telemetry/opentelemetry-collector#5312](https://github.com/open-telemetry/opentelemetry-collector/issues/5312).

### :rocket: (Enhancement)

* feat(opentelemetry-instrumentation-fetch): optionally ignore network events [#3028](https://github.com/open-telemetry/opentelemetry-js/pull/3028) @gregolsen
* feat(http-instrumentation): record exceptions in http instrumentation [#3008](https://github.com/open-telemetry/opentelemetry-js/pull/3008) @luismiramirez
* feat(node-sdk): add serviceName config option [#2867](https://github.com/open-telemetry/opentelemetry-js/pull/2867) @naseemkullah
* feat(opentelemetry-exporter-prometheus): export PrometheusSerializer [#3034](https://github.com/open-telemetry/opentelemetry-js/pull/3034) @matschaffer
* feat(sdk-metrics-base): detect resets on async metrics [#2990](https://github.com/open-telemetry/opentelemetry-js/pull/2990) @legendecas
  * Added monotonicity support in SumAggregator.
  * Added reset and gaps detection for async metric instruments.
  * Fixed the start time and end time of an exported metric with regarding to resets and gaps.

### :bug: (Bug Fix)

* fix(otlp-transformer): remove type dependency on Long [#3022](https://github.com/open-telemetry/opentelemetry-js/pull/3022) @legendecas
* fix(grpc-exporter): use non-normalized URL to determine channel security [#3019](https://github.com/open-telemetry/opentelemetry-js/pull/3019) @pichlermarc
* fix(otlp-exporter-base): fix gzip output stream in http otlp export [#3046](https://github.com/open-telemetry/opentelemetry-js/pull/3046) @mattolson
* docs(grpc-exporters): remove 'web' as supported from README.md [#3070](https://github.com/open-telemetry/opentelemetry-js/pull/3070) @pichlermarc

### :house: (Internal)

* test: add node 18 and remove EoL node versions [#3048](https://github.com/open-telemetry/opentelemetry-js/pull/3048) @dyladan

## 0.29.2

* Support for 1.3.1 of stable packages

## 0.29.1

### :bug: (Bug Fix)

* fix(sdk-metrics-base): only record non-negative histogram values [#3002](https://github.com/open-telemetry/opentelemetry-js/pull/3002) @pichlermarc
* fix(otlp-transformer): include missing prepublishOnly script which ensures esm and esnext build files are created and packaged @dyladan

## 0.29.0

### :boom: Breaking Change

* feat(metrics): metric readers and exporters now select aggregation temporality based on instrument type [#2902](https://github.com/open-telemetry/opentelemetry-js/pull/2902) @seemk
* refactor(metrics-sdk): rename InstrumentationLibrary -> InstrumentationScope [#2959](https://github.com/open-telemetry/opentelemetry-js/pull/2959) @pichlermarc
* feat(metrics): multi-instrument async callback support [#2966](https://github.com/open-telemetry/opentelemetry-js/pull/2966) @legendecas
  * changes on `meter.createObservableCounter`, `meter.createObservableGauge`, `meter.createObservableUpDownCounter`
    * removed the second parameter `callback`
    * returns an `Observable` object on which callbacks can be registered or unregistered.
  * added `meter.addBatchObservableCallback` and `meter.removeBatchObservableCallback`.
* fix: remove attributes from OTLPExporterConfigBase [#2991](https://github.com/open-telemetry/opentelemetry-js/pull/2991) @flarna

### :rocket: (Enhancement)

* feat(exporters): update proto version and use otlp-transformer [#2929](https://github.com/open-telemetry/opentelemetry-js/pull/2929) @pichlermarc
* fix(sdk-metrics-base): misbehaving aggregation temporality selector tolerance [#2958](https://github.com/open-telemetry/opentelemetry-js/pull/2958) @legendecas
* feat(trace-otlp-grpc): configure security with env vars [#2827](https://github.com/open-telemetry/opentelemetry-js/pull/2827) @svetlanabrennan
* feat(sdk-metrics-base): async instruments callback timeout [#2742](https://github.com/open-telemetry/opentelemetry-js/pull/2742) @legendecas

### :bug: (Bug Fix)

* fix(opentelemetry-instrumentation-http): use correct origin when port is `null` [#2948](https://github.com/open-telemetry/opentelemetry-js/pull/2948) @danielgblanco
* fix(otlp-exporter-base): include esm and esnext in package files [#2952](https://github.com/open-telemetry/opentelemetry-js/pull/2952) @dyladan
* fix(otlp-http-exporter): update endpoint to match spec [#2895](https://github.com/open-telemetry/opentelemetry-js/pull/2895) @svetlanabrennan
* fix(instrumentation): only patch core modules if enabled [#2993](https://github.com/open-telemetry/opentelemetry-js/pull/2993) @santigimeno
* fix(otlp-transformer): include esm and esnext in package files and update README [#2992](https://github.com/open-telemetry/opentelemetry-js/pull/2992) @pichlermarc
* fix(metrics): specification compliant default metric unit [#2983](https://github.com/open-telemetry/opentelemetry-js/pull/2983) @andyfleming
* fix(opentelemetry-instrumentation): use all provided patches for the same file [#2963](https://github.com/open-telemetry/opentelemetry-js/pull/2963) @Ugzuzg

### :books: (Refine Doc)

### :house: (Internal)

## 0.28.0

### :boom: Breaking Change

* feat(sdk-metrics-base): update metric exporter interfaces [#2707](https://github.com/open-telemetry/opentelemetry-js/pull/2707) @srikanthccv
* feat(api-metrics): remove observable types [#2687](https://github.com/open-telemetry/opentelemetry-js/pull/2687) @legendecas
* fix(otlp-http-exporter): remove content length header [#2879](https://github.com/open-telemetry/opentelemetry-js/pull/2879) @svetlanabrennan
* feat(experimental-packages): Update packages to latest SDK Version. [#2871](https://github.com/open-telemetry/opentelemetry-js/pull/2871) @pichlermarc
  * removed the -wip suffix from api-metrics and metrics-sdk-base.
  * updated dependencies to stable packages to `1.1.1` for all "experimental" packages.
  * updated Metrics Exporters to the latest Metrics SDK (`exporter-metrics-otlp-grpc`, `exporter-metrics-otlp-http`, `exporter-metrics-otlp-proto`)
  * updated `opentelemetry-sdk-node` to the latest Metrics SDK.
  * updated `otlp-transformer` to the latest Metrics SDK.
  * updated all `instrumentation-*` packages to use local implementations of `parseUrl()` due to #2884
* refactor(otlp-exporters) move base classes and associated types into their own packages [#2893](https://github.com/open-telemetry/opentelemetry-js/pull/2893) @pichlermarc
  * `otlp-exporter-base` => `OTLPExporterBase`, `OTLPExporterBrowserBase`, `OTLPExporterNodeBase`
  * `otlp-grpc-exporter-base` => `OTLPGRPCExporterNodeBase`
  * `otlp-proto-exporter-base` => `OTLPProtoExporterNodeBase`

### :rocket: (Enhancement)

* feat: spec compliant metric creation and sync instruments [#2588](https://github.com/open-telemetry/opentelemetry-js/pull/2588) @dyladan
* feat(api-metrics): async instruments spec compliance [#2569](https://github.com/open-telemetry/opentelemetry-js/pull/2569) @legendecas
* feat(sdk-metrics-base): add ValueType support for sync instruments [#2776](https://github.com/open-telemetry/opentelemetry-js/pull/2776) @legendecas
* feat(sdk-metrics-base): implement async instruments support [#2686](https://github.com/open-telemetry/opentelemetry-js/pull/2686) @legendecas
* feat(sdk-metrics-base): meter registration [#2666](https://github.com/open-telemetry/opentelemetry-js/pull/2666) @legendecas
* feat(sdk-metrics-base): bootstrap metrics exemplars [#2641](https://github.com/open-telemetry/opentelemetry-js/pull/2641) @srikanthccv
* feat(metrics-sdk): bootstrap aggregation support [#2634](https://github.com/open-telemetry/opentelemetry-js/pull/2634) @legendecas
* feat(metrics-sdk): bootstrap views api [#2625](https://github.com/open-telemetry/opentelemetry-js/pull/2625) @legendecas
* feat(sdk-metrics): bootstrap metric streams [#2636](https://github.com/open-telemetry/opentelemetry-js/pull/2636) @legendecas
* feat(views): add FilteringAttributesProcessor [#2733](https://github.com/open-telemetry/opentelemetry-js/pull/2733) @pichlermarc
* feat(metric-reader): add metric-reader [#2681](https://github.com/open-telemetry/opentelemetry-js/pull/2681) @pichlermarc
* feat(sdk-metrics-base): document and export basic APIs [#2725](https://github.com/open-telemetry/opentelemetry-js/pull/2725) @legendecas
* feat(views): Update addView() to disallow named views that select more than one instrument. [#2820](https://github.com/open-telemetry/opentelemetry-js/pull/2820) @pichlermarc
* feat(sdk-metrics-base): update exporting names [#2829](https://github.com/open-telemetry/opentelemetry-js/pull/2829) @legendecas
* Add grpc compression to trace-otlp-grpc exporter [#2813](https://github.com/open-telemetry/opentelemetry-js/pull/2813) @svetlanabrennan
* refactor: unifying shutdown once with BindOnceFuture [#2695](https://github.com/open-telemetry/opentelemetry-js/pull/2695) @legendecas
* feat(prometheus): update prometheus exporter with wip metrics sdk [#2824](https://github.com/open-telemetry/opentelemetry-js/pull/2824) @legendecas
* feat(instrumentation-xhr): add applyCustomAttributesOnSpan hook [#2134](https://github.com/open-telemetry/opentelemetry-js/pull/2134) @mhennoch
* feat(proto): add @opentelemetry/otlp-transformer package with hand-rolled transformation [#2746](https://github.com/open-telemetry/opentelemetry-js/pull/2746) @dyladan
* feat(sdk-metrics-base): shutdown and forceflush on MeterProvider [#2890](https://github.com/open-telemetry/opentelemetry-js/pull/2890) @legendecas
* feat(sdk-metrics-base): return the same meter for identical input to getMeter [#2901](https://github.com/open-telemetry/opentelemetry-js/pull/2901) @legendecas
* feat(otlp-exporter): add [OTEL_EXPORTER_OTLP_TIMEOUT](https://github.com/open-telemetry/opentelemetry-specification/blob/main/specification/protocol/exporter.md#configuration-options) env var to otlp exporters [#2738](https://github.com/open-telemetry/opentelemetry-js/pull/2738) @svetlanabrennan
* feat(sdk-metrics-base): hoist async instrument callback invocations [#2822](https://github.com/open-telemetry/opentelemetry-js/pull/2822) @legendecas

### :bug: (Bug Fix)

* fix(sdk-metrics-base): remove aggregator.toMetricData dependency on AggregationTemporality [#2676](https://github.com/open-telemetry/opentelemetry-js/pull/2676) @legendecas
* fix(sdk-metrics-base): coerce histogram boundaries to be implicit Infinity [#2859](https://github.com/open-telemetry/opentelemetry-js/pull/2859) @legendecas
* fix(instrumentation-http): HTTP 400 status code should not set span status to error on servers [#2789](https://github.com/open-telemetry/opentelemetry-js/pull/2789) @nordfjord

### :books: (Refine Doc)

* Update metrics example [#2658](https://github.com/open-telemetry/opentelemetry-js/pull/2658) @svetlanabrennan
* docs(api-metrics): add notes on ObservableResult.observe [#2712](https://github.com/open-telemetry/opentelemetry-js/pull/2712) @legendecas

### :house: (Internal)

* chore: move trace exporters back to experimental [#2835](https://github.com/open-telemetry/opentelemetry-js/pull/2835) @dyladan
* refactor(sdk-metrics-base): meter shared states [#2821](https://github.com/open-telemetry/opentelemetry-js/pull/2821) @legendecas

## v0.27.0

### :boom: Breaking Change

* [#2566](https://github.com/open-telemetry/opentelemetry-js/pull/2566) feat!(metrics): remove batch observer ([@dyladan](https://github.com/dyladan))
* [#2485](https://github.com/open-telemetry/opentelemetry-js/pull/2485) feat!: Split metric and trace exporters into new experimental packages ([@willarmiros](https://github.com/willarmiros))
* [#2540](https://github.com/open-telemetry/opentelemetry-js/pull/2540) fix(sdk-metrics-base): remove metric kind BATCH_OBSERVER ([@legendecas](https://github.com/legendecas))
* [#2496](https://github.com/open-telemetry/opentelemetry-js/pull/2496) feat(api-metrics): rename metric instruments to match feature-freeze API specification ([@legendecas](https://github.com/legendecas))

### :rocket: (Enhancement)

* [#2523](https://github.com/open-telemetry/opentelemetry-js/pull/2523) feat: Rename Labels to Attributes ([@pirgeo](https://github.com/pirgeo))
* [#2559](https://github.com/open-telemetry/opentelemetry-js/pull/2559) feat(api-metrics): remove bind/unbind and bound instruments ([@legendecas](https://github.com/legendecas))
* [#2563](https://github.com/open-telemetry/opentelemetry-js/pull/2563) feat(sdk-metrics-base): remove per-meter config on MeterProvider.getMeter ([@legendecas](https://github.com/legendecas))

### :bug: (Bug Fix)

* [#2610](https://github.com/open-telemetry/opentelemetry-js/pull/2610) fix: preventing double enable for instrumentation that has been already enabled ([@obecny](https://github.com/obecny))
* [#2581](https://github.com/open-telemetry/opentelemetry-js/pull/2581) feat: lazy initialization of the gzip stream ([@fungiboletus](https://github.com/fungiboletus))
* [#2584](https://github.com/open-telemetry/opentelemetry-js/pull/2584) fix: fixing compatibility versions for detectors ([@obecny](https://github.com/obecny))
* [#2558](https://github.com/open-telemetry/opentelemetry-js/pull/2558) fix(@opentelemetry/exporter-prometheus): unref prometheus server to prevent process running indefinitely ([@mothershipper](https://github.com/mothershipper))
* [#2495](https://github.com/open-telemetry/opentelemetry-js/pull/2495) fix(sdk-metrics-base): metrics name should be in the max length of 63 ([@legendecas](https://github.com/legendecas))
* [#2497](https://github.com/open-telemetry/opentelemetry-js/pull/2497) feat(@opentelemetry-instrumentation-fetch): support reading response body from the hook applyCustomAttributesOnSpan ([@echoontheway](https://github.com/echoontheway))

### :books: (Refine Doc)

* [#2561](https://github.com/open-telemetry/opentelemetry-js/pull/2561) Use new canonical path to Getting Started ([@chalin](https://github.com/chalin))
* [#2576](https://github.com/open-telemetry/opentelemetry-js/pull/2576) docs(instrumentation): update links in the Readme ([@OlivierAlbertini](https://github.com/OlivierAlbertini))
* [#2600](https://github.com/open-telemetry/opentelemetry-js/pull/2600) docs: fix URLs in README post-experimental move ([@arbourd](https://github.com/arbourd))
* [#2579](https://github.com/open-telemetry/opentelemetry-js/pull/2579) doc: Move upgrade propagator notes to correct section ([@NathanielRN](https://github.com/NathanielRN))
* [#2568](https://github.com/open-telemetry/opentelemetry-js/pull/2568) chore(doc): update matrix with contrib version for 1.0 core ([@vmarchaud](https://github.com/vmarchaud))
* [#2555](https://github.com/open-telemetry/opentelemetry-js/pull/2555) docs: expose existing comments ([@moander](https://github.com/moander))
* [#2493](https://github.com/open-telemetry/opentelemetry-js/pull/2493) chore: remove getting started and link to documentation. ([@svrnm](https://github.com/svrnm))

### :house: (Internal)

* [#2404](https://github.com/open-telemetry/opentelemetry-js/pull/2404) chore: Fix lint warnings in instrumentation package ([@alisabzevari](https://github.com/alisabzevari))
* [#2533](https://github.com/open-telemetry/opentelemetry-js/pull/2533) chore: regularly close stale issues ([@Rauno56](https://github.com/Rauno56))
* [#2570](https://github.com/open-telemetry/opentelemetry-js/pull/2570) chore: adding selenium tests with browserstack ([@obecny](https://github.com/obecny))
* [#2522](https://github.com/open-telemetry/opentelemetry-js/pull/2522) chore: cleanup setting config in instrumentations ([@Flarna](https://github.com/Flarna))
* [#2541](https://github.com/open-telemetry/opentelemetry-js/pull/2541) chore: slim font size for section title in PR template ([@legendecas](https://github.com/legendecas))
* [#2509](https://github.com/open-telemetry/opentelemetry-js/pull/2509) chore: expand pull request template with action items ([@pragmaticivan](https://github.com/pragmaticivan))
* [#2488](https://github.com/open-telemetry/opentelemetry-js/pull/2488) chore: inline sources in source maps ([@dyladan](https://github.com/dyladan))
* [#2514](https://github.com/open-telemetry/opentelemetry-js/pull/2514) chore: update stable dependencies to 1.0 ([@dyladan](https://github.com/dyladan))

## Previous releases

For changelog entries for previous releases see the [CHANGELOG.md](../CHANGELOG.md).<|MERGE_RESOLUTION|>--- conflicted
+++ resolved
@@ -18,15 +18,10 @@
 
 ### :bug: (Bug Fix)
 
-<<<<<<< HEAD
-* fix(otlp-transformer): remove type dependency on Long #3022 @legendecas
-* fix(grpc-exporter): use non-normalized URL to determine channel security #3019 @pichlermarc
-* fix(instrumentation-http): add `http.host` attribute before sending the request #3054 @cuichenli
-=======
 * fix(histogram): fix maximum when only values < -1 are provided [#3086](https://github.com/open-telemetry/opentelemetry-js/pull/3086) @pichlermarc
 * fix(sdk-metrics-base): fix PeriodicExportingMetricReader keeping Node.js process from exiting
   [#3106](https://github.com/open-telemetry/opentelemetry-js/pull/3106) @seemk
->>>>>>> d5cf120d
+* fix(instrumentation-http): add `http.host` attribute before sending the request #3054 @cuichenli
 
 ### :books: (Refine Doc)
 
