/*!
 * Copyright 2019, OpenTelemetry Authors
 *
 * Licensed under the Apache License, Version 2.0 (the "License");
 * you may not use this file except in compliance with the License.
 * You may obtain a copy of the License at
 *
 *      https://www.apache.org/licenses/LICENSE-2.0
 *
 * Unless required by applicable law or agreed to in writing, software
 * distributed under the License is distributed on an "AS IS" BASIS,
 * WITHOUT WARRANTIES OR CONDITIONS OF ANY KIND, either express or implied.
 * See the License for the specific language governing permissions and
 * limitations under the License.
 */

import { NoopLogger } from '@opentelemetry/core';
import { AsyncHooksScopeManager } from '@opentelemetry/scope-async-hooks';
import { SpanKind, Span as ISpan } from '@opentelemetry/types';
import * as assert from 'assert';
import * as http from 'http';
import * as nock from 'nock';
import { HttpPlugin, plugin } from '../../src/http';
import { assertSpan } from '../utils/assertSpan';
import { DummyPropagation } from '../utils/DummyPropagation';
import { httpRequest } from '../utils/httpRequest';
import { NodeTracer } from '@opentelemetry/node-tracer';
import {
  InMemorySpanExporter,
  SimpleSpanProcessor,
} from '@opentelemetry/basic-tracer';

let server: http.Server;
const serverPort = 12345;
const protocol = 'http';
const hostname = 'localhost';
const pathname = '/test';
const memoryExporter = new InMemorySpanExporter();

function doNock(
  hostname: string,
  path: string,
  httpCode: number,
  respBody: string,
  times?: number
) {
  const i = times || 1;
  nock(`${protocol}://${hostname}`)
    .get(path)
    .times(i)
    .reply(httpCode, respBody);
}

export const customAttributeFunction = (span: ISpan): void => {
  span.setAttribute('span kind', SpanKind.CLIENT);
};

describe('HttpPlugin', () => {
  it('should return a plugin', () => {
    assert.ok(plugin instanceof HttpPlugin);
  });

  it('should match version', () => {
    assert.strictEqual(process.versions.node, plugin.version);
  });

  it('moduleName should be http', () => {
    assert.strictEqual('http', plugin.moduleName);
  });

  describe('enable()', () => {
    const scopeManager = new AsyncHooksScopeManager();
    const httpTextFormat = new DummyPropagation();
    const logger = new NoopLogger();
    const tracer = new NodeTracer({
      scopeManager,
      logger,
      httpTextFormat,
    });
    tracer.addSpanProcessor(new SimpleSpanProcessor(memoryExporter));
    beforeEach(() => {
      memoryExporter.reset();
    });

    before(() => {
      plugin.enable(http, tracer, tracer.logger);
      const ignoreConfig = [
        `http://${hostname}/ignored/string`,
        /\/ignored\/regexp$/i,
        (url: string) => url.endsWith(`/ignored/function`),
      ];
      plugin.options = {
        ignoreIncomingPaths: ignoreConfig,
        ignoreOutgoingUrls: ignoreConfig,
        applyCustomAttributesOnSpan: customAttributeFunction,
      };

      server = http.createServer((request, response) => {
        response.end('Test Server Response');
      });

      server.listen(serverPort);
    });

    after(() => {
      server.close();
      plugin.disable();
    });

<<<<<<< HEAD
    it('should generate valid spans (client side and server side)', async () => {
      const result = await httpRequest.get(
        `http://${hostname}:${serverPort}${pathname}`
      );
      const spans = audit.processSpans();
      const outgoingSpan = spans[0];
      const incomingSpan = spans[1];

      const validations = {
        hostname,
        httpStatusCode: result.statusCode!,
        httpMethod: result.method!,
        pathname,
        resHeaders: result.resHeaders,
        reqHeaders: result.reqHeaders,
      };
=======
    it('should generate valid spans (client side and server side)', done => {
      httpRequest
        .get(`http://${hostname}:${serverPort}${pathname}`)
        .then(result => {
          const spans = memoryExporter.getFinishedSpans();
          const [incomingSpan, outgoingSpan] = spans;
          const validations = {
            hostname,
            httpStatusCode: result.statusCode!,
            httpMethod: result.method!,
            pathname,
            resHeaders: result.resHeaders,
            reqHeaders: result.reqHeaders,
          };
>>>>>>> 3becda5d

      assert.strictEqual(spans.length, 2);
      assertSpan(incomingSpan, SpanKind.SERVER, validations);
      assertSpan(outgoingSpan, SpanKind.CLIENT, validations);
    });

    const httpErrorCodes = [400, 401, 403, 404, 429, 501, 503, 504, 500];

    for (let i = 0; i < httpErrorCodes.length; i++) {
      it(`should test span for GET requests with http error ${httpErrorCodes[i]}`, async () => {
        const testPath = '/outgoing/rootSpan/1';

        doNock(
          hostname,
          testPath,
          httpErrorCodes[i],
          httpErrorCodes[i].toString()
        );

        const isReset = memoryExporter.getFinishedSpans().length === 0;
        assert.ok(isReset);
<<<<<<< HEAD
        const result = await httpRequest.get(
          `${protocol}://${hostname}${testPath}`
        );
        const spans = audit.processSpans();
        assert.strictEqual(result.data, httpErrorCodes[i].toString());
        assert.strictEqual(spans.length, 1);
=======
        await httpRequest
          .get(`${protocol}://${hostname}${testPath}`)
          .then(result => {
            const spans = memoryExporter.getFinishedSpans();
            const reqSpan = spans[0];

            assert.strictEqual(result.data, httpErrorCodes[i].toString());
            assert.strictEqual(spans.length, 1);
>>>>>>> 3becda5d

        const validations = {
          hostname,
          httpStatusCode: result.statusCode!,
          httpMethod: 'GET',
          pathname: testPath,
          resHeaders: result.resHeaders,
          reqHeaders: result.reqHeaders,
        };

<<<<<<< HEAD
        assertSpan(spans[0], SpanKind.CLIENT, validations);
=======
            assertSpan(reqSpan, SpanKind.CLIENT, validations);
          });
>>>>>>> 3becda5d
      });
    }

    it('should create a child span for GET requests', done => {
      const testPath = '/outgoing/rootSpan/childs/1';
      doNock(hostname, testPath, 200, 'Ok');
      const name = 'TestRootSpan';
      const span = tracer.startSpan(name);
<<<<<<< HEAD
      tracer.withSpan(span, () => {
        httpRequest
          .get(`${protocol}://${hostname}${testPath}`)
          .then(result => {
            const spans = audit.processSpans();
            assert.ok(spans[0].name.indexOf('TestRootSpan') >= 0);
            assert.strictEqual(spans.length, 2);
            assert.ok(spans[1].name.indexOf(testPath) >= 0);
            assert.strictEqual(
              spans[1].spanContext.traceId,
              spans[0].spanContext.traceId
            );
=======
      return tracer.withSpan(span, () => {
        httpRequest
          .get(`${protocol}://${hostname}${testPath}`)
          .then(result => {
            span.end();
            const spans = memoryExporter.getFinishedSpans();
            const [reqSpan, localSpan] = spans;
>>>>>>> 3becda5d
            const validations = {
              hostname,
              httpStatusCode: result.statusCode!,
              httpMethod: 'GET',
              pathname: testPath,
              resHeaders: result.resHeaders,
              reqHeaders: result.reqHeaders,
            };
<<<<<<< HEAD
            assertSpan(spans[1], SpanKind.CLIENT, validations);
            assert.notStrictEqual(
              spans[1].spanContext.spanId,
              spans[0].spanContext.spanId
=======

            assert.ok(localSpan.name.indexOf('TestRootSpan') >= 0);
            assert.strictEqual(spans.length, 2);
            assert.ok(reqSpan.name.indexOf(testPath) >= 0);
            assert.strictEqual(
              localSpan.spanContext.traceId,
              reqSpan.spanContext.traceId
            );
            assertSpan(reqSpan, SpanKind.CLIENT, validations);
            assert.notStrictEqual(
              localSpan.spanContext.spanId,
              reqSpan.spanContext.spanId
>>>>>>> 3becda5d
            );
            done();
          })
          .catch(done);
      });
    });

    for (let i = 0; i < httpErrorCodes.length; i++) {
      it(`should test a child spans for GET requests with http error ${httpErrorCodes[i]}`, done => {
        const testPath = '/outgoing/rootSpan/childs/1';
        doNock(
          hostname,
          testPath,
          httpErrorCodes[i],
          httpErrorCodes[i].toString()
        );
        const name = 'TestRootSpan';
        const span = tracer.startSpan(name);
        tracer.withSpan(span, () => {
          httpRequest
            .get(`${protocol}://${hostname}${testPath}`)
            .then(result => {
              span.end();
              const spans = memoryExporter.getFinishedSpans();
              const [reqSpan, localSpan] = spans;
              const validations = {
                hostname,
                httpStatusCode: result.statusCode!,
                httpMethod: 'GET',
                pathname: testPath,
                resHeaders: result.resHeaders,
                reqHeaders: result.reqHeaders,
              };

              assert.ok(localSpan.name.indexOf('TestRootSpan') >= 0);
              assert.strictEqual(spans.length, 2);
              assert.ok(reqSpan.name.indexOf(testPath) >= 0);
              assert.strictEqual(
                localSpan.spanContext.traceId,
                reqSpan.spanContext.traceId
              );
              assertSpan(reqSpan, SpanKind.CLIENT, validations);
              assert.notStrictEqual(
                localSpan.spanContext.spanId,
                reqSpan.spanContext.spanId
              );
              done();
            })
            .catch(done);
        });
      });
    }
    // TODO: uncomment once https://github.com/open-telemetry/opentelemetry-js/pull/146 is merged
    // it.only('should create multiple child spans for GET requests', async () => {
    //   const testPath = '/outgoing/rootSpan/childs';
    //   const num = 5;
    //   doNock(hostname, testPath, 200, 'Ok', num);
    //   const name = 'TestRootSpan';
    //   const span = tracer.startSpan(name);
    //   await tracer.withSpan(span, async () => {
    //     for (let i = 0; i < num; i++) {
    //       await httpRequest.get(`${ protocol }://${ hostname }${ testPath }`);
    //       const spans = memoryExporter.getFinishedSpans();
    //       assert.ok(spans[i].name.indexOf(testPath) >= 0);
    //       assert.strictEqual((span as Span).toReadableSpan().spanContext.traceId, spans[i].spanContext.traceId);
    //     }
    //     span.end();
    //     const spans = memoryExporter.getFinishedSpans();
    //     // 5 child spans ended + 1 span (root)
    //     assert.strictEqual(spans.length, 6);
    //   });
    //   console.log('end');
    // });

    for (const ignored of ['string', 'function', 'regexp']) {
      it(`should not trace ignored requests with type ${ignored}`, async () => {
        const testPath = `/ignored/${ignored}`;
        doNock(hostname, testPath, 200, 'Ok');

        const spans = memoryExporter.getFinishedSpans();
        assert.strictEqual(spans.length, 0);
        await httpRequest.get(`${protocol}://${hostname}${testPath}`);
        assert.strictEqual(spans.length, 0);
      });
    }
  });
});<|MERGE_RESOLUTION|>--- conflicted
+++ resolved
@@ -107,15 +107,12 @@
       plugin.disable();
     });
 
-<<<<<<< HEAD
     it('should generate valid spans (client side and server side)', async () => {
       const result = await httpRequest.get(
         `http://${hostname}:${serverPort}${pathname}`
       );
       const spans = audit.processSpans();
-      const outgoingSpan = spans[0];
-      const incomingSpan = spans[1];
-
+      const [incomingSpan, outgoingSpan] = spans;
       const validations = {
         hostname,
         httpStatusCode: result.statusCode!,
@@ -124,22 +121,6 @@
         resHeaders: result.resHeaders,
         reqHeaders: result.reqHeaders,
       };
-=======
-    it('should generate valid spans (client side and server side)', done => {
-      httpRequest
-        .get(`http://${hostname}:${serverPort}${pathname}`)
-        .then(result => {
-          const spans = memoryExporter.getFinishedSpans();
-          const [incomingSpan, outgoingSpan] = spans;
-          const validations = {
-            hostname,
-            httpStatusCode: result.statusCode!,
-            httpMethod: result.method!,
-            pathname,
-            resHeaders: result.resHeaders,
-            reqHeaders: result.reqHeaders,
-          };
->>>>>>> 3becda5d
 
       assert.strictEqual(spans.length, 2);
       assertSpan(incomingSpan, SpanKind.SERVER, validations);
@@ -161,14 +142,6 @@
 
         const isReset = memoryExporter.getFinishedSpans().length === 0;
         assert.ok(isReset);
-<<<<<<< HEAD
-        const result = await httpRequest.get(
-          `${protocol}://${hostname}${testPath}`
-        );
-        const spans = audit.processSpans();
-        assert.strictEqual(result.data, httpErrorCodes[i].toString());
-        assert.strictEqual(spans.length, 1);
-=======
         await httpRequest
           .get(`${protocol}://${hostname}${testPath}`)
           .then(result => {
@@ -177,53 +150,7 @@
 
             assert.strictEqual(result.data, httpErrorCodes[i].toString());
             assert.strictEqual(spans.length, 1);
->>>>>>> 3becda5d
-
-        const validations = {
-          hostname,
-          httpStatusCode: result.statusCode!,
-          httpMethod: 'GET',
-          pathname: testPath,
-          resHeaders: result.resHeaders,
-          reqHeaders: result.reqHeaders,
-        };
-
-<<<<<<< HEAD
-        assertSpan(spans[0], SpanKind.CLIENT, validations);
-=======
-            assertSpan(reqSpan, SpanKind.CLIENT, validations);
-          });
->>>>>>> 3becda5d
-      });
-    }
-
-    it('should create a child span for GET requests', done => {
-      const testPath = '/outgoing/rootSpan/childs/1';
-      doNock(hostname, testPath, 200, 'Ok');
-      const name = 'TestRootSpan';
-      const span = tracer.startSpan(name);
-<<<<<<< HEAD
-      tracer.withSpan(span, () => {
-        httpRequest
-          .get(`${protocol}://${hostname}${testPath}`)
-          .then(result => {
-            const spans = audit.processSpans();
-            assert.ok(spans[0].name.indexOf('TestRootSpan') >= 0);
-            assert.strictEqual(spans.length, 2);
-            assert.ok(spans[1].name.indexOf(testPath) >= 0);
-            assert.strictEqual(
-              spans[1].spanContext.traceId,
-              spans[0].spanContext.traceId
-            );
-=======
-      return tracer.withSpan(span, () => {
-        httpRequest
-          .get(`${protocol}://${hostname}${testPath}`)
-          .then(result => {
-            span.end();
-            const spans = memoryExporter.getFinishedSpans();
-            const [reqSpan, localSpan] = spans;
->>>>>>> 3becda5d
+
             const validations = {
               hostname,
               httpStatusCode: result.statusCode!,
@@ -232,12 +159,32 @@
               resHeaders: result.resHeaders,
               reqHeaders: result.reqHeaders,
             };
-<<<<<<< HEAD
-            assertSpan(spans[1], SpanKind.CLIENT, validations);
-            assert.notStrictEqual(
-              spans[1].spanContext.spanId,
-              spans[0].spanContext.spanId
-=======
+
+            assertSpan(reqSpan, SpanKind.CLIENT, validations);
+          });
+      });
+    }
+
+    it('should create a child span for GET requests', done => {
+      const testPath = '/outgoing/rootSpan/childs/1';
+      doNock(hostname, testPath, 200, 'Ok');
+      const name = 'TestRootSpan';
+      const span = tracer.startSpan(name);
+      return tracer.withSpan(span, () => {
+        httpRequest
+          .get(`${protocol}://${hostname}${testPath}`)
+          .then(result => {
+            span.end();
+            const spans = memoryExporter.getFinishedSpans();
+            const [reqSpan, localSpan] = spans;
+            const validations = {
+              hostname,
+              httpStatusCode: result.statusCode!,
+              httpMethod: 'GET',
+              pathname: testPath,
+              resHeaders: result.resHeaders,
+              reqHeaders: result.reqHeaders,
+            };
 
             assert.ok(localSpan.name.indexOf('TestRootSpan') >= 0);
             assert.strictEqual(spans.length, 2);
@@ -250,7 +197,6 @@
             assert.notStrictEqual(
               localSpan.spanContext.spanId,
               reqSpan.spanContext.spanId
->>>>>>> 3becda5d
             );
             done();
           })
