/*
 * Copyright The OpenTelemetry Authors
 *
 * Licensed under the Apache License, Version 2.0 (the "License");
 * you may not use this file except in compliance with the License.
 * You may obtain a copy of the License at
 *
 *      https://www.apache.org/licenses/LICENSE-2.0
 *
 * Unless required by applicable law or agreed to in writing, software
 * distributed under the License is distributed on an "AS IS" BASIS,
 * WITHOUT WARRANTIES OR CONDITIONS OF ANY KIND, either express or implied.
 * See the License for the specific language governing permissions and
 * limitations under the License.
 */

import { diagLogLevelFromString, getStringFromEnv } from '@opentelemetry/core';
import {
  AttributeLimits,
  ConfigAttributes,
<<<<<<< HEAD
  ConfigExporter,
  ConfigHeader,
  ConfigLoggerProvider,
  ConfigMeterProvider,
  ConfigProcessor,
=======
  ConfigLoggerProvider,
  ConfigMeterProvider,
  ConfigPropagator,
>>>>>>> 77c48d23
  ConfigTracerProvider,
  ConfigurationModel,
  initializeDefaultConfiguration,
} from './configModel';
import { ConfigProvider } from './IConfigProvider';
import * as fs from 'fs';
import * as yaml from 'yaml';
import {
  getBooleanFromConfigFile,
  getBooleanListFromConfigFile,
  getListFromObjectsFromConfigFile,
  getNumberFromConfigFile,
  getNumberListFromConfigFile,
  getStringFromConfigFile,
  getStringListFromConfigFile,
  isPropagator,
} from './utils';

export class FileConfigProvider implements ConfigProvider {
  private _config: ConfigurationModel;

  constructor() {
    this._config = initializeDefaultConfiguration();
    parseConfigFile(this._config);
  }

  getInstrumentationConfig(): ConfigurationModel {
    return this._config;
  }
}

export function hasValidConfigFile(): boolean {
  const configFile = getStringFromEnv('OTEL_EXPERIMENTAL_CONFIG_FILE');
  if (configFile) {
    if (
      !(configFile.endsWith('.yaml') || configFile.endsWith('.yml')) ||
      !fs.existsSync(configFile)
    ) {
      throw new Error(
        `Config file ${configFile} set on OTEL_EXPERIMENTAL_CONFIG_FILE is not valid`
      );
    }
    return true;
  }
  return false;
}

function parseConfigFile(config: ConfigurationModel) {
  const supportedFileVersions = ['1.0-rc.1'];
  const configFile = getStringFromEnv('OTEL_EXPERIMENTAL_CONFIG_FILE') || '';
  const file = fs.readFileSync(configFile, 'utf8');
  const parsedContent = yaml.parse(file);

  if (
    parsedContent['file_format'] &&
    supportedFileVersions.includes(parsedContent['file_format'])
  ) {
    const disabled = getBooleanFromConfigFile(parsedContent['disabled']);
    if (disabled || disabled === false) {
      config.disabled = disabled;
    }

    const logLevel = getNumberFromConfigFile(
      diagLogLevelFromString(parsedContent['log_level'])
    );
    if (logLevel) {
      config.log_level = logLevel;
    }

    const attrList = getStringFromConfigFile(
      parsedContent['resource']?.['attributes_list']
    );
    if (attrList) {
      config.resource.attributes_list = attrList;
    }

    const schemaUrl = getStringFromConfigFile(
      parsedContent['resource']?.['schema_url']
    );
    if (schemaUrl) {
      config.resource.schema_url = schemaUrl;
    }

    setResourceAttributes(config, parsedContent['resource']?.['attributes']);
    setAttributeLimits(config, parsedContent['attribute_limits']);
    setPropagator(config, parsedContent['propagator']);
    setTracerProvider(config, parsedContent['tracer_provider']);
    setMeterProvider(config, parsedContent['meter_provider']);
    setLoggerProvider(config, parsedContent['logger_provider']);
  } else {
    throw new Error(
      `Unsupported File Format: ${parsedContent['file_format']}. It must be one of the following: ${supportedFileVersions}`
    );
  }
}

function setResourceAttributes(
  config: ConfigurationModel,
  attributes: ConfigAttributes[]
) {
  if (attributes) {
    config.resource.attributes = [];
    for (let i = 0; i < attributes.length; i++) {
      const att = attributes[i];
      let value = att['value'];
      switch (att['type']) {
        case 'bool':
          value = getBooleanFromConfigFile(value);
          break;
        case 'bool_array':
          value = getBooleanListFromConfigFile(value);
          break;
        case 'int':
        case 'double':
          value = getNumberFromConfigFile(value);
          break;
        case 'int_array':
        case 'double_array':
          value = getNumberListFromConfigFile(value);
          break;
        case 'string_array':
          value = getStringListFromConfigFile(value);
          break;
        default:
          value = getStringFromConfigFile(value);
          break;
      }

      config.resource.attributes.push({
        name: getStringFromConfigFile(att['name']) ?? '',
        value: value,
        type: att['type'] ?? 'string',
      });
    }
  }
}

function setAttributeLimits(
  config: ConfigurationModel,
  attrLimits: AttributeLimits
) {
  if (attrLimits) {
    const lengthLimit = getNumberFromConfigFile(
      attrLimits['attribute_value_length_limit']
    );
    if (lengthLimit) {
      config.attribute_limits.attribute_value_length_limit = lengthLimit;
    }
    const countLimit = getNumberFromConfigFile(
      attrLimits['attribute_count_limit']
    );
    if (countLimit) {
      config.attribute_limits.attribute_count_limit = countLimit;
    }
  }
}

<<<<<<< HEAD
function setPropagator(config: ConfigurationModel, propagator: unknown): void {
  if (propagator && isPropagator(propagator)) {
    let composite = getListFromObjectsFromConfigFile(
      propagator['composite'] as unknown as object[]
    );
    const compositeList = getStringListFromConfigFile(
      propagator['composite_list']
    );
    if (composite === undefined) {
      composite = [];
    }
    if (compositeList) {
      for (let i = 0; i < compositeList.length; i++) {
        if (!composite.includes(compositeList[i])) {
          composite.push(compositeList[i]);
        }
      }
    }

    if (composite.length > 0) {
      config.propagator.composite = composite;
    }
=======
function setPropagator(
  config: ConfigurationModel,
  propagator: ConfigPropagator
): void {
  if (propagator) {
    const auxList = [];
    const composite = [];
    for (let i = 0; i < propagator.composite.length; i++) {
      const key = Object.keys(propagator.composite[i])[0];
      auxList.push(key);
      composite.push({ [key]: null });
    }
    const compositeList = getStringListFromConfigFile(
      propagator['composite_list']
    );
    if (compositeList) {
      for (let i = 0; i < compositeList.length; i++) {
        if (!auxList.includes(compositeList[i])) {
          composite.push({ [compositeList[i]]: null });
        }
      }
    }
    if (composite.length > 0) {
      config.propagator.composite = composite;
    }

>>>>>>> 77c48d23
    const compositeListString = getStringFromConfigFile(
      propagator['composite_list']
    );
    if (compositeListString) {
      config.propagator.composite_list = compositeListString;
    }
  }
}

<<<<<<< HEAD
function getConfigHeaders(h?: ConfigHeader[]): ConfigHeader[] | null {
  if (h) {
    const headers: ConfigHeader[] = [];
    for (let i = 0; i < h.length; i++) {
      const element = h[i];
      headers.push({
        name: element['name'],
        value: element['value'],
      });
    }
    if (headers.length > 0) {
      return headers;
    }
  }
  return null;
}

function parseConfigExporter(exporter: ConfigExporter): ConfigExporter {
  const exporterType = Object.keys(exporter)[0];
  let parsedExporter: ConfigExporter = {};
  let e;
  let certFile;
  let clientCertFile;
  let clientKeyFile;
  let compression;
  let headers;
  let headersList;
  let insecure;
  switch (exporterType) {
    case 'otlp_http':
      e = exporter['otlp_http'];
      if (e) {
        parsedExporter = {
          otlp_http: {
            endpoint:
              getStringFromConfigFile(e['endpoint']) ??
              'http://localhost:4318/v1/traces',
            timeout: getNumberFromConfigFile(e['timeout']) ?? 10000,
            encoding:
              getStringFromConfigFile(e['encoding']) === 'json'
                ? 'json'
                : 'protobuf',
          },
        };

        certFile = getStringFromConfigFile(e['certificate_file']);
        if (certFile && parsedExporter.otlp_http) {
          parsedExporter.otlp_http.certificate_file = certFile;
        }
        clientCertFile = getStringFromConfigFile(e['client_certificate_file']);
        if (clientCertFile && parsedExporter.otlp_http) {
          parsedExporter.otlp_http.client_certificate_file = clientCertFile;
        }
        clientKeyFile = getStringFromConfigFile(e['client_key_file']);
        if (clientKeyFile && parsedExporter.otlp_http) {
          parsedExporter.otlp_http.client_key_file = clientKeyFile;
        }
        compression = getStringFromConfigFile(e['compression']);
        if (compression && parsedExporter.otlp_http) {
          parsedExporter.otlp_http.compression = compression;
        }
        headersList = getStringFromConfigFile(e['headers_list']);
        if (headersList && parsedExporter.otlp_http) {
          parsedExporter.otlp_http.headers_list = headersList;
        }
        headers = getConfigHeaders(e['headers']);
        if (headers && parsedExporter.otlp_http) {
          parsedExporter.otlp_http.headers = headers;
        }
      }
      break;

    case 'otlp_grpc':
      e = exporter['otlp_grpc'];
      if (e) {
        parsedExporter = {
          otlp_grpc: {
            endpoint:
              getStringFromConfigFile(e['endpoint']) ??
              'http://localhost:4318/v1/traces',
            timeout: getNumberFromConfigFile(e['timeout']) ?? 10000,
          },
        };

        certFile = getStringFromConfigFile(e['certificate_file']);
        if (certFile && parsedExporter.otlp_grpc) {
          parsedExporter.otlp_grpc.certificate_file = certFile;
        }
        clientCertFile = getStringFromConfigFile(e['client_certificate_file']);
        if (clientCertFile && parsedExporter.otlp_grpc) {
          parsedExporter.otlp_grpc.client_certificate_file = clientCertFile;
        }
        clientKeyFile = getStringFromConfigFile(e['client_key_file']);
        if (clientKeyFile && parsedExporter.otlp_grpc) {
          parsedExporter.otlp_grpc.client_key_file = clientKeyFile;
        }
        compression = getStringFromConfigFile(e['compression']);
        if (compression && parsedExporter.otlp_grpc) {
          parsedExporter.otlp_grpc.compression = compression;
        }
        headersList = getStringFromConfigFile(e['headers_list']);
        if (headersList && parsedExporter.otlp_grpc) {
          parsedExporter.otlp_grpc.headers_list = headersList;
        }
        headers = getConfigHeaders(e['headers']);
        if (headers && parsedExporter.otlp_grpc) {
          parsedExporter.otlp_grpc.headers = headers;
        }
        insecure = getBooleanFromConfigFile(e['insecure']);
        if ((insecure || insecure === false) && parsedExporter.otlp_grpc) {
          parsedExporter.otlp_grpc.insecure = insecure;
        }
      }
      break;

    case 'otlp_file/development':
      e = exporter['otlp_file/development'];
      if (e) {
        parsedExporter = {
          'otlp_file/development': {
            output_stream:
              getStringFromConfigFile(e['output_stream']) ?? 'stdout',
          },
        };
      }
      break;

    case 'console':
      parsedExporter = {
        console: {},
      };
      break;

    case 'zipkin':
      e = exporter['zipkin'];
      if (e) {
        parsedExporter = {
          zipkin: {
            endpoint:
              getStringFromConfigFile(e['endpoint']) ??
              'http://localhost:9411/api/v2/spans',
            timeout: getNumberFromConfigFile(e['timeout']) ?? 10000,
          },
        };
      }
      break;
  }

  return parsedExporter;
}

=======
>>>>>>> 77c48d23
function setTracerProvider(
  config: ConfigurationModel,
  tracerProvider: ConfigTracerProvider
): void {
  if (tracerProvider) {
    // Limits
    if (tracerProvider['limits']) {
      const attributeValueLengthLimit = getNumberFromConfigFile(
        tracerProvider['limits']['attribute_value_length_limit']
      );

      if (attributeValueLengthLimit) {
        config.tracer_provider.limits.attribute_value_length_limit =
          attributeValueLengthLimit;
      }

      const attributeCountLimit = getNumberFromConfigFile(
        tracerProvider['limits']['attribute_count_limit']
      );
      if (attributeCountLimit) {
        config.tracer_provider.limits.attribute_count_limit =
          attributeCountLimit;
      }

      const eventCountLimit = getNumberFromConfigFile(
        tracerProvider['limits']['event_count_limit']
      );
      if (eventCountLimit) {
        config.tracer_provider.limits.event_count_limit = eventCountLimit;
      }

      const linkCountLimit = getNumberFromConfigFile(
        tracerProvider['limits']['link_count_limit']
      );
      if (linkCountLimit) {
        config.tracer_provider.limits.link_count_limit = linkCountLimit;
      }

      const eventAttributeCountLimit = getNumberFromConfigFile(
        tracerProvider['limits']['event_attribute_count_limit']
      );
      if (eventAttributeCountLimit) {
        config.tracer_provider.limits.event_attribute_count_limit =
          eventAttributeCountLimit;
      }

      const linkAttributeCountLimit = getNumberFromConfigFile(
        tracerProvider['limits']['link_attribute_count_limit']
      );
      if (linkAttributeCountLimit) {
        config.tracer_provider.limits.link_attribute_count_limit =
          linkAttributeCountLimit;
      }
    }
<<<<<<< HEAD

    // Processors
    if (tracerProvider['processors']) {
      if (tracerProvider['processors'].length > 0) {
        config.tracer_provider.processors = [];
      }
      for (let i = 0; i < tracerProvider['processors'].length; i++) {
        const processorType = Object.keys(tracerProvider['processors'][i])[0];
        if (processorType === 'batch') {
          const element = tracerProvider['processors'][i]['batch'];
          if (element) {
            const parsedExporter = parseConfigExporter(element['exporter']);
            const batchConfig: ConfigProcessor = {
              batch: {
                schedule_delay:
                  getNumberFromConfigFile(element['schedule_delay']) ?? 5000,
                export_timeout:
                  getNumberFromConfigFile(element['export_timeout']) ?? 30000,
                max_queue_size:
                  getNumberFromConfigFile(element['max_queue_size']) ?? 2048,
                max_export_batch_size:
                  getNumberFromConfigFile(element['max_export_batch_size']) ??
                  512,
                exporter: parsedExporter,
              },
            };

            config.tracer_provider.processors.push(batchConfig);
          }
        } else if (processorType === 'simple') {
          const element = tracerProvider['processors'][i]['simple'];
          if (element) {
            const parsedExporter = parseConfigExporter(element['exporter']);
            const simpleConfig: ConfigProcessor = {
              simple: {
                exporter: parsedExporter,
              },
            };

            config.tracer_provider.processors.push(simpleConfig);
          }
        }
      }
    }
=======
>>>>>>> 77c48d23
  }
}

function setMeterProvider(
  config: ConfigurationModel,
  meterProvider: ConfigMeterProvider
): void {
  if (meterProvider) {
    const exemplarFilter = getStringFromConfigFile(
      meterProvider['exemplar_filter']
    );
    if (
      exemplarFilter &&
      (exemplarFilter === 'trace_based' ||
        exemplarFilter === 'always_on' ||
        exemplarFilter === 'always_off')
    ) {
      config.meter_provider.exemplar_filter = exemplarFilter;
    }
  }
}

function setLoggerProvider(
  config: ConfigurationModel,
  loggerProvider: ConfigLoggerProvider
): void {
  if (loggerProvider) {
    const attributeValueLengthLimit = getNumberFromConfigFile(
      loggerProvider['limits']['attribute_value_length_limit']
    );
    if (attributeValueLengthLimit) {
      config.logger_provider.limits.attribute_value_length_limit =
        attributeValueLengthLimit;
    }

    const attributeCountLimit = getNumberFromConfigFile(
      loggerProvider['limits']['attribute_count_limit']
    );
    if (attributeCountLimit) {
      config.logger_provider.limits.attribute_count_limit = attributeCountLimit;
    }
  }
}<|MERGE_RESOLUTION|>--- conflicted
+++ resolved
@@ -18,17 +18,12 @@
 import {
   AttributeLimits,
   ConfigAttributes,
-<<<<<<< HEAD
   ConfigExporter,
   ConfigHeader,
-  ConfigLoggerProvider,
-  ConfigMeterProvider,
   ConfigProcessor,
-=======
   ConfigLoggerProvider,
   ConfigMeterProvider,
   ConfigPropagator,
->>>>>>> 77c48d23
   ConfigTracerProvider,
   ConfigurationModel,
   initializeDefaultConfiguration,
@@ -39,12 +34,10 @@
 import {
   getBooleanFromConfigFile,
   getBooleanListFromConfigFile,
-  getListFromObjectsFromConfigFile,
   getNumberFromConfigFile,
   getNumberListFromConfigFile,
   getStringFromConfigFile,
   getStringListFromConfigFile,
-  isPropagator,
 } from './utils';
 
 export class FileConfigProvider implements ConfigProvider {
@@ -186,30 +179,6 @@
   }
 }
 
-<<<<<<< HEAD
-function setPropagator(config: ConfigurationModel, propagator: unknown): void {
-  if (propagator && isPropagator(propagator)) {
-    let composite = getListFromObjectsFromConfigFile(
-      propagator['composite'] as unknown as object[]
-    );
-    const compositeList = getStringListFromConfigFile(
-      propagator['composite_list']
-    );
-    if (composite === undefined) {
-      composite = [];
-    }
-    if (compositeList) {
-      for (let i = 0; i < compositeList.length; i++) {
-        if (!composite.includes(compositeList[i])) {
-          composite.push(compositeList[i]);
-        }
-      }
-    }
-
-    if (composite.length > 0) {
-      config.propagator.composite = composite;
-    }
-=======
 function setPropagator(
   config: ConfigurationModel,
   propagator: ConfigPropagator
@@ -236,7 +205,6 @@
       config.propagator.composite = composite;
     }
 
->>>>>>> 77c48d23
     const compositeListString = getStringFromConfigFile(
       propagator['composite_list']
     );
@@ -246,7 +214,6 @@
   }
 }
 
-<<<<<<< HEAD
 function getConfigHeaders(h?: ConfigHeader[]): ConfigHeader[] | null {
   if (h) {
     const headers: ConfigHeader[] = [];
@@ -398,8 +365,6 @@
   return parsedExporter;
 }
 
-=======
->>>>>>> 77c48d23
 function setTracerProvider(
   config: ConfigurationModel,
   tracerProvider: ConfigTracerProvider
@@ -454,7 +419,6 @@
           linkAttributeCountLimit;
       }
     }
-<<<<<<< HEAD
 
     // Processors
     if (tracerProvider['processors']) {
@@ -499,8 +463,6 @@
         }
       }
     }
-=======
->>>>>>> 77c48d23
   }
 }
 
