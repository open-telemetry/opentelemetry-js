/*
 * Copyright The OpenTelemetry Authors
 *
 * Licensed under the Apache License, Version 2.0 (the "License");
 * you may not use this file except in compliance with the License.
 * You may obtain a copy of the License at
 *
 *      https://www.apache.org/licenses/LICENSE-2.0
 *
 * Unless required by applicable law or agreed to in writing, software
 * distributed under the License is distributed on an "AS IS" BASIS,
 * WITHOUT WARRANTIES OR CONDITIONS OF ANY KIND, either express or implied.
 * See the License for the specific language governing permissions and
 * limitations under the License.
 */

import * as types from '../../types';
import * as path from 'path';
import { satisfies } from 'semver';
import { InstrumentationAbstract } from '../../instrumentation';
import {
  RequireInTheMiddleSingleton,
  Hooked,
} from './RequireInTheMiddleSingleton';
import { InstrumentationModuleDefinition } from './types';
import { diag } from '@opentelemetry/api';
import * as RequireInTheMiddle from 'require-in-the-middle';

/**
 * Base abstract class for instrumenting node plugins
 */
export abstract class InstrumentationBase<T = any>
  extends InstrumentationAbstract
  implements types.Instrumentation
{
  private _modules: InstrumentationModuleDefinition<T>[];
<<<<<<< HEAD
  private _hooks: (Hooked | RequireInTheMiddle.Hooked)[] = [];
  private _requireInTheMiddleSingleton: RequireInTheMiddleSingleton = RequireInTheMiddleSingleton.getInstance();
=======
  private _hooks: Hooked[] = [];
  private _requireInTheMiddleSingleton: RequireInTheMiddleSingleton =
    RequireInTheMiddleSingleton.getInstance();
>>>>>>> 91f94a81
  private _enabled = false;

  constructor(
    instrumentationName: string,
    instrumentationVersion: string,
    config: types.InstrumentationConfig = {}
  ) {
    super(instrumentationName, instrumentationVersion, config);

    let modules = this.init();

    if (modules && !Array.isArray(modules)) {
      modules = [modules];
    }

    this._modules = (modules as InstrumentationModuleDefinition<T>[]) || [];

    if (this._modules.length === 0) {
      diag.debug(
        'No modules instrumentation has been defined for ' +
          `'${this.instrumentationName}@${this.instrumentationVersion}'` +
          ', nothing will be patched'
      );
    }

    if (this._config.enabled) {
      this.enable();
    }
  }

  private _warnOnPreloadedModules(): void {
    this._modules.forEach((module: InstrumentationModuleDefinition<T>) => {
      const { name } = module;
      try {
        const resolvedModule = require.resolve(name);
        if (require.cache[resolvedModule]) {
          // Module is already cached, which means the instrumentation hook might not work
          this._diag.warn(
            `Module ${name} has been loaded before ${this.instrumentationName} so it might not work, please initialize it before requiring ${name}`
          );
        }
      } catch {
        // Module isn't available, we can simply skip
      }
    });
  }

  private _extractPackageVersion(baseDir: string): string | undefined {
    try {
      // eslint-disable-next-line @typescript-eslint/no-var-requires
      const version = require(path.join(baseDir, 'package.json')).version;
      return typeof version === 'string' ? version : undefined;
    } catch (error) {
      diag.warn('Failed extracting version', baseDir);
    }

    return undefined;
  }

  private _onRequire<T>(
    module: InstrumentationModuleDefinition<T>,
    exports: T,
    name: string,
    baseDir?: string
  ): T {
    if (!baseDir) {
      if (typeof module.patch === 'function') {
        module.moduleExports = exports;
        if (this._enabled) {
          return module.patch(exports);
        }
      }
      return exports;
    }

    const version = this._extractPackageVersion(baseDir);
    module.moduleVersion = version;
    if (module.name === name) {
      // main module
      if (
        isSupported(module.supportedVersions, version, module.includePrerelease)
      ) {
        if (typeof module.patch === 'function') {
          module.moduleExports = exports;
          if (this._enabled) {
            return module.patch(exports, module.moduleVersion);
          }
        }
      }
      return exports;
    }
    // internal file
    const files = module.files ?? [];
    const supportedFileInstrumentations = files
      .filter(f => f.name === name)
      .filter(f =>
        isSupported(f.supportedVersions, version, module.includePrerelease)
      );
    return supportedFileInstrumentations.reduce<T>((patchedExports, file) => {
      file.moduleExports = patchedExports;
      if (this._enabled) {
        return file.patch(patchedExports, module.moduleVersion);
      }
      return patchedExports;
    }, exports);
  }

  public enable(): void {
    if (this._enabled) {
      return;
    }
    this._enabled = true;

    // already hooked, just call patch again
    if (this._hooks.length > 0) {
      for (const module of this._modules) {
        if (typeof module.patch === 'function' && module.moduleExports) {
          module.patch(module.moduleExports, module.moduleVersion);
        }
        for (const file of module.files) {
          if (file.moduleExports) {
            file.patch(file.moduleExports, module.moduleVersion);
          }
        }
      }
      return;
    }

    this._warnOnPreloadedModules();
    for (const module of this._modules) {
<<<<<<< HEAD
      const onRequire: RequireInTheMiddle.OnRequireFn = (exports, name, baseDir) => {
        return this._onRequire<typeof exports>(
          (module as unknown) as InstrumentationModuleDefinition<
            typeof exports
          >,
          exports,
          name,
          baseDir
        );
      };

      // `RequireInTheMiddleSingleton` does not support absolute paths.
      // For an absolute paths, we must create a separate instance of `RequireInTheMiddle`.
      const hook = path.isAbsolute(module.name)
        ? RequireInTheMiddle([module.name], { internals: true }, onRequire)
        : this._requireInTheMiddleSingleton.register(module.name, onRequire);

      this._hooks.push(hook);
=======
      this._hooks.push(
        this._requireInTheMiddleSingleton.register(
          module.name,
          (exports, name, baseDir) => {
            return this._onRequire<typeof exports>(
              module as unknown as InstrumentationModuleDefinition<
                typeof exports
              >,
              exports,
              name,
              baseDir
            );
          }
        )
      );
>>>>>>> 91f94a81
    }
  }

  public disable(): void {
    if (!this._enabled) {
      return;
    }
    this._enabled = false;

    for (const module of this._modules) {
      if (typeof module.unpatch === 'function' && module.moduleExports) {
        module.unpatch(module.moduleExports, module.moduleVersion);
      }
      for (const file of module.files) {
        if (file.moduleExports) {
          file.unpatch(file.moduleExports, module.moduleVersion);
        }
      }
    }
  }

  public isEnabled(): boolean {
    return this._enabled;
  }
}

function isSupported(
  supportedVersions: string[],
  version?: string,
  includePrerelease?: boolean
): boolean {
  if (typeof version === 'undefined') {
    // If we don't have the version, accept the wildcard case only
    return supportedVersions.includes('*');
  }

  return supportedVersions.some(supportedVersion => {
    return satisfies(version, supportedVersion, { includePrerelease });
  });
}<|MERGE_RESOLUTION|>--- conflicted
+++ resolved
@@ -34,14 +34,9 @@
   implements types.Instrumentation
 {
   private _modules: InstrumentationModuleDefinition<T>[];
-<<<<<<< HEAD
   private _hooks: (Hooked | RequireInTheMiddle.Hooked)[] = [];
-  private _requireInTheMiddleSingleton: RequireInTheMiddleSingleton = RequireInTheMiddleSingleton.getInstance();
-=======
-  private _hooks: Hooked[] = [];
   private _requireInTheMiddleSingleton: RequireInTheMiddleSingleton =
     RequireInTheMiddleSingleton.getInstance();
->>>>>>> 91f94a81
   private _enabled = false;
 
   constructor(
@@ -172,10 +167,9 @@
 
     this._warnOnPreloadedModules();
     for (const module of this._modules) {
-<<<<<<< HEAD
       const onRequire: RequireInTheMiddle.OnRequireFn = (exports, name, baseDir) => {
         return this._onRequire<typeof exports>(
-          (module as unknown) as InstrumentationModuleDefinition<
+          module as unknown as InstrumentationModuleDefinition<
             typeof exports
           >,
           exports,
@@ -191,23 +185,6 @@
         : this._requireInTheMiddleSingleton.register(module.name, onRequire);
 
       this._hooks.push(hook);
-=======
-      this._hooks.push(
-        this._requireInTheMiddleSingleton.register(
-          module.name,
-          (exports, name, baseDir) => {
-            return this._onRequire<typeof exports>(
-              module as unknown as InstrumentationModuleDefinition<
-                typeof exports
-              >,
-              exports,
-              name,
-              baseDir
-            );
-          }
-        )
-      );
->>>>>>> 91f94a81
     }
   }
 
