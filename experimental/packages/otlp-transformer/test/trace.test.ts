/*
 * Copyright The OpenTelemetry Authors
 *
 * Licensed under the Apache License, Version 2.0 (the "License");
 * you may not use this file except in compliance with the License.
 * You may obtain a copy of the License at
 *
 *      https://www.apache.org/licenses/LICENSE-2.0
 *
 * Unless required by applicable law or agreed to in writing, software
 * distributed under the License is distributed on an "AS IS" BASIS,
 * WITHOUT WARRANTIES OR CONDITIONS OF ANY KIND, either express or implied.
 * See the License for the specific language governing permissions and
 * limitations under the License.
 */
import * as root from '../src/generated/root';
import { SpanKind, SpanStatusCode, TraceFlags } from '@opentelemetry/api';
<<<<<<< HEAD
import { TraceState, hexToBinary } from '@opentelemetry/core';
import { Resource, resourceFromAttributes } from '@opentelemetry/resources';
=======
import { TraceState } from '@opentelemetry/core';
import { Resource } from '@opentelemetry/resources';
>>>>>>> afcc7115
import { ReadableSpan } from '@opentelemetry/sdk-trace-base';
import * as assert from 'assert';
import { toBase64 } from './utils';
import { OtlpEncodingOptions } from '../src/common/internal-types';
import { ESpanKind, EStatusCode } from '../src/trace/internal-types';
import { createExportTraceServiceRequest } from '../src/trace/internal';
import { ProtobufTraceSerializer } from '../src/trace/protobuf';
import { JsonTraceSerializer } from '../src/trace/json';
import { hexToBinary } from '../src/common/hex-to-binary';

function createExpectedSpanJson(options: OtlpEncodingOptions) {
  const useHex = options.useHex ?? false;
  const useLongBits = options.useLongBits ?? true;

  const startTime = useLongBits
    ? { low: 1155450124, high: 382008859 }
    : '1640715557342725388';
  const endTime = useLongBits
    ? { low: 2455450124, high: 382008859 }
    : '1640715558642725388';
  const eventTime = useLongBits
    ? { low: 2355450124, high: 382008859 }
    : '1640715558542725388';

  const traceId = useHex
    ? '00000000000000000000000000000001'
    : hexToBinary('00000000000000000000000000000001');
  const spanId = useHex ? '0000000000000002' : hexToBinary('0000000000000002');
  const parentSpanId = useHex
    ? '0000000000000001'
    : hexToBinary('0000000000000001');
  const linkSpanId = useHex
    ? '0000000000000003'
    : hexToBinary('0000000000000003');
  const linkTraceId = useHex
    ? '00000000000000000000000000000002'
    : hexToBinary('00000000000000000000000000000002');

  return {
    resourceSpans: [
      {
        resource: {
          attributes: [
            {
              key: 'resource-attribute',
              value: { stringValue: 'resource attribute value' },
            },
          ],
          droppedAttributesCount: 0,
        },
        schemaUrl: undefined,
        scopeSpans: [
          {
            scope: {
              name: 'myLib',
              version: '0.1.0',
            },
            spans: [
              {
                traceId: traceId,
                spanId: spanId,
                parentSpanId: parentSpanId,
                traceState: 'span=bar',
                name: 'span-name',
                kind: ESpanKind.SPAN_KIND_CLIENT,
                links: [
                  {
                    droppedAttributesCount: 0,
                    spanId: linkSpanId,
                    traceId: linkTraceId,
                    traceState: 'link=foo',
                    attributes: [
                      {
                        key: 'link-attribute',
                        value: {
                          stringValue: 'string value',
                        },
                      },
                    ],
                  },
                ],
                startTimeUnixNano: startTime,
                endTimeUnixNano: endTime,
                events: [
                  {
                    droppedAttributesCount: 0,
                    attributes: [
                      {
                        key: 'event-attribute',
                        value: {
                          stringValue: 'some string value',
                        },
                      },
                    ],
                    name: 'some event',
                    timeUnixNano: eventTime,
                  },
                ],
                attributes: [
                  {
                    key: 'string-attribute',
                    value: { stringValue: 'some attribute value' },
                  },
                ],
                droppedAttributesCount: 0,
                droppedEventsCount: 0,
                droppedLinksCount: 0,
                status: {
                  code: EStatusCode.STATUS_CODE_OK,
                  message: undefined,
                },
              },
            ],
            schemaUrl: 'http://url.to.schema',
          },
        ],
      },
    ],
  };
}

function createExpectedSpanProtobuf() {
  const startTime = 1640715557342725400;
  const endTime = 1640715558642725400;
  const eventTime = 1640715558542725400;

  const traceId = toBase64('00000000000000000000000000000001');
  const spanId = toBase64('0000000000000002');
  const parentSpanId = toBase64('0000000000000001');
  const linkSpanId = toBase64('0000000000000003');
  const linkTraceId = toBase64('00000000000000000000000000000002');

  return {
    resourceSpans: [
      {
        resource: {
          attributes: [
            {
              key: 'resource-attribute',
              value: { stringValue: 'resource attribute value' },
            },
          ],
          droppedAttributesCount: 0,
        },
        scopeSpans: [
          {
            scope: { name: 'myLib', version: '0.1.0' },
            spans: [
              {
                traceId: traceId,
                spanId: spanId,
                traceState: 'span=bar',
                parentSpanId: parentSpanId,
                name: 'span-name',
                kind: ESpanKind.SPAN_KIND_CLIENT,
                links: [
                  {
                    droppedAttributesCount: 0,
                    spanId: linkSpanId,
                    traceId: linkTraceId,
                    traceState: 'link=foo',
                    attributes: [
                      {
                        key: 'link-attribute',
                        value: {
                          stringValue: 'string value',
                        },
                      },
                    ],
                  },
                ],
                startTimeUnixNano: startTime,
                endTimeUnixNano: endTime,
                events: [
                  {
                    droppedAttributesCount: 0,
                    attributes: [
                      {
                        key: 'event-attribute',
                        value: {
                          stringValue: 'some string value',
                        },
                      },
                    ],
                    name: 'some event',
                    timeUnixNano: eventTime,
                  },
                ],
                attributes: [
                  {
                    key: 'string-attribute',
                    value: { stringValue: 'some attribute value' },
                  },
                ],
                droppedAttributesCount: 0,
                droppedEventsCount: 0,
                droppedLinksCount: 0,
                status: {
                  code: EStatusCode.STATUS_CODE_OK,
                },
              },
            ],
            schemaUrl: 'http://url.to.schema',
          },
        ],
      },
    ],
  };
}

describe('Trace', () => {
  let resource: Resource;
  let span: ReadableSpan;

  beforeEach(() => {
    resource = resourceFromAttributes({
      'resource-attribute': 'resource attribute value',
    });
    span = {
      spanContext: () => ({
        spanId: '0000000000000002',
        traceFlags: TraceFlags.SAMPLED,
        traceId: '00000000000000000000000000000001',
        isRemote: false,
        traceState: new TraceState('span=bar'),
      }),
      parentSpanId: '0000000000000001',
      attributes: { 'string-attribute': 'some attribute value' },
      duration: [1, 300000000],
      endTime: [1640715558, 642725388],
      ended: true,
      events: [
        {
          name: 'some event',
          time: [1640715558, 542725388],
          attributes: {
            'event-attribute': 'some string value',
          },
        },
      ],
      instrumentationScope: {
        name: 'myLib',
        version: '0.1.0',
        schemaUrl: 'http://url.to.schema',
      },
      kind: SpanKind.CLIENT,
      links: [
        {
          context: {
            spanId: '0000000000000003',
            traceId: '00000000000000000000000000000002',
            traceFlags: TraceFlags.SAMPLED,
            isRemote: false,
            traceState: new TraceState('link=foo'),
          },
          attributes: {
            'link-attribute': 'string value',
          },
        },
      ],
      name: 'span-name',
      resource,
      startTime: [1640715557, 342725388],
      status: {
        code: SpanStatusCode.OK,
      },
      droppedAttributesCount: 0,
      droppedEventsCount: 0,
      droppedLinksCount: 0,
    };
  });

  describe('createExportTraceServiceRequest', () => {
    it('returns null on an empty list', () => {
      assert.deepStrictEqual(
        createExportTraceServiceRequest([], { useHex: true }),
        {
          resourceSpans: [],
        }
      );
    });

    it('serializes a span with useHex = true', () => {
      const exportRequest = createExportTraceServiceRequest([span], {
        useHex: true,
      });
      assert.ok(exportRequest);
      assert.deepStrictEqual(
        exportRequest,
        createExpectedSpanJson({ useHex: true })
      );
    });

    it('serializes a span with useHex = false', () => {
      const exportRequest = createExportTraceServiceRequest([span], {
        useHex: false,
      });
      assert.ok(exportRequest);
      assert.deepStrictEqual(
        exportRequest,
        createExpectedSpanJson({ useHex: false })
      );
    });

    it('serializes a span with string timestamps', () => {
      const options: OtlpEncodingOptions = { useLongBits: false };
      const exportRequest = createExportTraceServiceRequest([span], options);
      assert.ok(exportRequest);
      assert.deepStrictEqual(exportRequest, createExpectedSpanJson(options));
    });

    it('serializes a span without a parent with useHex = true', () => {
      (span as any).parentSpanId = undefined;
      const exportRequest = createExportTraceServiceRequest([span], {
        useHex: true,
      });
      assert.ok(exportRequest);
      assert.strictEqual(
        exportRequest.resourceSpans?.[0].scopeSpans[0].spans?.[0].parentSpanId,
        undefined
      );
    });

    it('serializes a span without a parent with useHex = false', () => {
      (span as any).parentSpanId = undefined;
      const exportRequest = createExportTraceServiceRequest([span], {
        useHex: false,
      });
      assert.ok(exportRequest);
      assert.strictEqual(
        exportRequest.resourceSpans?.[0].scopeSpans[0].spans?.[0].parentSpanId,
        undefined
      );
    });

    describe('status code', () => {
      it('error', () => {
        span.status.code = SpanStatusCode.ERROR;
        span.status.message = 'error message';
        const exportRequest = createExportTraceServiceRequest([span], {
          useHex: true,
        });
        assert.ok(exportRequest);
        const spanStatus =
          exportRequest.resourceSpans?.[0].scopeSpans[0].spans?.[0].status;
        assert.strictEqual(spanStatus?.code, EStatusCode.STATUS_CODE_ERROR);
        assert.strictEqual(spanStatus?.message, 'error message');
      });

      it('unset', () => {
        span.status.code = SpanStatusCode.UNSET;
        const exportRequest = createExportTraceServiceRequest([span], {
          useHex: true,
        });
        assert.ok(exportRequest);
        assert.strictEqual(
          exportRequest.resourceSpans?.[0].scopeSpans[0].spans?.[0].status.code,
          EStatusCode.STATUS_CODE_UNSET
        );
      });
    });

    describe('span kind', () => {
      it('consumer', () => {
        (span as any).kind = SpanKind.CONSUMER;
        const exportRequest = createExportTraceServiceRequest([span], {
          useHex: true,
        });
        assert.ok(exportRequest);
        assert.strictEqual(
          exportRequest.resourceSpans?.[0].scopeSpans[0].spans?.[0].kind,
          ESpanKind.SPAN_KIND_CONSUMER
        );
      });
      it('internal', () => {
        (span as any).kind = SpanKind.INTERNAL;
        const exportRequest = createExportTraceServiceRequest([span], {
          useHex: true,
        });
        assert.ok(exportRequest);
        assert.strictEqual(
          exportRequest.resourceSpans?.[0].scopeSpans[0].spans?.[0].kind,
          ESpanKind.SPAN_KIND_INTERNAL
        );
      });
      it('producer', () => {
        (span as any).kind = SpanKind.PRODUCER;
        const exportRequest = createExportTraceServiceRequest([span], {
          useHex: true,
        });
        assert.ok(exportRequest);
        assert.strictEqual(
          exportRequest.resourceSpans?.[0].scopeSpans[0].spans?.[0].kind,
          ESpanKind.SPAN_KIND_PRODUCER
        );
      });
      it('server', () => {
        (span as any).kind = SpanKind.SERVER;
        const exportRequest = createExportTraceServiceRequest([span], {
          useHex: true,
        });
        assert.ok(exportRequest);
        assert.strictEqual(
          exportRequest.resourceSpans?.[0].scopeSpans[0].spans?.[0].kind,
          ESpanKind.SPAN_KIND_SERVER
        );
      });
      it('unspecified', () => {
        (span as any).kind = undefined;
        const exportRequest = createExportTraceServiceRequest([span], {
          useHex: true,
        });
        assert.ok(exportRequest);
        assert.strictEqual(
          exportRequest.resourceSpans?.[0].scopeSpans[0].spans?.[0].kind,
          ESpanKind.SPAN_KIND_UNSPECIFIED
        );
      });
    });
  });

  describe('ProtobufTracesSerializer', function () {
    it('serializes an export request', () => {
      const serialized = ProtobufTraceSerializer.serializeRequest([span]);
      assert.ok(serialized, 'serialized response is undefined');
      const decoded =
        root.opentelemetry.proto.collector.trace.v1.ExportTraceServiceRequest.decode(
          serialized
        );

      const expected = createExpectedSpanProtobuf();
      const decodedObj =
        root.opentelemetry.proto.collector.trace.v1.ExportTraceServiceRequest.toObject(
          decoded,
          {
            // This incurs some precision loss that's taken into account in createExpectedSpanProtobuf()
            // Using String here will incur the same precision loss on browser only, using Number to prevent having to
            // have different assertions for browser and Node.js
            longs: Number,
            // Convert to String (Base64) as otherwise the type will be different for Node.js (Buffer) and Browser (Uint8Array)
            // and this fails assertions.
            bytes: String,
          }
        );

      assert.deepStrictEqual(decodedObj, expected);
    });

    it('deserializes a response', () => {
      const protobufSerializedResponse =
        root.opentelemetry.proto.collector.trace.v1.ExportTraceServiceResponse.encode(
          {
            partialSuccess: {
              errorMessage: 'foo',
              rejectedSpans: 1,
            },
          }
        ).finish();

      const deserializedResponse = ProtobufTraceSerializer.deserializeResponse(
        protobufSerializedResponse
      );

      assert.ok(
        deserializedResponse.partialSuccess,
        'partialSuccess not present in the deserialized message'
      );
      assert.equal(deserializedResponse.partialSuccess.errorMessage, 'foo');
      assert.equal(
        Number(deserializedResponse.partialSuccess.rejectedSpans),
        1
      );
    });
  });

  describe('JsonTracesSerializer', function () {
    it('serializes an export request', () => {
      // stringify, then parse to remove undefined keys in the expected JSON
      const expected = JSON.parse(
        JSON.stringify(
          createExpectedSpanJson({
            useHex: true,
            useLongBits: false,
          })
        )
      );
      const serialized = JsonTraceSerializer.serializeRequest([span]);

      const decoder = new TextDecoder();
      assert.deepStrictEqual(JSON.parse(decoder.decode(serialized)), expected);
    });

    it('deserializes a response', () => {
      const expectedResponse = {
        partialSuccess: {
          errorMessage: 'foo',
          rejectedSpans: 1,
        },
      };
      const encoder = new TextEncoder();
      const encodedResponse = encoder.encode(JSON.stringify(expectedResponse));

      const deserializedResponse =
        JsonTraceSerializer.deserializeResponse(encodedResponse);

      assert.ok(
        deserializedResponse.partialSuccess,
        'partialSuccess not present in the deserialized message'
      );
      assert.equal(deserializedResponse.partialSuccess.errorMessage, 'foo');
      assert.equal(
        Number(deserializedResponse.partialSuccess.rejectedSpans),
        1
      );
    });
  });
});<|MERGE_RESOLUTION|>--- conflicted
+++ resolved
@@ -15,13 +15,8 @@
  */
 import * as root from '../src/generated/root';
 import { SpanKind, SpanStatusCode, TraceFlags } from '@opentelemetry/api';
-<<<<<<< HEAD
-import { TraceState, hexToBinary } from '@opentelemetry/core';
+import { TraceState } from '@opentelemetry/core';
 import { Resource, resourceFromAttributes } from '@opentelemetry/resources';
-=======
-import { TraceState } from '@opentelemetry/core';
-import { Resource } from '@opentelemetry/resources';
->>>>>>> afcc7115
 import { ReadableSpan } from '@opentelemetry/sdk-trace-base';
 import * as assert from 'assert';
 import { toBase64 } from './utils';
