--- conflicted
+++ resolved
@@ -14,36 +14,15 @@
  * limitations under the License.
  */
 
-import {
-  BasePlugin,
-  hrTime,
-  isWrapped,
-  otperformance,
-  matchesAnyPattern,
-  matchesPattern,
-} from '@opentelemetry/core';
+import { BasePlugin, hrTime, isWrapped, matchesAnyPattern, matchesPattern, otperformance } from '@opentelemetry/core';
 import * as types from '@opentelemetry/types';
-import {
-  addSpanNetworkEvent,
-  getResource,
-  parseUrl,
-  PerformanceTimingNames as PTN,
-} from '@opentelemetry/web';
+import { addSpanNetworkEvent, getResource, parseUrl, PerformanceTimingNames as PTN } from '@opentelemetry/web';
 import * as shimmer from 'shimmer';
 import { AttributeNames } from './enums/AttributeNames';
 import { EventNames } from './enums/EventNames';
 import { Format } from './enums/Format';
-<<<<<<< HEAD
 import { OpenFunction, SendFunction, XhrMem } from './types';
-=======
-import {
-  OpenFunction,
-  PropagateTraceHeaderCorsUrls,
-  SendFunction,
-  XhrMem,
-} from './types';
 import { VERSION } from './version';
->>>>>>> b158cbeb
 
 // how long to wait for observer to collect information about resources
 // this is needed as event "load" is called before observer
@@ -96,7 +75,7 @@
   }
 
   /**
-   * checks if trace headers shoudl be propagated
+   * checks if trace headers should be propagated
    * @param spanUrl
    * @private
    */
