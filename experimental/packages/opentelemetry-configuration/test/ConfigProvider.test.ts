--- conflicted
+++ resolved
@@ -170,15 +170,6 @@
   },
   propagator: {
     composite: [
-<<<<<<< HEAD
-      'tracecontext',
-      'baggage',
-      'b3',
-      'b3multi',
-      'jaeger',
-      'ottrace',
-      'xray',
-=======
       { tracecontext: null },
       { baggage: null },
       { b3: null },
@@ -186,7 +177,6 @@
       { jaeger: null },
       { ottrace: null },
       { xray: null },
->>>>>>> 77c48d23
     ],
     composite_list: 'tracecontext,baggage,b3,b3multi,jaeger,ottrace,xray',
   },
@@ -983,11 +973,7 @@
           attribute_value_length_limit: 23,
         },
         propagator: {
-<<<<<<< HEAD
-          composite: ['prop'],
-=======
           composite: [{ prop: null }],
->>>>>>> 77c48d23
           composite_list: 'prop',
         },
         tracer_provider: {
@@ -1000,7 +986,6 @@
             event_attribute_count_limit: 18,
             link_attribute_count_limit: 19,
           },
-<<<<<<< HEAD
           processors: [
             {
               batch: {
@@ -1023,8 +1008,6 @@
               },
             },
           ],
-=======
->>>>>>> 77c48d23
         },
         meter_provider: {
           ...defaultConfigFromFileWithEnvVariables.meter_provider,
