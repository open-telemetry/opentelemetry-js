/*
 * Copyright The OpenTelemetry Authors
 *
 * Licensed under the Apache License, Version 2.0 (the "License");
 * you may not use this file except in compliance with the License.
 * You may obtain a copy of the License at
 *
 *      https://www.apache.org/licenses/LICENSE-2.0
 *
 * Unless required by applicable law or agreed to in writing, software
 * distributed under the License is distributed on an "AS IS" BASIS,
 * WITHOUT WARRANTIES OR CONDITIONS OF ANY KIND, either express or implied.
 * See the License for the specific language governing permissions and
 * limitations under the License.
 */

import type { EventEmitter } from 'events';

import type {
  Server,
  serialize as Serialize,
  deserialize as Deserialize,
  Metadata,
  Client,
  ServiceDefinition,
  loadPackageDefinition,
  GrpcObject,
} from '@grpc/grpc-js';
import type * as grpcJs from '@grpc/grpc-js';
<<<<<<< HEAD
import {
  InstrumentationNodeModuleDefinition,
  isWrapped,
  InstrumentationBase,
} from '@opentelemetry/instrumentation';
import { GrpcInstrumentationConfig } from '../types';
import { metadataCaptureType } from '../internal-types';
import {
=======

import type {
>>>>>>> dccd9060
  ServerCallWithMeta,
  SendUnaryDataCallback,
  ServerRegisterFunction,
  HandleCall,
  MakeClientConstructorFunction,
  PackageDefinition,
  GrpcClientFunc,
  ClientRequestFunction,
  GrpcEmitter,
} from './types';
import type { GrpcInstrumentationConfig } from '../types';
import type { metadataCaptureType } from '../internal-types';

import {
  context,
  propagation,
  ROOT_CONTEXT,
  SpanOptions,
  SpanKind,
  trace,
  Span,
} from '@opentelemetry/api';
import {
  InstrumentationNodeModuleDefinition,
  isWrapped,
  InstrumentationBase,
} from '@opentelemetry/instrumentation';
import { SemanticAttributes } from '@opentelemetry/semantic-conventions';

import {
  shouldNotTraceServerCall,
  handleServerFunction,
  handleUntracedServerFunction,
} from './serverUtils';
import {
  getMethodsToWrap,
  makeGrpcClientRemoteCall,
  extractMetadataOrSpliceDefault,
  setSpanContext,
  patchedCallback,
  patchResponseStreamEvents,
  patchResponseMetadataEvent,
  extractMetadataOrSplice,
} from './clientUtils';
<<<<<<< HEAD
import { EventEmitter } from 'events';
import {
  _extractMethodAndService,
  _methodIsIgnored,
  metadataCapture,
  URI_REGEX,
} from '../utils';
=======
import { _extractMethodAndService, metadataCapture, URI_REGEX } from '../utils';
>>>>>>> dccd9060
import { AttributeValues } from '../enums/AttributeValues';

export class GrpcJsInstrumentation extends InstrumentationBase {
  private _metadataCapture: metadataCaptureType;

  constructor(
    name: string,
    version: string,
    config?: GrpcInstrumentationConfig
  ) {
    super(name, version, config);
    this._metadataCapture = this._createMetadataCapture();
  }

  init() {
    return [
      new InstrumentationNodeModuleDefinition<typeof grpcJs>(
        '@grpc/grpc-js',
        ['1.*'],
        (moduleExports, version) => {
          this._diag.debug(`Applying patch for @grpc/grpc-js@${version}`);
          if (isWrapped(moduleExports.Server.prototype.register)) {
            this._unwrap(moduleExports.Server.prototype, 'register');
          }
          // Patch Server methods
          this._wrap(
            moduleExports.Server.prototype,
            'register',
            this._patchServer()
          );
          // Patch Client methods
          if (isWrapped(moduleExports.makeGenericClientConstructor)) {
            this._unwrap(moduleExports, 'makeGenericClientConstructor');
          }
          this._wrap(
            moduleExports,
            'makeGenericClientConstructor',
            this._patchClient(moduleExports)
          );
          if (isWrapped(moduleExports.makeClientConstructor)) {
            this._unwrap(moduleExports, 'makeClientConstructor');
          }
          this._wrap(
            moduleExports,
            'makeClientConstructor',
            this._patchClient(moduleExports)
          );
          if (isWrapped(moduleExports.loadPackageDefinition)) {
            this._unwrap(moduleExports, 'loadPackageDefinition');
          }
          this._wrap(
            moduleExports,
            'loadPackageDefinition',
            this._patchLoadPackageDefinition(moduleExports)
          );
          if (isWrapped(moduleExports.Client.prototype)) {
            this._unwrap(moduleExports.Client.prototype, 'makeUnaryRequest');
            this._unwrap(
              moduleExports.Client.prototype,
              'makeClientStreamRequest'
            );
            this._unwrap(
              moduleExports.Client.prototype,
              'makeServerStreamRequest'
            );
            this._unwrap(
              moduleExports.Client.prototype,
              'makeBidiStreamRequest'
            );
          }
          this._wrap(
            moduleExports.Client.prototype,
            'makeUnaryRequest',
            this._patchClientRequestMethod(moduleExports, false) as any
          );
          this._wrap(
            moduleExports.Client.prototype,
            'makeClientStreamRequest',
            this._patchClientRequestMethod(moduleExports, false) as any
          );
          this._wrap(
            moduleExports.Client.prototype,
            'makeServerStreamRequest',
            this._patchClientRequestMethod(moduleExports, true) as any
          );
          this._wrap(
            moduleExports.Client.prototype,
            'makeBidiStreamRequest',
            this._patchClientRequestMethod(moduleExports, true) as any
          );
          return moduleExports;
        },
        (moduleExports, version) => {
          if (moduleExports === undefined) return;
          this._diag.debug(`Removing patch for @grpc/grpc-js@${version}`);

          this._unwrap(moduleExports.Server.prototype, 'register');
          this._unwrap(moduleExports, 'makeClientConstructor');
          this._unwrap(moduleExports, 'makeGenericClientConstructor');
          this._unwrap(moduleExports, 'loadPackageDefinition');
          this._unwrap(moduleExports.Client.prototype, 'makeUnaryRequest');
          this._unwrap(
            moduleExports.Client.prototype,
            'makeClientStreamRequest'
          );
          this._unwrap(
            moduleExports.Client.prototype,
            'makeServerStreamRequest'
          );
          this._unwrap(moduleExports.Client.prototype, 'makeBidiStreamRequest');
        }
      ),
    ];
  }

  override getConfig(): GrpcInstrumentationConfig {
    return super.getConfig();
  }

  override setConfig(config?: GrpcInstrumentationConfig): void {
    super.setConfig(config);
    this._metadataCapture = this._createMetadataCapture();
  }

  /**
   * Patch for grpc.Server.prototype.register(...) function. Provides auto-instrumentation for
   * client_stream, server_stream, bidi, unary server handler calls.
   */
  private _patchServer(): (
    originalRegister: ServerRegisterFunction
  ) => ServerRegisterFunction {
    const instrumentation = this;
    return (originalRegister: ServerRegisterFunction) => {
      const config = this.getConfig();
      instrumentation._diag.debug('patched gRPC server');
      return function register<RequestType, ResponseType>(
        this: Server,
        name: string,
        handler: HandleCall<unknown, unknown>,
        serialize: Serialize<unknown>,
        deserialize: Deserialize<unknown>,
        type: string
      ): boolean {
        const originalRegisterResult = originalRegister.call(
          this,
          name,
          handler,
          serialize,
          deserialize,
          type
        );
        const handlerSet = this['handlers'].get(name);

        instrumentation._wrap(
          handlerSet,
          'func',
          (originalFunc: HandleCall<unknown, unknown>) => {
            return function func(
              this: typeof handlerSet,
              call: ServerCallWithMeta<RequestType, ResponseType>,
              callback: SendUnaryDataCallback<unknown>
            ) {
              const self = this;

              if (shouldNotTraceServerCall(name, config.ignoreGrpcMethods)) {
                return handleUntracedServerFunction(
                  type,
                  originalFunc,
                  call,
                  callback
                );
              }

              const spanName = `grpc.${name.replace('/', '')}`;
              const spanOptions: SpanOptions = {
                kind: SpanKind.SERVER,
              };

              instrumentation._diag.debug(
                `patch func: ${JSON.stringify(spanOptions)}`
              );

              context.with(
                propagation.extract(ROOT_CONTEXT, call.metadata, {
                  get: (carrier, key) => carrier.get(key).map(String),
                  keys: carrier => Object.keys(carrier.getMap()),
                }),
                () => {
                  const { service, method } = _extractMethodAndService(name);

                  const span = instrumentation.tracer
                    .startSpan(spanName, spanOptions)
                    .setAttributes({
                      [SemanticAttributes.RPC_SYSTEM]:
                        AttributeValues.RPC_SYSTEM,
                      [SemanticAttributes.RPC_METHOD]: method,
                      [SemanticAttributes.RPC_SERVICE]: service,
                    });

                  instrumentation._metadataCapture.server.captureRequestMetadata(
                    span,
                    call.metadata
                  );

                  instrumentation._wrap(
                    call,
                    'sendMetadata',
                    originalSendMetadata => (responseMetadata: Metadata) => {
                      instrumentation._metadataCapture.server.captureResponseMetadata(
                        span,
                        responseMetadata
                      );
                      originalSendMetadata.call(call, responseMetadata);
                    }
                  );

                  context.with(trace.setSpan(context.active(), span), () => {
                    handleServerFunction.call(
                      self,
                      span,
                      type,
                      originalFunc,
                      call,
                      callback
                    );
                  });
                }
              );
            };
          }
        );
        return originalRegisterResult;
      } as typeof Server.prototype.register;
    };
  }

  /**
   * Patch for grpc.Client.make*Request(...) functions.
   * Provides auto-instrumentation for client requests when using a Client without
   * makeGenericClientConstructor/makeClientConstructor
   */
  private _patchClientRequestMethod<ReturnType extends GrpcEmitter>(
    grpcLib: typeof grpcJs,
    hasResponseStream: boolean
  ): (
    original: ClientRequestFunction<ReturnType>
  ) => ClientRequestFunction<ReturnType> {
    const instrumentation = this;
    return (original: ClientRequestFunction<ReturnType>) => {
      instrumentation._diag.debug(
        'patched makeClientStreamRequest on grpc client'
      );

      return function makeClientStreamRequest(this: grpcJs.Client) {
        // method must always be at first position
        const method = arguments[0];
        const { name, service, methodAttributeValue } =
          instrumentation._splitMethodString(method);

        // Do not attempt to trace/inject context if method is ignored
        if (
          method != null &&
          _methodIsIgnored(
            methodAttributeValue,
            instrumentation.getConfig().ignoreGrpcMethods
          )
        ) {
          return original.apply(this, [...arguments]);
        }

        const modifiedArgs = [...arguments];
        const metadata = extractMetadataOrSplice(grpcLib, modifiedArgs, 4);

        const span = instrumentation.createClientSpan(
          name,
          methodAttributeValue,
          service,
          metadata
        );
        instrumentation.extractNetMetadata(this, span);

        // Callback is only present when there is no responseStream
        if (!hasResponseStream) {
          // Replace the callback with the patched one if it is there.
          // If the callback arg is not a function on the last position then the client will throw
          // and never call the callback -> so there's nothing to patch
          const lastArgIndex = modifiedArgs.length - 1;
          const callback = modifiedArgs[lastArgIndex];
          if (typeof callback === 'function') {
            modifiedArgs[lastArgIndex] = patchedCallback(span, callback);
          }
        }

        return context.with(trace.setSpan(context.active(), span), () => {
          setSpanContext(metadata);

          const call = original.apply(this, [...modifiedArgs]);
          patchResponseMetadataEvent(
            span,
            call,
            instrumentation._metadataCapture
          );

          // Subscribe to response stream events when there's a response stream.
          if (hasResponseStream) {
            patchResponseStreamEvents(span, call);
          }

          return call;
        });
      };
    };
  }

  /**
   * Entry point for applying client patches to `grpc.makeClientConstructor(...)` equivalents
   * @param this GrpcJsPlugin
   */
  private _patchClient(
    grpcClient: typeof grpcJs
  ): (
    original: MakeClientConstructorFunction
  ) => MakeClientConstructorFunction {
    const instrumentation = this;
    return (original: MakeClientConstructorFunction) => {
      instrumentation._diag.debug('patching client');
      return function makeClientConstructor(
        this: typeof Client,
        methods: ServiceDefinition,
        serviceName: string,
        options?: object
      ) {
        const client = original.call(this, methods, serviceName, options);
        instrumentation._massWrap<typeof client.prototype, string>(
          client.prototype,
          getMethodsToWrap.call(instrumentation, client, methods),
          instrumentation._getPatchedClientMethods(grpcClient)
        );
        return client;
      };
    };
  }

  /**
   * Entry point for client patching for grpc.loadPackageDefinition(...)
   * @param this - GrpcJsPlugin
   */
  private _patchLoadPackageDefinition(grpcClient: typeof grpcJs) {
    const instrumentation = this;
    instrumentation._diag.debug('patching loadPackageDefinition');
    return (original: typeof loadPackageDefinition) => {
      return function patchedLoadPackageDefinition(
        this: null,
        packageDef: PackageDefinition
      ) {
        const result: GrpcObject = original.call(
          this,
          packageDef
        ) as GrpcObject;
        instrumentation._patchLoadedPackage(grpcClient, result);
        return result;
      } as typeof loadPackageDefinition;
    };
  }

  /**
   * Parse initial client call properties and start a span to trace its execution
   */
  private _getPatchedClientMethods(
    grpcClient: typeof grpcJs
  ): (original: GrpcClientFunc) => () => EventEmitter {
    const instrumentation = this;
    return (original: GrpcClientFunc) => {
      instrumentation._diag.debug('patch all client methods');
      function clientMethodTrace(this: Client) {
        const name = `grpc.${original.path.replace('/', '')}`;
        const args = [...arguments];
        const metadata = extractMetadataOrSpliceDefault.call(
          instrumentation,
          original,
          grpcClient,
          args
        );
        const { service, method } = _extractMethodAndService(original.path);

        const span = instrumentation.tracer
          .startSpan(name, { kind: SpanKind.CLIENT })
          .setAttributes({
            [SemanticAttributes.RPC_SYSTEM]: 'grpc',
            [SemanticAttributes.RPC_METHOD]: method,
            [SemanticAttributes.RPC_SERVICE]: service,
          });
        instrumentation.extractNetMetadata(this, span);

        instrumentation._metadataCapture.client.captureRequestMetadata(
          span,
          metadata
        );

        return context.with(trace.setSpan(context.active(), span), () =>
          makeGrpcClientRemoteCall(
            instrumentation._metadataCapture,
            original,
            args,
            metadata,
            this
          )(span)
        );
      }
      Object.assign(clientMethodTrace, original);
      return clientMethodTrace;
    };
  }

  private _splitMethodString(method: string) {
    if (method == null) {
      return { name: '', service: '', methodAttributeValue: '' };
    }
    const name = `grpc.${method.replace('/', '')}`;
    const { service, method: methodAttributeValue } =
      _extractMethodAndService(method);
    return { name, service, methodAttributeValue };
  }

  private createClientSpan(
    name: string,
    methodAttributeValue: string,
    service: string,
    metadata?: grpcJs.Metadata
  ) {
    const span = this.tracer
      .startSpan(name, { kind: SpanKind.CLIENT })
      .setAttributes({
        [SemanticAttributes.RPC_SYSTEM]: 'grpc',
        [SemanticAttributes.RPC_METHOD]: methodAttributeValue,
        [SemanticAttributes.RPC_SERVICE]: service,
      });

    if (metadata != null) {
      this._metadataCapture.client.captureRequestMetadata(span, metadata);
    }
    return span;
  }

  private extractNetMetadata(client: grpcJs.Client, span: Span) {
    // set net.peer.* from target (e.g., "dns:otel-productcatalogservice:8080") as a hint to APMs
    const parsedUri = URI_REGEX.exec(client.getChannel().getTarget());
    if (parsedUri != null && parsedUri.groups != null) {
      span.setAttribute(
        SemanticAttributes.NET_PEER_NAME,
        parsedUri.groups['name']
      );
      span.setAttribute(
        SemanticAttributes.NET_PEER_PORT,
        parseInt(parsedUri.groups['port'])
      );
    }
  }

  /**
   * Utility function to patch *all* functions loaded through a proto file.
   * Recursively searches for Client classes and patches all methods, reversing the
   * parsing done by grpc.loadPackageDefinition
   * https://github.com/grpc/grpc-node/blob/1d14203c382509c3f36132bd0244c99792cb6601/packages/grpc-js/src/make-client.ts#L200-L217
   */
  private _patchLoadedPackage(
    grpcClient: typeof grpcJs,
    result: GrpcObject
  ): void {
    Object.values(result).forEach(service => {
      if (typeof service === 'function') {
        this._massWrap<typeof service.prototype, string>(
          service.prototype,
          getMethodsToWrap.call(this, service, service.service),
          this._getPatchedClientMethods.call(this, grpcClient)
        );
      } else if (typeof service.format !== 'string') {
        // GrpcObject
        this._patchLoadedPackage.call(this, grpcClient, service as GrpcObject);
      }
    });
  }

  private _createMetadataCapture(): metadataCaptureType {
    const config = this.getConfig();

    return {
      client: {
        captureRequestMetadata: metadataCapture(
          'request',
          config.metadataToSpanAttributes?.client?.requestMetadata ?? []
        ),
        captureResponseMetadata: metadataCapture(
          'response',
          config.metadataToSpanAttributes?.client?.responseMetadata ?? []
        ),
      },
      server: {
        captureRequestMetadata: metadataCapture(
          'request',
          config.metadataToSpanAttributes?.server?.requestMetadata ?? []
        ),
        captureResponseMetadata: metadataCapture(
          'response',
          config.metadataToSpanAttributes?.server?.responseMetadata ?? []
        ),
      },
    };
  }
}<|MERGE_RESOLUTION|>--- conflicted
+++ resolved
@@ -26,20 +26,10 @@
   loadPackageDefinition,
   GrpcObject,
 } from '@grpc/grpc-js';
+
 import type * as grpcJs from '@grpc/grpc-js';
-<<<<<<< HEAD
-import {
-  InstrumentationNodeModuleDefinition,
-  isWrapped,
-  InstrumentationBase,
-} from '@opentelemetry/instrumentation';
-import { GrpcInstrumentationConfig } from '../types';
-import { metadataCaptureType } from '../internal-types';
-import {
-=======
 
 import type {
->>>>>>> dccd9060
   ServerCallWithMeta,
   SendUnaryDataCallback,
   ServerRegisterFunction,
@@ -48,7 +38,6 @@
   PackageDefinition,
   GrpcClientFunc,
   ClientRequestFunction,
-  GrpcEmitter,
 } from './types';
 import type { GrpcInstrumentationConfig } from '../types';
 import type { metadataCaptureType } from '../internal-types';
@@ -84,17 +73,12 @@
   patchResponseMetadataEvent,
   extractMetadataOrSplice,
 } from './clientUtils';
-<<<<<<< HEAD
-import { EventEmitter } from 'events';
 import {
   _extractMethodAndService,
-  _methodIsIgnored,
   metadataCapture,
   URI_REGEX,
+  _methodIsIgnored,
 } from '../utils';
-=======
-import { _extractMethodAndService, metadataCapture, URI_REGEX } from '../utils';
->>>>>>> dccd9060
 import { AttributeValues } from '../enums/AttributeValues';
 
 export class GrpcJsInstrumentation extends InstrumentationBase {
@@ -289,7 +273,7 @@
                     .startSpan(spanName, spanOptions)
                     .setAttributes({
                       [SemanticAttributes.RPC_SYSTEM]:
-                        AttributeValues.RPC_SYSTEM,
+                      AttributeValues.RPC_SYSTEM,
                       [SemanticAttributes.RPC_METHOD]: method,
                       [SemanticAttributes.RPC_SERVICE]: service,
                     });
@@ -336,7 +320,7 @@
    * Provides auto-instrumentation for client requests when using a Client without
    * makeGenericClientConstructor/makeClientConstructor
    */
-  private _patchClientRequestMethod<ReturnType extends GrpcEmitter>(
+  private _patchClientRequestMethod<ReturnType extends EventEmitter>(
     grpcLib: typeof grpcJs,
     hasResponseStream: boolean
   ): (
@@ -474,8 +458,8 @@
         const args = [...arguments];
         const metadata = extractMetadataOrSpliceDefault.call(
           instrumentation,
+          grpcClient,
           original,
-          grpcClient,
           args
         );
         const { service, method } = _extractMethodAndService(original.path);
