# OpenTelemetry API for JavaScript

[![NPM Published Version][npm-img]][npm-url]
[![Apache License][license-image]][license-image]

This package provides everything needed to interact with the unstable OpenTelemetry Events API, including all TypeScript interfaces, enums, and no-op implementations. It is intended for use both on the server and in the browser.

## Beta Software - Use at your own risk

The events API is considered alpha software and there is no guarantee of stability or long-term support. When the API is stabilized, it will be made available and supported long-term in the `@opentelemetry/api` package and this package will be deprecated.

## Quick Start

Purposefully left blank until SDK is available.

## Version Compatibility

Because the npm installer and node module resolution algorithm could potentially allow two or more copies of any given package to exist within the same `node_modules` structure, the OpenTelemetry API takes advantage of a variable on the `global` object to store the global API. When an API method in the API package is called, it checks if this `global` API exists and proxies calls to it if and only if it is a compatible API version. This means if a package has a dependency on an OpenTelemetry API version which is not compatible with the API used by the end user, the package will receive a no-op implementation of the API.

## Advanced Use

### API Methods

If you are writing an instrumentation library, or prefer to call the API methods directly rather than using the `register` method on the Tracer/Meter/Logger Provider, OpenTelemetry provides direct access to the underlying API methods through the `@opentelemetry/api-events` package. API entry points are defined as global singleton objects `trace`, `metrics`, `logs`, `events`, `propagation`, and `context` which contain methods used to initialize SDK implementations and acquire resources from the API.

- [Events API Documentation][events-api-docs]

```javascript
const api = require("@opentelemetry/api-events");

/* A specific implementation of EventLoggerProvider comes from an SDK */
const eventLoggerProvider = createEventLoggerProvider();

/* Initialize EventLoggerProvider */
api.events.setGlobalEventLoggerProvider(eventLoggerProvider);
/* returns eventLoggerProvider (no-op if a working provider has not been initialized) */
api.events.getEventLoggerProvider();
/* returns an event logger from the registered global event logger provider (no-op if a working provider has not been initialized) */
const eventLogger = api.events.getEventLogger(name, version);

// logging an event in an instrumentation library
<<<<<<< HEAD
eventLogger.emit({ name: 'event-name', domain: 'event-domain' });
=======
eventEmitter.emit({ name: 'event-name' });
>>>>>>> 97af8e6d
```

## Useful links

- For more information on OpenTelemetry, visit: <https://opentelemetry.io/>
- For more about OpenTelemetry JavaScript: <https://github.com/open-telemetry/opentelemetry-js>
- For help or feedback on this project, join us in [GitHub Discussions][discussions-url]

## License

Apache 2.0 - See [LICENSE][license-url] for more information.

[discussions-url]: https://github.com/open-telemetry/opentelemetry-js/discussions
[license-url]: https://github.com/open-telemetry/opentelemetry-js/blob/main/LICENSE
[license-image]: https://img.shields.io/badge/license-Apache_2.0-green.svg?style=flat
[npm-url]: https://www.npmjs.com/package/@opentelemetry/api-logs
[npm-img]: https://badge.fury.io/js/%40opentelemetry%2Fapi-logs.svg
[logs-api-docs]: https://open-telemetry.github.io/opentelemetry-js/modules/_opentelemetry_api_logs.html<|MERGE_RESOLUTION|>--- conflicted
+++ resolved
@@ -39,11 +39,7 @@
 const eventLogger = api.events.getEventLogger(name, version);
 
 // logging an event in an instrumentation library
-<<<<<<< HEAD
-eventLogger.emit({ name: 'event-name', domain: 'event-domain' });
-=======
-eventEmitter.emit({ name: 'event-name' });
->>>>>>> 97af8e6d
+eventLogger.emit({ name: 'event-name' });
 ```
 
 ## Useful links
