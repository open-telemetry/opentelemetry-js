--- conflicted
+++ resolved
@@ -45,11 +45,7 @@
     "@types/got": "^9.6.7",
     "@types/mocha": "^5.2.7",
     "@types/nock": "^11.1.0",
-<<<<<<< HEAD
-    "@types/node": "12.7.8",
-=======
     "@types/node": "^12.12.9",
->>>>>>> 478f4cd6
     "@types/request-promise-native": "^1.0.17",
     "@types/semver": "^6.0.2",
     "@types/shimmer": "^1.0.1",
