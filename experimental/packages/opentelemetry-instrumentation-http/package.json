--- conflicted
+++ resolved
@@ -46,16 +46,9 @@
   },
   "devDependencies": {
     "@opentelemetry/api": "^1.0.0",
-<<<<<<< HEAD
-    "@opentelemetry/context-async-hooks": "1.5.0",
-    "@opentelemetry/sdk-metrics": "0.31.0",
-    "@opentelemetry/sdk-trace-base": "1.5.0",
-    "@opentelemetry/sdk-trace-node": "1.5.0",
-=======
     "@opentelemetry/context-async-hooks": "1.6.0",
     "@opentelemetry/sdk-trace-base": "1.6.0",
     "@opentelemetry/sdk-trace-node": "1.6.0",
->>>>>>> a8047ba9
     "@types/got": "9.6.12",
     "@types/mocha": "9.1.1",
     "@types/node": "18.6.5",
@@ -81,16 +74,9 @@
     "@opentelemetry/api": "^1.0.0"
   },
   "dependencies": {
-<<<<<<< HEAD
-    "@opentelemetry/api-metrics": "0.31.0",
-    "@opentelemetry/core": "1.5.0",
-    "@opentelemetry/instrumentation": "0.31.0",
-    "@opentelemetry/semantic-conventions": "1.5.0",
-=======
     "@opentelemetry/core": "1.6.0",
     "@opentelemetry/instrumentation": "0.32.0",
     "@opentelemetry/semantic-conventions": "1.6.0",
->>>>>>> a8047ba9
     "semver": "^7.3.5"
   },
   "homepage": "https://github.com/open-telemetry/opentelemetry-js/tree/main/experimental/packages/opentelemetry-instrumentation-http"
