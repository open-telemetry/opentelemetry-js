/*
 * Copyright The OpenTelemetry Authors
 *
 * Licensed under the Apache License, Version 2.0 (the "License");
 * you may not use this file except in compliance with the License.
 * You may obtain a copy of the License at
 *
 *      https://www.apache.org/licenses/LICENSE-2.0
 *
 * Unless required by applicable law or agreed to in writing, software
 * distributed under the License is distributed on an "AS IS" BASIS,
 * WITHOUT WARRANTIES OR CONDITIONS OF ANY KIND, either express or implied.
 * See the License for the specific language governing permissions and
 * limitations under the License.
 */

import { CollectorExporterBase } from '../../CollectorExporterBase';
import { ReadableSpan, SpanExporter } from '@opentelemetry/tracing';
import { toCollectorExportTraceServiceRequest } from '../../transform';
import { CollectorExporterConfigBrowser } from './types';
import * as collectorTypes from '../../types';
import { sendWithBeacon, sendWithXhr } from './util';
import { parseHeaders } from '../../util';

<<<<<<< HEAD
const DEFAULT_COLLECTOR_URL = 'http://localhost:55681/v1/trace';
=======
const DEFAULT_COLLECTOR_URL = 'http://localhost:55680/v1/trace';
const DEFAULT_SERVICE_NAME = 'collector-trace-exporter';
>>>>>>> 8fb02742

/**
 * Collector Trace Exporter for Web
 */
export class CollectorTraceExporter
  extends CollectorExporterBase<
    CollectorExporterConfigBrowser,
    ReadableSpan,
    collectorTypes.opentelemetryProto.collector.trace.v1.ExportTraceServiceRequest
  >
  implements SpanExporter {
  DEFAULT_HEADERS: Record<string, string> = {
    [collectorTypes.OT_REQUEST_HEADER]: '1',
  };
  private _headers: Record<string, string>;
  private _useXHR: boolean = false;

  /**
   * @param config
   */
  constructor(config: CollectorExporterConfigBrowser = {}) {
    super(config);
    this._useXHR =
      !!config.headers || typeof navigator.sendBeacon !== 'function';
    this._useXHR = true;
    if (this._useXHR) {
      this._headers = {
        ...parseHeaders(config.headers, this.logger),
        ...this.DEFAULT_HEADERS
      }
    } else {
      this._headers = {};
    }
  }

  onInit(): void {
    window.addEventListener('unload', this.shutdown);
  }

  onShutdown(): void {
    window.removeEventListener('unload', this.shutdown);
  }

  getDefaultUrl(config: CollectorExporterConfigBrowser) {
    return config.url || DEFAULT_COLLECTOR_URL;
  }

  getDefaultServiceName(config: CollectorExporterConfigBrowser): string {
    return config.serviceName || DEFAULT_SERVICE_NAME;
  }

  convert(
    spans: ReadableSpan[]
  ): collectorTypes.opentelemetryProto.collector.trace.v1.ExportTraceServiceRequest {
    return toCollectorExportTraceServiceRequest(spans, this);
  }

  send(
    spans: ReadableSpan[],
    onSuccess: () => void,
    onError: (error: collectorTypes.CollectorExporterError) => void
  ) {
    const exportTraceServiceRequest = this.convert(spans);
    const body = JSON.stringify(exportTraceServiceRequest);

    if (this._useXHR) {
      sendWithXhr(
        body,
        this.url,
        this._headers,
        this.logger,
        onSuccess,
        onError
      );
    } else {
      sendWithBeacon(body, this.url, this.logger, onSuccess, onError);
    }
  }
}<|MERGE_RESOLUTION|>--- conflicted
+++ resolved
@@ -22,12 +22,8 @@
 import { sendWithBeacon, sendWithXhr } from './util';
 import { parseHeaders } from '../../util';
 
-<<<<<<< HEAD
 const DEFAULT_COLLECTOR_URL = 'http://localhost:55681/v1/trace';
-=======
-const DEFAULT_COLLECTOR_URL = 'http://localhost:55680/v1/trace';
 const DEFAULT_SERVICE_NAME = 'collector-trace-exporter';
->>>>>>> 8fb02742
 
 /**
  * Collector Trace Exporter for Web
