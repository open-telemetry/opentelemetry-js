{
  "name": "@opentelemetry/grpc-utils",
  "version": "0.18.0",
  "private": true,
  "description": "OpenTelemetry grpc plugin utility functions.",
  "main": "build/src/index.js",
  "types": "build/src/index.d.ts",
  "repository": "open-telemetry/opentelemetry-js",
  "scripts": {
    "compile": "tsc --build",
    "clean": "tsc --build --clean",
    "test": "nyc ts-mocha -p tsconfig.json test/**/*.test.ts",
    "tdd": "npm run test -- --watch-extensions ts --watch",
    "lint": "eslint . --ext .ts",
    "lint:fix": "eslint . --ext .ts --fix",
    "codecov": "nyc report --reporter=json && codecov -f coverage/*.json -p ../../",
    "version": "node ../../scripts/version-update.js"
  },
  "keywords": [
    "opentelemetry",
    "grpc",
    "nodejs",
    "tracing",
    "profiling",
    "plugin"
  ],
  "author": "OpenTelemetry Authors",
  "license": "Apache-2.0",
  "engines": {
    "node": ">=8.0.0"
  },
  "files": [
    "build/src/**/*.js",
    "build/src/**/*.d.ts",
    "doc",
    "LICENSE",
    "README.md"
  ],
  "publishConfig": {
    "access": "public"
  },
  "devDependencies": {
    "@grpc/grpc-js": "1.2.12",
    "@grpc/proto-loader": "0.5.6",
    "@opentelemetry/context-async-hooks": "^0.18.0",
    "@opentelemetry/node": "^0.18.0",
    "@opentelemetry/tracing": "^0.18.0",
    "@types/mocha": "8.2.2",
    "@types/node": "14.14.35",
    "@types/semver": "7.3.4",
    "@types/shimmer": "1.0.1",
    "@types/sinon": "9.0.11",
    "codecov": "3.8.1",
    "grpc": "1.24.6",
    "gts": "3.1.0",
    "mocha": "7.2.0",
    "node-pre-gyp": "0.17.0",
    "nyc": "15.1.0",
    "rimraf": "3.0.2",
    "semver": "7.3.5",
    "sinon": "9.2.4",
    "ts-mocha": "8.0.0",
    "ts-node": "9.1.1",
    "typescript": "4.2.3"
  },
  "dependencies": {
<<<<<<< HEAD
    "@opentelemetry/api": "^1.0.0-rc.0",
=======
    "@opentelemetry/api": "^0.18.1",
>>>>>>> 24bcfe82
    "@opentelemetry/core": "^0.18.0",
    "@opentelemetry/semantic-conventions": "^0.18.0",
    "shimmer": "1.2.1"
  }
}<|MERGE_RESOLUTION|>--- conflicted
+++ resolved
@@ -64,11 +64,7 @@
     "typescript": "4.2.3"
   },
   "dependencies": {
-<<<<<<< HEAD
     "@opentelemetry/api": "^1.0.0-rc.0",
-=======
-    "@opentelemetry/api": "^0.18.1",
->>>>>>> 24bcfe82
     "@opentelemetry/core": "^0.18.0",
     "@opentelemetry/semantic-conventions": "^0.18.0",
     "shimmer": "1.2.1"
