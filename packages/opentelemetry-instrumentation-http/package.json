--- conflicted
+++ resolved
@@ -64,12 +64,7 @@
     "sinon": "10.0.0",
     "superagent": "6.1.0",
     "ts-mocha": "8.0.0",
-<<<<<<< HEAD
-    "typescript": "4.3.4"
-=======
-    "ts-node": "10.0.0",
     "typescript": "4.3.5"
->>>>>>> 4b3425dd
   },
   "peerDependencies": {
     "@opentelemetry/api": "^1.0.1"
