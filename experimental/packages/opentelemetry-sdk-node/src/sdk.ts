--- conflicted
+++ resolved
@@ -48,12 +48,6 @@
 import { OTLPLogExporter as OTLPHttpLogExporter } from '@opentelemetry/exporter-logs-otlp-http';
 import { OTLPLogExporter as OTLPGrpcLogExporter } from '@opentelemetry/exporter-logs-otlp-grpc';
 import { OTLPLogExporter as OTLPProtoLogExporter } from '@opentelemetry/exporter-logs-otlp-proto';
-<<<<<<< HEAD
-import {
-  MeterProvider,
-  MetricReader,
-  ViewOptions,
-=======
 import { OTLPMetricExporter as OTLPGrpcMetricExporter } from '@opentelemetry/exporter-metrics-otlp-grpc';
 import { OTLPMetricExporter as OTLPProtoMetricExporter } from '@opentelemetry/exporter-metrics-otlp-proto';
 import { OTLPMetricExporter as OTLPHttpMetricExporter } from '@opentelemetry/exporter-metrics-otlp-http';
@@ -61,10 +55,9 @@
 import {
   MeterProvider,
   MetricReader,
-  View,
+  ViewOptions,
   ConsoleMetricExporter,
   PeriodicExportingMetricReader,
->>>>>>> 84cce753
 } from '@opentelemetry/sdk-metrics';
 import {
   BatchSpanProcessor,
