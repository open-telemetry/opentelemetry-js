--- conflicted
+++ resolved
@@ -30,9 +30,6 @@
   * `NodeSDK.configureLoggerProvider()`, please use constructor options instead
   * `NodeSDK.addResource()`, please use constructor options instead
   * `NodeSDK.detectResources()`, this is not necessary anymore, resources are now auto-detected on `NodeSDK.start()` if the constructor option `autoDetectResources` is unset, `undefined` or `true`.
-<<<<<<< HEAD
-* feat(exporter-trace-otlp-http): allow dynamic headers in HTTP exporter [#3662](https://github.com/open-telemetry/opentelemetry-js/pull/3662/files)
-=======
 * feat(instrumentation): add patch and unpatch diag log messages [#4641](https://github.com/open-telemetry/opentelemetry-js/pull/4641)
   * Instrumentations should not log patch and unpatch messages to diag channel.
 * feat!(instrumentation): remove moduleExports generic type from instrumentation registration [#4598](https://github.com/open-telemetry/opentelemetry-js/pull/4598) @blumamir
@@ -40,7 +37,7 @@
     * `InstrumentationBase`
     * `InstrumentationNodeModuleDefinition`
     * `InstrumentationNodeModuleFile`
->>>>>>> d99e211a
+* feat(exporter-trace-otlp-http): allow dynamic headers in HTTP exporter [#3662](https://github.com/open-telemetry/opentelemetry-js/pull/3662/files)
 
 ### :rocket: (Enhancement)
 
