{
  "name": "postgres-example",
  "private": true,
  "version": "0.3.3",
  "description": "Example of Postgres integration with OpenTelemetry",
  "main": "index.js",
  "scripts": {
    "zipkin:server": "cross-env EXPORTER=zipkin node ./server.js",
    "zipkin:client": "cross-env EXPORTER=zipkin node ./client.js",
    "jaeger:server": "cross-env EXPORTER=jaeger node ./server.js",
    "jaeger:client": "cross-env EXPORTER=jaeger node ./client.js",
    "docker:start": "docker run -d -p 54320:5432 --name otpostgres postgres:alpine",
    "docker:stop": "docker stop otpostgres & docker rm otpostgres"
  },
  "repository": {
    "type": "git",
    "url": "git+ssh://git@github.com/open-telemetry/opentelemetry-js.git"
  },
  "keywords": [
    "opentelemetry",
    "postgres",
    "tracing"
  ],
  "engines": {
    "node": ">=8"
  },
  "author": "OpenTelemetry Authors",
  "license": "Apache-2.0",
  "bugs": {
    "url": "https://github.com/open-telemetry/opentelemetry-js/issues"
  },
  "dependencies": {
<<<<<<< HEAD
    "@opentelemetry/core": "^0.3.2",
    "@opentelemetry/exporter-jaeger": "^0.3.2",
    "@opentelemetry/exporter-zipkin": "^0.3.2",
    "@opentelemetry/node": "^0.3.2",
    "@opentelemetry/plugin-http": "^0.3.2",
    "@opentelemetry/plugin-pg": "^0.3.2",
    "@opentelemetry/plugin-pg-pool": "^0.3.2",
    "@opentelemetry/tracing": "^0.3.2",
    "@opentelemetry/types": "^0.3.2",
=======
    "@opentelemetry/core": "^0.3.3",
    "@opentelemetry/exporter-jaeger": "^0.3.3",
    "@opentelemetry/exporter-zipkin": "^0.3.3",
    "@opentelemetry/node": "^0.3.3",
    "@opentelemetry/plugin-http": "^0.3.3",
    "@opentelemetry/plugin-pg": "^0.3.3",
    "@opentelemetry/plugin-pg-pool": "^0.3.3",
    "@opentelemetry/tracing": "^0.3.3",
    "@opentelemetry/types": "^0.3.3",
>>>>>>> cb677c05
    "express": "^4.17.1"
  },
  "homepage": "https://github.com/open-telemetry/opentelemetry-js#readme",
  "devDependencies": {
    "cross-env": "^6.0.0",
    "pg": "^7.12.1"
  }
}<|MERGE_RESOLUTION|>--- conflicted
+++ resolved
@@ -30,17 +30,6 @@
     "url": "https://github.com/open-telemetry/opentelemetry-js/issues"
   },
   "dependencies": {
-<<<<<<< HEAD
-    "@opentelemetry/core": "^0.3.2",
-    "@opentelemetry/exporter-jaeger": "^0.3.2",
-    "@opentelemetry/exporter-zipkin": "^0.3.2",
-    "@opentelemetry/node": "^0.3.2",
-    "@opentelemetry/plugin-http": "^0.3.2",
-    "@opentelemetry/plugin-pg": "^0.3.2",
-    "@opentelemetry/plugin-pg-pool": "^0.3.2",
-    "@opentelemetry/tracing": "^0.3.2",
-    "@opentelemetry/types": "^0.3.2",
-=======
     "@opentelemetry/core": "^0.3.3",
     "@opentelemetry/exporter-jaeger": "^0.3.3",
     "@opentelemetry/exporter-zipkin": "^0.3.3",
@@ -50,7 +39,6 @@
     "@opentelemetry/plugin-pg-pool": "^0.3.3",
     "@opentelemetry/tracing": "^0.3.3",
     "@opentelemetry/types": "^0.3.3",
->>>>>>> cb677c05
     "express": "^4.17.1"
   },
   "homepage": "https://github.com/open-telemetry/opentelemetry-js#readme",
