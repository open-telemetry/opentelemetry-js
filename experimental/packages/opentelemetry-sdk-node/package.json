{
  "name": "@opentelemetry/sdk-node",
  "version": "0.52.0",
  "description": "OpenTelemetry SDK for Node.js",
  "main": "build/src/index.js",
  "types": "build/src/index.d.ts",
  "repository": "open-telemetry/opentelemetry-js",
  "scripts": {
    "prepublishOnly": "npm run compile",
    "compile": "tsc --build",
    "clean": "tsc --build --clean",
    "test": "nyc ts-mocha -p tsconfig.json test/**/*.test.ts",
    "codecov": "nyc report --reporter=json && codecov -f coverage/*.json -p ../../../",
    "lint": "eslint . --ext .ts",
    "lint:fix": "eslint . --ext .ts --fix",
    "version": "node ../../../scripts/version-update.js",
    "watch": "tsc --build --watch",
    "precompile": "cross-var lerna run version --scope $npm_package_name --include-dependencies",
    "prewatch": "npm run precompile",
    "peer-api-check": "node ../../../scripts/peer-api-check.js",
    "align-api-deps": "node ../../../scripts/align-api-deps.js"
  },
  "keywords": [
    "opentelemetry",
    "nodejs",
    "tracing",
    "profiling",
    "metrics",
    "stats",
    "monitoring"
  ],
  "author": "OpenTelemetry Authors",
  "license": "Apache-2.0",
  "engines": {
    "node": ">=14"
  },
  "files": [
    "build/src/**/*.js",
    "build/src/**/*.js.map",
    "build/src/**/*.d.ts",
    "LICENSE",
    "README.md"
  ],
  "publishConfig": {
    "access": "public"
  },
  "dependencies": {
<<<<<<< HEAD
    "@opentelemetry/api-logs": "0.50.0",
    "@opentelemetry/core": "1.23.0",
    "@opentelemetry/exporter-logs-otlp-grpc": "^0.50.0",
    "@opentelemetry/exporter-logs-otlp-http": "^0.50.0",
    "@opentelemetry/exporter-logs-otlp-proto": "^0.50.0",
    "@opentelemetry/exporter-trace-otlp-grpc": "0.50.0",
    "@opentelemetry/exporter-trace-otlp-http": "0.50.0",
    "@opentelemetry/exporter-trace-otlp-proto": "0.50.0",
    "@opentelemetry/exporter-zipkin": "1.23.0",
    "@opentelemetry/instrumentation": "0.50.0",
    "@opentelemetry/resources": "1.23.0",
    "@opentelemetry/sdk-logs": "0.50.0",
    "@opentelemetry/sdk-metrics": "1.23.0",
    "@opentelemetry/sdk-trace-base": "1.23.0",
    "@opentelemetry/sdk-trace-node": "1.23.0",
    "@opentelemetry/semantic-conventions": "1.23.0"
=======
    "@opentelemetry/api-logs": "0.52.0",
    "@opentelemetry/core": "1.25.0",
    "@opentelemetry/exporter-trace-otlp-grpc": "0.52.0",
    "@opentelemetry/exporter-trace-otlp-http": "0.52.0",
    "@opentelemetry/exporter-trace-otlp-proto": "0.52.0",
    "@opentelemetry/exporter-zipkin": "1.25.0",
    "@opentelemetry/instrumentation": "0.52.0",
    "@opentelemetry/resources": "1.25.0",
    "@opentelemetry/sdk-logs": "0.52.0",
    "@opentelemetry/sdk-metrics": "1.25.0",
    "@opentelemetry/sdk-trace-base": "1.25.0",
    "@opentelemetry/sdk-trace-node": "1.25.0",
    "@opentelemetry/semantic-conventions": "1.25.0"
>>>>>>> 2e42181f
  },
  "peerDependencies": {
    "@opentelemetry/api": ">=1.3.0 <1.10.0"
  },
  "devDependencies": {
    "@opentelemetry/api": "1.9.0",
    "@opentelemetry/context-async-hooks": "1.25.0",
    "@opentelemetry/exporter-jaeger": "1.25.0",
    "@types/mocha": "10.0.6",
    "@types/node": "18.6.5",
    "@types/semver": "7.5.8",
    "@types/sinon": "17.0.3",
    "codecov": "3.8.3",
    "cross-var": "1.1.0",
    "lerna": "6.6.2",
    "mocha": "10.2.0",
    "nyc": "15.1.0",
    "semver": "7.5.4",
    "sinon": "15.1.2",
    "ts-loader": "9.5.1",
    "ts-mocha": "10.0.0",
    "typescript": "4.4.4"
  },
  "homepage": "https://github.com/open-telemetry/opentelemetry-js/tree/main/experimental/packages/opentelemetry-sdk-node",
  "sideEffects": false
}<|MERGE_RESOLUTION|>--- conflicted
+++ resolved
@@ -45,26 +45,11 @@
     "access": "public"
   },
   "dependencies": {
-<<<<<<< HEAD
-    "@opentelemetry/api-logs": "0.50.0",
-    "@opentelemetry/core": "1.23.0",
-    "@opentelemetry/exporter-logs-otlp-grpc": "^0.50.0",
-    "@opentelemetry/exporter-logs-otlp-http": "^0.50.0",
-    "@opentelemetry/exporter-logs-otlp-proto": "^0.50.0",
-    "@opentelemetry/exporter-trace-otlp-grpc": "0.50.0",
-    "@opentelemetry/exporter-trace-otlp-http": "0.50.0",
-    "@opentelemetry/exporter-trace-otlp-proto": "0.50.0",
-    "@opentelemetry/exporter-zipkin": "1.23.0",
-    "@opentelemetry/instrumentation": "0.50.0",
-    "@opentelemetry/resources": "1.23.0",
-    "@opentelemetry/sdk-logs": "0.50.0",
-    "@opentelemetry/sdk-metrics": "1.23.0",
-    "@opentelemetry/sdk-trace-base": "1.23.0",
-    "@opentelemetry/sdk-trace-node": "1.23.0",
-    "@opentelemetry/semantic-conventions": "1.23.0"
-=======
     "@opentelemetry/api-logs": "0.52.0",
     "@opentelemetry/core": "1.25.0",
+    "@opentelemetry/exporter-logs-otlp-grpc": "^0.52.0",
+    "@opentelemetry/exporter-logs-otlp-http": "^0.52.0",
+    "@opentelemetry/exporter-logs-otlp-proto": "^0.52.0",
     "@opentelemetry/exporter-trace-otlp-grpc": "0.52.0",
     "@opentelemetry/exporter-trace-otlp-http": "0.52.0",
     "@opentelemetry/exporter-trace-otlp-proto": "0.52.0",
@@ -76,7 +61,6 @@
     "@opentelemetry/sdk-trace-base": "1.25.0",
     "@opentelemetry/sdk-trace-node": "1.25.0",
     "@opentelemetry/semantic-conventions": "1.25.0"
->>>>>>> 2e42181f
   },
   "peerDependencies": {
     "@opentelemetry/api": ">=1.3.0 <1.10.0"
