# CHANGELOG

All notable changes to experimental packages in this project will be documented in this file.

## Unreleased

### :boom: Breaking Change

* feat(metrics): metric readers and exporters now select aggregation temporality based on instrument type #2902 @seemk
* refactor(metrics-sdk): rename InstrumentationLibrary -> InstrumentationScope #2959 @pichlermarc
* feat(metrics): multi-instrument async callback support #2966 @legendecas
  * changes on `meter.createObservableCounter`, `meter.createObservableGauge`, `meter.createObservableUpDownCounter`
    * removed the second parameter `callback`
    * returns an `Observable` object on which callbacks can be registered or unregistered.
  * added `meter.addBatchObservableCallback` and `meter.removeBatchObservableCallback`.

### :rocket: (Enhancement)

* feat(exporters): update proto version and use otlp-transformer #2929 @pichlermarc
* fix(sdk-metrics-base): misbehaving aggregation temporality selector tolerance #2958 @legendecas
* feat(trace-otlp-grpc): configure security with env vars #2827 @svetlanabrennan
* feat(sdk-metrics-base): async instruments callback timeout #2742 @legendecas

### :bug: (Bug Fix)

* fix(opentelemetry-instrumentation-http): use correct origin when port is `null` #2948 @danielgblanco
* fix(otlp-exporter-base): include esm and esnext in package files #2952 @dyladan
* fix(otlp-http-exporter): update endpoint to match spec #2895 @svetlanabrennan
<<<<<<< HEAD
* fix(instrumentation): only patch core modules if enabled #2993 @santigimeno
=======
* fix(otlp-transformer): include esm and esnext in package files and update README #2992 @pichlermarc
* fix(metrics): specification compliant default metric unit #2983 @andyfleming
>>>>>>> 7196b7f9

### :books: (Refine Doc)

### :house: (Internal)

## 0.28.0

### :boom: Breaking Change

* feat(sdk-metrics-base): update metric exporter interfaces #2707 @srikanthccv
* feat(api-metrics): remove observable types #2687 @legendecas
* fix(otlp-http-exporter): remove content length header #2879 @svetlanabrennan
* feat(experimental-packages): Update packages to latest SDK Version. #2871 @pichlermarc
  * removed the -wip suffix from api-metrics and metrics-sdk-base.
  * updated dependencies to stable packages to `1.1.1` for all "experimental" packages.
  * updated Metrics Exporters to the latest Metrics SDK (`exporter-metrics-otlp-grpc`, `exporter-metrics-otlp-http`, `exporter-metrics-otlp-proto`)
  * updated `opentelemetry-sdk-node` to the latest Metrics SDK.
  * updated `otlp-transformer` to the latest Metrics SDK.
  * updated all `instrumentation-*` packages to use local implementations of `parseUrl()` due to #2884
* refactor(otlp-exporters) move base classes and associated types into their own packages #2893 @pichlermarc
  * `otlp-exporter-base` => `OTLPExporterBase`, `OTLPExporterBrowserBase`, `OTLPExporterNodeBase`
  * `otlp-grpc-exporter-base` => `OTLPGRPCExporterNodeBase`
  * `otlp-proto-exporter-base` => `OTLPProtoExporterNodeBase`

### :rocket: (Enhancement)

* feat: spec compliant metric creation and sync instruments #2588 @dyladan
* feat(api-metrics): async instruments spec compliance #2569 @legendecas
* feat(sdk-metrics-base): add ValueType support for sync instruments #2776 @legendecas
* feat(sdk-metrics-base): implement async instruments support #2686 @legendecas
* feat(sdk-metrics-base): meter registration #2666 @legendecas
* feat(sdk-metrics-base): bootstrap metrics exemplars #2641 @srikanthccv
* feat(metrics-sdk): bootstrap aggregation support #2634 @legendecas
* feat(metrics-sdk): bootstrap views api #2625 @legendecas
* feat(sdk-metrics): bootstrap metric streams #2636 @legendecas
* feat(views): add FilteringAttributesProcessor #2733 @pichlermarc
* feat(metric-reader): add metric-reader #2681 @pichlermarc
* feat(sdk-metrics-base): document and export basic APIs #2725 @legendecas
* feat(views): Update addView() to disallow named views that select more than one instrument. #2820 @pichlermarc
* feat(sdk-metrics-base): update exporting names #2829 @legendecas
* Add grpc compression to trace-otlp-grpc exporter #2813 @svetlanabrennan
* refactor: unifying shutdown once with BindOnceFuture #2695 @legendecas
* feat(prometheus): update prometheus exporter with wip metrics sdk #2824 @legendecas
* feat(instrumentation-xhr): add applyCustomAttributesOnSpan hook #2134 @mhennoch
* feat(proto): add @opentelemetry/otlp-transformer package with hand-rolled transformation #2746 @dyladan
* feat(sdk-metrics-base): shutdown and forceflush on MeterProvider #2890 @legendecas
* feat(sdk-metrics-base): return the same meter for identical input to getMeter #2901 @legendecas
* feat(otlp-exporter): add [OTEL_EXPORTER_OTLP_TIMEOUT](https://github.com/open-telemetry/opentelemetry-specification/blob/main/specification/protocol/exporter.md#configuration-options) env var to otlp exporters #2738 @svetlanabrennan
* feat(sdk-metrics-base): hoist async instrument callback invocations #2822 @legendecas

### :bug: (Bug Fix)

* fix(sdk-metrics-base): remove aggregator.toMetricData dependency on AggregationTemporality #2676 @legendecas
* fix(sdk-metrics-base): coerce histogram boundaries to be implicit Infinity #2859 @legendecas
* fix(instrumentation-http): HTTP 400 status code should not set span status to error on servers #2789 @nordfjord

### :books: (Refine Doc)

* Update metrics example #2658 @svetlanabrennan
* docs(api-metrics): add notes on ObservableResult.observe #2712 @legendecas

### :house: (Internal)

* chore: move trace exporters back to experimental #2835 @dyladan
* refactor(sdk-metrics-base): meter shared states #2821 @legendecas

## v0.27.0

### :boom: Breaking Change

* [#2566](https://github.com/open-telemetry/opentelemetry-js/pull/2566) feat!(metrics): remove batch observer ([@dyladan](https://github.com/dyladan))
* [#2485](https://github.com/open-telemetry/opentelemetry-js/pull/2485) feat!: Split metric and trace exporters into new experimental packages ([@willarmiros](https://github.com/willarmiros))
* [#2540](https://github.com/open-telemetry/opentelemetry-js/pull/2540) fix(sdk-metrics-base): remove metric kind BATCH_OBSERVER ([@legendecas](https://github.com/legendecas))
* [#2496](https://github.com/open-telemetry/opentelemetry-js/pull/2496) feat(api-metrics): rename metric instruments to match feature-freeze API specification ([@legendecas](https://github.com/legendecas))

### :rocket: (Enhancement)

* [#2523](https://github.com/open-telemetry/opentelemetry-js/pull/2523) feat: Rename Labels to Attributes ([@pirgeo](https://github.com/pirgeo))
* [#2559](https://github.com/open-telemetry/opentelemetry-js/pull/2559) feat(api-metrics): remove bind/unbind and bound instruments ([@legendecas](https://github.com/legendecas))
* [#2563](https://github.com/open-telemetry/opentelemetry-js/pull/2563) feat(sdk-metrics-base): remove per-meter config on MeterProvider.getMeter ([@legendecas](https://github.com/legendecas))

### :bug: (Bug Fix)

* [#2610](https://github.com/open-telemetry/opentelemetry-js/pull/2610) fix: preventing double enable for instrumentation that has been already enabled ([@obecny](https://github.com/obecny))
* [#2581](https://github.com/open-telemetry/opentelemetry-js/pull/2581) feat: lazy initialization of the gzip stream ([@fungiboletus](https://github.com/fungiboletus))
* [#2584](https://github.com/open-telemetry/opentelemetry-js/pull/2584) fix: fixing compatibility versions for detectors ([@obecny](https://github.com/obecny))
* [#2558](https://github.com/open-telemetry/opentelemetry-js/pull/2558) fix(@opentelemetry/exporter-prometheus): unref prometheus server to prevent process running indefinitely ([@mothershipper](https://github.com/mothershipper))
* [#2495](https://github.com/open-telemetry/opentelemetry-js/pull/2495) fix(sdk-metrics-base): metrics name should be in the max length of 63 ([@legendecas](https://github.com/legendecas))
* [#2497](https://github.com/open-telemetry/opentelemetry-js/pull/2497) feat(@opentelemetry-instrumentation-fetch): support reading response body from the hook applyCustomAttributesOnSpan ([@echoontheway](https://github.com/echoontheway))

### :books: (Refine Doc)

* [#2561](https://github.com/open-telemetry/opentelemetry-js/pull/2561) Use new canonical path to Getting Started ([@chalin](https://github.com/chalin))
* [#2576](https://github.com/open-telemetry/opentelemetry-js/pull/2576) docs(instrumentation): update links in the Readme ([@OlivierAlbertini](https://github.com/OlivierAlbertini))
* [#2600](https://github.com/open-telemetry/opentelemetry-js/pull/2600) docs: fix URLs in README post-experimental move ([@arbourd](https://github.com/arbourd))
* [#2579](https://github.com/open-telemetry/opentelemetry-js/pull/2579) doc: Move upgrade propagator notes to correct section ([@NathanielRN](https://github.com/NathanielRN))
* [#2568](https://github.com/open-telemetry/opentelemetry-js/pull/2568) chore(doc): update matrix with contrib version for 1.0 core ([@vmarchaud](https://github.com/vmarchaud))
* [#2555](https://github.com/open-telemetry/opentelemetry-js/pull/2555) docs: expose existing comments ([@moander](https://github.com/moander))
* [#2493](https://github.com/open-telemetry/opentelemetry-js/pull/2493) chore: remove getting started and link to documentation. ([@svrnm](https://github.com/svrnm))

### :house: (Internal)

* [#2404](https://github.com/open-telemetry/opentelemetry-js/pull/2404) chore: Fix lint warnings in instrumentation package ([@alisabzevari](https://github.com/alisabzevari))
* [#2533](https://github.com/open-telemetry/opentelemetry-js/pull/2533) chore: regularly close stale issues ([@Rauno56](https://github.com/Rauno56))
* [#2570](https://github.com/open-telemetry/opentelemetry-js/pull/2570) chore: adding selenium tests with browserstack ([@obecny](https://github.com/obecny))
* [#2522](https://github.com/open-telemetry/opentelemetry-js/pull/2522) chore: cleanup setting config in instrumentations ([@Flarna](https://github.com/Flarna))
* [#2541](https://github.com/open-telemetry/opentelemetry-js/pull/2541) chore: slim font size for section title in PR template ([@legendecas](https://github.com/legendecas))
* [#2509](https://github.com/open-telemetry/opentelemetry-js/pull/2509) chore: expand pull request template with action items ([@pragmaticivan](https://github.com/pragmaticivan))
* [#2488](https://github.com/open-telemetry/opentelemetry-js/pull/2488) chore: inline sources in source maps ([@dyladan](https://github.com/dyladan))
* [#2514](https://github.com/open-telemetry/opentelemetry-js/pull/2514) chore: update stable dependencies to 1.0 ([@dyladan](https://github.com/dyladan))

## Previous releases

For changelog entries for previous releases see the [CHANGELOG.md](../CHANGELOG.md).<|MERGE_RESOLUTION|>--- conflicted
+++ resolved
@@ -26,12 +26,9 @@
 * fix(opentelemetry-instrumentation-http): use correct origin when port is `null` #2948 @danielgblanco
 * fix(otlp-exporter-base): include esm and esnext in package files #2952 @dyladan
 * fix(otlp-http-exporter): update endpoint to match spec #2895 @svetlanabrennan
-<<<<<<< HEAD
 * fix(instrumentation): only patch core modules if enabled #2993 @santigimeno
-=======
 * fix(otlp-transformer): include esm and esnext in package files and update README #2992 @pichlermarc
 * fix(metrics): specification compliant default metric unit #2983 @andyfleming
->>>>>>> 7196b7f9
 
 ### :books: (Refine Doc)
 
