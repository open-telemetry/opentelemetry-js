--- conflicted
+++ resolved
@@ -254,39 +254,12 @@
       },
       droppedAttributesCount: 0,
     };
-<<<<<<< HEAD
-    log_1_1_1 = {
-      ...log_fragment_1,
-      resource: resource_1,
-      instrumentationScope: scope_1,
-    };
-    log_1_1_2 = {
-      ...log_fragment_2,
-      resource: resource_1,
-      instrumentationScope: scope_1,
-    };
-    log_1_2_1 = {
-      ...log_fragment_1,
-      resource: resource_1,
-      instrumentationScope: scope_2,
-    };
-    log_2_1_1 = {
-      ...log_fragment_1,
-      resource: resource_2,
-      instrumentationScope: scope_1,
-    };
-    log_3_1_1 = {
-      ...log_fragment_1,
-      resource: resource_3,
-      instrumentationScope: scope_1,
-    };
-=======
 
     log_1_1_1 = createReadableLogRecord(resource_1, scope_1, log_fragment_1);
     log_1_1_2 = createReadableLogRecord(resource_1, scope_1, log_fragment_2);
     log_1_2_1 = createReadableLogRecord(resource_1, scope_2, log_fragment_1);
     log_2_1_1 = createReadableLogRecord(resource_2, scope_1, log_fragment_1);
->>>>>>> 95b40aa5
+    log_3_1_1 = createReadableLogRecord(resource_3, scope_1, log_fragment_1);
   });
 
   describe('createExportLogsServiceRequest', () => {
