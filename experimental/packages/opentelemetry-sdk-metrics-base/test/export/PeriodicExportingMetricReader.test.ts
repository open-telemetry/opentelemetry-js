/*
 * Copyright The OpenTelemetry Authors
 *
 * Licensed under the Apache License, Version 2.0 (the "License");
 * you may not use this file except in compliance with the License.
 * You may obtain a copy of the License at
 *
 *      https://www.apache.org/licenses/LICENSE-2.0
 *
 * Unless required by applicable law or agreed to in writing, software
 * distributed under the License is distributed on an "AS IS" BASIS,
 * WITHOUT WARRANTIES OR CONDITIONS OF ANY KIND, either express or implied.
 * See the License for the specific language governing permissions and
 * limitations under the License.
 */

import { PeriodicExportingMetricReader } from '../../src/export/PeriodicExportingMetricReader';
import { AggregationTemporality } from '../../src/export/AggregationTemporality';
import { InstrumentType, PushMetricExporter } from '../../src';
import { ResourceMetrics } from '../../src/export/MetricData';
import * as assert from 'assert';
import * as sinon from 'sinon';
import { MetricProducer } from '../../src/export/MetricProducer';
import { TimeoutError } from '../../src/utils';
import { ExportResult, ExportResultCode } from '@opentelemetry/core';
import { assertRejects } from '../test-utils';
import { defaultResource } from '../util';

const MAX_32_BIT_INT = 2 ** 31 - 1;

class TestMetricExporter implements PushMetricExporter {
  public exportTime = 0;
  public forceFlushTime = 0;
  public throwException = false;
  public failureResult = false;
  private _batches: ResourceMetrics[] = [];
  private _shutdown: boolean = false;

  export(metrics: ResourceMetrics, resultCallback: (result: ExportResult) => void): void {
    this._batches.push(metrics);

    if (this.throwException) {
      throw new Error('Error during export');
    }
    setTimeout(() => {
      if (this.failureResult) {
        resultCallback({code: ExportResultCode.FAILED, error: new Error('some error') });
      } else {
        resultCallback({code: ExportResultCode.SUCCESS });
      }
    }, this.exportTime);
  }

  async shutdown(): Promise<void> {
    if (this._shutdown) return;
    const flushPromise = this.forceFlush();
    this._shutdown = true;
    await flushPromise;
  }

  async forceFlush(): Promise<void> {
    if (this.throwException) {
      throw new Error('Error during forceFlush');
    }

    await new Promise(resolve => setTimeout(resolve, this.forceFlushTime));
  }

  async waitForNumberOfExports(numberOfExports: number): Promise<ResourceMetrics[]> {
    if (numberOfExports <= 0) {
      throw new Error('numberOfExports must be greater than or equal to 0');
    }

    while (this._batches.length < numberOfExports) {
      await new Promise(resolve => setTimeout(resolve, 20));
    }
    return this._batches.slice(0, numberOfExports);
  }

  selectAggregationTemporality(_instrumentType: InstrumentType): AggregationTemporality {
    return AggregationTemporality.CUMULATIVE;
  }
}

class TestDeltaMetricExporter extends TestMetricExporter {
  override selectAggregationTemporality(_instrumentType: InstrumentType): AggregationTemporality {
    return AggregationTemporality.DELTA;
  }
}

const emptyResourceMetrics = { resource: defaultResource, instrumentationLibraryMetrics: [] };

class TestMetricProducer implements MetricProducer {
  public collectionTime = 0;

  async collect(): Promise<ResourceMetrics> {
    await new Promise(resolve => setTimeout(resolve, this.collectionTime));
    return { resource: defaultResource, instrumentationLibraryMetrics: [] };
  }
}

describe('PeriodicExportingMetricReader', () => {
  afterEach(() => {
    sinon.restore();
  });

  describe('constructor', () => {
    it('should construct PeriodicExportingMetricReader without exceptions', () => {
      const exporter = new TestDeltaMetricExporter();
<<<<<<< HEAD
      assert.doesNotThrow(() => new PeriodicExportingMetricReader({
          exporter,
          exportIntervalMillis: 4000,
          exportTimeoutMillis: 3000
        }
      ));
=======
      const reader = new PeriodicExportingMetricReader({
        exporter: exporter,
        exportIntervalMillis: 4000,
        exportTimeoutMillis: 3000
      }
      );
      assert.strictEqual(reader.getPreferredAggregationTemporality(), exporter.getPreferredAggregationTemporality());
>>>>>>> ce7e98fd
    });

    it('should throw when interval less or equal to 0', () => {
      const exporter = new TestDeltaMetricExporter();
      assert.throws(() => new PeriodicExportingMetricReader({
        exporter: exporter,
        exportIntervalMillis: 0,
        exportTimeoutMillis: 0
      }), /exportIntervalMillis must be greater than 0/);
    });

    it('should throw when timeout less or equal to 0', () => {
      const exporter = new TestDeltaMetricExporter();
      assert.throws(() => new PeriodicExportingMetricReader({
        exporter: exporter,
        exportIntervalMillis: 1,
        exportTimeoutMillis: 0
      }), /exportTimeoutMillis must be greater than 0/);
    });

    it('should throw when timeout less or equal to interval', () => {
      const exporter = new TestDeltaMetricExporter();
      assert.throws(() => new PeriodicExportingMetricReader({
        exporter: exporter,
        exportIntervalMillis: 100,
        exportTimeoutMillis: 200
      }), /exportIntervalMillis must be greater than or equal to exportTimeoutMillis/);
    });

    it('should not start exporting', async () => {
      const exporter = new TestDeltaMetricExporter();
      const exporterMock = sinon.mock(exporter);
      exporterMock.expects('export').never();

      new PeriodicExportingMetricReader({
        exporter: exporter,
        exportIntervalMillis: 1,
        exportTimeoutMillis: 1
      });
      await new Promise(resolve => setTimeout(resolve, 50));

      exporterMock.verify();
    });
  });

  describe('setMetricProducer', () => {
    it('should start exporting periodically', async () => {
      const exporter = new TestMetricExporter();
      const reader = new PeriodicExportingMetricReader({
        exporter: exporter,
        exportIntervalMillis: 30,
        exportTimeoutMillis: 20
      });

      reader.setMetricProducer(new TestMetricProducer());
      const result = await exporter.waitForNumberOfExports(2);

      assert.deepStrictEqual(result, [emptyResourceMetrics, emptyResourceMetrics]);
      await reader.shutdown();
    });
  });

  describe('periodic export', () => {
    it('should keep running on export errors', async () => {
      const exporter = new TestMetricExporter();
      exporter.throwException = true;
      const reader = new PeriodicExportingMetricReader({
        exporter: exporter,
        exportIntervalMillis: 30,
        exportTimeoutMillis: 20
      });

      reader.setMetricProducer(new TestMetricProducer());

      const result = await exporter.waitForNumberOfExports(2);
      assert.deepStrictEqual(result, [emptyResourceMetrics, emptyResourceMetrics]);

      exporter.throwException = false;
      await reader.shutdown();
    });

    it('should keep running on export failure', async () => {
      const exporter = new TestMetricExporter();
      exporter.failureResult = true;
      const reader = new PeriodicExportingMetricReader({
        exporter: exporter,
        exportIntervalMillis: 30,
        exportTimeoutMillis: 20
      });

      reader.setMetricProducer(new TestMetricProducer());

      const result = await exporter.waitForNumberOfExports(2);
      assert.deepStrictEqual(result, [emptyResourceMetrics, emptyResourceMetrics]);

      exporter.failureResult = false;
      await reader.shutdown();
    });

    it('should keep exporting on export timeouts', async () => {
      const exporter = new TestMetricExporter();
      // set time longer than timeout.
      exporter.exportTime = 40;
      const reader = new PeriodicExportingMetricReader({
        exporter: exporter,
        exportIntervalMillis: 30,
        exportTimeoutMillis: 20
      });

      reader.setMetricProducer(new TestMetricProducer());

      const result = await exporter.waitForNumberOfExports(2);
      assert.deepStrictEqual(result, [emptyResourceMetrics, emptyResourceMetrics]);

      exporter.throwException = false;
      await reader.shutdown();
    });
  });

  describe('forceFlush', () => {
    afterEach(() => {
      sinon.restore();
    });

    it('should forceFlush exporter', async () => {
      const exporter = new TestMetricExporter();
      const exporterMock = sinon.mock(exporter);
      exporterMock.expects('forceFlush').calledOnceWithExactly();
      const reader = new PeriodicExportingMetricReader({
        exporter: exporter,
        exportIntervalMillis: MAX_32_BIT_INT,
        exportTimeoutMillis: 80
      });

      reader.setMetricProducer(new TestMetricProducer());
      await reader.forceFlush();
      exporterMock.verify();
      await reader.shutdown();
    });

    it('should throw TimeoutError when forceFlush takes too long', async () => {
      const exporter = new TestMetricExporter();
      exporter.forceFlushTime = 60;

      const reader = new PeriodicExportingMetricReader({
        exporter: exporter,
        exportIntervalMillis: MAX_32_BIT_INT,
        exportTimeoutMillis: 80,
      });

      reader.setMetricProducer(new TestMetricProducer());
      await assertRejects(() => reader.forceFlush({ timeoutMillis: 20 }),
        TimeoutError);
      await reader.shutdown();
    });

    it('should throw when exporter throws', async () => {
      const exporter = new TestMetricExporter();
      exporter.throwException = true;
      const reader = new PeriodicExportingMetricReader({
        exporter: exporter,
        exportIntervalMillis: MAX_32_BIT_INT,
        exportTimeoutMillis: 80,
      });

      await assertRejects(() => reader.forceFlush(), /Error during forceFlush/);
    });

    it('should not forceFlush exporter after shutdown', async () => {
      const exporter = new TestMetricExporter();
      const exporterMock = sinon.mock(exporter);
      // expect once on shutdown.
      exporterMock.expects('forceFlush').once();
      const reader = new PeriodicExportingMetricReader({
        exporter: exporter,
        exportIntervalMillis: MAX_32_BIT_INT,
        exportTimeoutMillis: 80,
      });

      reader.setMetricProducer(new TestMetricProducer());
      await reader.shutdown();
      await reader.forceFlush();

      exporterMock.verify();
    });
  });

  describe('shutdown', () => {
    afterEach(() => {
      sinon.restore();
    });

    it('should forceFlush', async () => {
      const exporter = new TestMetricExporter();
      const exporterMock = sinon.mock(exporter);
      exporterMock.expects('forceFlush').calledOnceWithExactly();
      const reader = new PeriodicExportingMetricReader({
        exporter: exporter,
        exportIntervalMillis: MAX_32_BIT_INT,
        exportTimeoutMillis: 80
      });

      reader.setMetricProducer(new TestMetricProducer());
      await reader.shutdown();
      exporterMock.verify();
    });

    it('should throw TimeoutError when forceFlush takes too long', async () => {
      const exporter = new TestMetricExporter();
      exporter.forceFlushTime = 1000;

      const reader = new PeriodicExportingMetricReader({
        exporter: exporter,
        exportIntervalMillis: MAX_32_BIT_INT,
        exportTimeoutMillis: 80,
      });

      reader.setMetricProducer(new TestMetricProducer());
      await assertRejects(() => reader.shutdown({ timeoutMillis: 20 }),
        TimeoutError);
    });

    it('called twice should call export shutdown only once', async () => {
      const exporter = new TestMetricExporter();
      const exporterMock = sinon.mock(exporter);
      exporterMock.expects('shutdown').calledOnceWithExactly();
      const reader = new PeriodicExportingMetricReader({
        exporter: exporter,
        exportIntervalMillis: MAX_32_BIT_INT,
        exportTimeoutMillis: 80
      });

      reader.setMetricProducer(new TestMetricProducer());

      // call twice, the exporter's shutdown must only be called once.
      await reader.shutdown();
      await reader.shutdown();

      exporterMock.verify();
    });

    it('should throw on non-initialized instance.', async () => {
      const exporter = new TestMetricExporter();
      exporter.throwException = true;
      const reader = new PeriodicExportingMetricReader({
        exporter: exporter,
        exportIntervalMillis: MAX_32_BIT_INT,
        exportTimeoutMillis: 80,
      });

      await assertRejects(() => reader.shutdown(), /Error during forceFlush/);
    });
  })
  ;

  describe('collect', () => {
    it('should throw on non-initialized instance', async () => {
      const exporter = new TestMetricExporter();
      const reader = new PeriodicExportingMetricReader({
        exporter: exporter,
        exportIntervalMillis: MAX_32_BIT_INT,
        exportTimeoutMillis: 80,
      });

      await assertRejects(() => reader.collect(), /MetricReader is not bound to a MetricProducer/);
    });

    it('should return empty on shut-down instance', async () => {
      const exporter = new TestMetricExporter();
      const reader = new PeriodicExportingMetricReader({
        exporter: exporter,
        exportIntervalMillis: MAX_32_BIT_INT,
        exportTimeoutMillis: 80,
      });

      reader.setMetricProducer(new TestMetricProducer());

      await reader.shutdown();
      assert.deepStrictEqual(await reader.collect(), undefined);
    });

    it('should time out when timeoutMillis is set', async () => {
      const exporter = new TestMetricExporter();
      const reader = new PeriodicExportingMetricReader({
        exporter: exporter,
        exportIntervalMillis: MAX_32_BIT_INT,
        exportTimeoutMillis: 80,
      });
      const producer = new TestMetricProducer();
      producer.collectionTime = 40;
      reader.setMetricProducer(producer);

      await assertRejects(
        () => reader.collect({ timeoutMillis: 20 }),
        TimeoutError
      );

      await reader.shutdown();
    });
  });
});<|MERGE_RESOLUTION|>--- conflicted
+++ resolved
@@ -107,22 +107,11 @@
   describe('constructor', () => {
     it('should construct PeriodicExportingMetricReader without exceptions', () => {
       const exporter = new TestDeltaMetricExporter();
-<<<<<<< HEAD
       assert.doesNotThrow(() => new PeriodicExportingMetricReader({
-          exporter,
-          exportIntervalMillis: 4000,
-          exportTimeoutMillis: 3000
-        }
-      ));
-=======
-      const reader = new PeriodicExportingMetricReader({
-        exporter: exporter,
+        exporter,
         exportIntervalMillis: 4000,
         exportTimeoutMillis: 3000
-      }
-      );
-      assert.strictEqual(reader.getPreferredAggregationTemporality(), exporter.getPreferredAggregationTemporality());
->>>>>>> ce7e98fd
+      }));
     });
 
     it('should throw when interval less or equal to 0', () => {
