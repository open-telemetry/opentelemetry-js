--- conflicted
+++ resolved
@@ -27,11 +27,8 @@
       "experimental/packages/otlp-exporter-base",
       "experimental/packages/otlp-grpc-exporter-base",
       "experimental/packages/otlp-transformer",
-<<<<<<< HEAD
+      "experimental/packages/propagator-aws-xray-lambda",
       "experimental/packages/sdk-events",
-=======
-      "experimental/packages/propagator-aws-xray-lambda",
->>>>>>> 5608bba3
       "experimental/packages/sdk-logs",
       "experimental/packages/shim-opencensus",
       "packages/opentelemetry-context-async-hooks",
