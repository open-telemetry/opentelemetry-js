{
  "name": "@opentelemetry/otlp-grpc-exporter-base",
  "version": "0.48.0",
  "description": "OpenTelemetry OTLP-gRPC Exporter base (for internal use only)",
  "main": "build/src/index.js",
  "types": "build/src/index.d.ts",
  "repository": "open-telemetry/opentelemetry-js",
  "scripts": {
    "prepublishOnly": "npm run compile",
    "codecov": "nyc report --reporter=json && codecov -f coverage/*.json -p ../../../",
    "compile": "npm run protos && tsc --build",
    "clean": "tsc --build --clean",
    "lint": "eslint . --ext .ts",
    "lint:fix": "eslint . --ext .ts --fix",
    "protos": "npm run submodule && npm run protos:generate",
    "protos:generate": "node ../../../scripts/generate-protos.js",
    "submodule": "git submodule sync --recursive && git submodule update --init --recursive",
    "tdd": "npm run test -- --watch-extensions ts --watch",
    "test": "nyc ts-mocha -p tsconfig.json 'test/**/*.test.ts'",
    "version": "node ../../../scripts/version-update.js",
    "watch": "npm run protos && tsc -w",
    "precompile": "cross-var lerna run version --scope $npm_package_name --include-dependencies",
    "prewatch": "npm run precompile"
  },
  "keywords": [
    "opentelemetry",
    "nodejs",
    "grpc",
    "tracing",
    "profiling",
    "metrics",
    "stats"
  ],
  "author": "OpenTelemetry Authors",
  "license": "Apache-2.0",
  "engines": {
    "node": ">=18"
  },
  "files": [
    "build/src/**/*.js",
    "build/src/**/*.js.map",
    "build/src/**/*.d.ts",
    "doc",
    "LICENSE",
    "README.md"
  ],
  "publishConfig": {
    "access": "public"
  },
  "devDependencies": {
<<<<<<< HEAD
    "@babel/core": "7.23.6",
    "@opentelemetry/api": "1.7.0",
    "@opentelemetry/otlp-transformer": "0.45.1",
    "@opentelemetry/resources": "1.18.1",
    "@opentelemetry/sdk-trace-base": "1.18.1",
=======
    "@opentelemetry/api": "1.7.0",
    "@opentelemetry/otlp-transformer": "0.48.0",
    "@opentelemetry/resources": "1.21.0",
    "@opentelemetry/sdk-trace-base": "1.21.0",
>>>>>>> f86251d4
    "@types/mocha": "10.0.6",
    "@types/node": "18.6.5",
    "@types/sinon": "10.0.20",
    "codecov": "3.8.3",
    "cpx": "1.5.0",
    "cross-var": "1.1.0",
    "lerna": "6.6.2",
    "mocha": "10.2.0",
    "nyc": "15.1.0",
    "protobufjs-cli": "1.1.2",
    "sinon": "15.1.2",
    "ts-loader": "8.4.0",
    "ts-mocha": "10.0.0",
    "typescript": "4.4.4"
  },
  "peerDependencies": {
    "@opentelemetry/api": "^1.0.0"
  },
  "dependencies": {
    "@grpc/grpc-js": "^1.7.1",
    "@opentelemetry/core": "1.21.0",
    "@opentelemetry/otlp-exporter-base": "0.48.0",
    "protobufjs": "^7.2.3"
  },
  "homepage": "https://github.com/open-telemetry/opentelemetry-js/tree/main/experimental/packages/otlp-grpc-exporter-base",
  "sideEffects": false
}<|MERGE_RESOLUTION|>--- conflicted
+++ resolved
@@ -48,18 +48,10 @@
     "access": "public"
   },
   "devDependencies": {
-<<<<<<< HEAD
-    "@babel/core": "7.23.6",
-    "@opentelemetry/api": "1.7.0",
-    "@opentelemetry/otlp-transformer": "0.45.1",
-    "@opentelemetry/resources": "1.18.1",
-    "@opentelemetry/sdk-trace-base": "1.18.1",
-=======
     "@opentelemetry/api": "1.7.0",
     "@opentelemetry/otlp-transformer": "0.48.0",
     "@opentelemetry/resources": "1.21.0",
     "@opentelemetry/sdk-trace-base": "1.21.0",
->>>>>>> f86251d4
     "@types/mocha": "10.0.6",
     "@types/node": "18.6.5",
     "@types/sinon": "10.0.20",
