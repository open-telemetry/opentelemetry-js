/*
 * Copyright The OpenTelemetry Authors
 *
 * Licensed under the Apache License, Version 2.0 (the "License");
 * you may not use this file except in compliance with the License.
 * You may obtain a copy of the License at
 *
 *      https://www.apache.org/licenses/LICENSE-2.0
 *
 * Unless required by applicable law or agreed to in writing, software
 * distributed under the License is distributed on an "AS IS" BASIS,
 * WITHOUT WARRANTIES OR CONDITIONS OF ANY KIND, either express or implied.
 * See the License for the specific language governing permissions and
 * limitations under the License.
 */

import {
  context,
  TraceFlags,
  NoopLogger,
  setSpan,
  setSpanContext,
  getSpan,
  NoopSpan,
} from '@opentelemetry/api';
import { AlwaysOnSampler, AlwaysOffSampler } from '@opentelemetry/core';
import { AsyncHooksContextManager } from '@opentelemetry/context-async-hooks';
import { Span } from '@opentelemetry/tracing';
import { Resource, TELEMETRY_SDK_RESOURCE } from '@opentelemetry/resources';
import * as assert from 'assert';
import * as sinon from 'sinon';
import * as path from 'path';
import { ContextManager, ROOT_CONTEXT } from '@opentelemetry/context-base';
import { NodeTracerProvider } from '../src/NodeTracerProvider';

const sleep = (time: number) =>
  new Promise(resolve => {
    return setTimeout(resolve, time);
  });

const INSTALLED_PLUGINS_PATH = path.join(
  __dirname,
  'instrumentation',
  'node_modules'
);

describe('NodeTracerProvider', () => {
  let provider: NodeTracerProvider;
  let contextManager: ContextManager;
  before(() => {
    module.paths.push(INSTALLED_PLUGINS_PATH);
  });

  beforeEach(() => {
    contextManager = new AsyncHooksContextManager();
    context.setGlobalContextManager(contextManager.enable());
  });

  afterEach(() => {
    // clear require cache
    Object.keys(require.cache).forEach(key => delete require.cache[key]);
    contextManager.disable();
    context.disable();
  });

  describe('constructor', () => {
    it('should construct an instance with required only options', () => {
      provider = new NodeTracerProvider();
      assert.ok(provider instanceof NodeTracerProvider);
    });

    it('should construct an instance with logger', () => {
      provider = new NodeTracerProvider({
        logger: new NoopLogger(),
      });
      assert.ok(provider instanceof NodeTracerProvider);
    });

    it('should construct an instance with sampler', () => {
      provider = new NodeTracerProvider({
        sampler: new AlwaysOnSampler(),
      });
      assert.ok(provider instanceof NodeTracerProvider);
    });

    it('should show warning when plugins are defined', () => {
      const dummyPlugin1 = {};
      const spyWarn = sinon.spy(console, 'warn');

      const plugins = [dummyPlugin1];
      const options = { plugins };
      provider = new NodeTracerProvider(options);

      assert.strictEqual(
        spyWarn.args[0][0],
        'plugins options was removed, please use "registerInstrumentations" to load plugins'
      );
    });
  });

  describe('.startSpan()', () => {
    it('should start a span with name only', () => {
      provider = new NodeTracerProvider({
        logger: new NoopLogger(),
      });
      const span = provider.getTracer('default').startSpan('my-span');
      assert.ok(span);
    });

    it('should start a span with name and options', () => {
      provider = new NodeTracerProvider({
        logger: new NoopLogger(),
      });
      const span = provider.getTracer('default').startSpan('my-span', {});
      assert.ok(span);
    });

    it('should return a default span with no sampling (AlwaysOffSampler)', () => {
      provider = new NodeTracerProvider({
        sampler: new AlwaysOffSampler(),
        logger: new NoopLogger(),
      });
      const span = provider.getTracer('default').startSpan('my-span');
<<<<<<< HEAD
=======
      assert.ok(span instanceof NoopSpan);
>>>>>>> 70a128ff
      assert.strictEqual(span.context().traceFlags, TraceFlags.NONE);
      assert.strictEqual(span.isRecording(), false);
    });

    it('should start a recording span with always sampling (AlwaysOnSampler)', () => {
      provider = new NodeTracerProvider({
        sampler: new AlwaysOnSampler(),
        logger: new NoopLogger(),
      });
      const span = provider.getTracer('default').startSpan('my-span');
      assert.ok(span instanceof Span);
      assert.strictEqual(span.context().traceFlags, TraceFlags.SAMPLED);
      assert.strictEqual(span.isRecording(), true);
    });

    it('should sample with AlwaysOnSampler if parent was not sampled', () => {
      provider = new NodeTracerProvider({
        sampler: new AlwaysOnSampler(),
        logger: new NoopLogger(),
      });

      const sampledParent = provider.getTracer('default').startSpan(
        'not-sampled-span',
        {},
        setSpanContext(ROOT_CONTEXT, {
          traceId: 'd4cda95b652f4a1592b449d5929fda1b',
          spanId: '6e0c63257de34c92',
          traceFlags: TraceFlags.NONE,
        })
      );
      assert.ok(sampledParent instanceof Span);
      assert.strictEqual(
        sampledParent.context().traceFlags,
        TraceFlags.SAMPLED
      );
      assert.strictEqual(sampledParent.isRecording(), true);

      const span = provider
        .getTracer('default')
        .startSpan('child-span', {}, setSpan(ROOT_CONTEXT, sampledParent));
      assert.ok(span instanceof Span);
      assert.strictEqual(span.context().traceFlags, TraceFlags.SAMPLED);
      assert.strictEqual(span.isRecording(), true);
    });

    it('should assign resource to span', () => {
      provider = new NodeTracerProvider({
        logger: new NoopLogger(),
      });
      const span = provider.getTracer('default').startSpan('my-span') as Span;
      assert.ok(span);
      assert.ok(span.resource instanceof Resource);
      assert.equal(
        span.resource.attributes[TELEMETRY_SDK_RESOURCE.LANGUAGE],
        'nodejs'
      );
    });
  });

  describe('.withSpan()', () => {
    it('should run context with AsyncHooksContextManager context manager', done => {
      provider = new NodeTracerProvider({});
      const span = provider.getTracer('default').startSpan('my-span');
      context.with(setSpan(context.active(), span), () => {
        assert.deepStrictEqual(getSpan(context.active()), span);
        return done();
      });
      assert.deepStrictEqual(getSpan(context.active()), undefined);
    });

    it('should run context with AsyncHooksContextManager context manager with multiple spans', done => {
      provider = new NodeTracerProvider({});
      const span = provider.getTracer('default').startSpan('my-span');
      context.with(setSpan(context.active(), span), () => {
        assert.deepStrictEqual(getSpan(context.active()), span);

        const span1 = provider.getTracer('default').startSpan('my-span1');

        context.with(setSpan(context.active(), span1), () => {
          assert.deepStrictEqual(getSpan(context.active()), span1);
          assert.deepStrictEqual(
            span1.context().traceId,
            span.context().traceId
          );
          return done();
        });
      });
      // when span ended.
      // @todo: below check is not running.
      assert.deepStrictEqual(getSpan(context.active()), undefined);
    });

    it('should find correct context with promises', async () => {
      provider = new NodeTracerProvider();
      const span = provider.getTracer('default').startSpan('my-span');
      await context.with(setSpan(context.active(), span), async () => {
        for (let i = 0; i < 3; i++) {
          await sleep(5).then(() => {
            assert.deepStrictEqual(getSpan(context.active()), span);
          });
        }
      });
      assert.deepStrictEqual(getSpan(context.active()), undefined);
    });
  });

  describe('.bind()', () => {
    it('should bind context with AsyncHooksContextManager context manager', done => {
      const provider = new NodeTracerProvider({});
      const span = provider.getTracer('default').startSpan('my-span');
      const fn = () => {
        assert.deepStrictEqual(getSpan(context.active()), span);
        return done();
      };
      const patchedFn = context.bind(fn, setSpan(context.active(), span));
      return patchedFn();
    });
  });
});<|MERGE_RESOLUTION|>--- conflicted
+++ resolved
@@ -121,10 +121,6 @@
         logger: new NoopLogger(),
       });
       const span = provider.getTracer('default').startSpan('my-span');
-<<<<<<< HEAD
-=======
-      assert.ok(span instanceof NoopSpan);
->>>>>>> 70a128ff
       assert.strictEqual(span.context().traceFlags, TraceFlags.NONE);
       assert.strictEqual(span.isRecording(), false);
     });
