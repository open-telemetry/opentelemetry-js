{
  "name": "@opentelemetry/shim-opentracing",
  "version": "1.14.0",
  "description": "OpenTracing to OpenTelemetry shim",
  "main": "build/src/index.js",
  "types": "build/src/index.d.ts",
  "repository": "open-telemetry/opentelemetry-js",
  "scripts": {
    "prepublishOnly": "npm run compile",
    "compile": "tsc --build",
    "clean": "tsc --build --clean",
    "test": "nyc ts-mocha -p tsconfig.json test/**/*.test.ts",
    "tdd": "npm run test -- --watch-extensions ts --watch",
    "codecov": "nyc report --reporter=json && codecov -f coverage/*.json -p ../../",
    "lint": "eslint . --ext .ts",
    "lint:fix": "eslint . --ext .ts --fix",
    "version": "node ../../scripts/version-update.js",
    "precompile": "cross-var lerna run version --scope $npm_package_name --include-dependencies",
    "prewatch": "npm run precompile",
    "peer-api-check": "node ../../scripts/peer-api-check.js"
  },
  "keywords": [
    "opentelemetry",
    "nodejs",
    "tracing",
    "profiling"
  ],
  "author": "OpenTelemetry Authors",
  "license": "Apache-2.0",
  "engines": {
    "node": ">=14"
  },
  "files": [
    "build/src/**/*.js",
    "build/src/**/*.js.map",
    "build/src/**/*.d.ts",
    "doc",
    "LICENSE",
    "README.md"
  ],
  "publishConfig": {
    "access": "public"
  },
  "devDependencies": {
    "@opentelemetry/api": ">=1.0.0 <1.5.0",
    "@opentelemetry/propagator-b3": "1.14.0",
    "@opentelemetry/propagator-jaeger": "1.14.0",
    "@opentelemetry/sdk-trace-base": "1.14.0",
    "@types/mocha": "10.0.0",
    "@types/node": "18.6.5",
    "codecov": "3.8.3",
<<<<<<< HEAD
    "cross-var": "1.1.0",
    "mocha": "10.0.0",
=======
    "mocha": "10.2.0",
>>>>>>> a2ff4b67
    "nyc": "15.1.0",
    "ts-mocha": "10.0.0",
    "typescript": "4.4.4"
  },
  "peerDependencies": {
    "@opentelemetry/api": ">=1.0.0 <1.5.0"
  },
  "dependencies": {
    "@opentelemetry/core": "1.14.0",
    "@opentelemetry/semantic-conventions": "1.14.0",
    "opentracing": "^0.14.4"
  },
  "homepage": "https://github.com/open-telemetry/opentelemetry-js/tree/main/packages/opentelemetry-shim-opentracing",
  "sideEffects": false
}<|MERGE_RESOLUTION|>--- conflicted
+++ resolved
@@ -49,12 +49,8 @@
     "@types/mocha": "10.0.0",
     "@types/node": "18.6.5",
     "codecov": "3.8.3",
-<<<<<<< HEAD
     "cross-var": "1.1.0",
-    "mocha": "10.0.0",
-=======
     "mocha": "10.2.0",
->>>>>>> a2ff4b67
     "nyc": "15.1.0",
     "ts-mocha": "10.0.0",
     "typescript": "4.4.4"
