--- conflicted
+++ resolved
@@ -9,16 +9,13 @@
 
 ### :boom: Breaking Change
 
-<<<<<<< HEAD
 * feat(instrumentation): add patch and unpatch diag log messages [#4641](https://github.com/open-telemetry/opentelemetry-js/pull/4641)
   * Instrumentations should not log patch and unpatch messages to diag channel.
-=======
 * feat!(instrumentation): remove moduleExports generic type from instrumentation registration [#4598](https://github.com/open-telemetry/opentelemetry-js/pull/4598) @blumamir
   * breaking for instrumentation authors that depend on
     * `InstrumentationBase`
     * `InstrumentationNodeModuleDefinition`
     * `InstrumentationNodeModuleFile`
->>>>>>> 99431df2
 
 ### :rocket: (Enhancement)
 
