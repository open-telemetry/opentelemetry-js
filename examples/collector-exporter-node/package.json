{
  "name": "example-collector-exporter-node",
  "private": true,
  "version": "0.25.0",
  "description": "Example of using @opentelemetry/collector-exporter in Node.js",
  "main": "index.js",
  "scripts": {
    "start:tracing": "node tracing.js",
    "start:metrics": "node metrics.js",
    "docker:start": "cd ./docker && docker-compose down && docker-compose up",
    "docker:startd": "cd ./docker && docker-compose down && docker-compose up -d",
    "docker:stop": "cd ./docker && docker-compose down"
  },
  "repository": {
    "type": "git",
    "url": "git+ssh://git@github.com/open-telemetry/opentelemetry-js.git"
  },
  "keywords": [
    "opentelemetry",
    "tracing"
  ],
  "engines": {
    "node": ">=8"
  },
  "author": "OpenTelemetry Authors",
  "license": "Apache-2.0",
  "bugs": {
    "url": "https://github.com/open-telemetry/opentelemetry-js/issues"
  },
  "dependencies": {
    "@opentelemetry/api": "^1.0.2",
<<<<<<< HEAD
    "@opentelemetry/core": "0.25.0",
    "@opentelemetry/exporter-collector": "0.25.0",
    "@opentelemetry/exporter-collector-grpc": "0.25.0",
    "@opentelemetry/exporter-collector-proto": "0.25.0",
    "@opentelemetry/sdk-metrics-base": "0.25.0",
    "@opentelemetry/sdk-trace-base": "0.25.0"
=======
    "@opentelemetry/core": "0.24.0",
    "@opentelemetry/exporter-collector": "0.24.0",
    "@opentelemetry/exporter-collector-grpc": "0.24.0",
    "@opentelemetry/exporter-collector-proto": "0.24.0",
    "@opentelemetry/resources": "0.24.0",
    "@opentelemetry/semantic-conventions": "0.24.0",
    "@opentelemetry/sdk-metrics-base": "0.24.0",
    "@opentelemetry/sdk-trace-base": "0.24.0"
>>>>>>> f1291389
  },
  "homepage": "https://github.com/open-telemetry/opentelemetry-js#readme"
}<|MERGE_RESOLUTION|>--- conflicted
+++ resolved
@@ -29,23 +29,14 @@
   },
   "dependencies": {
     "@opentelemetry/api": "^1.0.2",
-<<<<<<< HEAD
     "@opentelemetry/core": "0.25.0",
     "@opentelemetry/exporter-collector": "0.25.0",
     "@opentelemetry/exporter-collector-grpc": "0.25.0",
     "@opentelemetry/exporter-collector-proto": "0.25.0",
+    "@opentelemetry/resources": "0.25.0",
+    "@opentelemetry/semantic-conventions": "0.25.0",
     "@opentelemetry/sdk-metrics-base": "0.25.0",
     "@opentelemetry/sdk-trace-base": "0.25.0"
-=======
-    "@opentelemetry/core": "0.24.0",
-    "@opentelemetry/exporter-collector": "0.24.0",
-    "@opentelemetry/exporter-collector-grpc": "0.24.0",
-    "@opentelemetry/exporter-collector-proto": "0.24.0",
-    "@opentelemetry/resources": "0.24.0",
-    "@opentelemetry/semantic-conventions": "0.24.0",
-    "@opentelemetry/sdk-metrics-base": "0.24.0",
-    "@opentelemetry/sdk-trace-base": "0.24.0"
->>>>>>> f1291389
   },
   "homepage": "https://github.com/open-telemetry/opentelemetry-js#readme"
 }