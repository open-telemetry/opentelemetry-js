# CHANGELOG

All notable changes to experimental packages in this project will be documented in this file.

## Unreleased

### :books: (Refine Doc)

### :boom: Breaking Change

### :rocket: (Enhancement)

### :bug: (Bug Fix)

<<<<<<< HEAD
* fix(exporter-logs-otlp-http): add @opentelemetry/api as peer/dev dependency, add @opentelemetry/api-logs depenency
=======
### :bug: (Bug Fix)
>>>>>>> c021b10b

### :books: (Refine Doc)

### :house: (Internal)

## 0.41.1

### :books: (Refine Doc)

* docs(sdk-metrics): add example of exponential histogram metric [#3855](https://github.com/open-telemetry/opentelemetry-js/pull/3855) @JamieDanielson

### :rocket: (Enhancement)

* feat(sdk-node): logs support added [#3969](https://github.com/open-telemetry/opentelemetry-js/pull/3969) @psk001

### :bug: (Bug Fix)

* Revert "feat(minification): Add noEmitHelpers, importHelpers and tslib as a dependency (#3914)"
  [#4011](https://github.com/open-telemetry/opentelemetry-js/pull/4011) @dyladan

## 0.41.0

### :boom: Breaking Change

* chore(instrumentation-grpc): Drop support for package `grpc`. [#3807](https://github.com/open-telemetry/opentelemetry-js/pull/3807) @llc1123

### :rocket: (Enhancement)

* feat(otlp-grpc-exporters): add support for UDS endpoints. [#3853](https://github.com/open-telemetry/opentelemetry-js/pull/3853) @llc1123
* feat(otlp-exporters): bump otlp proto to 0.20.0 [#3932](https://github.com/open-telemetry/opentelemetry-js/pull/3932) @pichlermarc
* feat(exporter-metrics-otlp-*): add LowMemory metrics temporality preference [#3915](https://github.com/open-telemetry/opentelemetry-js/pull/3915) @martinkuba
  * Adds support for [LowMemory temporality preference](https://github.com/open-telemetry/opentelemetry-specification/blob/f09624bb97e9be3be259733b93be507df18927bd/specification/metrics/sdk_exporters/otlp.md#additional-configuration)
  * Adds support for `lowmemory` in `OTEL_EXPORTER_OTLP_METRICS_TEMPORALITY_PREFERENCE`

### :bug: (Bug Fix)

* fix(exporter-logs-otlp-http): set useHex to true [#3875](https://github.com/open-telemetry/opentelemetry-js/pull/3875) @Nico385412
* fix(otlp-proto-exporter-base): add missing type import [#3937](https://github.com/open-telemetry/opentelemetry-js/pull/3937) @pichlermarc
* fix(example-opencensus-shim): avoid OpenCensus auto instrumentations [#3951](https://github.com/open-telemetry/opentelemetry-js/pull/3951) @llc1123
* fix(http-intrumentation): prevent request socket null from throwing uncaught error [#3858](https://github.com/open-telemetry/opentelemetry-js/pull/3858) @aodysseos

### :house: (Internal)

* chore(instrumentation-grpc): Cleanup remnants of grpc-native support. [#3886](https://github.com/open-telemetry/opentelemetry-js/pull/3886) @llc1123

## 0.40.0

### :boom: Breaking Change

* fix(exporter-logs-otlp-grpc): change OTLPLogsExporter to OTLPLogExporter [#3819](https://github.com/open-telemetry/opentelemetry-js/pull/3819) @fuaiyi
* chore(instrumentation-grpc): add 'grpc' deprecation notice postinstall script [#3833](https://github.com/open-telemetry/opentelemetry-js/pull/3833) @pichlermarc
  * Support for telemetry generation for the [`grpc`](https://www.npmjs.com/package/grpc) module will be dropped in the next release as the package has been
    deprecated for over 1 year, please migrate to [`@grpc/grpc-js`](https://www.npmjs.com/package/@grpc/grpc-js) to continue receiving telemetry.

### :rocket: (Enhancement)

* feat(api-logs): support map in log attributes. [#3821](https://github.com/open-telemetry/opentelemetry-js/pull/3821) @Abinet18
* feat(instrumentation): add ESM support for instrumentation. [#3698](https://github.com/open-telemetry/opentelemetry-js/pull/3698) @JamieDanielson, @pkanal, @vmarchaud, @lizthegrey, @bengl
* feat(exporter-logs-otlp-http): otlp-http exporter for logs. [#3764](https://github.com/open-telemetry/opentelemetry-js/pull/3764/) @fuaiyi
* feat(otlp-trace-exporters): Add User-Agent header to OTLP trace exporters. [#3790](https://github.com/open-telemetry/opentelemetry-js/pull/3790) @JamieDanielson
* feat(otlp-metric-exporters): Add User-Agent header to OTLP metric exporters. [#3806](https://github.com/open-telemetry/opentelemetry-js/pull/3806) @JamieDanielson
* feat(opencensus-shim): add OpenCensus trace shim [#3809](https://github.com/open-telemetry/opentelemetry-js/pull/3809) @aabmass
* feat(exporter-logs-otlp-proto): protobuf exporter for logs. [#3779](https://github.com/open-telemetry/opentelemetry-js/pull/3779) @Abinet18

### :bug: (Bug Fix)

* fix(sdk-node): use resource interface instead of concrete class [#3803](https://github.com/open-telemetry/opentelemetry-js/pull/3803) @blumamir
* fix(sdk-logs): remove includeTraceContext configuration and use LogRecord context when available  [#3817](https://github.com/open-telemetry/opentelemetry-js/pull/3817) @hectorhdzg

## 0.39.1

### :bug: (Bug Fix)

* fix(otlp-transformer): move api-logs to dependencies [#3798](https://github.com/open-telemetry/opentelemetry-js/pull/3798) @pichlermarc

## 0.39.0

### :rocket: (Enhancement)

* feat(otlp-transformer): support log records. [#3712](https://github.com/open-telemetry/opentelemetry-js/pull/3712/) @llc1123
* feat(otlp-grpc-exporter-base): support log records. [#3712](https://github.com/open-telemetry/opentelemetry-js/pull/3712/) @llc1123
* feat(exporter-logs-otlp-grpc): otlp-grpc exporter for logs. [#3712](https://github.com/open-telemetry/opentelemetry-js/pull/3712/) @llc1123
* feat(otlp-grpc-exporter-base): use statically generated protobuf code [#3705](https://github.com/open-telemetry/opentelemetry-js/pull/3705) @pichlermarc
* refactor(otlp-transformer): refine metric transformers. [#3770](https://github.com/open-telemetry/opentelemetry-js/pull/3770/) @llc1123
* feat(api-logs): add `ObservedTimestamp` to `LogRecord`. [#3787](https://github.com/open-telemetry/opentelemetry-js/pull/3787/) @llc1123

### :bug: (Bug Fix)

* fix(instrumentation): update `require-in-the-middle` to v7.1.0 [#3727](https://github.com/open-telemetry/opentelemetry-js/pull/3727) @trentm
* fix(instrumentation): update `require-in-the-middle` to v7.0.1 [#3743](https://github.com/open-telemetry/opentelemetry-js/pull/3743) @trentm

### :books: (Refine Doc)

* doc(instrumentation): add limitiations section to readme [#3786](https://github.com/open-telemetry/opentelemetry-js/pull/3786) @flarna

### :house: (Internal)

## 0.38.0

### :boom: Breaking Change

* fix: remove HTTP/HTTPS prefix from span name in instrumentation-xml-http-request [#3672](https://github.com/open-telemetry/opentelemetry-js/pull/3672) @jufab
* fix(sdk-node)!: remove unused defaultAttributes option [#3724](https://github.com/open-telemetry/opentelemetry-js/pull/3724) @pichlermarc
  * Please use `NodeSDKConfiguration.resource` instead

### :rocket: (Enhancement)

* feat(sdk-logs): use logs API 0.38

### :bug: (Bug Fix)

* fix(sdk-node): only set DiagConsoleLogger when OTEL_LOG_LEVEL is set [#3693](https://github.com/open-telemetry/opentelemetry-js/pull/3693) @pichlermarc

## 0.37.0

### :boom: Breaking Change

* fix: remove HTTP/HTTPS prefix from span name in instrumentation-xml-http-request [#3672](https://github.com/open-telemetry/opentelemetry-js/pull/3672) @jufab

### :rocket: (Enhancement)

* feat(api-logs): 1.`LogRecord` fields update: `traceFlags`/`traceId`/`spanId` -> `context`; 2.`Logger` supports configuring `includeTraceContext`; 3.The `onEmit` method of `LogRecordProcessor` supports the `context` field.  [#3549](https://github.com/open-telemetry/opentelemetry-js/pull/3549/) @fuaiyi
* feat(sdk-logs): logs sdk implementation. [#3549](https://github.com/open-telemetry/opentelemetry-js/pull/3549/) @fuaiyi

## 0.36.0

### :boom: Breaking Change

* feat: remove HTTP/HTTPS prefix from span name [#3603](https://github.com/open-telemetry/opentelemetry-js/pull/3603) @Flarna

### :rocket: (Enhancement)

* feat: use HTTP_ROUTE in span name [#3603](https://github.com/open-telemetry/opentelemetry-js/pull/3603) @Flarna
* feat: add HTTP_ROUTE attribute to http incoming metrics if present [#3581](https://github.com/open-telemetry/opentelemetry-js/pull/3581) @hermogenes
* feat(opentelemetry-instrumentation-grpc): allow to add attributes from grpc metadata in the patched server [#3589](https://github.com/open-telemetry/opentelemetry-js/pull/3589) @zombispormedio
* feat(sdk-node): install diag logger with OTEL_LOG_LEVEL [#3627](https://github.com/open-telemetry/opentelemetry-js/pull/3627) @legendecas
* feat(otlp-exporter-base): add retries [#3207](https://github.com/open-telemetry/opentelemetry-js/pull/3207) @svetlanabrennan
* feat(sdk-node): override IdGenerator when using NodeSDK [#3645](https://github.com/open-telemetry/opentelemetry-js/pull/3645) @haddasbronfman
* feat(otlp-transformer): expose dropped attributes, events and links counts on the transformed otlp span [#3576](https://github.com/open-telemetry/opentelemetry-js/pull/3576) @mohitk05

### :bug: (Bug Fix)

* fix(prometheus-exporter): add possibility to respond to errors returned by `server.listen()` [#3552](https://github.com/open-telemetry/opentelemetry-js/pull/3402) @pichlermarc
* fix(sdk-node): update instrumentations once MeterProvider is initialized [#3624](https://github.com/open-telemetry/opentelemetry-js/pull/3624) @pichlermarc

## 0.35.1

### :bug: (Bug Fix)

* fix: remove JSON syntax error and regenerate tsconfig files [#3566](https://github.com/open-telemetry/opentelemetry-js/pull/3566) @Flarna
  * Fixes an error where the generated JS files were not included in the esnext package due to a failure of the tsconfig generation
* fix(sdk-node): register instrumentations early [#3502](https://github.com/open-telemetry/opentelemetry-js/pull/3502) @flarna
* fix: include tracestate in export [#3569](https://github.com/open-telemetry/opentelemetry-js/pull/3569) @flarna
* fix(http) Remove outgoing headers normalization [#3557](https://github.com/open-telemetry/opentelemetry-js/pull/3557) @marcinjahn

## 0.35.0

### :rocket: (Enhancement)

* feat(instrumentation-http): monitor error events with events.errorMonitor [#3402](https://github.com/open-telemetry/opentelemetry-js/pull/3402) @legendecas
* feat(instrumentation-grpc): added grpc metadata client side attributes in instrumentation [#3386](https://github.com/open-telemetry/opentelemetry-js/pull/3386)
* feat(instrumentation): add new `_setMeterInstruments` protected method that update the meter instruments every meter provider update.
* feat(api-logs): add the `SeverityNumber` enumeration. [#3443](https://github.com/open-telemetry/opentelemetry-js/pull/3443/) @fuaiyi
* feat(sdk-node): configure no-op sdk with `OTEL_SDK_DISABLED` environment variable [#3485](https://github.com/open-telemetry/opentelemetry-js/pull/3485/files/2211c78aec39aeb6b4b3dae71844edf8ce234d20)  @RazGvili

### :bug: (Bug Fix)

* fix(instrumentation-xhr): http.url attribute should be absolute [#3200](https://github.com/open-telemetry/opentelemetry-js/pull/3200) @t2t2
* fix(instrumentation-grpc): always set grpc semcov status code attribute with numeric value [#3076](https://github.com/open-telemetry/opentelemetry-js/pull/3076) @blumamir
* fix(instrumentation): only call `onRequire` for full matches on core modules with sub-paths [#3451](https://github.com/open-telemetry/opentelemetry-js/pull/3451) @mhassan1
* fix(instrumentation): add back support for absolute paths via `require-in-the-middle` [#3457](https://github.com/open-telemetry/opentelemetry-js/pull/3457) @mhassan1
* fix(prometheus-sanitization): replace repeated `_` with a single `_` [3470](https://github.com/open-telemetry/opentelemetry-js/pull/3470) @samimusallam
* fix(prometheus-serializer): correct string used for NaN [#3477](https://github.com/open-telemetry/opentelemetry-js/pull/3477) @JacksonWeber
* fix(instrumentation-http): close server span when response finishes [#3407](https://github.com/open-telemetry/opentelemetry-js/pull/3407) @legendecas
* fix(instrumentation-fetch): make spans resilient to clock drift by using Date.now [#3434](https://github.com/open-telemetry/opentelemetry-js/pull/3434) @dyladan
* fix(instrumentation-xml-http-request): make spans resilient to clock drift by using Date.now [#3434](https://github.com/open-telemetry/opentelemetry-js/pull/3434) @dyladan
* fix(sdk-node): fix exporter to be read only OTEL_TRACES_EXPORTER is set to a valid exporter [3492] @svetlanabrennan

### :house: (Internal)

* chore(otlp-proto-exporter-base): upgrade protobufjs to 7.1.2 and relax versioning [#3433](https://github.com/open-telemetry/opentelemetry-js/pull/3433) @seemk

## 0.34.0

* `@opentelemetry/sdk-metrics` moved to [packages/sdk-metrics](../packages/sdk-metrics)
* `@opentelemetry/api-metrics` deprecated and merged into [api](../api)

### :rocket: (Enhancement)

* feat(metrics-sdk): Add tracing suppresing for Metrics Export [#3332](https://github.com/open-telemetry/opentelemetry-js/pull/3332) @hectorhdzg
* feat(instrumentation): implement `require-in-the-middle` singleton [#3161](https://github.com/open-telemetry/opentelemetry-js/pull/3161) @mhassan1
* feat(sdk-node): configure trace exporter with environment variables [#3143](https://github.com/open-telemetry/opentelemetry-js/pull/3143) @svetlanabrennan
* feat: enable tree shaking [#3329](https://github.com/open-telemetry/opentelemetry-js/pull/3329) @pkanal
* feat(prometheus): serialize resource as target_info gauge [#3300](https://github.com/open-telemetry/opentelemetry-js/pull/3300) @pichlermarc
* feat(detectors): add browser detector module [#3292](https://github.com/open-telemetry/opentelemetry-js/pull/3292) @abinet18
* deps: remove unused proto-loader dependencies and update grpc-js and proto-loader versions [#3337](https://github.com/open-telemetry/opentelemetry-js/pull/3337) @seemk
* feat(metrics-exporters): configure temporality via environment variable [#3305](https://github.com/open-telemetry/opentelemetry-js/pull/3305) @pichlermarc
* feat(console-metric-exporter): add temporality configuration [#3387](https://github.com/open-telemetry/opentelemetry-js/pull/3387) @pichlermarc

### :bug: (Bug Fix)

* fix(node-sdk): move `@opentelemetry/semantic-conventions` to `dependencies` [#3283](https://github.com/open-telemetry/opentelemetry-js/pull/3283) @mhassan1
* fix(exporters): do not append trailing '/' when URL contains path [#3274](https://github.com/open-telemetry/opentelemetry-js/pull/3274) @pichlermarc
* fix(instrumentation): debug log on no modules defined for instrumentation [#3308](https://github.com/open-telemetry/opentelemetry-js/pull/3308) @legendecas

### :books: (Refine Doc)

* docs(metrics-exporters): fix wrong exporter const name in example [#3270](https://github.com/open-telemetry/opentelemetry-js/issues/3270) @pichlermarc

### :house: (Internal)

* ci(instrumentation-http): remove got devDependency
  [#3347](https://github.com/open-telemetry/opentelemetry-js/issues/3347) @dyladan
* deps(instrumentation-http): move sdk-metrics to dev dependencies [#3380](https://github.com/open-telemetry/opentelemetry-js/issues/3380) @pichlermarc

## 0.33.0

### :boom: Breaking Change

* Add `resourceDetectors` option to `NodeSDK` [#3210](https://github.com/open-telemetry/opentelemetry-js/issues/3210)
  * `NodeSDK.detectResources()` function is no longer able to receive config as a parameter.
    Instead, the detectors are passed to the constructor.

* chore(metrics-sdk): clean up exports [#3197](https://github.com/open-telemetry/opentelemetry-js/pull/3197) @pichlermarc
  * removes export for:
    * `AccumulationRecord`
    * `Aggregator`
    * `AggregatorKind`
    * `Accumulation`
    * `createInstrumentDescriptor`
    * `createInstrumentDescriptorWithView`
    * `isDescriptorCompatibleWith`
* chore(api-metrics): clean up exports [#3198](https://github.com/open-telemetry/opentelemetry-js/pull/3198) @pichlermarc
  * removes export for:
    * `NOOP_COUNTER_METRIC`
    * `NOOP_HISTOGRAM_METRIC`
    * `NOOP_METER_PROVIDER`
    * `NOOP_OBSERVABLE_COUNTER_METRIC`
    * `NOOP_OBSERVABLE_GAUGE_METRIC`
    * `NOOP_OBSERVABLE_UP_DOWN_COUNTER_METRIC`
    * `NOOP_UP_DOWN_COUNTER_METRIC`
    * `NoopCounterMetric`
    * `NoopHistogramMetric`
    * `NoopMeter`
    * `NoopMeterProvider`
    * `NoopMetric`
    * `NoopObservableCounterMetric`
    * `NoopObservableGaugeMetric`
    * `NoopObservableMetric`
    * `NoopObservableUpDownCounterMetric`
    * `NoopUpDownCounterMetric`
* feat(sdk-metrics): align MetricReader with specification and other language implementations [#3225](https://github.com/open-telemetry/opentelemetry-js/pull/3225) @pichlermarc
* chore(sdk-metrics): remove accidental export of the SDK `Meter` class [#3243](https://github.com/open-telemetry/opentelemetry-js/pull/3243) @pichlermarc

### :rocket: (Enhancement)

* Add `resourceDetectors` option to `NodeSDK` [#3210](https://github.com/open-telemetry/opentelemetry-js/issues/3210)
* feat: add Logs API @mkuba [#3117](https://github.com/open-telemetry/opentelemetry-js/pull/3117)

### :books: (Refine Doc)

* docs(sdk-metrics): fix typos and add missing parameter docs. [#3244](https://github.com/open-telemetry/opentelemetry-js/pull/3244) @pichlermarc

### :house: (Internal)

* ci(instrumentation-http): improve metrics test stability [#3242](https://github.com/open-telemetry/opentelemetry-js/pull/3242) @pichlermarc
* deps: remove unused protobufjs and update used ones to 7.1.1 #3251 [#3251](https://github.com/open-telemetry/opentelemetry-js/pull/3251) @pichlermarc

## 0.32.0

### :boom: Breaking Change

* Rename @opentelemetry/sdk-metrics-base package to @opentelemetry/sdk-metrics  [#3162](https://github.com/open-telemetry/opentelemetry-js/pull/3162) @hectorhdzg

### :rocket: (Enhancement)

* feature(instrumentation-http): Add HTTP Server and Client duration Metrics in HTTP Node.js Instrumentation [#3149](https://github.com/open-telemetry/opentelemetry-js/pull/3149) @hectorhdzg
* fix(add-views-to-node-sdk): added the ability to define meter views in `NodeSDK` [#3066](https://github.com/open-telemetry/opentelemetry-js/pull/3124) @weyert
* feature(add-console-metrics-exporter): add ConsoleMetricExporter [#3120](https://github.com/open-telemetry/opentelemetry-js/pull/3120) @weyert
* feature(prometheus-serialiser): export the unit block when unit is set in metric descriptor [#3066](https://github.com/open-telemetry/opentelemetry-js/pull/3041) @weyert
* feat: support latest `@opentelemetry/api` [#3177](https://github.com/open-telemetry/opentelemetry-js/pull/3177) @dyladan
* feat(sdk-metrics-base): add per metric-reader aggregation support [#3153](https://github.com/open-telemetry/opentelemetry-js/pull/3153) @legendecas
* chore(deps): update prometheus example dependencies to 0.32 [#3126](https://github.com/open-telemetry/opentelemetry-js/pull/3216) @avzis
* feature(opentelemetry-api-metrics): Adding generics to `create{metricType}` [#3151](https://github.com/open-telemetry/opentelemetry-js/issues/3151) @tomerghelber-tm

### :bug: (Bug Fix)

* fix(instrumentation-http): add `http.host` attribute before sending the request #3054 @cuichenli

## 0.31.0

### :boom: Breaking Change

* feature(views): move views registration to MeterProvider constructor [#3066](https://github.com/open-telemetry/opentelemetry-js/pull/3066) @pichlermarc
* feat(sdk-metrics-base): split up Singular into Sum and Gauge in MetricData [#3079](https://github.com/open-telemetry/opentelemetry-js/pull/3079) @pichlermarc
  * removes `DataPointType.SINGULAR`, and replaces it with `DataPointType.SUM` and `DataPointType.GAUGE`
  * removes `SingularMetricData` and replaces it with `SumMetricData` (including an additional `isMonotonic` flag) and `GaugeMetricData`
* feat(histogram): align collection of optional Histogram properties with spec [#3102](https://github.com/open-telemetry/opentelemetry-js/pull/3079) @pichlermarc
  * changes type of `sum` property on `Histogram` to `number | undefined`
  * changes type of `min` and `max` properties on `Histogram` to `number | undefined`
  * removes `hasMinMax` flag on the exported `Histogram` - this is now indicated by `min` and `max` being `undefined`

### :rocket: (Enhancement)

* feat(metrics-api): use common attributes definitions #3038 @legendecas
* feat(otlp-proto): pre-compile proto files [#3098](https://github.com/open-telemetry/opentelemetry-js/pull/3098) @legendecas
* feat(opentelemetry-sdk-metrics-base): added InMemoryMetricExporter [#3039](https://github.com/open-telemetry/opentelemetry-js/pull/3039) @weyert

### :bug: (Bug Fix)

* fix(histogram): fix maximum when only values < -1 are provided [#3086](https://github.com/open-telemetry/opentelemetry-js/pull/3086) @pichlermarc
* fix(instrumentation-grpc): always set grpc semcov status code attribute with numeric value [#3076](https://github.com/open-telemetry/opentelemetry-js/pull/3076) @blumamir

### :books: (Refine Doc)

### :house: (Internal)

## 0.30.0

### :boom: Breaking Change

* fix: remove aws and gcp detector from SDK [#3024](https://github.com/open-telemetry/opentelemetry-js/pull/3024) @flarna
* feat(sdk-metrics-base): implement min/max recording for Histograms [#3032](https://github.com/open-telemetry/opentelemetry-js/pull/3032) @pichlermarc
  * adds `min`/`max` recording to Histograms
  * updates [opentelemetry-proto](https://github.com/open-telemetry/opentelemetry-proto) to `0.18` so that `min` and
    `max` can be exported. This change breaks the OTLP/JSON Metric Exporter for all collector versions `<0.52` due to
    [open-telemetry/opentelemetry-collector#5312](https://github.com/open-telemetry/opentelemetry-collector/issues/5312).

### :rocket: (Enhancement)

* feat(opentelemetry-instrumentation-fetch): optionally ignore network events [#3028](https://github.com/open-telemetry/opentelemetry-js/pull/3028) @gregolsen
* feat(http-instrumentation): record exceptions in http instrumentation [#3008](https://github.com/open-telemetry/opentelemetry-js/pull/3008) @luismiramirez
* feat(node-sdk): add serviceName config option [#2867](https://github.com/open-telemetry/opentelemetry-js/pull/2867) @naseemkullah
* feat(opentelemetry-exporter-prometheus): export PrometheusSerializer [#3034](https://github.com/open-telemetry/opentelemetry-js/pull/3034) @matschaffer
* feat(sdk-metrics-base): detect resets on async metrics [#2990](https://github.com/open-telemetry/opentelemetry-js/pull/2990) @legendecas
  * Added monotonicity support in SumAggregator.
  * Added reset and gaps detection for async metric instruments.
  * Fixed the start time and end time of an exported metric with regarding to resets and gaps.

### :bug: (Bug Fix)

* fix(otlp-transformer): remove type dependency on Long [#3022](https://github.com/open-telemetry/opentelemetry-js/pull/3022) @legendecas
* fix(grpc-exporter): use non-normalized URL to determine channel security [#3019](https://github.com/open-telemetry/opentelemetry-js/pull/3019) @pichlermarc
* fix(otlp-exporter-base): fix gzip output stream in http otlp export [#3046](https://github.com/open-telemetry/opentelemetry-js/pull/3046) @mattolson
* docs(grpc-exporters): remove 'web' as supported from README.md [#3070](https://github.com/open-telemetry/opentelemetry-js/pull/3070) @pichlermarc

### :house: (Internal)

* test: add node 18 and remove EoL node versions [#3048](https://github.com/open-telemetry/opentelemetry-js/pull/3048) @dyladan

## 0.29.2

* Support for 1.3.1 of stable packages

## 0.29.1

### :bug: (Bug Fix)

* fix(sdk-metrics-base): only record non-negative histogram values [#3002](https://github.com/open-telemetry/opentelemetry-js/pull/3002) @pichlermarc
* fix(otlp-transformer): include missing prepublishOnly script which ensures esm and esnext build files are created and packaged @dyladan

## 0.29.0

### :boom: Breaking Change

* feat(metrics): metric readers and exporters now select aggregation temporality based on instrument type [#2902](https://github.com/open-telemetry/opentelemetry-js/pull/2902) @seemk
* refactor(metrics-sdk): rename InstrumentationLibrary -> InstrumentationScope [#2959](https://github.com/open-telemetry/opentelemetry-js/pull/2959) @pichlermarc
* feat(metrics): multi-instrument async callback support [#2966](https://github.com/open-telemetry/opentelemetry-js/pull/2966) @legendecas
  * changes on `meter.createObservableCounter`, `meter.createObservableGauge`, `meter.createObservableUpDownCounter`
    * removed the second parameter `callback`
    * returns an `Observable` object on which callbacks can be registered or unregistered.
  * added `meter.addBatchObservableCallback` and `meter.removeBatchObservableCallback`.
* fix: remove attributes from OTLPExporterConfigBase [#2991](https://github.com/open-telemetry/opentelemetry-js/pull/2991) @flarna

### :rocket: (Enhancement)

* feat(exporters): update proto version and use otlp-transformer [#2929](https://github.com/open-telemetry/opentelemetry-js/pull/2929) @pichlermarc
* fix(sdk-metrics-base): misbehaving aggregation temporality selector tolerance [#2958](https://github.com/open-telemetry/opentelemetry-js/pull/2958) @legendecas
* feat(trace-otlp-grpc): configure security with env vars [#2827](https://github.com/open-telemetry/opentelemetry-js/pull/2827) @svetlanabrennan
* feat(sdk-metrics-base): async instruments callback timeout [#2742](https://github.com/open-telemetry/opentelemetry-js/pull/2742) @legendecas

### :bug: (Bug Fix)

* fix(opentelemetry-instrumentation-http): use correct origin when port is `null` [#2948](https://github.com/open-telemetry/opentelemetry-js/pull/2948) @danielgblanco
* fix(otlp-exporter-base): include esm and esnext in package files [#2952](https://github.com/open-telemetry/opentelemetry-js/pull/2952) @dyladan
* fix(otlp-http-exporter): update endpoint to match spec [#2895](https://github.com/open-telemetry/opentelemetry-js/pull/2895) @svetlanabrennan
* fix(instrumentation): only patch core modules if enabled [#2993](https://github.com/open-telemetry/opentelemetry-js/pull/2993) @santigimeno
* fix(otlp-transformer): include esm and esnext in package files and update README [#2992](https://github.com/open-telemetry/opentelemetry-js/pull/2992) @pichlermarc
* fix(metrics): specification compliant default metric unit [#2983](https://github.com/open-telemetry/opentelemetry-js/pull/2983) @andyfleming
* fix(opentelemetry-instrumentation): use all provided patches for the same file [#2963](https://github.com/open-telemetry/opentelemetry-js/pull/2963) @Ugzuzg

### :books: (Refine Doc)

### :house: (Internal)

## 0.28.0

### :boom: Breaking Change

* feat(sdk-metrics-base): update metric exporter interfaces [#2707](https://github.com/open-telemetry/opentelemetry-js/pull/2707) @srikanthccv
* feat(api-metrics): remove observable types [#2687](https://github.com/open-telemetry/opentelemetry-js/pull/2687) @legendecas
* fix(otlp-http-exporter): remove content length header [#2879](https://github.com/open-telemetry/opentelemetry-js/pull/2879) @svetlanabrennan
* feat(experimental-packages): Update packages to latest SDK Version. [#2871](https://github.com/open-telemetry/opentelemetry-js/pull/2871) @pichlermarc
  * removed the -wip suffix from api-metrics and metrics-sdk-base.
  * updated dependencies to stable packages to `1.1.1` for all "experimental" packages.
  * updated Metrics Exporters to the latest Metrics SDK (`exporter-metrics-otlp-grpc`, `exporter-metrics-otlp-http`, `exporter-metrics-otlp-proto`)
  * updated `opentelemetry-sdk-node` to the latest Metrics SDK.
  * updated `otlp-transformer` to the latest Metrics SDK.
  * updated all `instrumentation-*` packages to use local implementations of `parseUrl()` due to #2884
* refactor(otlp-exporters) move base classes and associated types into their own packages [#2893](https://github.com/open-telemetry/opentelemetry-js/pull/2893) @pichlermarc
  * `otlp-exporter-base` => `OTLPExporterBase`, `OTLPExporterBrowserBase`, `OTLPExporterNodeBase`
  * `otlp-grpc-exporter-base` => `OTLPGRPCExporterNodeBase`
  * `otlp-proto-exporter-base` => `OTLPProtoExporterNodeBase`

### :rocket: (Enhancement)

* feat: spec compliant metric creation and sync instruments [#2588](https://github.com/open-telemetry/opentelemetry-js/pull/2588) @dyladan
* feat(api-metrics): async instruments spec compliance [#2569](https://github.com/open-telemetry/opentelemetry-js/pull/2569) @legendecas
* feat(sdk-metrics-base): add ValueType support for sync instruments [#2776](https://github.com/open-telemetry/opentelemetry-js/pull/2776) @legendecas
* feat(sdk-metrics-base): implement async instruments support [#2686](https://github.com/open-telemetry/opentelemetry-js/pull/2686) @legendecas
* feat(sdk-metrics-base): meter registration [#2666](https://github.com/open-telemetry/opentelemetry-js/pull/2666) @legendecas
* feat(sdk-metrics-base): bootstrap metrics exemplars [#2641](https://github.com/open-telemetry/opentelemetry-js/pull/2641) @srikanthccv
* feat(metrics-sdk): bootstrap aggregation support [#2634](https://github.com/open-telemetry/opentelemetry-js/pull/2634) @legendecas
* feat(metrics-sdk): bootstrap views api [#2625](https://github.com/open-telemetry/opentelemetry-js/pull/2625) @legendecas
* feat(sdk-metrics): bootstrap metric streams [#2636](https://github.com/open-telemetry/opentelemetry-js/pull/2636) @legendecas
* feat(views): add FilteringAttributesProcessor [#2733](https://github.com/open-telemetry/opentelemetry-js/pull/2733) @pichlermarc
* feat(metric-reader): add metric-reader [#2681](https://github.com/open-telemetry/opentelemetry-js/pull/2681) @pichlermarc
* feat(sdk-metrics-base): document and export basic APIs [#2725](https://github.com/open-telemetry/opentelemetry-js/pull/2725) @legendecas
* feat(views): Update addView() to disallow named views that select more than one instrument. [#2820](https://github.com/open-telemetry/opentelemetry-js/pull/2820) @pichlermarc
* feat(sdk-metrics-base): update exporting names [#2829](https://github.com/open-telemetry/opentelemetry-js/pull/2829) @legendecas
* Add grpc compression to trace-otlp-grpc exporter [#2813](https://github.com/open-telemetry/opentelemetry-js/pull/2813) @svetlanabrennan
* refactor: unifying shutdown once with BindOnceFuture [#2695](https://github.com/open-telemetry/opentelemetry-js/pull/2695) @legendecas
* feat(prometheus): update prometheus exporter with wip metrics sdk [#2824](https://github.com/open-telemetry/opentelemetry-js/pull/2824) @legendecas
* feat(instrumentation-xhr): add applyCustomAttributesOnSpan hook [#2134](https://github.com/open-telemetry/opentelemetry-js/pull/2134) @mhennoch
* feat(proto): add @opentelemetry/otlp-transformer package with hand-rolled transformation [#2746](https://github.com/open-telemetry/opentelemetry-js/pull/2746) @dyladan
* feat(sdk-metrics-base): shutdown and forceflush on MeterProvider [#2890](https://github.com/open-telemetry/opentelemetry-js/pull/2890) @legendecas
* feat(sdk-metrics-base): return the same meter for identical input to getMeter [#2901](https://github.com/open-telemetry/opentelemetry-js/pull/2901) @legendecas
* feat(otlp-exporter): add [OTEL_EXPORTER_OTLP_TIMEOUT](https://github.com/open-telemetry/opentelemetry-specification/blob/main/specification/protocol/exporter.md#configuration-options) env var to otlp exporters [#2738](https://github.com/open-telemetry/opentelemetry-js/pull/2738) @svetlanabrennan
* feat(sdk-metrics-base): hoist async instrument callback invocations [#2822](https://github.com/open-telemetry/opentelemetry-js/pull/2822) @legendecas

### :bug: (Bug Fix)

* fix(sdk-metrics-base): remove aggregator.toMetricData dependency on AggregationTemporality [#2676](https://github.com/open-telemetry/opentelemetry-js/pull/2676) @legendecas
* fix(sdk-metrics-base): coerce histogram boundaries to be implicit Infinity [#2859](https://github.com/open-telemetry/opentelemetry-js/pull/2859) @legendecas
* fix(instrumentation-http): HTTP 400 status code should not set span status to error on servers [#2789](https://github.com/open-telemetry/opentelemetry-js/pull/2789) @nordfjord

### :books: (Refine Doc)

* Update metrics example [#2658](https://github.com/open-telemetry/opentelemetry-js/pull/2658) @svetlanabrennan
* docs(api-metrics): add notes on ObservableResult.observe [#2712](https://github.com/open-telemetry/opentelemetry-js/pull/2712) @legendecas

### :house: (Internal)

* chore: move trace exporters back to experimental [#2835](https://github.com/open-telemetry/opentelemetry-js/pull/2835) @dyladan
* refactor(sdk-metrics-base): meter shared states [#2821](https://github.com/open-telemetry/opentelemetry-js/pull/2821) @legendecas

## v0.27.0

### :boom: Breaking Change

* [#2566](https://github.com/open-telemetry/opentelemetry-js/pull/2566) feat!(metrics): remove batch observer ([@dyladan](https://github.com/dyladan))
* [#2485](https://github.com/open-telemetry/opentelemetry-js/pull/2485) feat!: Split metric and trace exporters into new experimental packages ([@willarmiros](https://github.com/willarmiros))
* [#2540](https://github.com/open-telemetry/opentelemetry-js/pull/2540) fix(sdk-metrics-base): remove metric kind BATCH_OBSERVER ([@legendecas](https://github.com/legendecas))
* [#2496](https://github.com/open-telemetry/opentelemetry-js/pull/2496) feat(api-metrics): rename metric instruments to match feature-freeze API specification ([@legendecas](https://github.com/legendecas))

### :rocket: (Enhancement)

* [#2523](https://github.com/open-telemetry/opentelemetry-js/pull/2523) feat: Rename Labels to Attributes ([@pirgeo](https://github.com/pirgeo))
* [#2559](https://github.com/open-telemetry/opentelemetry-js/pull/2559) feat(api-metrics): remove bind/unbind and bound instruments ([@legendecas](https://github.com/legendecas))
* [#2563](https://github.com/open-telemetry/opentelemetry-js/pull/2563) feat(sdk-metrics-base): remove per-meter config on MeterProvider.getMeter ([@legendecas](https://github.com/legendecas))

### :bug: (Bug Fix)

* [#2610](https://github.com/open-telemetry/opentelemetry-js/pull/2610) fix: preventing double enable for instrumentation that has been already enabled ([@obecny](https://github.com/obecny))
* [#2581](https://github.com/open-telemetry/opentelemetry-js/pull/2581) feat: lazy initialization of the gzip stream ([@fungiboletus](https://github.com/fungiboletus))
* [#2584](https://github.com/open-telemetry/opentelemetry-js/pull/2584) fix: fixing compatibility versions for detectors ([@obecny](https://github.com/obecny))
* [#2558](https://github.com/open-telemetry/opentelemetry-js/pull/2558) fix(@opentelemetry/exporter-prometheus): unref prometheus server to prevent process running indefinitely ([@mothershipper](https://github.com/mothershipper))
* [#2495](https://github.com/open-telemetry/opentelemetry-js/pull/2495) fix(sdk-metrics-base): metrics name should be in the max length of 63 ([@legendecas](https://github.com/legendecas))
* [#2497](https://github.com/open-telemetry/opentelemetry-js/pull/2497) feat(@opentelemetry-instrumentation-fetch): support reading response body from the hook applyCustomAttributesOnSpan ([@echoontheway](https://github.com/echoontheway))

### :books: (Refine Doc)

* [#2561](https://github.com/open-telemetry/opentelemetry-js/pull/2561) Use new canonical path to Getting Started ([@chalin](https://github.com/chalin))
* [#2576](https://github.com/open-telemetry/opentelemetry-js/pull/2576) docs(instrumentation): update links in the Readme ([@OlivierAlbertini](https://github.com/OlivierAlbertini))
* [#2600](https://github.com/open-telemetry/opentelemetry-js/pull/2600) docs: fix URLs in README post-experimental move ([@arbourd](https://github.com/arbourd))
* [#2579](https://github.com/open-telemetry/opentelemetry-js/pull/2579) doc: Move upgrade propagator notes to correct section ([@NathanielRN](https://github.com/NathanielRN))
* [#2568](https://github.com/open-telemetry/opentelemetry-js/pull/2568) chore(doc): update matrix with contrib version for 1.0 core ([@vmarchaud](https://github.com/vmarchaud))
* [#2555](https://github.com/open-telemetry/opentelemetry-js/pull/2555) docs: expose existing comments ([@moander](https://github.com/moander))
* [#2493](https://github.com/open-telemetry/opentelemetry-js/pull/2493) chore: remove getting started and link to documentation. ([@svrnm](https://github.com/svrnm))

### :house: (Internal)

* [#2404](https://github.com/open-telemetry/opentelemetry-js/pull/2404) chore: Fix lint warnings in instrumentation package ([@alisabzevari](https://github.com/alisabzevari))
* [#2533](https://github.com/open-telemetry/opentelemetry-js/pull/2533) chore: regularly close stale issues ([@Rauno56](https://github.com/Rauno56))
* [#2570](https://github.com/open-telemetry/opentelemetry-js/pull/2570) chore: adding selenium tests with browserstack ([@obecny](https://github.com/obecny))
* [#2522](https://github.com/open-telemetry/opentelemetry-js/pull/2522) chore: cleanup setting config in instrumentations ([@Flarna](https://github.com/Flarna))
* [#2541](https://github.com/open-telemetry/opentelemetry-js/pull/2541) chore: slim font size for section title in PR template ([@legendecas](https://github.com/legendecas))
* [#2509](https://github.com/open-telemetry/opentelemetry-js/pull/2509) chore: expand pull request template with action items ([@pragmaticivan](https://github.com/pragmaticivan))
* [#2488](https://github.com/open-telemetry/opentelemetry-js/pull/2488) chore: inline sources in source maps ([@dyladan](https://github.com/dyladan))
* [#2514](https://github.com/open-telemetry/opentelemetry-js/pull/2514) chore: update stable dependencies to 1.0 ([@dyladan](https://github.com/dyladan))

## Previous releases

For changelog entries for previous releases see the [CHANGELOG.md](../CHANGELOG.md).<|MERGE_RESOLUTION|>--- conflicted
+++ resolved
@@ -12,11 +12,7 @@
 
 ### :bug: (Bug Fix)
 
-<<<<<<< HEAD
-* fix(exporter-logs-otlp-http): add @opentelemetry/api as peer/dev dependency, add @opentelemetry/api-logs depenency
-=======
-### :bug: (Bug Fix)
->>>>>>> c021b10b
+* fix(exporter-logs-otlp-http): add @opentelemetry/api-logs as depenency
 
 ### :books: (Refine Doc)
 
