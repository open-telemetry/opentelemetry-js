{
  "name": "@opentelemetry/instrumentation-grpc",
  "version": "0.31.0",
  "description": "OpenTelemetry grpc automatic instrumentation package.",
  "main": "build/src/index.js",
  "types": "build/src/index.d.ts",
  "repository": "open-telemetry/opentelemetry-js",
  "scripts": {
    "prepublishOnly": "npm run compile",
    "compile": "tsc --build",
    "clean": "tsc --build --clean",
    "test": "nyc ts-mocha -p tsconfig.json test/**/*.test.ts",
    "tdd": "npm run test -- --watch-extensions ts --watch",
    "lint": "eslint . --ext .ts",
    "lint:fix": "eslint . --ext .ts --fix",
    "codecov": "nyc report --reporter=json && codecov -f coverage/*.json -p ../../../",
    "version": "node ../../../scripts/version-update.js",
    "watch": "tsc --build --watch",
    "precompile": "lerna run version --scope $(npm pkg get name) --include-dependencies",
    "prewatch": "node ../../../scripts/version-update.js",
    "peer-api-check": "node ../../../scripts/peer-api-check.js"
  },
  "keywords": [
    "opentelemetry",
    "grpc",
    "nodejs",
    "tracing",
    "profiling",
    "instrumentation"
  ],
  "author": "OpenTelemetry Authors",
  "license": "Apache-2.0",
  "engines": {
    "node": ">=14"
  },
  "files": [
    "build/src/**/*.js",
    "build/src/**/*.js.map",
    "build/src/**/*.d.ts",
    "doc",
    "LICENSE",
    "README.md"
  ],
  "publishConfig": {
    "access": "public"
  },
  "devDependencies": {
    "@grpc/grpc-js": "1.5.9",
    "@grpc/proto-loader": "0.6.9",
    "@opentelemetry/api": "^1.0.0",
    "@opentelemetry/context-async-hooks": "1.5.0",
    "@opentelemetry/core": "1.5.0",
    "@opentelemetry/sdk-trace-base": "1.5.0",
    "@opentelemetry/sdk-trace-node": "1.5.0",
    "@types/mocha": "8.2.3",
    "@types/node": "14.17.33",
    "@types/semver": "7.3.9",
    "@types/sinon": "10.0.6",
    "codecov": "3.8.3",
    "grpc": "1.24.11",
    "mocha": "7.2.0",
    "node-pre-gyp": "0.17.0",
    "nyc": "15.1.0",
    "rimraf": "3.0.2",
    "semver": "7.3.5",
    "sinon": "12.0.1",
    "ts-mocha": "9.0.2",
    "typescript": "4.4.4"
  },
  "peerDependencies": {
    "@opentelemetry/api": "^1.0.0"
  },
  "dependencies": {
<<<<<<< HEAD
    "@opentelemetry/api-metrics": "0.31.0",
    "@opentelemetry/instrumentation": "0.31.0",
    "@opentelemetry/semantic-conventions": "1.5.0"
  }
=======
    "@opentelemetry/api-metrics": "0.30.0",
    "@opentelemetry/instrumentation": "0.30.0",
    "@opentelemetry/semantic-conventions": "1.4.0"
  },
  "homepage": "https://github.com/open-telemetry/opentelemetry-js/tree/main/experimental/packages/opentelemetry-instrumentation-grpc"
>>>>>>> 37ecb596
}<|MERGE_RESOLUTION|>--- conflicted
+++ resolved
@@ -71,16 +71,9 @@
     "@opentelemetry/api": "^1.0.0"
   },
   "dependencies": {
-<<<<<<< HEAD
     "@opentelemetry/api-metrics": "0.31.0",
     "@opentelemetry/instrumentation": "0.31.0",
     "@opentelemetry/semantic-conventions": "1.5.0"
-  }
-=======
-    "@opentelemetry/api-metrics": "0.30.0",
-    "@opentelemetry/instrumentation": "0.30.0",
-    "@opentelemetry/semantic-conventions": "1.4.0"
   },
   "homepage": "https://github.com/open-telemetry/opentelemetry-js/tree/main/experimental/packages/opentelemetry-instrumentation-grpc"
->>>>>>> 37ecb596
 }