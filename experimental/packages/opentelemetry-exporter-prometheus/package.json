{
  "name": "@opentelemetry/exporter-prometheus",
  "version": "0.48.0",
  "description": "OpenTelemetry Exporter Prometheus provides a metrics endpoint for Prometheus",
  "main": "build/src/index.js",
  "types": "build/src/index.d.ts",
  "repository": "open-telemetry/opentelemetry-js",
  "scripts": {
    "prepublishOnly": "npm run compile",
    "compile": "tsc --build",
    "clean": "tsc --build --clean",
    "test": "nyc ts-mocha -p tsconfig.json 'test/**/*.test.ts'",
    "tdd": "npm run test -- --watch-extensions ts --watch",
    "codecov": "nyc report --reporter=json && codecov -f coverage/*.json -p ../../../",
    "lint": "eslint . --ext .ts",
    "lint:fix": "eslint . --ext .ts --fix",
    "version": "node ../../../scripts/version-update.js",
    "watch": "tsc --build --watch",
    "precompile": "cross-var lerna run version --scope $npm_package_name --include-dependencies",
    "prewatch": "npm run precompile",
    "peer-api-check": "node ../../../scripts/peer-api-check.js"
  },
  "keywords": [
    "opentelemetry",
    "nodejs",
    "tracing",
    "profiling"
  ],
  "author": "OpenTelemetry Authors",
  "license": "Apache-2.0",
  "engines": {
    "node": ">=18"
  },
  "files": [
    "build/src/**/*.js",
    "build/src/**/*.js.map",
    "build/src/**/*.d.ts",
    "doc",
    "LICENSE",
    "README.md"
  ],
  "publishConfig": {
    "access": "public"
  },
  "devDependencies": {
    "@opentelemetry/api": "1.7.0",
<<<<<<< HEAD
    "@opentelemetry/semantic-conventions": "1.18.1",
=======
    "@opentelemetry/semantic-conventions": "1.21.0",
>>>>>>> f86251d4
    "@types/mocha": "10.0.6",
    "@types/node": "18.6.5",
    "@types/sinon": "10.0.20",
    "codecov": "3.8.3",
    "cross-var": "1.1.0",
    "lerna": "6.6.2",
    "mocha": "10.2.0",
    "nyc": "15.1.0",
    "sinon": "15.1.2",
    "ts-mocha": "10.0.0",
    "typescript": "4.4.4"
  },
  "peerDependencies": {
    "@opentelemetry/api": "^1.3.0"
  },
  "dependencies": {
    "@opentelemetry/core": "1.21.0",
    "@opentelemetry/resources": "1.21.0",
    "@opentelemetry/sdk-metrics": "1.21.0"
  },
  "homepage": "https://github.com/open-telemetry/opentelemetry-js/tree/main/experimental/packages/opentelemetry-exporter-prometheus",
  "sideEffects": false
}<|MERGE_RESOLUTION|>--- conflicted
+++ resolved
@@ -44,11 +44,7 @@
   },
   "devDependencies": {
     "@opentelemetry/api": "1.7.0",
-<<<<<<< HEAD
-    "@opentelemetry/semantic-conventions": "1.18.1",
-=======
     "@opentelemetry/semantic-conventions": "1.21.0",
->>>>>>> f86251d4
     "@types/mocha": "10.0.6",
     "@types/node": "18.6.5",
     "@types/sinon": "10.0.20",
