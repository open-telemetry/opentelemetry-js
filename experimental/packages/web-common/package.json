--- conflicted
+++ resolved
@@ -73,15 +73,9 @@
   "devDependencies": {
     "@babel/core": "7.25.2",
     "@opentelemetry/api": "1.9.0",
-<<<<<<< HEAD
-    "@opentelemetry/api-events": "0.53.0",
-    "@opentelemetry/api-logs": "0.53.0",
-    "@types/mocha": "10.0.9",
-=======
     "@opentelemetry/api-events": "0.54.2",
     "@opentelemetry/api-logs": "0.54.2",
-    "@types/mocha": "10.0.8",
->>>>>>> b7343ef3
+    "@types/mocha": "10.0.9",
     "@types/node": "18.6.5",
     "@types/sinon": "10.0.20",
     "@types/webpack-env": "1.16.3",
