{
    "name": "@opentelemetry/plugins-node-all",
    "version": "0.10.2",
    "description": "Metapackage which bundles opentelemetry node core and contrib plugins",
    "author": "OpenTelemetry Authors",
    "homepage": "https://github.com/open-telemetry/opentelemetry-js#readme",
    "license": "Apache-2.0",
    "publishConfig": {
        "access": "public"
    },
    "repository": {
        "type": "git",
        "url": "git+https://github.com/open-telemetry/opentelemetry-js.git"
    },
    "bugs": {
        "url": "https://github.com/open-telemetry/opentelemetry-js/issues"
    },
    "dependencies": {
<<<<<<< HEAD
        "@opentelemetry/plugin-express": "0.8.0",
        "@opentelemetry/plugin-ioredis": "0.8.0",
        "@opentelemetry/plugin-mongodb": "0.8.0",
        "@opentelemetry/plugin-mysql": "0.8.0",
        "@opentelemetry/plugin-pg": "0.8.0",
        "@opentelemetry/plugin-pg-pool": "0.8.0",
        "@opentelemetry/plugin-redis": "0.8.0",
        "@opentelemetry/plugins-node-core": "^0.10.2"
=======
        "@opentelemetry/plugin-express": "0.9.0",
        "@opentelemetry/plugin-ioredis": "0.9.0",
        "@opentelemetry/plugin-mongodb": "0.9.0",
        "@opentelemetry/plugin-mysql": "0.9.0",
        "@opentelemetry/plugin-pg": "0.9.0",
        "@opentelemetry/plugin-pg-pool": "0.9.0",
        "@opentelemetry/plugin-redis": "0.9.0",
        "@opentelemetry/plugins-node-core": "^0.10.1"
>>>>>>> 440c306b
    }
}<|MERGE_RESOLUTION|>--- conflicted
+++ resolved
@@ -16,16 +16,6 @@
         "url": "https://github.com/open-telemetry/opentelemetry-js/issues"
     },
     "dependencies": {
-<<<<<<< HEAD
-        "@opentelemetry/plugin-express": "0.8.0",
-        "@opentelemetry/plugin-ioredis": "0.8.0",
-        "@opentelemetry/plugin-mongodb": "0.8.0",
-        "@opentelemetry/plugin-mysql": "0.8.0",
-        "@opentelemetry/plugin-pg": "0.8.0",
-        "@opentelemetry/plugin-pg-pool": "0.8.0",
-        "@opentelemetry/plugin-redis": "0.8.0",
-        "@opentelemetry/plugins-node-core": "^0.10.2"
-=======
         "@opentelemetry/plugin-express": "0.9.0",
         "@opentelemetry/plugin-ioredis": "0.9.0",
         "@opentelemetry/plugin-mongodb": "0.9.0",
@@ -33,7 +23,6 @@
         "@opentelemetry/plugin-pg": "0.9.0",
         "@opentelemetry/plugin-pg-pool": "0.9.0",
         "@opentelemetry/plugin-redis": "0.9.0",
-        "@opentelemetry/plugins-node-core": "^0.10.1"
->>>>>>> 440c306b
+        "@opentelemetry/plugins-node-core": "^0.10.2"
     }
 }