--- conflicted
+++ resolved
@@ -26,15 +26,12 @@
 * refactor(sdk-trace-base)!: remove `new Span` constructor in favor of `Tracer.startSpan` API [#5048](https://github.com/open-telemetry/opentelemetry-js/pull/5048) @david-luna
 * refactor(sdk-trace-base)!: remove `BasicTracerProvider.addSpanProcessor` API in favor of constructor options. [#5134](https://github.com/open-telemetry/opentelemetry-js/pull/5134) @david-luna
 * refactor(sdk-trace-base)!: make `resource` property private in `BasicTracerProvider` and remove `getActiveSpanProcessor` API. [#5192](https://github.com/open-telemetry/opentelemetry-js/pull/5192) @david-luna
-<<<<<<< HEAD
 * feat(sdk-metrics)!: extract `IMetricReader` interface and use it over abstract class [#5311](https://github.com/open-telemetry/opentelemetry-js/pull/5311)
   * (user-facing): `MeterProviderOptions` now provides the more general `IMetricReader` type over `MetricReader`
   * If you accept `MetricReader` in your public interface, consider accepting the more general `IMetricReader` instead to avoid unintentional breaking changes
-=======
 * chore!: update typescript to version `5.0.4` [#5145](https://github.com/open-telemetry/opentelemetry-js/pull/5145) @david-luna
   * (user-facing) dropped support for `typescript@<5.0.4`
   * (user-facing) all packages published from this repository will from now on drop support for old versions of `typescript` in minor releases. We will only drop support for versions that are older than 2 years.
->>>>>>> fddcd199
 
 ### :rocket: (Enhancement)
 
