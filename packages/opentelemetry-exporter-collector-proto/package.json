--- conflicted
+++ resolved
@@ -64,21 +64,12 @@
   },
   "dependencies": {
     "@grpc/proto-loader": "^0.5.4",
-<<<<<<< HEAD
-    "@opentelemetry/api": "^0.18.1",
+    "@opentelemetry/api": "^1.0.0-rc.0",
     "@opentelemetry/core": "0.18.2",
     "@opentelemetry/exporter-collector": "0.18.2",
     "@opentelemetry/metrics": "0.18.2",
     "@opentelemetry/resources": "0.18.2",
     "@opentelemetry/tracing": "0.18.2",
-=======
-    "@opentelemetry/api": "^1.0.0-rc.0",
-    "@opentelemetry/core": "^0.18.2",
-    "@opentelemetry/exporter-collector": "^0.18.2",
-    "@opentelemetry/metrics": "^0.18.2",
-    "@opentelemetry/resources": "^0.18.2",
-    "@opentelemetry/tracing": "^0.18.2",
->>>>>>> 02175dfa
     "protobufjs": "^6.9.0"
   }
 }