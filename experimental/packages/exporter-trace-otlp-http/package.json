{
  "name": "@opentelemetry/exporter-trace-otlp-http",
  "version": "0.44.0",
  "description": "OpenTelemetry Collector Trace Exporter allows user to send collected traces to the OpenTelemetry Collector",
  "main": "build/src/index.js",
  "module": "build/esm/index.js",
  "esnext": "build/esnext/index.js",
  "types": "build/src/index.d.ts",
  "repository": "open-telemetry/opentelemetry-js",
  "browser": {
    "./src/platform/index.ts": "./src/platform/browser/index.ts",
    "./build/esm/platform/index.js": "./build/esm/platform/browser/index.js",
    "./build/esnext/platform/index.js": "./build/esnext/platform/browser/index.js",
    "./build/src/platform/index.js": "./build/src/platform/browser/index.js"
  },
  "scripts": {
    "prepublishOnly": "npm run compile",
    "compile": "tsc --build tsconfig.json tsconfig.esm.json tsconfig.esnext.json",
    "clean": "tsc --build --clean tsconfig.json tsconfig.esm.json tsconfig.esnext.json",
    "codecov:browser": "nyc report --reporter=json && codecov -f coverage/*.json -p ../../../",
    "lint": "eslint . --ext .ts",
    "lint:fix": "eslint . --ext .ts --fix",
    "tdd": "npm run test -- --watch-extensions ts --watch",
    "tdd:browser": "karma start",
    "test": "nyc ts-mocha -p tsconfig.json 'test/**/*.test.ts' --exclude 'test/browser/**/*.ts'",
    "test:browser": "karma start --single-run",
    "version": "node ../../../scripts/version-update.js",
    "watch": "tsc --build --watch tsconfig.json tsconfig.esm.json tsconfig.esnext.json",
    "precompile": "cross-var lerna run version --scope $npm_package_name --include-dependencies",
    "prewatch": "npm run precompile",
    "peer-api-check": "node ../../../scripts/peer-api-check.js",
    "codecov": "nyc report --reporter=json && codecov -f coverage/*.json -p ../../../"
  },
  "keywords": [
    "opentelemetry",
    "nodejs",
    "browser",
    "tracing",
    "profiling",
    "metrics",
    "stats"
  ],
  "author": "OpenTelemetry Authors",
  "license": "Apache-2.0",
  "engines": {
    "node": ">=14"
  },
  "files": [
    "build/esm/**/*.js",
    "build/esm/**/*.js.map",
    "build/esm/**/*.d.ts",
    "build/esnext/**/*.js",
    "build/esnext/**/*.js.map",
    "build/esnext/**/*.d.ts",
    "build/src/**/*.js",
    "build/src/**/*.js.map",
    "build/src/**/*.d.ts",
    "doc",
    "LICENSE",
    "README.md"
  ],
  "publishConfig": {
    "access": "public"
  },
  "devDependencies": {
    "@babel/core": "7.22.20",
    "@opentelemetry/api": "1.6.0",
    "@types/mocha": "10.0.2",
    "@types/node": "18.6.5",
    "@types/sinon": "10.0.18",
    "@types/webpack-env": "1.16.3",
    "babel-loader": "8.3.0",
    "babel-plugin-istanbul": "6.1.1",
    "codecov": "3.8.3",
    "cpx": "1.5.0",
<<<<<<< HEAD
    "fetch-mock": "9.11.0",
    "istanbul-instrumenter-loader": "3.0.1",
    "karma": "6.3.16",
=======
    "cross-var": "1.1.0",
    "karma": "6.4.2",
>>>>>>> b6e532bf
    "karma-chrome-launcher": "3.1.0",
    "karma-coverage": "2.2.1",
    "karma-mocha": "2.0.1",
    "karma-spec-reporter": "0.0.36",
    "karma-webpack": "4.0.2",
    "lerna": "7.1.5",
    "mocha": "10.2.0",
    "nyc": "15.1.0",
    "sinon": "15.1.2",
    "ts-loader": "8.4.0",
    "ts-mocha": "10.0.0",
    "typescript": "4.4.4",
    "webpack": "4.46.0",
    "webpack-cli": "4.10.0",
    "webpack-merge": "5.9.0"
  },
  "peerDependencies": {
    "@opentelemetry/api": "^1.0.0"
  },
  "dependencies": {
    "@opentelemetry/core": "1.17.1",
    "@opentelemetry/otlp-exporter-base": "0.44.0",
    "@opentelemetry/otlp-transformer": "0.44.0",
    "@opentelemetry/resources": "1.17.1",
    "@opentelemetry/sdk-trace-base": "1.17.1"
  },
  "homepage": "https://github.com/open-telemetry/opentelemetry-js/tree/main/experimental/packages/exporter-trace-otlp-http",
  "sideEffects": false
}<|MERGE_RESOLUTION|>--- conflicted
+++ resolved
@@ -73,14 +73,9 @@
     "babel-plugin-istanbul": "6.1.1",
     "codecov": "3.8.3",
     "cpx": "1.5.0",
-<<<<<<< HEAD
+    "cross-var": "1.1.0",
     "fetch-mock": "9.11.0",
-    "istanbul-instrumenter-loader": "3.0.1",
-    "karma": "6.3.16",
-=======
-    "cross-var": "1.1.0",
     "karma": "6.4.2",
->>>>>>> b6e532bf
     "karma-chrome-launcher": "3.1.0",
     "karma-coverage": "2.2.1",
     "karma-mocha": "2.0.1",
