/*!
 * Copyright 2019, OpenTelemetry Authors
 *
 * Licensed under the Apache License, Version 2.0 (the "License");
 * you may not use this file except in compliance with the License.
 * You may obtain a copy of the License at
 *
 *      https://www.apache.org/licenses/LICENSE-2.0
 *
 * Unless required by applicable law or agreed to in writing, software
 * distributed under the License is distributed on an "AS IS" BASIS,
 * WITHOUT WARRANTIES OR CONDITIONS OF ANY KIND, either express or implied.
 * See the License for the specific language governing permissions and
 * limitations under the License.
 */

import * as types from '@opentelemetry/types';
import { TimeSeries } from './export/types';

/**
 * This class represent the base to handle, which is responsible for generating
 * the TimeSeries.
 */
export class BaseHandle {
  protected _data = 0;
  protected _labelSet: types.LabelSet;

  constructor(labelSet: types.LabelSet) {
    this._labelSet = labelSet;
  }

  /**
   * Returns the TimeSeries with one or more Point.
   *
   * @param timestamp The time at which the handle is recorded.
   * @returns The TimeSeries.
   */
  getTimeSeries(timestamp: types.HrTime): TimeSeries {
    return {
      labelValues: Object.values(this._labelSet.labels).map(value => ({
        value,
      })),
      points: [{ value: this._data, timestamp }],
    };
  }
}

/**
 * CounterHandle allows the SDK to observe/record a single metric event. The
 * value of single handle in the `Counter` associated with specified LabelSet.
 */
export class CounterHandle extends BaseHandle implements types.CounterHandle {
  constructor(
    labelSet: types.LabelSet,
    private readonly _disabled: boolean,
    private readonly _monotonic: boolean,
    private readonly _valueType: types.ValueType,
<<<<<<< HEAD
    private readonly _logger: types.Logger
=======
    private readonly _labelValues: string[],
    private readonly _logger: types.Logger,
    private readonly _onUpdate: Function
>>>>>>> e1a27795
  ) {
    super(labelSet);
  }

  add(value: number): void {
    if (this._disabled) return;

    if (this._monotonic && value < 0) {
      this._logger.error(
        `Monotonic counter cannot descend for ${Object.values(
          this._labelSet.labels
        )}`
      );
      return;
    }
    if (this._valueType === types.ValueType.INT && !Number.isInteger(value)) {
      this._logger.warn(
        `INT counter cannot accept a floating-point value for ${Object.values(
          this._labelSet.labels
        )}, ignoring the fractional digits.`
      );
      value = Math.trunc(value);
    }
    this._data = this._data + value;
    this._onUpdate();
  }
}

/**
 * GaugeHandle allows the SDK to observe/record a single metric event. The
 * value of single handle in the `Gauge` associated with specified LabelSet.
 */
export class GaugeHandle extends BaseHandle implements types.GaugeHandle {
  constructor(
    labelSet: types.LabelSet,
    private readonly _disabled: boolean,
    private readonly _monotonic: boolean,
    private readonly _valueType: types.ValueType,
<<<<<<< HEAD
    private readonly _logger: types.Logger
=======
    private readonly _labelValues: string[],
    private readonly _logger: types.Logger,
    private readonly _onUpdate: Function
>>>>>>> e1a27795
  ) {
    super(labelSet);
  }

  set(value: number): void {
    if (this._disabled) return;

    if (this._monotonic && value < this._data) {
      this._logger.error(
        `Monotonic gauge cannot descend for ${Object.values(
          this._labelSet.labels
        )}`
      );
      return;
    }

    if (this._valueType === types.ValueType.INT && !Number.isInteger(value)) {
      this._logger.warn(
        `INT gauge cannot accept a floating-point value for ${Object.values(
          this._labelSet.labels
        )}, ignoring the fractional digits.`
      );
      value = Math.trunc(value);
    }
    this._data = value;
    this._onUpdate();
  }
}

/**
 * MeasureHandle is an implementation of the {@link MeasureHandle} interface.
 */
export class MeasureHandle extends BaseHandle implements types.MeasureHandle {
  record(
    value: number,
    distContext?: types.DistributedContext,
    spanContext?: types.SpanContext
  ): void {
    // @todo: implement this method.
    return;
  }
}<|MERGE_RESOLUTION|>--- conflicted
+++ resolved
@@ -55,13 +55,8 @@
     private readonly _disabled: boolean,
     private readonly _monotonic: boolean,
     private readonly _valueType: types.ValueType,
-<<<<<<< HEAD
-    private readonly _logger: types.Logger
-=======
-    private readonly _labelValues: string[],
     private readonly _logger: types.Logger,
     private readonly _onUpdate: Function
->>>>>>> e1a27795
   ) {
     super(labelSet);
   }
@@ -100,13 +95,8 @@
     private readonly _disabled: boolean,
     private readonly _monotonic: boolean,
     private readonly _valueType: types.ValueType,
-<<<<<<< HEAD
-    private readonly _logger: types.Logger
-=======
-    private readonly _labelValues: string[],
     private readonly _logger: types.Logger,
     private readonly _onUpdate: Function
->>>>>>> e1a27795
   ) {
     super(labelSet);
   }
