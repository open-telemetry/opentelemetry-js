{
  "name": "@opentelemetry/otlp-transformer",
  "private": false,
  "publishConfig": {
    "access": "public"
  },
  "version": "0.56.0",
  "description": "Transform OpenTelemetry SDK data into OTLP",
  "module": "build/esm/index.js",
  "esnext": "build/esnext/index.js",
  "types": "build/src/index.d.ts",
  "main": "build/src/index.js",
  "repository": "open-telemetry/opentelemetry-js",
  "scripts": {
    "prepublishOnly": "npm run compile",
    "precompile": "cross-var lerna run version --scope $npm_package_name --include-dependencies",
    "compile": "npm run protos && tsc --build tsconfig.json tsconfig.esm.json tsconfig.esnext.json",
    "clean": "tsc --build --clean tsconfig.json tsconfig.esm.json tsconfig.esnext.json",
    "protos": "npm run submodule && npm run protos:generate",
    "protos:generate": "node ../../../scripts/generate-protos.js",
    "lint": "eslint . --ext .ts",
    "lint:fix": "eslint . --ext .ts --fix",
    "tdd": "npm run test -- --watch-extensions ts --watch",
    "submodule": "git submodule sync --recursive && git submodule update --init --recursive",
    "test": "nyc mocha 'test/**/*.test.ts'",
    "test:browser": "karma start --single-run",
    "test:bench": "node test/performance/benchmark/index.js | tee .benchmark-results.txt",
    "prewatch": "node ../../../scripts/version-update.js",
    "watch": "npm run protos && tsc -w tsconfig.json tsconfig.esm.json tsconfig.esnext.json",
    "peer-api-check": "node ../../../scripts/peer-api-check.js",
    "align-api-deps": "node ../../../scripts/align-api-deps.js"
  },
  "keywords": [
    "opentelemetry",
    "nodejs",
    "grpc",
    "protobuf",
    "otlp",
    "tracing",
    "metrics"
  ],
  "author": "OpenTelemetry Authors",
  "license": "Apache-2.0",
  "engines": {
    "node": ">=18"
  },
  "files": [
    "build/esm/**/*.js",
    "build/esm/**/*.js.map",
    "build/esm/**/*.d.ts",
    "build/esnext/**/*.js",
    "build/esnext/**/*.js.map",
    "build/esnext/**/*.d.ts",
    "build/src/**/*.js",
    "build/src/**/*.js.map",
    "build/src/**/*.d.ts",
    "LICENSE",
    "README.md"
  ],
  "peerDependencies": {
    "@opentelemetry/api": "^1.3.0"
  },
  "devDependencies": {
    "@opentelemetry/api": "1.9.0",
<<<<<<< HEAD
    "@types/mocha": "10.0.9",
=======
    "@types/mocha": "10.0.10",
>>>>>>> eb81e286
    "@types/webpack-env": "1.16.3",
    "babel-plugin-istanbul": "7.0.0",
    "cross-var": "1.1.0",
    "karma": "6.4.4",
    "karma-chrome-launcher": "3.1.0",
    "karma-coverage": "2.2.1",
    "karma-mocha": "2.0.1",
    "karma-spec-reporter": "0.0.36",
    "karma-webpack": "5.0.1",
    "lerna": "6.6.2",
    "mocha": "10.8.2",
    "nyc": "15.1.0",
    "protobufjs-cli": "1.1.3",
    "ts-loader": "9.5.1",
<<<<<<< HEAD
    "typescript": "5.0.4",
    "webpack": "5.94.0"
=======
    "typescript": "4.4.4",
    "webpack": "5.96.1"
>>>>>>> eb81e286
  },
  "dependencies": {
    "@opentelemetry/api-logs": "0.56.0",
    "@opentelemetry/core": "1.29.0",
    "@opentelemetry/resources": "1.29.0",
    "@opentelemetry/sdk-logs": "0.56.0",
    "@opentelemetry/sdk-metrics": "1.29.0",
    "@opentelemetry/sdk-trace-base": "1.29.0",
    "protobufjs": "^7.3.0"
  },
  "homepage": "https://github.com/open-telemetry/opentelemetry-js/tree/main/experimental/packages/otlp-transformer",
  "sideEffects": false
}<|MERGE_RESOLUTION|>--- conflicted
+++ resolved
@@ -62,11 +62,7 @@
   },
   "devDependencies": {
     "@opentelemetry/api": "1.9.0",
-<<<<<<< HEAD
-    "@types/mocha": "10.0.9",
-=======
     "@types/mocha": "10.0.10",
->>>>>>> eb81e286
     "@types/webpack-env": "1.16.3",
     "babel-plugin-istanbul": "7.0.0",
     "cross-var": "1.1.0",
@@ -81,13 +77,8 @@
     "nyc": "15.1.0",
     "protobufjs-cli": "1.1.3",
     "ts-loader": "9.5.1",
-<<<<<<< HEAD
     "typescript": "5.0.4",
-    "webpack": "5.94.0"
-=======
-    "typescript": "4.4.4",
     "webpack": "5.96.1"
->>>>>>> eb81e286
   },
   "dependencies": {
     "@opentelemetry/api-logs": "0.56.0",
