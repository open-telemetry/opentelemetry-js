--- conflicted
+++ resolved
@@ -15,6 +15,9 @@
 
 ### :house: (Internal)
 
+### :bug: (Bug Fix)
+* fix(sdk-trace): Allow fetch instrumentation to be used with native NodeJS fetch [#4063](https://github.com/open-telemetry/opentelemetry-js/pull/4063)
+
 ## 1.18.1
 
 ### :bug: (Bug Fix)
@@ -29,13 +32,7 @@
 
 ### :bug: (Bug Fix)
 
-<<<<<<< HEAD
-* fix(sdk-trace): Allow fetch instrumentation to be used with native NodeJS fetch [#4063](https://github.com/open-telemetry/opentelemetry-js/pull/4063)
-
-### :books: (Refine Doc)
-=======
 * fix(core): remove re-export of `version.ts` [#4225](https://github.com/open-telemetry/opentelemetry-js/pull/4225) @david-luna
->>>>>>> f6654990
 
 ### :house: (Internal)
 
