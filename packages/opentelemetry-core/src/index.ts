--- conflicted
+++ resolved
@@ -44,14 +44,10 @@
   _globalThis,
   getEnv,
   getEnvWithoutDefaults,
-<<<<<<< HEAD
   getStringFromEnv,
   getBooleanFromEnv,
   getNumberFromEnv,
   getStringListFromEnv,
-  hexToBase64,
-=======
->>>>>>> 94059f7c
   otperformance,
   unrefTimer,
 } from './platform';
